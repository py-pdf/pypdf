<<<<<<< HEAD
 The Cr azy Ones
 Octob er 14, 1998
 Heres to the crazy ones. The mis˝ts. The reb els. The troublemak ers.
 The round p egs in the square holes.
 The ones who see things di˙eren tly . Theyre not fond of rules. And
 they ha v e no resp ect for the status quo. Y ou can quote them,
 disagree with them, glorify or vilify them.
 Ab out the only thing y ou cant do is ignore them. Because they c hange
 things. They in v en t. They imagine. They heal. They explore. They
 create. They inspire. They push the h uman race forw ard.
 Ma yb e they ha v e to b e crazy .
 Ho w else can y ou stare at an empt y can v as and see a w ork of art? Or
 sit in silence and hear a song thats nev er b een written? Or gaze at
 a red planet and see a lab oratory on wheels?
 W e mak e to ols for these kinds of p eople.
 While some see them as the crazy ones, w e see genius. Because the
 p eople who are crazy enough to think they can c hange the w orld,
 are the ones who do.
=======
The Crazy Ones
October 14, 1998
Heres to the crazy ones. The mis˝ts. The reb els. The troublemakers.
The round p egs in the square holes.
The ones who see things di˙erently. Theyre not fond of rules. And
they have no resp ect for the status quo. You can quote them,
disagree with them, glorify or vilify them.
Ab out the only thing you cant do is ignore them. Because they change
things. They invent. They imagine. They heal. They explore. They
create. They inspire. They push the human race forward.
Mayb e they have to b e crazy.
How else can you stare at an empty canvas and see a work of art? Or
sit in silence and hear a song thats never b een written? Or gaze at
a red planet and see a lab oratory on wheels?
We make to ols for these kinds of p eople.
While some see them as the crazy ones, we see genius. Because the
p eople who are crazy enough to think they can change the world,
are the ones who do.
>>>>>>> 75410478
<|MERGE_RESOLUTION|>--- conflicted
+++ resolved
@@ -1,23 +1,3 @@
-<<<<<<< HEAD
- The Cr azy Ones
- Octob er 14, 1998
- Heres to the crazy ones. The mis˝ts. The reb els. The troublemak ers.
- The round p egs in the square holes.
- The ones who see things di˙eren tly . Theyre not fond of rules. And
- they ha v e no resp ect for the status quo. Y ou can quote them,
- disagree with them, glorify or vilify them.
- Ab out the only thing y ou cant do is ignore them. Because they c hange
- things. They in v en t. They imagine. They heal. They explore. They
- create. They inspire. They push the h uman race forw ard.
- Ma yb e they ha v e to b e crazy .
- Ho w else can y ou stare at an empt y can v as and see a w ork of art? Or
- sit in silence and hear a song thats nev er b een written? Or gaze at
- a red planet and see a lab oratory on wheels?
- W e mak e to ols for these kinds of p eople.
- While some see them as the crazy ones, w e see genius. Because the
- p eople who are crazy enough to think they can c hange the w orld,
- are the ones who do.
-=======
 The Crazy Ones
 October 14, 1998
 Heres to the crazy ones. The mis˝ts. The reb els. The troublemakers.
@@ -35,5 +15,4 @@
 We make to ols for these kinds of p eople.
 While some see them as the crazy ones, we see genius. Because the
 p eople who are crazy enough to think they can change the world,
-are the ones who do.
->>>>>>> 75410478
+are the ones who do.