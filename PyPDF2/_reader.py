# Copyright (c) 2006, Mathieu Fenniak
# Copyright (c) 2007, Ashish Kulkarni <kulkarni.ashish@gmail.com>
#
# All rights reserved.
#
# Redistribution and use in source and binary forms, with or without
# modification, are permitted provided that the following conditions are
# met:
#
# * Redistributions of source code must retain the above copyright notice,
# this list of conditions and the following disclaimer.
# * Redistributions in binary form must reproduce the above copyright notice,
# this list of conditions and the following disclaimer in the documentation
# and/or other materials provided with the distribution.
# * The name of the author may not be used to endorse or promote products
# derived from this software without specific prior written permission.
#
# THIS SOFTWARE IS PROVIDED BY THE COPYRIGHT HOLDERS AND CONTRIBUTORS "AS IS"
# AND ANY EXPRESS OR IMPLIED WARRANTIES, INCLUDING, BUT NOT LIMITED TO, THE
# IMPLIED WARRANTIES OF MERCHANTABILITY AND FITNESS FOR A PARTICULAR PURPOSE
# ARE DISCLAIMED. IN NO EVENT SHALL THE COPYRIGHT OWNER OR CONTRIBUTORS BE
# LIABLE FOR ANY DIRECT, INDIRECT, INCIDENTAL, SPECIAL, EXEMPLARY, OR
# CONSEQUENTIAL DAMAGES (INCLUDING, BUT NOT LIMITED TO, PROCUREMENT OF
# SUBSTITUTE GOODS OR SERVICES; LOSS OF USE, DATA, OR PROFITS; OR BUSINESS
# INTERRUPTION) HOWEVER CAUSED AND ON ANY THEORY OF LIABILITY, WHETHER IN
# CONTRACT, STRICT LIABILITY, OR TORT (INCLUDING NEGLIGENCE OR OTHERWISE)
# ARISING IN ANY WAY OUT OF THE USE OF THIS SOFTWARE, EVEN IF ADVISED OF THE
# POSSIBILITY OF SUCH DAMAGE.

import os
import re
import struct
import warnings
from io import BytesIO
from pathlib import Path
from typing import (
    Any,
    Callable,
    Dict,
    Iterable,
    List,
    Optional,
    Tuple,
    Union,
    cast,
)

from ._page import PageObject, _VirtualList
from ._utils import (
    StrByteType,
    StreamType,
    b_,
    deprecate_no_replacement,
    deprecate_with_replacement,
    read_non_whitespace,
    read_previous_line,
    read_until_whitespace,
    skip_over_comment,
    skip_over_whitespace,
)
from .constants import CatalogAttributes as CA
from .constants import CatalogDictionary as CD
from .constants import Core as CO
from .constants import DocumentInformationAttributes as DI
from .constants import PageAttributes as PG
from .constants import PagesAttributes as PA
from .constants import TrailerKeys as TK
from .errors import DependencyError, PdfReadError, PdfReadWarning, PdfStreamError
from .generic import (
    ArrayObject,
    ContentStream,
    DecodedStreamObject,
    Destination,
    DictionaryObject,
    EncodedStreamObject,
    Field,
    IndirectObject,
    NameObject,
    NullObject,
    NumberObject,
    PdfObject,
    TextStringObject,
    TreeObject,
    read_object,
)
from .types import OutlinesType, PagemodeType
from .xmp import XmpInformation


def convert_to_int(d: bytes, size: int) -> Union[int, Tuple[Any, ...]]:
    if size > 8:
        raise PdfReadError("invalid size in convert_to_int")
    d = b"\x00\x00\x00\x00\x00\x00\x00\x00" + d
    d = d[-8:]
    return struct.unpack(">q", d)[0]


def convertToInt(
    d: bytes, size: int
) -> Union[int, Tuple[Any, ...]]:  # pragma: no cover
    deprecate_with_replacement("convertToInt", "convert_to_int")
    return convert_to_int(d, size)


class DocumentInformation(DictionaryObject):
    """
    A class representing the basic document metadata provided in a PDF File.
    This class is accessible through :py:class:`PdfReader.metadata<PyPDF2.PdfReader.metadata>`.

    All text properties of the document metadata have
    *two* properties, eg. author and author_raw. The non-raw property will
    always return a ``TextStringObject``, making it ideal for a case where
    the metadata is being displayed. The raw property can sometimes return
    a ``ByteStringObject``, if PyPDF2 was unable to decode the string's
    text encoding; this requires additional safety in the caller and
    therefore is not as commonly accessed.
    """

    def __init__(self) -> None:
        DictionaryObject.__init__(self)

    def _get_text(self, key: str) -> Optional[str]:
        retval = self.get(key, None)
        if isinstance(retval, TextStringObject):
            return retval
        return None

    def getText(self, key: str) -> Optional[str]:  # pragma: no cover
        """
        The text value of the specified key or None.

        .. deprecated:: 1.28.0

            Use the attributes (e.g. :py:attr:`title` / :py:attr:`author`).
        """
        deprecate_no_replacement("getText")
        return self._get_text(key)

    @property
    def title(self) -> Optional[str]:
        """Read-only property accessing the document's **title**.
        Returns a unicode string (``TextStringObject``) or ``None``
        if the title is not specified."""
        return (
            self._get_text(DI.TITLE) or self.get(DI.TITLE).get_object()  # type: ignore
            if self.get(DI.TITLE)
            else None
        )

    @property
    def title_raw(self) -> Optional[str]:
        """The "raw" version of title; can return a ``ByteStringObject``."""
        return self.get(DI.TITLE)

    @property
    def author(self) -> Optional[str]:
        """Read-only property accessing the document's **author**.
        Returns a unicode string (``TextStringObject``) or ``None``
        if the author is not specified."""
        return self._get_text(DI.AUTHOR)

    @property
    def author_raw(self) -> Optional[str]:
        """The "raw" version of author; can return a ``ByteStringObject``."""
        return self.get(DI.AUTHOR)

    @property
    def subject(self) -> Optional[str]:
        """Read-only property accessing the document's **subject**.
        Returns a unicode string (``TextStringObject``) or ``None``
        if the subject is not specified."""
        return self._get_text(DI.SUBJECT)

    @property
    def subject_raw(self) -> Optional[str]:
        """The "raw" version of subject; can return a ``ByteStringObject``."""
        return self.get(DI.SUBJECT)

    @property
    def creator(self) -> Optional[str]:
        """Read-only property accessing the document's **creator**. If the
        document was converted to PDF from another format, this is the name of the
        application (e.g. OpenOffice) that created the original document from
        which it was converted. Returns a unicode string (``TextStringObject``)
        or ``None`` if the creator is not specified."""
        return self._get_text(DI.CREATOR)

    @property
    def creator_raw(self) -> Optional[str]:
        """The "raw" version of creator; can return a ``ByteStringObject``."""
        return self.get(DI.CREATOR)

    @property
    def producer(self) -> Optional[str]:
        """Read-only property accessing the document's **producer**.
        If the document was converted to PDF from another format, this is
        the name of the application (for example, OSX Quartz) that converted
        it to PDF. Returns a unicode string (``TextStringObject``)
        or ``None`` if the producer is not specified."""
        return self._get_text(DI.PRODUCER)

    @property
    def producer_raw(self) -> Optional[str]:
        """The "raw" version of producer; can return a ``ByteStringObject``."""
        return self.get(DI.PRODUCER)


class PdfReader:
    """
    Initialize a PdfReader object.

    This operation can take some time, as the PDF stream's cross-reference
    tables are read into memory.

    :param stream: A File object or an object that supports the standard read
        and seek methods similar to a File object. Could also be a
        string representing a path to a PDF file.
    :param bool strict: Determines whether user should be warned of all
        problems and also causes some correctable problems to be fatal.
        Defaults to ``False``.
    :param None/str/bytes password: Decrypt PDF file at initialization. If the
        password is None, the file will not be decrypted.
        Defaults to ``None``
    """

    def __init__(
        self,
        stream: Union[StrByteType, Path],
        strict: bool = False,
        password: Union[None, str, bytes] = None,
    ) -> None:
        self.strict = strict
        self.flattened_pages: Optional[List[PageObject]] = None
        self.resolved_objects: Dict[Tuple[Any, Any], Optional[PdfObject]] = {}
        self.xref_index = 0
        self._page_id2num: Optional[
            Dict[Any, Any]
        ] = None  # map page indirect_ref number to Page Number
        if hasattr(stream, "mode") and "b" not in stream.mode:  # type: ignore
            warnings.warn(
                "PdfReader stream/file object is not in binary mode. "
                "It may not be read correctly.",
                PdfReadWarning,
            )
        if isinstance(stream, (str, Path)):
            with open(stream, "rb") as fh:
                stream = BytesIO(fh.read())
        self.read(stream)
        self.stream = stream

        self._override_encryption = False
        if password is not None and self.decrypt(password) == 0:
            raise PdfReadError("Wrong password")

    @property
    def metadata(self) -> Optional[DocumentInformation]:
        """
        Retrieve the PDF file's document information dictionary, if it exists.
        Note that some PDF files use metadata streams instead of docinfo
        dictionaries, and these metadata streams will not be accessed by this
        function.

        :return: the document information of this PDF file
        :rtype: :class:`DocumentInformation<pdf.DocumentInformation>` or
            ``None`` if none exists.
        """
        if TK.INFO not in self.trailer:
            return None
        obj = self.trailer[TK.INFO]
        retval = DocumentInformation()
        retval.update(obj)  # type: ignore
        return retval

    def getDocumentInfo(self) -> Optional[DocumentInformation]:  # pragma: no cover
        """
        .. deprecated:: 1.28.0

            Use the attribute :py:attr:`metadata` instead.
        """
        deprecate_with_replacement("getDocumentInfo", "metadata")
        return self.metadata

    @property
    def documentInfo(self) -> Optional[DocumentInformation]:  # pragma: no cover
        """
        .. deprecated:: 1.28.0

            Use the attribute :py:attr:`metadata` instead.
        """
        deprecate_with_replacement("documentInfo", "metadata")
        return self.metadata

    @property
    def xmp_metadata(self) -> Optional[XmpInformation]:
        """
        XMP (Extensible Metadata Platform) data

        :return: a :class:`XmpInformation<xmp.XmpInformation>`
            instance that can be used to access XMP metadata from the document.
        :rtype: :class:`XmpInformation<xmp.XmpInformation>` or
            ``None`` if no metadata was found on the document root.
        """
        try:
            self._override_encryption = True
            return self.trailer[TK.ROOT].xmp_metadata  # type: ignore
        finally:
            self._override_encryption = False

    def getXmpMetadata(self) -> Optional[XmpInformation]:  # pragma: no cover
        """
        .. deprecated:: 1.28.0

            Use the attribute :py:attr:`xmp_metadata` instead.
        """
        deprecate_with_replacement("getXmpMetadata", "xmp_metadata")
        return self.xmp_metadata

    @property
    def xmpMetadata(self) -> Optional[XmpInformation]:  # pragma: no cover
        """
        .. deprecated:: 1.28.0

            Use the attribute :py:attr:`xmp_metadata` instead.
        """
        deprecate_with_replacement("xmpMetadata", "xmp_metadata")
        return self.xmp_metadata

    def _get_num_pages(self) -> int:
        """
        Calculates the number of pages in this PDF file.

        :return: number of pages
        :rtype: int
        :raises PdfReadError: if file is encrypted and restrictions prevent
            this action.
        """

        # Flattened pages will not work on an Encrypted PDF;
        # the PDF file's page count is used in this case. Otherwise,
        # the original method (flattened page count) is used.
        if self.is_encrypted:
            try:
                self._override_encryption = True
                self.decrypt("")
                return self.trailer[TK.ROOT]["/Pages"]["/Count"]  # type: ignore
            except DependencyError as e:
                # make dependency error clear to users
                raise e
            except Exception:
                raise PdfReadError("File has not been decrypted")
            finally:
                self._override_encryption = False
        else:
            if self.flattened_pages is None:
                self._flatten()
            return len(self.flattened_pages)  # type: ignore

    def getNumPages(self) -> int:  # pragma: no cover
        """
        .. deprecated:: 1.28.0

            Use :code:`len(reader.pages)` instead.
        """
        deprecate_with_replacement("reader.getNumPages", "len(reader.pages)")
        return self._get_num_pages()

    @property
    def numPages(self) -> int:  # pragma: no cover
        """
        .. deprecated:: 1.28.0

            Use :code:`len(reader.pages)` instead.
        """
        deprecate_with_replacement("reader.numPages", "len(reader.pages)")
        return self._get_num_pages()

    def getPage(self, pageNumber: int) -> PageObject:  # pragma: no cover
        """
        .. deprecated:: 1.28.0

            Use :code:`reader.pages[pageNumber]` instead.
        """
        deprecate_with_replacement(
            "reader.getPage(pageNumber)", "reader.pages[pageNumber]"
        )
        return self._get_page(pageNumber)

    def _get_page(self, page_number: int) -> PageObject:
        """
        Retrieves a page by number from this PDF file.

        :param int page_number: The page number to retrieve
            (pages begin at zero)
        :return: a :class:`PageObject<PyPDF2._page.PageObject>` instance.
        :rtype: :class:`PageObject<PyPDF2._page.PageObject>`
        """
        # ensure that we're not trying to access an encrypted PDF
        # assert not self.trailer.has_key(TK.ENCRYPT)
        if self.flattened_pages is None:
            self._flatten()
        assert self.flattened_pages is not None, "hint for mypy"
        return self.flattened_pages[page_number]

    @property
    def namedDestinations(self) -> Dict[str, Any]:  # pragma: no cover
        """
        .. deprecated:: 1.28.0

            Use :py:attr:`named_destinations` instead.
        """
        deprecate_with_replacement("namedDestinations", "named_destinations")
        return self.named_destinations

    @property
    def named_destinations(self) -> Dict[str, Any]:
        """
        A read-only dictionary which maps names to
        :class:`Destinations<PyPDF2.generic.Destination>`
        """
        return self._get_named_destinations()

    # A select group of relevant field attributes. For the complete list,
    # see section 8.6.2 of the PDF 1.7 reference.

    def get_fields(
        self,
        tree: Optional[TreeObject] = None,
        retval: Optional[Dict[Any, Any]] = None,
        fileobj: Optional[Any] = None,
    ) -> Optional[Dict[str, Any]]:
        """
        Extracts field data if this PDF contains interactive form fields.
        The *tree* and *retval* parameters are for recursive use.

        :param fileobj: A file object (usually a text file) to write
            a report to on all interactive form fields found.
        :return: A dictionary where each key is a field name, and each
            value is a :class:`Field<PyPDF2.generic.Field>` object. By
            default, the mapping name is used for keys.
        :rtype: dict, or ``None`` if form data could not be located.
        """
        field_attributes = {
            "/FT": "Field Type",
            PA.PARENT: "Parent",
            "/T": "Field Name",
            "/TU": "Alternate Field Name",
            "/TM": "Mapping Name",
            "/Ff": "Field Flags",
            "/V": "Value",
            "/DV": "Default Value",
        }
        if retval is None:
            retval = {}
            catalog = cast(DictionaryObject, self.trailer[TK.ROOT])
            # get the AcroForm tree
            if "/AcroForm" in catalog:
                tree = cast(Optional[TreeObject], catalog["/AcroForm"])
            else:
                return None
        if tree is None:
            return retval

        self._check_kids(tree, retval, fileobj)
        for attr in field_attributes:
            if attr in tree:
                # Tree is a field
                self._build_field(tree, retval, fileobj, field_attributes)
                break

        if "/Fields" in tree:
            fields = cast(ArrayObject, tree["/Fields"])
            for f in fields:
                field = f.get_object()
                self._build_field(field, retval, fileobj, field_attributes)

        return retval

    def getFields(
        self,
        tree: Optional[TreeObject] = None,
        retval: Optional[Dict[Any, Any]] = None,
        fileobj: Optional[Any] = None,
    ) -> Optional[Dict[str, Any]]:  # pragma: no cover
        """
        .. deprecated:: 1.28.0

            Use :meth:`get_fields` instead.
        """
        deprecate_with_replacement("getFields", "get_fields")
        return self.get_fields(tree, retval, fileobj)

    def _build_field(
        self,
        field: Union[TreeObject, DictionaryObject],
        retval: Dict[Any, Any],
        fileobj: Any,
        field_attributes: Any,
    ) -> None:
        self._check_kids(field, retval, fileobj)
        try:
            key = field["/TM"]
        except KeyError:
            try:
                key = field["/T"]
            except KeyError:
                # Ignore no-name field for now
                return
        if fileobj:
            self._write_field(fileobj, field, field_attributes)
            fileobj.write("\n")
        retval[key] = Field(field)

    def _check_kids(
        self, tree: Union[TreeObject, DictionaryObject], retval: Any, fileobj: Any
    ) -> None:
        if PA.KIDS in tree:
            # recurse down the tree
            for kid in tree[PA.KIDS]:  # type: ignore
                self.get_fields(kid.get_object(), retval, fileobj)

    def _write_field(self, fileobj: Any, field: Any, field_attributes: Any) -> None:
        order = ("/TM", "/T", "/FT", PA.PARENT, "/TU", "/Ff", "/V", "/DV")
        for attr in order:
            attr_name = field_attributes[attr]
            try:
                if attr == "/FT":
                    # Make the field type value more clear
                    types = {
                        "/Btn": "Button",
                        "/Tx": "Text",
                        "/Ch": "Choice",
                        "/Sig": "Signature",
                    }
                    if field[attr] in types:
                        fileobj.write(attr_name + ": " + types[field[attr]] + "\n")
                elif attr == PA.PARENT:
                    # Let's just write the name of the parent
                    try:
                        name = field[PA.PARENT]["/TM"]
                    except KeyError:
                        name = field[PA.PARENT]["/T"]
                    fileobj.write(attr_name + ": " + name + "\n")
                else:
                    fileobj.write(attr_name + ": " + str(field[attr]) + "\n")
            except KeyError:
                # Field attribute is N/A or unknown, so don't write anything
                pass

    def get_form_text_fields(self) -> Dict[str, Any]:
        """Retrieves form fields from the document with textual data (inputs, dropdowns)"""
        # Retrieve document form fields
        formfields = self.get_fields()
        if formfields is None:
            return {}
        return {
            formfields[field]["/T"]: formfields[field].get("/V")
            for field in formfields
            if formfields[field].get("/FT") == "/Tx"
        }

    def getFormTextFields(self) -> Dict[str, Any]:  # pragma: no cover
        """
        .. deprecated:: 1.28.0

            Use :meth:`get_form_text_fields` instead.
        """
        deprecate_with_replacement("getFormTextFields", "get_form_text_fields")
        return self.get_form_text_fields()

    def _get_named_destinations(
        self,
        tree: Union[TreeObject, None] = None,
        retval: Optional[Any] = None,
    ) -> Dict[str, Any]:
        """
        Retrieves the named destinations present in the document.

        :return: a dictionary which maps names to
            :class:`Destinations<PyPDF2.generic.Destination>`.
        :rtype: dict
        """
        if retval is None:
            retval = {}
            catalog = cast(DictionaryObject, self.trailer[TK.ROOT])

            # get the name tree
            if CA.DESTS in catalog:
                tree = cast(TreeObject, catalog[CA.DESTS])
            elif CA.NAMES in catalog:
                names = cast(DictionaryObject, catalog[CA.NAMES])
                if CA.DESTS in names:
                    tree = cast(TreeObject, names[CA.DESTS])

        if tree is None:
            return retval

        if PA.KIDS in tree:
            # recurse down the tree
            for kid in cast(ArrayObject, tree[PA.KIDS]):
                self._get_named_destinations(kid.get_object(), retval)

        # TABLE 3.33 Entries in a name tree node dictionary (PDF 1.7 specs)
        if CA.NAMES in tree:
            names = cast(DictionaryObject, tree[CA.NAMES])
            for i in range(0, len(names), 2):
                key = cast(str, names[i].get_object())
                value = names[i + 1].get_object()
                if isinstance(value, DictionaryObject) and "/D" in value:
                    value = value["/D"]
                dest = self._build_destination(key, value)  # type: ignore
                if dest is not None:
                    retval[key] = dest

        return retval

    def getNamedDestinations(
        self,
        tree: Union[TreeObject, None] = None,
        retval: Optional[Any] = None,
    ) -> Dict[str, Any]:  # pragma: no cover
        """
        .. deprecated:: 1.28.0

            Use :py:attr:`named_destinations` instead.
        """
        deprecate_with_replacement("getNamedDestinations", "named_destinations")
        return self._get_named_destinations(tree, retval)

    @property
    def outlines(self) -> OutlinesType:
        """
        Read-only property for outlines present in the document.

        :return: a nested list of :class:`Destinations<PyPDF2.generic.Destination>`.
        """
        return self._get_outlines()

    def _get_outlines(
        self, node: Optional[DictionaryObject] = None, outlines: Optional[Any] = None
    ) -> OutlinesType:
        if outlines is None:
            outlines = []
            catalog = cast(DictionaryObject, self.trailer[TK.ROOT])

            # get the outline dictionary and named destinations
            if CO.OUTLINES in catalog:
                try:
                    lines = cast(DictionaryObject, catalog[CO.OUTLINES])
                except PdfReadError:
                    # this occurs if the /Outlines object reference is incorrect
                    # for an example of such a file, see https://unglueit-files.s3.amazonaws.com/ebf/7552c42e9280b4476e59e77acc0bc812.pdf
                    # so continue to load the file without the Bookmarks
                    return outlines

                # TABLE 8.3 Entries in the outline dictionary
                if "/First" in lines:
                    node = cast(DictionaryObject, lines["/First"])
            self._namedDests = self._get_named_destinations()

        if node is None:
            return outlines

        # see if there are any more outlines
        while True:
            outline = self._build_outline(node)
            if outline:
                outlines.append(outline)

            # check for sub-outlines
            if "/First" in node:
                sub_outlines: List[Any] = []
                self._get_outlines(cast(DictionaryObject, node["/First"]), sub_outlines)
                if sub_outlines:
                    outlines.append(sub_outlines)

            if "/Next" not in node:
                break
            node = cast(DictionaryObject, node["/Next"])

        return outlines

    def getOutlines(
        self, node: Optional[DictionaryObject] = None, outlines: Optional[Any] = None
    ) -> OutlinesType:  # pragma: no cover
        """
        .. deprecated:: 1.28.0

            Use :py:attr:`outlines` instead.
        """
        deprecate_with_replacement("getOutlines", "outlines")
        return self._get_outlines(node, outlines)

    def _get_page_number_by_indirect(
        self, indirect_ref: Union[None, int, NullObject, IndirectObject]
    ) -> int:
        """Generate _page_id2num"""
        if self._page_id2num is None:
            self._page_id2num = {
                x.indirect_ref.idnum: i for i, x in enumerate(self.pages)  # type: ignore
            }

        if indirect_ref is None or isinstance(indirect_ref, NullObject):
            return -1
        if isinstance(indirect_ref, int):
            idnum = indirect_ref
        else:
            idnum = indirect_ref.idnum
        assert self._page_id2num is not None, "hint for mypy"
        ret = self._page_id2num.get(idnum, -1)
        return ret

    def get_page_number(self, page: PageObject) -> int:
        """
        Retrieve page number of a given PageObject

        :param PageObject page: The page to get page number. Should be
            an instance of :class:`PageObject<PyPDF2._page.PageObject>`
        :return: the page number or -1 if page not found
        :rtype: int
        """
        return self._get_page_number_by_indirect(page.indirect_ref)

    def getPageNumber(self, page: PageObject) -> int:  # pragma: no cover
        """
        .. deprecated:: 1.28.0

            Use :meth:`get_page_number` instead.
        """
        deprecate_with_replacement("getPageNumber", "get_page_number")
        return self.get_page_number(page)

    def get_destination_page_number(self, destination: Destination) -> int:
        """
        Retrieve page number of a given Destination object.

        :param Destination destination: The destination to get page number.
        :return: the page number or -1 if page not found
        :rtype: int
        """
        return self._get_page_number_by_indirect(destination.page)

    def getDestinationPageNumber(
        self, destination: Destination
    ) -> int:  # pragma: no cover
        """
        .. deprecated:: 1.28.0

            Use :meth:`get_destination_page_number` instead.
        """
        deprecate_with_replacement(
            "getDestinationPageNumber", "get_destination_page_number"
        )
        return self.get_destination_page_number(destination)

    def _build_destination(
        self,
        title: str,
        array: List[Union[NumberObject, IndirectObject, NullObject, DictionaryObject]],
    ) -> Destination:
        page, typ = array[0:2]
        array = array[2:]
        try:
            return Destination(title, page, typ, *array)  # type: ignore
        except PdfReadError:
            warnings.warn(f"Unknown destination: {title} {array}", PdfReadWarning)
            if self.strict:
                raise
            else:
                # create a link to first Page
                tmp = self.pages[0].indirect_ref
                indirect_ref = NullObject() if tmp is None else tmp
                return Destination(
                    title, indirect_ref, TextStringObject("/Fit")  # type: ignore
                )

    def _build_outline(self, node: DictionaryObject) -> Optional[Destination]:
        dest, title, outline = None, None, None

        if "/A" in node and "/Title" in node:
            # Action, section 8.5 (only type GoTo supported)
            title = node["/Title"]
            action = cast(DictionaryObject, node["/A"])
            action_type = cast(NameObject, action["/S"])
            if action_type == "/GoTo":
                dest = action["/D"]
        elif "/Dest" in node and "/Title" in node:
            # Destination, section 8.2.1
            title = node["/Title"]
            dest = node["/Dest"]

        # if destination found, then create outline
        if dest:
            if isinstance(dest, ArrayObject):
                outline = self._build_destination(title, dest)  # type: ignore
            elif isinstance(dest, str) and dest in self._namedDests:
                outline = self._namedDests[dest]
                outline[NameObject("/Title")] = title  # type: ignore
            else:
                raise PdfReadError(f"Unexpected destination {dest!r}")
        return outline

    @property
    def pages(self) -> _VirtualList:
        """Read-only property that emulates a list of :py:class:`Page<PyPDF2._page.Page>` objects."""
        return _VirtualList(self._get_num_pages, self._get_page)

    @property
    def page_layout(self) -> Optional[str]:
        """
        Get the page layout.

        :return: Page layout currently being used.
        :rtype: ``str``, ``None`` if not specified

        .. list-table:: Valid ``layout`` values
           :widths: 50 200

           * - /NoLayout
             - Layout explicitly not specified
           * - /SinglePage
             - Show one page at a time
           * - /OneColumn
             - Show one column at a time
           * - /TwoColumnLeft
             - Show pages in two columns, odd-numbered pages on the left
           * - /TwoColumnRight
             - Show pages in two columns, odd-numbered pages on the right
           * - /TwoPageLeft
             - Show two pages at a time, odd-numbered pages on the left
           * - /TwoPageRight
             - Show two pages at a time, odd-numbered pages on the right
        """
        trailer = cast(DictionaryObject, self.trailer[TK.ROOT])
        if CD.PAGE_LAYOUT in trailer:
            return cast(NameObject, trailer[CD.PAGE_LAYOUT])
        return None

    def getPageLayout(self) -> Optional[str]:  # pragma: no cover
        """
        .. deprecated:: 1.28.0

            Use :py:attr:`page_layout` instead.
        """
        deprecate_with_replacement("getPageLayout", "page_layout")
        return self.page_layout

    @property
    def pageLayout(self) -> Optional[str]:  # pragma: no cover
        """
        .. deprecated:: 1.28.0

            Use :py:attr:`page_layout` instead.
        """
        deprecate_with_replacement("pageLayout", "page_layout")
        return self.page_layout

    @property
    def page_mode(self) -> Optional[PagemodeType]:
        """
        Get the page mode.

        :return: Page mode currently being used.
        :rtype: ``str``, ``None`` if not specified

        .. list-table:: Valid ``mode`` values
           :widths: 50 200

           * - /UseNone
             - Do not show outlines or thumbnails panels
           * - /UseOutlines
             - Show outlines (aka bookmarks) panel
           * - /UseThumbs
             - Show page thumbnails panel
           * - /FullScreen
             - Fullscreen view
           * - /UseOC
             - Show Optional Content Group (OCG) panel
           * - /UseAttachments
             - Show attachments panel
        """
        try:
            return self.trailer[TK.ROOT]["/PageMode"]  # type: ignore
        except KeyError:
            return None

    def getPageMode(self) -> Optional[PagemodeType]:  # pragma: no cover
        """
        .. deprecated:: 1.28.0

            Use :py:attr:`page_mode` instead.
        """
        deprecate_with_replacement("getPageMode", "page_mode")
        return self.page_mode

    @property
    def pageMode(self) -> Optional[PagemodeType]:  # pragma: no cover
        """
        .. deprecated:: 1.28.0

            Use :py:attr:`page_mode` instead.
        """
        deprecate_with_replacement("pageMode", "page_mode")
        return self.page_mode

    def _flatten(
        self,
        pages: Union[None, DictionaryObject, PageObject] = None,
        inherit: Optional[Dict[str, Any]] = None,
        indirect_ref: Optional[IndirectObject] = None,
    ) -> None:
        inheritable_page_attributes = (
            NameObject(PG.RESOURCES),
            NameObject(PG.MEDIABOX),
            NameObject(PG.CROPBOX),
            NameObject(PG.ROTATE),
        )
        if inherit is None:
            inherit = {}
        if pages is None:
            # Fix issue 327: set flattened_pages attribute only for
            # decrypted file
            catalog = self.trailer[TK.ROOT].get_object()
            pages = catalog["/Pages"].get_object()  # type: ignore
            self.flattened_pages = []

        t = "/Pages"
        if PA.TYPE in pages:
            t = pages[PA.TYPE]  # type: ignore

        if t == "/Pages":
            for attr in inheritable_page_attributes:
                if attr in pages:
                    inherit[attr] = pages[attr]
            for page in pages[PA.KIDS]:  # type: ignore
                addt = {}
                if isinstance(page, IndirectObject):
                    addt["indirect_ref"] = page
                self._flatten(page.get_object(), inherit, **addt)
        elif t == "/Page":
            for attr_in, value in list(inherit.items()):
                # if the page has it's own value, it does not inherit the
                # parent's value:
                if attr_in not in pages:
                    pages[attr_in] = value
            page_obj = PageObject(self, indirect_ref)
            page_obj.update(pages)

            # TODO: Could flattened_pages be None at this point?
            self.flattened_pages.append(page_obj)  # type: ignore

    def _get_object_from_stream(
        self, indirect_reference: IndirectObject
    ) -> Union[int, PdfObject, str]:
        # indirect reference to object in object stream
        # read the entire object stream into memory
        stmnum, idx = self.xref_objStm[indirect_reference.idnum]
        obj_stm: EncodedStreamObject = IndirectObject(stmnum, 0, self).get_object()  # type: ignore
        # This is an xref to a stream, so its type better be a stream
        assert obj_stm["/Type"] == "/ObjStm"
        # /N is the number of indirect objects in the stream
        assert idx < obj_stm["/N"]
        stream_data = BytesIO(b_(obj_stm.get_data()))  # type: ignore
        for i in range(obj_stm["/N"]):  # type: ignore
            read_non_whitespace(stream_data)
            stream_data.seek(-1, 1)
            objnum = NumberObject.read_from_stream(stream_data)
            read_non_whitespace(stream_data)
            stream_data.seek(-1, 1)
            offset = NumberObject.read_from_stream(stream_data)
            read_non_whitespace(stream_data)
            stream_data.seek(-1, 1)
            if objnum != indirect_reference.idnum:
                # We're only interested in one object
                continue
            if self.strict and idx != i:
                raise PdfReadError("Object is in wrong index.")
            stream_data.seek(int(obj_stm["/First"] + offset), 0)  # type: ignore

            # to cope with some case where the 'pointer' is on a white space
            read_non_whitespace(stream_data)
            stream_data.seek(-1, 1)

            try:
                obj = read_object(stream_data, self)
            except PdfStreamError as exc:
                # Stream object cannot be read. Normally, a critical error, but
                # Adobe Reader doesn't complain, so continue (in strict mode?)
                warnings.warn(
                    f"Invalid stream (index {i}) within object "
                    f"{indirect_reference.idnum} {indirect_reference.generation}: "
                    f"{exc}",
                    PdfReadWarning,
                )

                if self.strict:
                    raise PdfReadError(f"Can't read object stream: {exc}")
                # Replace with null. Hopefully it's nothing important.
                obj = NullObject()
            return obj

        if self.strict:
            raise PdfReadError("This is a fatal error in strict mode.")
        return NullObject()

    def get_object(self, indirect_reference: IndirectObject) -> Optional[PdfObject]:
        retval = self.cache_get_indirect_object(
            indirect_reference.generation, indirect_reference.idnum
        )
        if retval is not None:
            return retval
        if (
            indirect_reference.generation == 0
            and indirect_reference.idnum in self.xref_objStm
        ):
            retval = self._get_object_from_stream(indirect_reference)  # type: ignore
        elif (
            indirect_reference.generation in self.xref
            and indirect_reference.idnum in self.xref[indirect_reference.generation]
        ):
            start = self.xref[indirect_reference.generation][indirect_reference.idnum]
            self.stream.seek(start, 0)
            idnum, generation = self.read_object_header(self.stream)
            if idnum != indirect_reference.idnum and self.xref_index:
                # Xref table probably had bad indexes due to not being zero-indexed
                if self.strict:
                    raise PdfReadError(
                        f"Expected object ID ({indirect_reference.idnum} {indirect_reference.generation}) "
                        f"does not match actual ({idnum} {generation}); "
                        "xref table not zero-indexed."
                    )
                else:
                    pass  # xref table is corrected in non-strict mode
            elif idnum != indirect_reference.idnum and self.strict:
                # some other problem
                raise PdfReadError(
                    f"Expected object ID ({indirect_reference.idnum} "
                    f"{indirect_reference.generation}) does not match actual "
                    f"({idnum} {generation})."
                )
            if self.strict:
                assert generation == indirect_reference.generation
            retval = read_object(self.stream, self)  # type: ignore

            # override encryption is used for the /Encrypt dictionary
            if not self._override_encryption and self.is_encrypted:
                # if we don't have the encryption key:
                if not hasattr(self, "_encryption"):
                    raise PdfReadError("file has not been decrypted")
                # otherwise, decrypt here...
                retval = cast(PdfObject, retval)
                retval = self._encryption.decrypt_object(retval, indirect_reference.idnum, indirect_reference.generation)
        else:
            warnings.warn(
                f"Object {indirect_reference.idnum} {indirect_reference.generation} "
                "not defined.",
                PdfReadWarning,
            )
            if self.strict:
                raise PdfReadError("Could not find object.")
        self.cache_indirect_object(
            indirect_reference.generation, indirect_reference.idnum, retval
        )
        return retval

    def getObject(
        self, indirectReference: IndirectObject
    ) -> Optional[PdfObject]:  # pragma: no cover
        """
        .. deprecated:: 1.28.0

            Use :meth:`get_object` instead.
        """
        deprecate_with_replacement("getObject", "get_object")
        return self.get_object(indirectReference)

    def read_object_header(self, stream: StreamType) -> Tuple[int, int]:
        # Should never be necessary to read out whitespace, since the
        # cross-reference table should put us in the right spot to read the
        # object header.  In reality... some files have stupid cross reference
        # tables that are off by whitespace bytes.
        extra = False
        skip_over_comment(stream)
        extra |= skip_over_whitespace(stream)
        stream.seek(-1, 1)
        idnum = read_until_whitespace(stream)
        extra |= skip_over_whitespace(stream)
        stream.seek(-1, 1)
        generation = read_until_whitespace(stream)
        extra |= skip_over_whitespace(stream)
        stream.seek(-1, 1)

        # although it's not used, it might still be necessary to read
        _obj = stream.read(3)  # noqa: F841

        read_non_whitespace(stream)
        stream.seek(-1, 1)
        if extra and self.strict:
            warnings.warn(
                f"Superfluous whitespace found in object header {idnum} {generation}",  # type: ignore
                PdfReadWarning,
            )
        return int(idnum), int(generation)

    def readObjectHeader(
        self, stream: StreamType
    ) -> Tuple[int, int]:  # pragma: no cover
        """
        .. deprecated:: 1.28.0

            Use :meth:`read_object_header` instead.
        """
        deprecate_with_replacement("readObjectHeader", "read_object_header")
        return self.read_object_header(stream)

    def cache_get_indirect_object(
        self, generation: int, idnum: int
    ) -> Optional[PdfObject]:
        return self.resolved_objects.get((generation, idnum))

    def cacheGetIndirectObject(
        self, generation: int, idnum: int
    ) -> Optional[PdfObject]:  # pragma: no cover
        """
        .. deprecated:: 1.28.0

            Use :meth:`cache_get_indirect_object` instead.
        """
        deprecate_with_replacement(
            "cacheGetIndirectObject", "cache_get_indirect_object"
        )
        return self.cache_get_indirect_object(generation, idnum)

    def cache_indirect_object(
        self, generation: int, idnum: int, obj: Optional[PdfObject]
    ) -> Optional[PdfObject]:
        if (generation, idnum) in self.resolved_objects:
            msg = f"Overwriting cache for {generation} {idnum}"
            if self.strict:
                raise PdfReadError(msg)
            else:
                warnings.warn(msg)
        self.resolved_objects[(generation, idnum)] = obj
        return obj

    def cacheIndirectObject(
        self, generation: int, idnum: int, obj: Optional[PdfObject]
    ) -> Optional[PdfObject]:  # pragma: no cover
        """
        .. deprecated:: 1.28.0

            Use :meth:`cache_indirect_object` instead.
        """
        deprecate_with_replacement("cacheIndirectObject", "cache_indirect_object")
        return self.cache_indirect_object(generation, idnum, obj)

    def read(self, stream: StreamType) -> None:
        # start at the end:
        stream.seek(0, os.SEEK_END)
        if not stream.tell():
            raise PdfReadError("Cannot read an empty file")
        if self.strict:
            stream.seek(0, os.SEEK_SET)
            header_byte = stream.read(5)
            if header_byte != b"%PDF-":
                raise PdfReadError(
                    f"PDF starts with '{header_byte.decode('utf8')}', "
                    "but '%PDF-' expected"
                )
            stream.seek(0, os.SEEK_END)
        last_mb = stream.tell() - 1024 * 1024 + 1  # offset of last MB of stream
        line = b""
        while line[:5] != b"%%EOF":
            if stream.tell() < last_mb:
                raise PdfReadError("EOF marker not found")
            line = read_previous_line(stream)

        startxref = self._find_startxref_pos(stream)

        # check and eventually correct the startxref only in not strict
        xref_issue_nr = self._get_xref_issues(stream, startxref)
        if xref_issue_nr != 0:
            if self.strict and xref_issue_nr:
                raise PdfReadError("Broken xref table")
            else:
                warnings.warn(
                    f"incorrect startxref pointer({xref_issue_nr})", PdfReadWarning
                )

        # read all cross reference tables and their trailers
        self.xref: Dict[int, Dict[Any, Any]] = {}
        self.xref_objStm: Dict[int, Tuple[Any, Any]] = {}
        self.trailer = DictionaryObject()
        while True:
            # load the xref table
            stream.seek(startxref, 0)
            x = stream.read(1)
            if x == b"x":
                self._read_standard_xref_table(stream)
                read_non_whitespace(stream)
                stream.seek(-1, 1)
                new_trailer = cast(Dict[str, Any], read_object(stream, self))
                for key, value in new_trailer.items():
                    if key not in self.trailer:
                        self.trailer[key] = value
                if "/Prev" in new_trailer:
                    startxref = new_trailer["/Prev"]
                else:
                    break
            elif xref_issue_nr:
                try:
                    self._rebuild_xref_table(stream)
                    break
                except Exception:
                    xref_issue_nr = 0
            elif x.isdigit():
                xrefstream = self._read_pdf15_xref_stream(stream)

                trailer_keys = TK.ROOT, TK.ENCRYPT, TK.INFO, TK.ID
                for key in trailer_keys:
                    if key in xrefstream and key not in self.trailer:
                        self.trailer[NameObject(key)] = xrefstream.raw_get(key)
                if "/Prev" in xrefstream:
                    startxref = cast(int, xrefstream["/Prev"])
                else:
                    break
            else:
                # some PDFs have /Prev=0 in the trailer, instead of no /Prev
                if startxref == 0:
                    if self.strict:
                        raise PdfReadError(
                            "/Prev=0 in the trailer (try opening with strict=False)"
                        )
                    else:
                        warnings.warn(
                            "/Prev=0 in the trailer - assuming there"
                            " is no previous xref table"
                        )
                        break
                # bad xref character at startxref.  Let's see if we can find
                # the xref table nearby, as we've observed this error with an
                # off-by-one before.
                stream.seek(-11, 1)
                tmp = stream.read(20)
                xref_loc = tmp.find(b"xref")
                if xref_loc != -1:
                    startxref -= 10 - xref_loc
                    continue
                # No explicit xref table, try finding a cross-reference stream.
                stream.seek(startxref, 0)
                found = False
                for look in range(5):
                    if stream.read(1).isdigit():
                        # This is not a standard PDF, consider adding a warning
                        startxref += look
                        found = True
                        break
                if found:
                    continue
                # no xref table found at specified location
                raise PdfReadError("Could not find xref table at specified location")
        # if not zero-indexed, verify that the table is correct; change it if necessary
        if self.xref_index and not self.strict:
            loc = stream.tell()
            for gen, xref_entry in self.xref.items():
                if gen == 65535:
                    continue
                for id in xref_entry:
                    stream.seek(xref_entry[id], 0)
                    try:
                        pid, _pgen = self.read_object_header(stream)
                    except ValueError:
                        break
                    if pid == id - self.xref_index:
                        self._zero_xref(gen)
                        break
                    # if not, then either it's just plain wrong, or the
                    # non-zero-index is actually correct
            stream.seek(loc, 0)  # return to where it was

    def _find_startxref_pos(self, stream: StreamType) -> int:
        """Find startxref entry - the location of the xref table"""
        line = read_previous_line(stream)
        try:
            startxref = int(line)
        except ValueError:
            # 'startxref' may be on the same line as the location
            if not line.startswith(b"startxref"):
                raise PdfReadError("startxref not found")
            startxref = int(line[9:].strip())
            warnings.warn("startxref on same line as offset", PdfReadWarning)
        else:
            line = read_previous_line(stream)
            if line[:9] != b"startxref":
                raise PdfReadError("startxref not found")
        return startxref

    def _read_standard_xref_table(self, stream: StreamType) -> None:
        # standard cross-reference table
        ref = stream.read(4)
        if ref[:3] != b"ref":
            raise PdfReadError("xref table read error")
        read_non_whitespace(stream)
        stream.seek(-1, 1)
        firsttime = True  # check if the first time looking at the xref table
        while True:
            num = cast(int, read_object(stream, self))
            if firsttime and num != 0:
                self.xref_index = num
                if self.strict:
                    warnings.warn(
                        "Xref table not zero-indexed. ID numbers for objects will be corrected.",
                        PdfReadWarning,
                    )
                    # if table not zero indexed, could be due to error from when PDF was created
                    # which will lead to mismatched indices later on, only warned and corrected if self.strict==True
            firsttime = False
            read_non_whitespace(stream)
            stream.seek(-1, 1)
            size = cast(int, read_object(stream, self))
            read_non_whitespace(stream)
            stream.seek(-1, 1)
            cnt = 0
            while cnt < size:
                line = stream.read(20)

                # It's very clear in section 3.4.3 of the PDF spec
                # that all cross-reference table lines are a fixed
                # 20 bytes (as of PDF 1.7). However, some files have
                # 21-byte entries (or more) due to the use of \r\n
                # (CRLF) EOL's. Detect that case, and adjust the line
                # until it does not begin with a \r (CR) or \n (LF).
                while line[0] in b"\x0D\x0A":
                    stream.seek(-20 + 1, 1)
                    line = stream.read(20)

                # On the other hand, some malformed PDF files
                # use a single character EOL without a preceeding
                # space.  Detect that case, and seek the stream
                # back one character.  (0-9 means we've bled into
                # the next xref entry, t means we've bled into the
                # text "trailer"):
                if line[-1] in b"0123456789t":
                    stream.seek(-1, 1)

                offset_b, generation_b = line[:16].split(b" ")
                offset, generation = int(offset_b), int(generation_b)
                if generation not in self.xref:
                    self.xref[generation] = {}
                if num in self.xref[generation]:
                    # It really seems like we should allow the last
                    # xref table in the file to override previous
                    # ones. Since we read the file backwards, assume
                    # any existing key is already set correctly.
                    pass
                else:
                    self.xref[generation][num] = offset
                cnt += 1
                num += 1
            read_non_whitespace(stream)
            stream.seek(-1, 1)
            trailertag = stream.read(7)
            if trailertag != b"trailer":
                # more xrefs!
                stream.seek(-7, 1)
            else:
                break

    def _read_pdf15_xref_stream(
        self, stream: StreamType
    ) -> Union[ContentStream, EncodedStreamObject, DecodedStreamObject]:
        # PDF 1.5+ Cross-Reference Stream
        stream.seek(-1, 1)
        idnum, generation = self.read_object_header(stream)
        xrefstream = cast(ContentStream, read_object(stream, self))
        assert xrefstream["/Type"] == "/XRef"
        self.cache_indirect_object(generation, idnum, xrefstream)
        stream_data = BytesIO(b_(xrefstream.get_data()))
        # Index pairs specify the subsections in the dictionary. If
        # none create one subsection that spans everything.
        idx_pairs = xrefstream.get("/Index", [0, xrefstream.get("/Size")])
        entry_sizes = cast(Dict[Any, Any], xrefstream.get("/W"))
        assert len(entry_sizes) >= 3
        if self.strict and len(entry_sizes) > 3:
            raise PdfReadError(f"Too many entry sizes: {entry_sizes}")

        def get_entry(i: int) -> Union[int, Tuple[int, ...]]:
            # Reads the correct number of bytes for each entry. See the
            # discussion of the W parameter in PDF spec table 17.
            if entry_sizes[i] > 0:
                d = stream_data.read(entry_sizes[i])
                return convert_to_int(d, entry_sizes[i])

            # PDF Spec Table 17: A value of zero for an element in the
            # W array indicates...the default value shall be used
            if i == 0:
                return 1  # First value defaults to 1
            else:
                return 0

        def used_before(num: int, generation: Union[int, Tuple[int, ...]]) -> bool:
            # We move backwards through the xrefs, don't replace any.
            return num in self.xref.get(generation, []) or num in self.xref_objStm  # type: ignore

        # Iterate through each subsection
        self._read_xref_subsections(idx_pairs, get_entry, used_before)
        return xrefstream

    @staticmethod
    def _get_xref_issues(stream: StreamType, startxref: int) -> int:
        """Return an int which indicates an issue. 0 means there is no issue."""
        stream.seek(startxref - 1, 0)  # -1 to check character before
        line = stream.read(1)
        if line not in b"\r\n \t":
            return 1
        line = stream.read(4)
        if line != b"xref":
            # not an xref so check if it is an XREF object
            line = b""
            while line in b"0123456789 \t":
                line = stream.read(1)
                if line == b"":
                    return 2
            line += stream.read(2)  # 1 char already read, +2 to check "obj"
            if line.lower() != b"obj":
                return 3
            # while stream.read(1) in b" \t\r\n":
            #     pass
            # line = stream.read(256)  # check that it is xref obj
            # if b"/xref" not in line.lower():
            #     return 4
        return 0

    def _rebuild_xref_table(self, stream: StreamType) -> None:
        self.xref = {}
        stream.seek(0, 0)
        f_ = stream.read(-1)

        for m in re.finditer(rb"[\r\n \t][ \t]*(\d+)[ \t]+(\d+)[ \t]+obj", f_):
            idnum = int(m.group(1))
            generation = int(m.group(2))
            if generation not in self.xref:
                self.xref[generation] = {}
            self.xref[generation][idnum] = m.start(1)
        trailer_pos = f_.rfind(b"trailer") - len(f_) + 7
        stream.seek(trailer_pos, 2)
        # code below duplicated
        read_non_whitespace(stream)
        stream.seek(-1, 1)

        # there might be something that is not a dict (see #856)
        new_trailer = cast(Dict[Any, Any], read_object(stream, self))

        for key, value in list(new_trailer.items()):
            if key not in self.trailer:
                self.trailer[key] = value

    def _read_xref_subsections(
        self,
        idx_pairs: List[int],
        get_entry: Callable[[int], Union[int, Tuple[int, ...]]],
        used_before: Callable[[int, Union[int, Tuple[int, ...]]], bool],
    ) -> None:
        last_end = 0
        for start, size in self._pairs(idx_pairs):
            # The subsections must increase
            assert start >= last_end
            last_end = start + size
            for num in range(start, start + size):
                # The first entry is the type
                xref_type = get_entry(0)
                # The rest of the elements depend on the xref_type
                if xref_type == 0:
                    # linked list of free objects
                    next_free_object = get_entry(1)  # noqa: F841
                    next_generation = get_entry(2)  # noqa: F841
                elif xref_type == 1:
                    # objects that are in use but are not compressed
                    byte_offset = get_entry(1)
                    generation = get_entry(2)
                    if generation not in self.xref:
                        self.xref[generation] = {}  # type: ignore
                    if not used_before(num, generation):
                        self.xref[generation][num] = byte_offset  # type: ignore
                elif xref_type == 2:
                    # compressed objects
                    objstr_num = get_entry(1)
                    obstr_idx = get_entry(2)
                    generation = 0  # PDF spec table 18, generation is 0
                    if not used_before(num, generation):
                        self.xref_objStm[num] = (objstr_num, obstr_idx)
                elif self.strict:
                    raise PdfReadError(f"Unknown xref type: {xref_type}")

    def _zero_xref(self, generation: int) -> None:
        self.xref[generation] = {
            k - self.xref_index: v for (k, v) in list(self.xref[generation].items())
        }

    def _pairs(self, array: List[int]) -> Iterable[Tuple[int, int]]:
        i = 0
        while True:
            yield array[i], array[i + 1]
            i += 2
            if (i + 1) >= len(array):
                break

    def read_next_end_line(
        self, stream: StreamType, limit_offset: int = 0
    ) -> bytes:  # pragma: no cover
        """.. deprecated:: 2.1.0"""
        deprecate_no_replacement("read_next_end_line", removed_in="4.0.0")
        line_parts = []
        while True:
            # Prevent infinite loops in malformed PDFs
            if stream.tell() == 0 or stream.tell() == limit_offset:
                raise PdfReadError("Could not read malformed PDF file")
            x = stream.read(1)
            if stream.tell() < 2:
                raise PdfReadError("EOL marker not found")
            stream.seek(-2, 1)
            if x in (b"\n", b"\r"):  # \n = LF; \r = CR
                crlf = False
                while x in (b"\n", b"\r"):
                    x = stream.read(1)
                    if x in (b"\n", b"\r"):  # account for CR+LF
                        stream.seek(-1, 1)
                        crlf = True
                    if stream.tell() < 2:
                        raise PdfReadError("EOL marker not found")
                    stream.seek(-2, 1)
                stream.seek(
                    2 if crlf else 1, 1
                )  # if using CR+LF, go back 2 bytes, else 1
                break
            else:
                line_parts.append(x)
        line_parts.reverse()
        return b"".join(line_parts)

    def readNextEndLine(
        self, stream: StreamType, limit_offset: int = 0
    ) -> bytes:  # pragma: no cover
        """.. deprecated:: 1.28.0"""
        deprecate_no_replacement("readNextEndLine")
        return self.read_next_end_line(stream, limit_offset)

    def decrypt(self, password: Union[str, bytes]) -> int:
        """
        When using an encrypted / secured PDF file with the PDF Standard
        encryption handler, this function will allow the file to be decrypted.
        It checks the given password against the document's user password and
        owner password, and then stores the resulting decryption key if either
        password is correct.

        It does not matter which password was matched.  Both passwords provide
        the correct decryption key that will allow the document to be used with
        this library.

        :param str password: The password to match.
        :return: ``0`` if the password failed, ``1`` if the password matched the user
            password, and ``2`` if the password matched the owner password.
        :rtype: int
        :raises NotImplementedError: if document uses an unsupported encryption
            method.
        """

        self._override_encryption = True
        try:
            return self._decrypt(password)
        finally:
            self._override_encryption = False

    def decode_permissions(self, permissions_code: int) -> Dict[str, bool]:
        # Takes the permissions as an integer, returns the allowed access
        permissions = {}
        permissions["print"] = permissions_code & (1 << 3 - 1) != 0  # bit 3
        permissions["modify"] = permissions_code & (1 << 4 - 1) != 0  # bit 4
        permissions["copy"] = permissions_code & (1 << 5 - 1) != 0  # bit 5
        permissions["annotations"] = permissions_code & (1 << 6 - 1) != 0  # bit 6
        permissions["forms"] = permissions_code & (1 << 9 - 1) != 0  # bit 9
        permissions["accessability"] = permissions_code & (1 << 10 - 1) != 0  # bit 10
        permissions["assemble"] = permissions_code & (1 << 11 - 1) != 0  # bit 11
        permissions["print_high_quality"] = (
            permissions_code & (1 << 12 - 1) != 0
        )  # bit 12
        return permissions

    def _decrypt(self, password: Union[str, bytes]) -> int:
<<<<<<< HEAD
        # already got the KEY
        if hasattr(self, "_encryption"):
            return 3
        from PyPDF2.encryption import Encryption
        # Some documents may not have a /ID, use two empty
        # byte strings instead. Solves
        # https://github.com/mstamy2/PyPDF2/issues/608
        id_entry = self.trailer.get(TK.ID)
        id1_entry = id_entry[0].get_object().original_bytes if id_entry else b""
        encryptEntry = cast(DictionaryObject, self.trailer[TK.ENCRYPT].get_object())
        encryption = Encryption.read(encryptEntry, id1_entry)
        # maybe password is owner password
        # TODO: add/modify api to set owner password
        rr = encryption.verify(password, password)
        if rr > 0:
            self._encryption = encryption
        return rr
=======
        # Decrypts data as per Section 3.5 (page 117) of PDF spec v1.7
        # "The security handler defines the use of encryption and decryption in
        # the document, using the rules specified by the CF, StmF, and StrF entries"
        encrypt = cast(DictionaryObject, self.trailer[TK.ENCRYPT].get_object())
        # /Encrypt Keys:
        # Filter (name)   : "name of the preferred security handler "
        # V (number)      : Algorithm Code
        # Length (integer): Length of encryption key, in bits
        # CF (dictionary) : Crypt filter
        # StmF (name)     : Name of the crypt filter that is used by default when decrypting streams
        # StrF (name)     : The name of the crypt filter that is used when decrypting all strings in the document
        # R (number)      : Standard security handler revision number
        # U (string)      : A 32-byte string, based on the user password
        # P (integer)     : Permissions allowed with user access
        if encrypt["/Filter"] != "/Standard":
            raise NotImplementedError(
                "only Standard PDF encryption handler is available"
            )
        encrypt_v = cast(int, encrypt["/V"])
        if encrypt_v not in (1, 2):
            raise NotImplementedError(
                f"only algorithm code 1 and 2 are supported. This PDF uses code {encrypt_v}"
            )
        user_password, key = self._authenticate_user_password(password)
        if user_password:
            self._decryption_key = key
            return 1
        else:
            rev = cast(int, encrypt["/R"].get_object())
            if rev == 2:
                keylen = 5
            else:
                keylen = cast(int, encrypt[SA.LENGTH].get_object()) // 8
            key = _alg33_1(password, rev, keylen)
            real_O = cast(bytes, encrypt["/O"].get_object())
            if rev == 2:
                userpass = RC4_encrypt(key, real_O)
            else:
                val = real_O
                for i in range(19, -1, -1):
                    new_key = b""
                    for key_char in key:
                        new_key += b_(chr(ord_(key_char) ^ i))
                    val = RC4_encrypt(new_key, val)
                userpass = val
            owner_password, key = self._authenticate_user_password(userpass)
            if owner_password:
                self._decryption_key = key
                return 2
        return 0

    def _authenticate_user_password(
        self, password: Union[str, bytes]
    ) -> Tuple[bool, bytes]:
        encrypt = cast(
            Optional[DictionaryObject], self.trailer[TK.ENCRYPT].get_object()
        )
        if encrypt is None:
            raise Exception(
                "_authenticateUserPassword was called on unencrypted document"
            )
        rev = cast(int, encrypt[ED.R].get_object())
        owner_entry = cast(ByteStringObject, encrypt[ED.O].get_object())
        p_entry = cast(int, encrypt[ED.P].get_object())
        if TK.ID in self.trailer:
            id_entry = cast(ArrayObject, self.trailer[TK.ID].get_object())
        else:
            # Some documents may not have a /ID, use two empty
            # byte strings instead. Solves
            # https://github.com/mstamy2/PyPDF2/issues/608
            id_entry = ArrayObject([ByteStringObject(b""), ByteStringObject(b"")])
        id1_entry = id_entry[0].get_object()
        real_U = encrypt[ED.U].get_object().original_bytes  # type: ignore
        if rev == 2:
            U, key = _alg34(password, owner_entry, p_entry, id1_entry)
        elif rev >= 3:
            U, key = _alg35(
                password,
                rev,
                encrypt[SA.LENGTH].get_object() // 8,  # type: ignore
                owner_entry,
                p_entry,
                id1_entry,
                encrypt.get(ED.ENCRYPT_METADATA, BooleanObject(False)).get_object(),  # type: ignore
            )
            U, real_U = U[:16], real_U[:16]
        return U == real_U, key
>>>>>>> faebc9da

    @property
    def is_encrypted(self) -> bool:
        """
        Read-only boolean property showing whether this PDF file is encrypted.
        Note that this property, if true, will remain true even after the
        :meth:`decrypt()<PyPDF2.PdfReader.decrypt>` method is called.
        """
        return TK.ENCRYPT in self.trailer

    def getIsEncrypted(self) -> bool:  # pragma: no cover
        """
        .. deprecated:: 1.28.0

            Use :py:attr:`is_encrypted` instead.
        """
        deprecate_with_replacement("getIsEncrypted", "is_encrypted")
        return self.is_encrypted

    @property
    def isEncrypted(self) -> bool:  # pragma: no cover
        """
        .. deprecated:: 1.28.0

            Use :py:attr:`is_encrypted` instead.
        """
        deprecate_with_replacement("isEncrypted", "is_encrypted")
        return self.is_encrypted


class PdfFileReader(PdfReader):  # pragma: no cover
    def __init__(self, *args: Any, **kwargs: Any) -> None:
        deprecate_with_replacement("PdfFileReader", "PdfReader")
        if "strict" not in kwargs and len(args) < 2:
            kwargs["strict"] = True  # maintain the default
        super().__init__(*args, **kwargs)<|MERGE_RESOLUTION|>--- conflicted
+++ resolved
@@ -1586,7 +1586,6 @@
         return permissions
 
     def _decrypt(self, password: Union[str, bytes]) -> int:
-<<<<<<< HEAD
         # already got the KEY
         if hasattr(self, "_encryption"):
             return 3
@@ -1604,95 +1603,6 @@
         if rr > 0:
             self._encryption = encryption
         return rr
-=======
-        # Decrypts data as per Section 3.5 (page 117) of PDF spec v1.7
-        # "The security handler defines the use of encryption and decryption in
-        # the document, using the rules specified by the CF, StmF, and StrF entries"
-        encrypt = cast(DictionaryObject, self.trailer[TK.ENCRYPT].get_object())
-        # /Encrypt Keys:
-        # Filter (name)   : "name of the preferred security handler "
-        # V (number)      : Algorithm Code
-        # Length (integer): Length of encryption key, in bits
-        # CF (dictionary) : Crypt filter
-        # StmF (name)     : Name of the crypt filter that is used by default when decrypting streams
-        # StrF (name)     : The name of the crypt filter that is used when decrypting all strings in the document
-        # R (number)      : Standard security handler revision number
-        # U (string)      : A 32-byte string, based on the user password
-        # P (integer)     : Permissions allowed with user access
-        if encrypt["/Filter"] != "/Standard":
-            raise NotImplementedError(
-                "only Standard PDF encryption handler is available"
-            )
-        encrypt_v = cast(int, encrypt["/V"])
-        if encrypt_v not in (1, 2):
-            raise NotImplementedError(
-                f"only algorithm code 1 and 2 are supported. This PDF uses code {encrypt_v}"
-            )
-        user_password, key = self._authenticate_user_password(password)
-        if user_password:
-            self._decryption_key = key
-            return 1
-        else:
-            rev = cast(int, encrypt["/R"].get_object())
-            if rev == 2:
-                keylen = 5
-            else:
-                keylen = cast(int, encrypt[SA.LENGTH].get_object()) // 8
-            key = _alg33_1(password, rev, keylen)
-            real_O = cast(bytes, encrypt["/O"].get_object())
-            if rev == 2:
-                userpass = RC4_encrypt(key, real_O)
-            else:
-                val = real_O
-                for i in range(19, -1, -1):
-                    new_key = b""
-                    for key_char in key:
-                        new_key += b_(chr(ord_(key_char) ^ i))
-                    val = RC4_encrypt(new_key, val)
-                userpass = val
-            owner_password, key = self._authenticate_user_password(userpass)
-            if owner_password:
-                self._decryption_key = key
-                return 2
-        return 0
-
-    def _authenticate_user_password(
-        self, password: Union[str, bytes]
-    ) -> Tuple[bool, bytes]:
-        encrypt = cast(
-            Optional[DictionaryObject], self.trailer[TK.ENCRYPT].get_object()
-        )
-        if encrypt is None:
-            raise Exception(
-                "_authenticateUserPassword was called on unencrypted document"
-            )
-        rev = cast(int, encrypt[ED.R].get_object())
-        owner_entry = cast(ByteStringObject, encrypt[ED.O].get_object())
-        p_entry = cast(int, encrypt[ED.P].get_object())
-        if TK.ID in self.trailer:
-            id_entry = cast(ArrayObject, self.trailer[TK.ID].get_object())
-        else:
-            # Some documents may not have a /ID, use two empty
-            # byte strings instead. Solves
-            # https://github.com/mstamy2/PyPDF2/issues/608
-            id_entry = ArrayObject([ByteStringObject(b""), ByteStringObject(b"")])
-        id1_entry = id_entry[0].get_object()
-        real_U = encrypt[ED.U].get_object().original_bytes  # type: ignore
-        if rev == 2:
-            U, key = _alg34(password, owner_entry, p_entry, id1_entry)
-        elif rev >= 3:
-            U, key = _alg35(
-                password,
-                rev,
-                encrypt[SA.LENGTH].get_object() // 8,  # type: ignore
-                owner_entry,
-                p_entry,
-                id1_entry,
-                encrypt.get(ED.ENCRYPT_METADATA, BooleanObject(False)).get_object(),  # type: ignore
-            )
-            U, real_U = U[:16], real_U[:16]
-        return U == real_U, key
->>>>>>> faebc9da
 
     @property
     def is_encrypted(self) -> bool:
