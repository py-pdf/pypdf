# Copyright (c) 2006, Mathieu Fenniak
# Copyright (c) 2007, Ashish Kulkarni <kulkarni.ashish@gmail.com>
#
# All rights reserved.
#
# Redistribution and use in source and binary forms, with or without
# modification, are permitted provided that the following conditions are
# met:
#
# * Redistributions of source code must retain the above copyright notice,
# this list of conditions and the following disclaimer.
# * Redistributions in binary form must reproduce the above copyright notice,
# this list of conditions and the following disclaimer in the documentation
# and/or other materials provided with the distribution.
# * The name of the author may not be used to endorse or promote products
# derived from this software without specific prior written permission.
#
# THIS SOFTWARE IS PROVIDED BY THE COPYRIGHT HOLDERS AND CONTRIBUTORS "AS IS"
# AND ANY EXPRESS OR IMPLIED WARRANTIES, INCLUDING, BUT NOT LIMITED TO, THE
# IMPLIED WARRANTIES OF MERCHANTABILITY AND FITNESS FOR A PARTICULAR PURPOSE
# ARE DISCLAIMED. IN NO EVENT SHALL THE COPYRIGHT OWNER OR CONTRIBUTORS BE
# LIABLE FOR ANY DIRECT, INDIRECT, INCIDENTAL, SPECIAL, EXEMPLARY, OR
# CONSEQUENTIAL DAMAGES (INCLUDING, BUT NOT LIMITED TO, PROCUREMENT OF
# SUBSTITUTE GOODS OR SERVICES; LOSS OF USE, DATA, OR PROFITS; OR BUSINESS
# INTERRUPTION) HOWEVER CAUSED AND ON ANY THEORY OF LIABILITY, WHETHER IN
# CONTRACT, STRICT LIABILITY, OR TORT (INCLUDING NEGLIGENCE OR OTHERWISE)
# ARISING IN ANY WAY OUT OF THE USE OF THIS SOFTWARE, EVEN IF ADVISED OF THE
# POSSIBILITY OF SUCH DAMAGE.

import re
import struct
import warnings
from hashlib import md5
from io import BytesIO
from typing import (
    Any,
    Callable,
    Dict,
    Iterable,
    List,
    Optional,
    Tuple,
    Union,
    cast,
)

from ._page import PageObject, _VirtualList
from ._security import RC4_encrypt, _alg33_1, _alg34, _alg35
from ._utils import (
    DEPR_MSG,
    DEPR_MSG_NO_REPLACEMENT,
    StrByteType,
    StreamType,
    b_,
    ord_,
    read_non_whitespace,
    read_until_whitespace,
    skip_over_comment,
    skip_over_whitespace,
)
from .constants import CatalogAttributes as CA
from .constants import CatalogDictionary as CD
from .constants import Core as CO
from .constants import DocumentInformationAttributes as DI
from .constants import EncryptionDictAttributes as ED
from .constants import PageAttributes as PG
from .constants import PagesAttributes as PA
from .constants import StreamAttributes as SA
from .constants import TrailerKeys as TK
from .errors import PdfReadError, PdfReadWarning, PdfStreamError
from .generic import (
    ArrayObject,
    BooleanObject,
    ByteStringObject,
    ContentStream,
    DecodedStreamObject,
    Destination,
    DictionaryObject,
    EncodedStreamObject,
    Field,
    FloatObject,
    IndirectObject,
    NameObject,
    NullObject,
    NumberObject,
    PdfObject,
    StreamObject,
    TextStringObject,
    TreeObject,
    createStringObject,
    read_object,
)
from .types import OutlinesType, PagemodeType
from .xmp import XmpInformation


def convert_to_int(d: bytes, size: int) -> Union[int, Tuple[Any, ...]]:
    if size > 8:
        raise PdfReadError("invalid size in convert_to_int")
    d = b_("\x00\x00\x00\x00\x00\x00\x00\x00") + b_(d)
    d = d[-8:]
    return struct.unpack(">q", d)[0]


def convertToInt(d: bytes, size: int) -> Union[int, Tuple[Any, ...]]:
    warnings.warn(
        DEPR_MSG.format("convertToInt", "convert_to_int"),
        PendingDeprecationWarning,
        stacklevel=2,
    )
    return convert_to_int(d, size)


class DocumentInformation(DictionaryObject):
    """
    A class representing the basic document metadata provided in a PDF File.
    This class is accessible through :py:class:`PdfReader.metadata<PyPDF2.PdfReader.metadata>`.

    All text properties of the document metadata have
    *two* properties, eg. author and author_raw. The non-raw property will
    always return a ``TextStringObject``, making it ideal for a case where
    the metadata is being displayed. The raw property can sometimes return
    a ``ByteStringObject``, if PyPDF2 was unable to decode the string's
    text encoding; this requires additional safety in the caller and
    therefore is not as commonly accessed.
    """

    def __init__(self) -> None:
        DictionaryObject.__init__(self)

    def _get_text(self, key: str) -> Optional[str]:
        retval = self.get(key, None)
        if isinstance(retval, TextStringObject):
            return retval
        return None

    def getText(self, key: str) -> Optional[str]:
        """
        The text value of the specified key or None.

        .. deprecated:: 1.28.0

            Use the attributes (e.g. :py:attr:`title` / :py:attr:`author`).
        """
        warnings.warn(
            DEPR_MSG_NO_REPLACEMENT.format("getText"),
            PendingDeprecationWarning,
            stacklevel=2,
        )
        return self._get_text(key)

    @property
    def title(self) -> Optional[str]:
        """Read-only property accessing the document's **title**.
        Returns a unicode string (``TextStringObject``) or ``None``
        if the title is not specified."""
        return (
            self._get_text(DI.TITLE) or self.get(DI.TITLE).get_object()  # type: ignore
            if self.get(DI.TITLE)
            else None
        )

    @property
    def title_raw(self) -> Optional[str]:
        """The "raw" version of title; can return a ``ByteStringObject``."""
        return self.get(DI.TITLE)

    @property
    def author(self) -> Optional[str]:
        """Read-only property accessing the document's **author**.
        Returns a unicode string (``TextStringObject``) or ``None``
        if the author is not specified."""
        return self._get_text(DI.AUTHOR)

    @property
    def author_raw(self) -> Optional[str]:
        """The "raw" version of author; can return a ``ByteStringObject``."""
        return self.get(DI.AUTHOR)

    @property
    def subject(self) -> Optional[str]:
        """Read-only property accessing the document's **subject**.
        Returns a unicode string (``TextStringObject``) or ``None``
        if the subject is not specified."""
        return self._get_text(DI.SUBJECT)

    @property
    def subject_raw(self) -> Optional[str]:
        """The "raw" version of subject; can return a ``ByteStringObject``."""
        return self.get(DI.SUBJECT)

    @property
    def creator(self) -> Optional[str]:
        """Read-only property accessing the document's **creator**. If the
        document was converted to PDF from another format, this is the name of the
        application (e.g. OpenOffice) that created the original document from
        which it was converted. Returns a unicode string (``TextStringObject``)
        or ``None`` if the creator is not specified."""
        return self._get_text(DI.CREATOR)

    @property
    def creator_raw(self) -> Optional[str]:
        """The "raw" version of creator; can return a ``ByteStringObject``."""
        return self.get(DI.CREATOR)

    @property
    def producer(self) -> Optional[str]:
        """Read-only property accessing the document's **producer**.
        If the document was converted to PDF from another format, this is
        the name of the application (for example, OSX Quartz) that converted
        it to PDF. Returns a unicode string (``TextStringObject``)
        or ``None`` if the producer is not specified."""
        return self._get_text(DI.PRODUCER)

    @property
    def producer_raw(self) -> Optional[str]:
        """The "raw" version of producer; can return a ``ByteStringObject``."""
        return self.get(DI.PRODUCER)


class PdfReader:
    """
    Initialize a PdfReader object.

    This operation can take some time, as the PDF stream's cross-reference
    tables are read into memory.

    :param stream: A File object or an object that supports the standard read
        and seek methods similar to a File object. Could also be a
        string representing a path to a PDF file.
    :param bool strict: Determines whether user should be warned of all
        problems and also causes some correctable problems to be fatal.
        Defaults to ``False``.
    :param None/str/bytes password: Decrypt pdf at initialization. if None, decrypt will be called
        Defaults to ``None``
    """

    def __init__(self, stream: StrByteType, strict: bool = False, password: Union[None, str, bytes] = None) -> None:
        self.strict = strict
        self.flattened_pages: Optional[List[PageObject]] = None
        self.resolved_objects: Dict[Tuple[Any, Any], Optional[PdfObject]] = {}
        self.xref_index = 0
        self._page_id2num: Optional[
            Dict[Any, Any]
        ] = None  # map page indirect_ref number to Page Number
        if hasattr(stream, "mode") and "b" not in stream.mode:  # type: ignore
            warnings.warn(
                "PdfReader stream/file object is not in binary mode. "
                "It may not be read correctly.",
                PdfReadWarning,
            )
        if isinstance(stream, str):
            with open(stream, "rb") as fh:
                stream = BytesIO(b_(fh.read()))
        self.read(stream)
        self.stream = stream

        self._override_encryption = False
        if isinstance(password, (str, bytes)):
            if self.decrypt(password) == 0:
                raise PdfReadError("Wrong Password : Cannot decrypt then:")

    @property
    def metadata(self) -> Optional[DocumentInformation]:
        """
        Retrieve the PDF file's document information dictionary, if it exists.
        Note that some PDF files use metadata streams instead of docinfo
        dictionaries, and these metadata streams will not be accessed by this
        function.

        :return: the document information of this PDF file
        :rtype: :class:`DocumentInformation<pdf.DocumentInformation>` or
            ``None`` if none exists.
        """
        if TK.INFO not in self.trailer:
            return None
        obj = self.trailer[TK.INFO]
        retval = DocumentInformation()
        retval.update(obj)  # type: ignore
        return retval

    def getDocumentInfo(self) -> Optional[DocumentInformation]:
        """
        .. deprecated:: 1.28.0

            Use the attribute :py:attr:`metadata` instead.
        """
        warnings.warn(
            "The `getDocumentInfo` method of PdfReader will be replaced by the "
            "`metadata` attribute in PyPDF2 3.0.0. You can switch to the "
            "metadata attribute already.",
            PendingDeprecationWarning,
            stacklevel=2,
        )
        return self.metadata

    @property
    def documentInfo(self) -> Optional[DocumentInformation]:
        """
        .. deprecated:: 1.28.0

            Use the attribute :py:attr:`metadata` instead.
        """
        warnings.warn(
            "The `documentInfo` attribute of PdfReader will be replaced by "
            "`metadata` in PyPDF2 3.0.0. You can switch to the metadata "
            "attribute already.",
            PendingDeprecationWarning,
            stacklevel=2,
        )
        return self.metadata

    @property
    def xmp_metadata(self) -> Optional[XmpInformation]:
        """
        XMP (Extensible Metadata Platform) data

        :return: a :class:`XmpInformation<xmp.XmpInformation>`
            instance that can be used to access XMP metadata from the document.
        :rtype: :class:`XmpInformation<xmp.XmpInformation>` or
            ``None`` if no metadata was found on the document root.
        """
        try:
            self._override_encryption = True
            return self.trailer[TK.ROOT].xmp_metadata  # type: ignore
        finally:
            self._override_encryption = False

    def getXmpMetadata(self) -> Optional[XmpInformation]:
        """
        .. deprecated:: 1.28.0

            Use the attribute :py:attr:`xmp_metadata` instead.
        """
        warnings.warn(
            "The `getXmpMetadata` method of PdfReader will be replaced by the "
            "`xmp_metadata` attribute in PyPDF2 3.0.0. You can switch to the "
            "xmp_metadata attribute already.",
            PendingDeprecationWarning,
            stacklevel=2,
        )
        return self.xmp_metadata

    @property
    def xmpMetadata(self) -> Optional[XmpInformation]:
        """
        .. deprecated:: 1.28.0

            Use the attribute :py:attr:`xmp_metadata` instead.
        """
        warnings.warn(
            "The `xmpMetadata` attribute of PdfReader will be replaced by the "
            "`xmp_metadata` attribute in PyPDF2 3.0.0. You can switch to the "
            "xmp_metadata attribute already.",
            PendingDeprecationWarning,
            stacklevel=2,
        )
        return self.xmp_metadata

    def _get_num_pages(self) -> int:
        """
        Calculates the number of pages in this PDF file.

        :return: number of pages
        :rtype: int
        :raises PdfReadError: if file is encrypted and restrictions prevent
            this action.
        """

        # Flattened pages will not work on an Encrypted PDF;
        # the PDF file's page count is used in this case. Otherwise,
        # the original method (flattened page count) is used.
        if self.is_encrypted:
            try:
                self._override_encryption = True
                self.decrypt("")
                return self.trailer[TK.ROOT]["/Pages"]["/Count"]  # type: ignore
            except Exception:
                raise PdfReadError("File has not been decrypted")
            finally:
                self._override_encryption = False
        else:
            if self.flattened_pages is None:
                self._flatten()
            return len(self.flattened_pages)  # type: ignore

    def getNumPages(self) -> int:
        """
        .. deprecated:: 1.28.0

            Use :code:`len(reader.pages)` instead.
        """
        warnings.warn(
            DEPR_MSG.format("reader.getNumPages", "len(reader.pages)"),
            PendingDeprecationWarning,
            stacklevel=2,
        )
        return self._get_num_pages()

    @property
    def numPages(self) -> int:
        """
        .. deprecated:: 1.28.0

            Use :code:`len(reader.pages)` instead.
        """
        warnings.warn(
            "The `numPages` attribute of PdfReader will be removed in PyPDF2 3.0.0. "
            "Use `len(reader.pages)` instead.",
            PendingDeprecationWarning,
            stacklevel=2,
        )
        return self._get_num_pages()

<<<<<<< HEAD
=======
    def getPage(self, pageNumber: int) -> PageObject:
        """
        .. deprecated:: 1.28.0

            Use :code:`reader.pages[pageNumber]` instead.
        """
        warnings.warn(
            DEPR_MSG.format("reader.getPage(pageNumber)", "reader.pages[pageNumber]"),
            PendingDeprecationWarning,
            stacklevel=2,
        )
        return self._get_page(pageNumber)

>>>>>>> 7647ab5f
    def _get_page(self, page_number: int) -> PageObject:
        """
        Retrieves a page by number from this PDF file.

        :param int pageNumber: The page number to retrieve
            (pages begin at zero)
        :return: a :class:`PageObject<PyPDF2._page.PageObject>` instance.
        :rtype: :class:`PageObject<PyPDF2._page.PageObject>`
        """
        # ensure that we're not trying to access an encrypted PDF
        # assert not self.trailer.has_key(TK.ENCRYPT)
        if self.flattened_pages is None:
            self._flatten()
        assert self.flattened_pages is not None, "hint for mypy"
        return self.flattened_pages[page_number]

    @property
    def namedDestinations(self) -> Dict[str, Any]:
        """
        .. deprecated:: 1.28.0

            Use :py:attr:`named_destinations` instead.
        """
        warnings.warn(
            DEPR_MSG.format("reader.namedDestinations", "reader.named_destinations"),
            PendingDeprecationWarning,
            stacklevel=2,
        )
        return self.named_destinations

    @property
    def named_destinations(self) -> Dict[str, Any]:
        """
        A read-only dictionary which maps names to
        :class:`Destinations<PyPDF2.generic.Destination>`
        """
        return self._get_named_destinations()

    # A select group of relevant field attributes. For the complete list,
    # see section 8.6.2 of the PDF 1.7 reference.

    def get_fields(
        self,
        tree: Optional[TreeObject] = None,
        retval: Optional[Dict[Any, Any]] = None,
        fileobj: Optional[Any] = None,
    ) -> Optional[Dict[str, Any]]:
        """
        Extracts field data if this PDF contains interactive form fields.
        The *tree* and *retval* parameters are for recursive use.

        :param fileobj: A file object (usually a text file) to write
            a report to on all interactive form fields found.
        :return: A dictionary where each key is a field name, and each
            value is a :class:`Field<PyPDF2.generic.Field>` object. By
            default, the mapping name is used for keys.
        :rtype: dict, or ``None`` if form data could not be located.
        """
        field_attributes = {
            "/FT": "Field Type",
            PA.PARENT: "Parent",
            "/T": "Field Name",
            "/TU": "Alternate Field Name",
            "/TM": "Mapping Name",
            "/Ff": "Field Flags",
            "/V": "Value",
            "/DV": "Default Value",
        }
        if retval is None:
            retval = {}
            catalog = cast(DictionaryObject, self.trailer[TK.ROOT])
            # get the AcroForm tree
            if "/AcroForm" in catalog:
                tree = cast(Optional[TreeObject], catalog["/AcroForm"])
            else:
                return None
        if tree is None:
            return retval

        self._check_kids(tree, retval, fileobj)
        for attr in field_attributes:
            if attr in tree:
                # Tree is a field
                self._build_field(tree, retval, fileobj, field_attributes)
                break

        if "/Fields" in tree:
            fields = cast(ArrayObject, tree["/Fields"])
            for f in fields:
                field = f.get_object()
                self._build_field(field, retval, fileobj, field_attributes)

        return retval

    def getFields(
        self,
        tree: Optional[TreeObject] = None,
        retval: Optional[Dict[Any, Any]] = None,
        fileobj: Optional[Any] = None,
    ) -> Optional[Dict[str, Any]]:
        """
        .. deprecated:: 1.28.0

            Use :meth:`get_fields` instead.
        """
        warnings.warn(
            DEPR_MSG.format("reader.getFields", "reader.get_fields"),
            PendingDeprecationWarning,
            stacklevel=2,
        )
        return self.get_fields(tree, retval, fileobj)

    def _build_field(
        self,
        field: Union[TreeObject, DictionaryObject],
        retval: Dict[Any, Any],
        fileobj: Any,
        fieldAttributes: Any,
    ) -> None:
        self._check_kids(field, retval, fileobj)
        try:
            key = field["/TM"]
        except KeyError:
            try:
                key = field["/T"]
            except KeyError:
                # Ignore no-name field for now
                return
        if fileobj:
            self._write_field(fileobj, field, fieldAttributes)
            fileobj.write("\n")
        retval[key] = Field(field)

    def _check_kids(
        self, tree: Union[TreeObject, DictionaryObject], retval: Any, fileobj: Any
    ) -> None:
        if PA.KIDS in tree:
            # recurse down the tree
            for kid in tree[PA.KIDS]:  # type: ignore
                self.get_fields(kid.get_object(), retval, fileobj)

    def _write_field(self, fileobj: Any, field: Any, field_attributes: Any) -> None:
        order = ["/TM", "/T", "/FT", PA.PARENT, "/TU", "/Ff", "/V", "/DV"]
        for attr in order:
            attr_name = field_attributes[attr]
            try:
                if attr == "/FT":
                    # Make the field type value more clear
                    types = {
                        "/Btn": "Button",
                        "/Tx": "Text",
                        "/Ch": "Choice",
                        "/Sig": "Signature",
                    }
                    if field[attr] in types:
                        fileobj.write(attr_name + ": " + types[field[attr]] + "\n")
                elif attr == PA.PARENT:
                    # Let's just write the name of the parent
                    try:
                        name = field[PA.PARENT]["/TM"]
                    except KeyError:
                        name = field[PA.PARENT]["/T"]
                    fileobj.write(attr_name + ": " + name + "\n")
                else:
                    fileobj.write(attr_name + ": " + str(field[attr]) + "\n")
            except KeyError:
                # Field attribute is N/A or unknown, so don't write anything
                pass

    def get_form_text_fields(self) -> Dict[str, Any]:
        """Retrieves form fields from the document with textual data (inputs, dropdowns)"""
        # Retrieve document form fields
        formfields = self.get_fields()
        if formfields is None:
            return {}
        return {
            formfields[field]["/T"]: formfields[field].get("/V")
            for field in formfields
            if formfields[field].get("/FT") == "/Tx"
        }

    def getFormTextFields(self) -> Dict[str, Any]:
        """
        .. deprecated:: 1.28.0

            Use :meth:`get_form_text_fields` instead.
        """
        warnings.warn(
            DEPR_MSG.format("reader.getFormTextFields", "reader.get_form_text_fields"),
            PendingDeprecationWarning,
            stacklevel=2,
        )
        return self.get_form_text_fields()

    def _get_named_destinations(
        self,
        tree: Union[TreeObject, None] = None,
        retval: Optional[Any] = None,
    ) -> Dict[str, Any]:
        """
        Retrieves the named destinations present in the document.

        :return: a dictionary which maps names to
            :class:`Destinations<PyPDF2.generic.Destination>`.
        :rtype: dict
        """
        if retval is None:
            retval = {}
            catalog = cast(DictionaryObject, self.trailer[TK.ROOT])

            # get the name tree
            if CA.DESTS in catalog:
                tree = cast(TreeObject, catalog[CA.DESTS])
            elif CA.NAMES in catalog:
                names = cast(DictionaryObject, catalog[CA.NAMES])
                if CA.DESTS in names:
                    tree = cast(TreeObject, names[CA.DESTS])

        if tree is None:
            return retval

        if PA.KIDS in tree:
            # recurse down the tree
            for kid in cast(ArrayObject, tree[PA.KIDS]):
                self._get_named_destinations(kid.get_object(), retval)

        # TABLE 3.33 Entries in a name tree node dictionary (PDF 1.7 specs)
        if CA.NAMES in tree:
            names = cast(DictionaryObject, tree[CA.NAMES])
            for i in range(0, len(names), 2):
                key = cast(str, names[i].get_object())
                value = names[i + 1].get_object()
                if isinstance(value, DictionaryObject) and "/D" in value:
                    value = value["/D"]
                dest = self._build_destination(key, value)  # type: ignore
                if dest is not None:
                    retval[key] = dest

        return retval

    def getNamedDestinations(
        self,
        tree: Union[TreeObject, None] = None,
        retval: Optional[Any] = None,
    ) -> Dict[str, Any]:
        """
        .. deprecated:: 1.28.0

            Use :py:attr:`named_destinations` instead.
        """
        warnings.warn(
            DEPR_MSG.format("reader.getNamedDestinations", "reader.named_destinations"),
            PendingDeprecationWarning,
            stacklevel=2,
        )
        return self._get_named_destinations(tree, retval)

    @property
    def outlines(self) -> OutlinesType:
        """
        Read-only property for outlines present in the document.

        :return: a nested list of :class:`Destinations<PyPDF2.generic.Destination>`.
        """
        return self._get_outlines()

    def _get_outlines(
        self, node: Optional[DictionaryObject] = None, outlines: Optional[Any] = None
    ) -> OutlinesType:
        if outlines is None:
            outlines = []
            catalog = cast(DictionaryObject, self.trailer[TK.ROOT])

            # get the outline dictionary and named destinations
            if CO.OUTLINES in catalog:
                try:
                    lines = cast(DictionaryObject, catalog[CO.OUTLINES])
                except PdfReadError:
                    # this occurs if the /Outlines object reference is incorrect
                    # for an example of such a file, see https://unglueit-files.s3.amazonaws.com/ebf/7552c42e9280b4476e59e77acc0bc812.pdf
                    # so continue to load the file without the Bookmarks
                    return outlines

                # TABLE 8.3 Entries in the outline dictionary
                if "/First" in lines:
                    node = cast(DictionaryObject, lines["/First"])
            self._namedDests = self._get_named_destinations()

        if node is None:
            return outlines

        # see if there are any more outlines
        while True:
            outline = self._build_outline(node)
            if outline:
                outlines.append(outline)

            # check for sub-outlines
            if "/First" in node:
                sub_outlines: List[Any] = []
                self._get_outlines(cast(DictionaryObject, node["/First"]), sub_outlines)
                if sub_outlines:
                    outlines.append(sub_outlines)

            if "/Next" not in node:
                break
            node = cast(DictionaryObject, node["/Next"])

        return outlines

    def getOutlines(
        self, node: Optional[DictionaryObject] = None, outlines: Optional[Any] = None
    ) -> OutlinesType:
        """
        .. deprecated:: 1.28.0

            Use :py:attr:`outlines` instead.
        """
        warnings.warn(
            DEPR_MSG.format("reader.getOutlines", "reader.outlines"),
            PendingDeprecationWarning,
            stacklevel=2,
        )
        return self._get_outlines(node, outlines)

    def _get_page_number_by_indirect(
        self, indirect_ref: Union[None, int, NullObject, IndirectObject]
    ) -> int:
        """Generate _page_id2num"""
        if self._page_id2num is None:
            id2num = {}
            for i, x in enumerate(self.pages):
                id2num[x.indirect_ref.idnum] = i  # type: ignore
            self._page_id2num = id2num

        if indirect_ref is None or isinstance(indirect_ref, NullObject):
            return -1
        if isinstance(indirect_ref, int):
            idnum = indirect_ref
        else:
            idnum = indirect_ref.idnum
        assert self._page_id2num is not None, "hint for mypy"
        ret = self._page_id2num.get(idnum, -1)
        return ret

    def get_page_number(self, page: PageObject) -> int:
        """
        Retrieve page number of a given PageObject

        :param PageObject page: The page to get page number. Should be
            an instance of :class:`PageObject<PyPDF2._page.PageObject>`
        :return: the page number or -1 if page not found
        :rtype: int
        """
        return self._get_page_number_by_indirect(page.indirect_ref)

    def getPageNumber(self, page: PageObject) -> int:
        """
        .. deprecated:: 1.28.0

            Use :meth:`get_page_number` instead.
        """
        warnings.warn(
            DEPR_MSG.format(
                "reader.getPageNumber(page)", "reader.get_page_number(page)"
            ),
            PendingDeprecationWarning,
            stacklevel=2,
        )
        return self.get_page_number(page)

    def get_destination_page_number(self, destination: Destination) -> int:
        """
        Retrieve page number of a given Destination object.

        :param Destination destination: The destination to get page number.
        :return: the page number or -1 if page not found
        :rtype: int
        """
        return self._get_page_number_by_indirect(destination.page)

    def getDestinationPageNumber(self, destination: Destination) -> int:
        """
        .. deprecated:: 1.28.0

            Use :meth:`get_destination_page_number` instead.
        """
        warnings.warn(
            DEPR_MSG.format(
                "reader.getDestinationPageNumber", "reader.get_destination_page_number"
            ),
            PendingDeprecationWarning,
            stacklevel=2,
        )
        return self.get_destination_page_number(destination)

    def _build_destination(
        self,
        title: str,
        array: List[Union[NumberObject, IndirectObject, NullObject, DictionaryObject]],
    ) -> Destination:
        page, typ = array[0:2]
        array = array[2:]
        try:
            return Destination(title, page, typ, *array)  # type: ignore
        except PdfReadError:
            warnings.warn(f"Unknown destination: {title} {array}", PdfReadWarning)
            if self.strict:
                raise
            else:
                # create a link to first Page
                tmp = self.pages[0].indirect_ref
                indirect_ref = NullObject() if tmp is None else tmp
                return Destination(
                    title, indirect_ref, TextStringObject("/Fit")  # type: ignore
                )

    def _build_outline(self, node: DictionaryObject) -> Optional[Destination]:
        dest, title, outline = None, None, None

        if "/A" in node and "/Title" in node:
            # Action, section 8.5 (only type GoTo supported)
            title = node["/Title"]
            action = cast(DictionaryObject, node["/A"])
            action_type = cast(NameObject, action["/S"])
            if action_type == "/GoTo":
                dest = action["/D"]
        elif "/Dest" in node and "/Title" in node:
            # Destination, section 8.2.1
            title = node["/Title"]
            dest = node["/Dest"]

        # if destination found, then create outline
        if dest:
            if isinstance(dest, ArrayObject):
                outline = self._build_destination(title, dest)  # type: ignore
            elif isinstance(dest, str) and dest in self._namedDests:
                outline = self._namedDests[dest]
                outline[NameObject("/Title")] = title  # type: ignore
            else:
                raise PdfReadError("Unexpected destination %r" % dest)
        return outline

    @property
    def pages(self) -> _VirtualList:
        """Read-only property that emulates a list of :py:class:`Page<PyPDF2._page.Page>` objects."""
        return _VirtualList(self._get_num_pages, self._get_page)

    @property
    def page_layout(self) -> Optional[str]:
        """
        Get the page layout.

        :return: Page layout currently being used.
        :rtype: ``str``, ``None`` if not specified

        .. list-table:: Valid ``layout`` values
           :widths: 50 200

           * - /NoLayout
             - Layout explicitly not specified
           * - /SinglePage
             - Show one page at a time
           * - /OneColumn
             - Show one column at a time
           * - /TwoColumnLeft
             - Show pages in two columns, odd-numbered pages on the left
           * - /TwoColumnRight
             - Show pages in two columns, odd-numbered pages on the right
           * - /TwoPageLeft
             - Show two pages at a time, odd-numbered pages on the left
           * - /TwoPageRight
             - Show two pages at a time, odd-numbered pages on the right
        """
        trailer = cast(DictionaryObject, self.trailer[TK.ROOT])
        if CD.PAGE_LAYOUT in trailer:
            return cast(NameObject, trailer[CD.PAGE_LAYOUT])
        return None

    def getPageLayout(self) -> Optional[str]:
        """
        .. deprecated:: 1.28.0

            Use :py:attr:`page_layout` instead.
        """
        warnings.warn(
            DEPR_MSG.format("reader.getPageLayout()", "reader.page_layout"),
            PendingDeprecationWarning,
            stacklevel=2,
        )
        return self.page_layout

    @property
    def pageLayout(self) -> Optional[str]:
        """
        .. deprecated:: 1.28.0

            Use :py:attr:`page_layout` instead.
        """
        warnings.warn(
            DEPR_MSG.format("reader.pageLayout", "reader.page_layout"),
            PendingDeprecationWarning,
            stacklevel=2,
        )
        return self.page_layout

    @property
    def page_mode(self) -> Optional[PagemodeType]:
        """
        Get the page mode.

        :return: Page mode currently being used.
        :rtype: ``str``, ``None`` if not specified

        .. list-table:: Valid ``mode`` values
           :widths: 50 200

           * - /UseNone
             - Do not show outlines or thumbnails panels
           * - /UseOutlines
             - Show outlines (aka bookmarks) panel
           * - /UseThumbs
             - Show page thumbnails panel
           * - /FullScreen
             - Fullscreen view
           * - /UseOC
             - Show Optional Content Group (OCG) panel
           * - /UseAttachments
             - Show attachments panel
        """
        try:
            return self.trailer[TK.ROOT]["/PageMode"]  # type: ignore
        except KeyError:
            return None

    def getPageMode(self) -> Optional[PagemodeType]:
        """
        .. deprecated:: 1.28.0

            Use :py:attr:`page_mode` instead.
        """
        warnings.warn(
            DEPR_MSG.format("reader.getPageMode()", "reader.page_mode"),
            PendingDeprecationWarning,
            stacklevel=2,
        )
        return self.page_mode

    @property
    def pageMode(self) -> Optional[PagemodeType]:
        """
        .. deprecated:: 1.28.0

            Use :py:attr:`page_mode` instead.
        """
        warnings.warn(
            DEPR_MSG.format("reader.pageMode", "reader.page_mode"),
            PendingDeprecationWarning,
            stacklevel=2,
        )
        return self.page_mode

    def _flatten(
        self,
        pages: Union[None, DictionaryObject, PageObject] = None,
        inherit: Optional[Dict[str, Any]] = None,
        indirect_ref: Optional[IndirectObject] = None,
    ) -> None:
        inheritablePageAttributes = (
            NameObject(PG.RESOURCES),
            NameObject(PG.MEDIABOX),
            NameObject(PG.CROPBOX),
            NameObject(PG.ROTATE),
        )
        if inherit is None:
            inherit = {}
        if pages is None:
            # Fix issue 327: set flattened_pages attribute only for
            # decrypted file
            catalog = self.trailer[TK.ROOT].get_object()
            pages = catalog["/Pages"].get_object()  # type: ignore
            self.flattened_pages = []

        t = "/Pages"
        if PA.TYPE in pages:
            t = pages[PA.TYPE]  # type: ignore

        if t == "/Pages":
            for attr in inheritablePageAttributes:
                if attr in pages:
                    inherit[attr] = pages[attr]
            for page in pages[PA.KIDS]:  # type: ignore
                addt = {}
                if isinstance(page, IndirectObject):
                    addt["indirect_ref"] = page
                self._flatten(page.get_object(), inherit, **addt)
        elif t == "/Page":
            for attr_in, value in list(inherit.items()):
                # if the page has it's own value, it does not inherit the
                # parent's value:
                if attr_in not in pages:
                    pages[attr_in] = value
            page_obj = PageObject(self, indirect_ref)
            page_obj.update(pages)

            # TODO: Could flattened_pages be None at this point?
            self.flattened_pages.append(page_obj)  # type: ignore

    def _get_object_from_stream(
        self, indirect_reference: IndirectObject
    ) -> Union[int, PdfObject, str]:
        # indirect reference to object in object stream
        # read the entire object stream into memory
        stmnum, idx = self.xref_objStm[indirect_reference.idnum]
        obj_stm: EncodedStreamObject = IndirectObject(stmnum, 0, self).get_object()  # type: ignore
        # This is an xref to a stream, so its type better be a stream
        assert obj_stm["/Type"] == "/ObjStm"
        # /N is the number of indirect objects in the stream
        assert idx < obj_stm["/N"]
        stream_data = BytesIO(b_(obj_stm.get_data()))  # type: ignore
        for i in range(obj_stm["/N"]):  # type: ignore
            read_non_whitespace(stream_data)
            stream_data.seek(-1, 1)
            objnum = NumberObject.read_from_stream(stream_data)
            read_non_whitespace(stream_data)
            stream_data.seek(-1, 1)
            offset = NumberObject.read_from_stream(stream_data)
            read_non_whitespace(stream_data)
            stream_data.seek(-1, 1)
            if objnum != indirect_reference.idnum:
                # We're only interested in one object
                continue
            if self.strict and idx != i:
                raise PdfReadError("Object is in wrong index.")
            stream_data.seek(int(obj_stm["/First"] + offset), 0)  # type: ignore
            try:
                obj = read_object(stream_data, self)
            except PdfStreamError as exc:
                # Stream object cannot be read. Normally, a critical error, but
                # Adobe Reader doesn't complain, so continue (in strict mode?)
                warnings.warn(
                    "Invalid stream (index %d) within object %d %d: %s"
                    % (i, indirect_reference.idnum, indirect_reference.generation, exc),
                    PdfReadWarning,
                )

                if self.strict:
                    raise PdfReadError("Can't read object stream: %s" % exc)
                # Replace with null. Hopefully it's nothing important.
                obj = NullObject()
            return obj

        if self.strict:
            raise PdfReadError("This is a fatal error in strict mode.")
        return NullObject()

    def get_object(self, indirect_reference: IndirectObject) -> Optional[PdfObject]:
        retval = self.cache_get_indirect_object(
            indirect_reference.generation, indirect_reference.idnum
        )
        if retval is not None:
            return retval
        if (
            indirect_reference.generation == 0
            and indirect_reference.idnum in self.xref_objStm
        ):
            retval = self._get_object_from_stream(indirect_reference)  # type: ignore
        elif (
            indirect_reference.generation in self.xref
            and indirect_reference.idnum in self.xref[indirect_reference.generation]
        ):
            start = self.xref[indirect_reference.generation][indirect_reference.idnum]
            self.stream.seek(start, 0)
            idnum, generation = self.read_object_header(self.stream)
            if idnum != indirect_reference.idnum and self.xref_index:
                # Xref table probably had bad indexes due to not being zero-indexed
                if self.strict:
                    raise PdfReadError(
                        "Expected object ID (%d %d) does not match actual (%d %d); xref table not zero-indexed."
                        % (
                            indirect_reference.idnum,
                            indirect_reference.generation,
                            idnum,
                            generation,
                        )
                    )
                else:
                    pass  # xref table is corrected in non-strict mode
            elif idnum != indirect_reference.idnum and self.strict:
                # some other problem
                raise PdfReadError(
                    "Expected object ID (%d %d) does not match actual (%d %d)."
                    % (
                        indirect_reference.idnum,
                        indirect_reference.generation,
                        idnum,
                        generation,
                    )
                )
            if self.strict:
                assert generation == indirect_reference.generation
            retval = read_object(self.stream, self)  # type: ignore

            # override encryption is used for the /Encrypt dictionary
            if not self._override_encryption and self.is_encrypted:
                # if we don't have the encryption key:
                if not hasattr(self, "_decryption_key"):
                    raise PdfReadError("file has not been decrypted")
                # otherwise, decrypt here...
                pack1 = struct.pack("<i", indirect_reference.idnum)[:3]
                pack2 = struct.pack("<i", indirect_reference.generation)[:2]
                key = self._decryption_key + pack1 + pack2
                assert len(key) == (len(self._decryption_key) + 5)
                md5_hash = md5(key).digest()
                key = md5_hash[: min(16, len(self._decryption_key) + 5)]
                retval = self._decrypt_object(retval, key)  # type: ignore
        else:
            warnings.warn(
                "Object %d %d not defined."
                % (indirect_reference.idnum, indirect_reference.generation),
                PdfReadWarning,
            )
            if self.strict:
                raise PdfReadError("Could not find object.")
        self.cache_indirect_object(
            indirect_reference.generation, indirect_reference.idnum, retval
        )
        return retval

    def getObject(self, indirectReference: IndirectObject) -> Optional[PdfObject]:
        """
        .. deprecated:: 1.28.0

            Use :meth:`get_object` instead.
        """
        warnings.warn(
            DEPR_MSG.format(
                "reader.getObject(indirectReference)",
                "reader.get_object(indirect_reference)",
            ),
            PendingDeprecationWarning,
            stacklevel=2,
        )
        return self.get_object(indirectReference)

    def _decrypt_object(
        self,
        obj: Union[
            ArrayObject,
            BooleanObject,
            ByteStringObject,
            DictionaryObject,
            FloatObject,
            IndirectObject,
            NameObject,
            NullObject,
            NumberObject,
            StreamObject,
            TextStringObject,
        ],
        key: Union[str, bytes],
    ) -> PdfObject:
        if isinstance(obj, (ByteStringObject, TextStringObject)):
            obj = createStringObject(RC4_encrypt(key, obj.original_bytes))
        elif isinstance(obj, StreamObject):
            obj._data = RC4_encrypt(key, obj._data)
        elif isinstance(obj, DictionaryObject):
            for dictkey, value in list(obj.items()):
                obj[dictkey] = self._decrypt_object(value, key)
        elif isinstance(obj, ArrayObject):
            for i in range(len(obj)):
                obj[i] = self._decrypt_object(obj[i], key)
        return obj

    def read_object_header(self, stream: StreamType) -> Tuple[int, int]:
        # Should never be necessary to read out whitespace, since the
        # cross-reference table should put us in the right spot to read the
        # object header.  In reality... some files have stupid cross reference
        # tables that are off by whitespace bytes.
        extra = False
        skip_over_comment(stream)
        extra |= skip_over_whitespace(stream)
        stream.seek(-1, 1)
        idnum = read_until_whitespace(stream)
        extra |= skip_over_whitespace(stream)
        stream.seek(-1, 1)
        generation = read_until_whitespace(stream)
        extra |= skip_over_whitespace(stream)
        stream.seek(-1, 1)

        # although it's not used, it might still be necessary to read
        _obj = stream.read(3)  # noqa: F841

        read_non_whitespace(stream)
        stream.seek(-1, 1)
        if extra and self.strict:
            warnings.warn(
                "Superfluous whitespace found in object header %s %s"
                % (idnum, generation),  # type: ignore
                PdfReadWarning,
            )
        return int(idnum), int(generation)

    def readObjectHeader(self, stream: StreamType) -> Tuple[int, int]:
        """
        .. deprecated:: 1.28.0

            Use :meth:`read_object_header` instead.
        """
        warnings.warn(
            DEPR_MSG.format("reader.readObjectHeader", "reader.read_object_header"),
            PendingDeprecationWarning,
            stacklevel=2,
        )
        return self.read_object_header(stream)

    def cache_get_indirect_object(
        self, generation: int, idnum: int
    ) -> Optional[PdfObject]:
        return self.resolved_objects.get((generation, idnum))

    def cacheGetIndirectObject(
        self, generation: int, idnum: int
    ) -> Optional[PdfObject]:
        """
        .. deprecated:: 1.28.0

            Use :meth:`cache_get_indirect_object` instead.
        """
        warnings.warn(
            DEPR_MSG.format(
                "reader.cacheGetIndirectObject", "reader.cache_get_indirect_object"
            ),
            PendingDeprecationWarning,
            stacklevel=2,
        )
        return self.cache_get_indirect_object(generation, idnum)

    def cache_indirect_object(
        self, generation: int, idnum: int, obj: Optional[PdfObject]
    ) -> Optional[PdfObject]:
        if (generation, idnum) in self.resolved_objects:
            msg = f"Overwriting cache for {generation} {idnum}"
            if self.strict:
                raise PdfReadError(msg)
            else:
                warnings.warn(msg)
        self.resolved_objects[(generation, idnum)] = obj
        return obj

    def cacheIndirectObject(
        self, generation: int, idnum: int, obj: Optional[PdfObject]
    ) -> Optional[PdfObject]:
        """
        .. deprecated:: 1.28.0

            Use :meth:`cache_indirect_object` instead.
        """
        warnings.warn(
            DEPR_MSG.format(
                "reader.cacheIndirectObject", "reader.cache_indirect_object"
            ),
            PendingDeprecationWarning,
            stacklevel=2,
        )
        return self.cache_indirect_object(generation, idnum, obj)

    def read(self, stream: StreamType) -> None:
        # start at the end:
        stream.seek(-1, 2)
        if not stream.tell():
            raise PdfReadError("Cannot read an empty file")
        if self.strict:
            stream.seek(0, 0)
            header_byte = stream.read(5)
            if header_byte != b"%PDF-":
                raise PdfReadError(
                    "PDF starts with '{}', but '%PDF-' expected".format(
                        header_byte.decode("utf8")
                    )
                )
            stream.seek(-1, 2)
        last1M = stream.tell() - 1024 * 1024 + 1  # offset of last MB of stream
        line = b_("")
        while line[:5] != b_("%%EOF"):
            if stream.tell() < last1M:
                raise PdfReadError("EOF marker not found")
            line = self.read_next_end_line(stream)

        startxref = self._find_startxref_pos(stream)

        # check and eventually correct the startxref only in not strict
        xref_issue_nr = self._get_xref_issues(stream, startxref)
        if xref_issue_nr != 0:
            if self.strict and xref_issue_nr:
                raise PdfReadError("Broken xref table")
            else:
                warnings.warn(
                    f"incorrect startxref pointer({xref_issue_nr})", PdfReadWarning
                )

        # read all cross reference tables and their trailers
        self.xref: Dict[Any, Any] = {}
        self.xref_objStm: Dict[Any, Any] = {}
        self.trailer = DictionaryObject()
        while True:
            # load the xref table
            stream.seek(startxref, 0)
            x = stream.read(1)
            if x == b_("x"):
                self._read_standard_xref_table(stream)
                read_non_whitespace(stream)
                stream.seek(-1, 1)
                new_trailer = cast(Dict[str, Any], read_object(stream, self))
                for key, value in new_trailer.items():
                    if key not in self.trailer:
                        self.trailer[key] = value
                if "/Prev" in new_trailer:
                    startxref = new_trailer["/Prev"]
                else:
                    break
            elif xref_issue_nr:
                try:
                    self._rebuild_xref_table(stream)
                    break
                except Exception:
                    xref_issue_nr = 0
            elif x.isdigit():
                xrefstream = self._read_pdf15_xref_stream(stream)

                trailer_keys = TK.ROOT, TK.ENCRYPT, TK.INFO, TK.ID
                for key in trailer_keys:
                    if key in xrefstream and key not in self.trailer:
                        self.trailer[NameObject(key)] = xrefstream.raw_get(key)
                if "/Prev" in xrefstream:
                    startxref = cast(int, xrefstream["/Prev"])
                else:
                    break
            else:
                # some PDFs have /Prev=0 in the trailer, instead of no /Prev
                if startxref == 0:
                    if self.strict:
                        raise PdfReadError(
                            "/Prev=0 in the trailer (try opening with strict=False)"
                        )
                    else:
                        warnings.warn(
                            "/Prev=0 in the trailer - assuming there"
                            " is no previous xref table"
                        )
                        break
                # bad xref character at startxref.  Let's see if we can find
                # the xref table nearby, as we've observed this error with an
                # off-by-one before.
                stream.seek(-11, 1)
                tmp = stream.read(20)
                xref_loc = tmp.find(b_("xref"))
                if xref_loc != -1:
                    startxref -= 10 - xref_loc
                    continue
                # No explicit xref table, try finding a cross-reference stream.
                stream.seek(startxref, 0)
                found = False
                for look in range(5):
                    if stream.read(1).isdigit():
                        # This is not a standard PDF, consider adding a warning
                        startxref += look
                        found = True
                        break
                if found:
                    continue
                # no xref table found at specified location
                raise PdfReadError("Could not find xref table at specified location")
        # if not zero-indexed, verify that the table is correct; change it if necessary
        if self.xref_index and not self.strict:
            loc = stream.tell()
            for gen in self.xref:
                if gen == 65535:
                    continue
                for id in self.xref[gen]:
                    stream.seek(self.xref[gen][id], 0)
                    try:
                        pid, pgen = self.read_object_header(stream)
                    except ValueError:
                        break
                    if pid == id - self.xref_index:
                        self._zero_xref(gen)
                        break
                    # if not, then either it's just plain wrong, or the
                    # non-zero-index is actually correct
            stream.seek(loc, 0)  # return to where it was

    def _find_startxref_pos(self, stream: StreamType) -> int:
        """Find startxref entry - the location of the xref table"""
        line = self.read_next_end_line(stream)
        try:
            startxref = int(line)
        except ValueError:
            # 'startxref' may be on the same line as the location
            if not line.startswith(b_("startxref")):
                raise PdfReadError("startxref not found")
            startxref = int(line[9:].strip())
            warnings.warn("startxref on same line as offset", PdfReadWarning)
        else:
            line = self.read_next_end_line(stream)
            if line[:9] != b_("startxref"):
                raise PdfReadError("startxref not found")
        return startxref

    def _read_standard_xref_table(self, stream: StreamType) -> None:
        # standard cross-reference table
        ref = stream.read(4)
        if ref[:3] != b_("ref"):
            raise PdfReadError("xref table read error")
        read_non_whitespace(stream)
        stream.seek(-1, 1)
        firsttime = True  # check if the first time looking at the xref table
        while True:
            num = cast(int, read_object(stream, self))
            if firsttime and num != 0:
                self.xref_index = num
                if self.strict:
                    warnings.warn(
                        "Xref table not zero-indexed. ID numbers for objects will be corrected.",
                        PdfReadWarning,
                    )
                    # if table not zero indexed, could be due to error from when PDF was created
                    # which will lead to mismatched indices later on, only warned and corrected if self.strict==True
            firsttime = False
            read_non_whitespace(stream)
            stream.seek(-1, 1)
            size = cast(int, read_object(stream, self))
            read_non_whitespace(stream)
            stream.seek(-1, 1)
            cnt = 0
            while cnt < size:
                line = stream.read(20)

                # It's very clear in section 3.4.3 of the PDF spec
                # that all cross-reference table lines are a fixed
                # 20 bytes (as of PDF 1.7). However, some files have
                # 21-byte entries (or more) due to the use of \r\n
                # (CRLF) EOL's. Detect that case, and adjust the line
                # until it does not begin with a \r (CR) or \n (LF).
                while line[0] in b_("\x0D\x0A"):
                    stream.seek(-20 + 1, 1)
                    line = stream.read(20)

                # On the other hand, some malformed PDF files
                # use a single character EOL without a preceeding
                # space.  Detect that case, and seek the stream
                # back one character.  (0-9 means we've bled into
                # the next xref entry, t means we've bled into the
                # text "trailer"):
                if line[-1] in b_("0123456789t"):
                    stream.seek(-1, 1)

                offset_b, generation_b = line[:16].split(b_(" "))
                offset, generation = int(offset_b), int(generation_b)
                if generation not in self.xref:
                    self.xref[generation] = {}
                if num in self.xref[generation]:
                    # It really seems like we should allow the last
                    # xref table in the file to override previous
                    # ones. Since we read the file backwards, assume
                    # any existing key is already set correctly.
                    pass
                else:
                    self.xref[generation][num] = offset
                cnt += 1
                num += 1
            read_non_whitespace(stream)
            stream.seek(-1, 1)
            trailertag = stream.read(7)
            if trailertag != b_("trailer"):
                # more xrefs!
                stream.seek(-7, 1)
            else:
                break

    def _read_pdf15_xref_stream(
        self, stream: StreamType
    ) -> Union[ContentStream, EncodedStreamObject, DecodedStreamObject]:
        # PDF 1.5+ Cross-Reference Stream
        stream.seek(-1, 1)
        idnum, generation = self.read_object_header(stream)
        xrefstream = cast(ContentStream, read_object(stream, self))
        assert xrefstream["/Type"] == "/XRef"
        self.cache_indirect_object(generation, idnum, xrefstream)
        stream_data = BytesIO(b_(xrefstream.get_data()))
        # Index pairs specify the subsections in the dictionary. If
        # none create one subsection that spans everything.
        idx_pairs = xrefstream.get("/Index", [0, xrefstream.get("/Size")])
        entry_sizes = cast(Dict[Any, Any], xrefstream.get("/W"))
        assert len(entry_sizes) >= 3
        if self.strict and len(entry_sizes) > 3:
            raise PdfReadError("Too many entry sizes: %s" % entry_sizes)

        def get_entry(i: int) -> Union[int, Tuple[int, ...]]:
            # Reads the correct number of bytes for each entry. See the
            # discussion of the W parameter in PDF spec table 17.
            if entry_sizes[i] > 0:
                d = stream_data.read(entry_sizes[i])
                return convert_to_int(d, entry_sizes[i])

            # PDF Spec Table 17: A value of zero for an element in the
            # W array indicates...the default value shall be used
            if i == 0:
                return 1  # First value defaults to 1
            else:
                return 0

        def used_before(num: int, generation: Union[int, Tuple[int, ...]]) -> bool:
            # We move backwards through the xrefs, don't replace any.
            return num in self.xref.get(generation, []) or num in self.xref_objStm

        # Iterate through each subsection
        self._read_xref_subsections(idx_pairs, get_entry, used_before)
        return xrefstream

    @staticmethod
    def _get_xref_issues(stream: StreamType, startxref: int) -> int:
        """Return an int which indicates an issue. 0 means there is no issue."""
        stream.seek(startxref - 1, 0)  # -1 to check character before
        line = stream.read(1)
        if line not in b_("\r\n \t"):
            return 1
        line = stream.read(4)
        if line != b_("xref"):
            # not an xref so check if it is an XREF object
            line = b_("")
            while line in b_("0123456789 \t"):
                line = stream.read(1)
                if line == b_(""):
                    return 2
            line += stream.read(2)  # 1 char already read, +2 to check "obj"
            if line.lower() != b_("obj"):
                return 3
            # while stream.read(1) in b_(" \t\r\n"):
            #     pass
            # line = stream.read(256)  # check that it is xref obj
            # if b_("/xref") not in line.lower():
            #     return 4
        return 0

    def _rebuild_xref_table(self, stream: StreamType) -> None:
        self.xref = {}
        stream.seek(0, 0)
        f_ = stream.read(-1)

        for m in re.finditer(b_(r"[\r\n \t][ \t]*(\d+)[ \t]+(\d+)[ \t]+obj"), f_):
            idnum = int(m.group(1))
            generation = int(m.group(2))
            if generation not in self.xref:
                self.xref[generation] = {}
            self.xref[generation][idnum] = m.start(1)
        trailer_pos = f_.rfind(b"trailer") - len(f_) + 7
        stream.seek(trailer_pos, 2)
        # code below duplicated
        read_non_whitespace(stream)
        stream.seek(-1, 1)

        # there might be something that is not a dict (see #856)
        new_trailer = cast(Dict[Any, Any], read_object(stream, self))

        for key, value in list(new_trailer.items()):
            if key not in self.trailer:
                self.trailer[key] = value

    def _read_xref_subsections(
        self,
        idx_pairs: List[int],
        get_entry: Callable[[int], Union[int, Tuple[int, ...]]],
        used_before: Callable[[int, Union[int, Tuple[int, ...]]], bool],
    ) -> None:
        last_end = 0
        for start, size in self._pairs(idx_pairs):
            # The subsections must increase
            assert start >= last_end
            last_end = start + size
            for num in range(start, start + size):
                # The first entry is the type
                xref_type = get_entry(0)
                # The rest of the elements depend on the xref_type
                if xref_type == 0:
                    # linked list of free objects
                    next_free_object = get_entry(1)  # noqa: F841
                    next_generation = get_entry(2)  # noqa: F841
                elif xref_type == 1:
                    # objects that are in use but are not compressed
                    byte_offset = get_entry(1)
                    generation = get_entry(2)
                    if generation not in self.xref:
                        self.xref[generation] = {}
                    if not used_before(num, generation):
                        self.xref[generation][num] = byte_offset
                elif xref_type == 2:
                    # compressed objects
                    objstr_num = get_entry(1)
                    obstr_idx = get_entry(2)
                    generation = 0  # PDF spec table 18, generation is 0
                    if not used_before(num, generation):
                        self.xref_objStm[num] = (objstr_num, obstr_idx)
                elif self.strict:
                    raise PdfReadError("Unknown xref type: %s" % xref_type)

    def _zero_xref(self, generation: int) -> None:
        self.xref[generation] = {
            k - self.xref_index: v for (k, v) in list(self.xref[generation].items())
        }

    def _pairs(self, array: List[int]) -> Iterable[Tuple[int, int]]:
        i = 0
        while True:
            yield array[i], array[i + 1]
            i += 2
            if (i + 1) >= len(array):
                break

    def read_next_end_line(self, stream: StreamType, limit_offset: int = 0) -> bytes:
        line_parts = []
        while True:
            # Prevent infinite loops in malformed PDFs
            if stream.tell() == 0 or stream.tell() == limit_offset:
                raise PdfReadError("Could not read malformed PDF file")
            x = stream.read(1)
            if stream.tell() < 2:
                raise PdfReadError("EOL marker not found")
            stream.seek(-2, 1)
            if x == b_("\n") or x == b_("\r"):  # \n = LF; \r = CR
                crlf = False
                while x == b_("\n") or x == b_("\r"):
                    x = stream.read(1)
                    if x == b_("\n") or x == b_("\r"):  # account for CR+LF
                        stream.seek(-1, 1)
                        crlf = True
                    if stream.tell() < 2:
                        raise PdfReadError("EOL marker not found")
                    stream.seek(-2, 1)
                stream.seek(
                    2 if crlf else 1, 1
                )  # if using CR+LF, go back 2 bytes, else 1
                break
            else:
                line_parts.append(x)
        line_parts.reverse()
        return b"".join(line_parts)

    def readNextEndLine(self, stream: StreamType, limit_offset: int = 0) -> bytes:
        """
        .. deprecated:: 1.28.0

            Use :meth:`read_next_end_line` instead.
        """
        warnings.warn(
            DEPR_MSG.format("reader.readNextEndLine", "reader.read_next_end_line"),
            PendingDeprecationWarning,
            stacklevel=2,
        )
        return self.read_next_end_line(stream, limit_offset)

    def decrypt(self, password: Union[str, bytes]) -> int:
        """
        When using an encrypted / secured PDF file with the PDF Standard
        encryption handler, this function will allow the file to be decrypted.
        It checks the given password against the document's user password and
        owner password, and then stores the resulting decryption key if either
        password is correct.

        It does not matter which password was matched.  Both passwords provide
        the correct decryption key that will allow the document to be used with
        this library.

        :param str password: The password to match.
        :return: ``0`` if the password failed, ``1`` if the password matched the user
            password, and ``2`` if the password matched the owner password.
        :rtype: int
        :raises NotImplementedError: if document uses an unsupported encryption
            method.
        """

        self._override_encryption = True
        try:
            return self._decrypt(password)
        finally:
            self._override_encryption = False

    def decode_permissions(self, permissions_code: int) -> Dict[str, bool]:
        # Takes the permissions as an integer, returns the allowed access
        permissions = {}
        permissions["print"] = permissions_code & (1 << 3 - 1) != 0  # bit 3
        permissions["modify"] = permissions_code & (1 << 4 - 1) != 0  # bit 4
        permissions["copy"] = permissions_code & (1 << 5 - 1) != 0  # bit 5
        permissions["annotations"] = permissions_code & (1 << 6 - 1) != 0  # bit 6
        permissions["forms"] = permissions_code & (1 << 9 - 1) != 0  # bit 9
        permissions["accessability"] = permissions_code & (1 << 10 - 1) != 0  # bit 10
        permissions["assemble"] = permissions_code & (1 << 11 - 1) != 0  # bit 11
        permissions["print_high_quality"] = (
            permissions_code & (1 << 12 - 1) != 0
        )  # bit 12
        return permissions

    def _decrypt(self, password: Union[str, bytes]) -> int:
        # Decrypts data as per Section 3.5 (page 117) of PDF spec v1.7
        # "The security handler defines the use of encryption and decryption in
        # the document, using the rules specified by the CF, StmF, and StrF entries"
        encrypt = cast(DictionaryObject, self.trailer[TK.ENCRYPT].get_object())
        # /Encrypt Keys:
        # Filter (name)   : "name of the preferred security handler "
        # V (number)      : Algorithm Code
        # Length (integer): Length of encryption key, in bits
        # CF (dictionary) : Crypt filter
        # StmF (name)     : Name of the crypt filter that is used by default when decrypting streams
        # StrF (name)     : The name of the crypt filter that is used when decrypting all strings in the document
        # R (number)      : Standard security handler revision number
        # U (string)      : A 32-byte string, based on the user password
        # P (integer)     : Permissions allowed with user access
        if encrypt["/Filter"] != "/Standard":
            raise NotImplementedError(
                "only Standard PDF encryption handler is available"
            )
        encrypt_v = cast(int, encrypt["/V"])
        if encrypt_v not in (1, 2):
            raise NotImplementedError(
                "only algorithm code 1 and 2 are supported. This PDF uses code %s"
                % encrypt_v
            )
        user_password, key = self._authenticate_user_password(password)
        if user_password:
            self._decryption_key = key
            return 1
        else:
            rev = cast(int, encrypt["/R"].get_object())
            if rev == 2:
                keylen = 5
            else:
                keylen = cast(int, encrypt[SA.LENGTH].get_object()) // 8
            key = _alg33_1(password, rev, keylen)
            real_O = cast(bytes, encrypt["/O"].get_object())
            if rev == 2:
                userpass = RC4_encrypt(key, real_O)
            else:
                val = real_O
                for i in range(19, -1, -1):
                    new_key = b_("")
                    for l in range(len(key)):
                        new_key += b_(chr(ord_(key[l]) ^ i))
                    val = RC4_encrypt(new_key, val)
                userpass = val
            owner_password, key = self._authenticate_user_password(userpass)
            if owner_password:
                self._decryption_key = key
                return 2
        return 0

    def _authenticate_user_password(
        self, password: Union[str, bytes]
    ) -> Tuple[bool, bytes]:
        encrypt = cast(
            Optional[DictionaryObject], self.trailer[TK.ENCRYPT].get_object()
        )
        if encrypt is None:
            raise Exception(
                "_authenticateUserPassword was called on unencrypted document"
            )
        rev = cast(int, encrypt[ED.R].get_object())
        owner_entry = cast(ByteStringObject, encrypt[ED.O].get_object())
        p_entry = cast(int, encrypt[ED.P].get_object())
        if TK.ID in self.trailer:
            id_entry = cast(ArrayObject, self.trailer[TK.ID].get_object())
        else:
            # Some documents may not have a /ID, use two empty
            # byte strings instead. Solves
            # https://github.com/mstamy2/PyPDF2/issues/608
            id_entry = ArrayObject([ByteStringObject(b""), ByteStringObject(b"")])
        id1_entry = id_entry[0].get_object()
        real_U = encrypt[ED.U].get_object().original_bytes  # type: ignore
        if rev == 2:
            U, key = _alg34(password, owner_entry, p_entry, id1_entry)
        elif rev >= 3:
            U, key = _alg35(
                password,
                rev,
                encrypt[SA.LENGTH].get_object() // 8,  # type: ignore
                owner_entry,
                p_entry,
                id1_entry,
                encrypt.get(ED.ENCRYPT_METADATA, BooleanObject(False)).get_object(),  # type: ignore
            )
            U, real_U = U[:16], real_U[:16]
        return U == real_U, key

    @property
    def is_encrypted(self) -> bool:
        """
        Read-only boolean property showing whether this PDF file is encrypted.
        Note that this property, if true, will remain true even after the
        :meth:`decrypt()<PyPDF2.PdfReader.decrypt>` method is called.
        """
        return TK.ENCRYPT in self.trailer

    def getIsEncrypted(self) -> bool:
        """
        .. deprecated:: 1.28.0

            Use :py:attr:`is_encrypted` instead.
        """
        warnings.warn(
            DEPR_MSG.format("reader.getIsEncrypted()", "reader.is_encrypted"),
            PendingDeprecationWarning,
            stacklevel=2,
        )
        return self.is_encrypted

    @property
    def isEncrypted(self) -> bool:
        """
        .. deprecated:: 1.28.0

            Use :py:attr:`is_encrypted` instead.
        """
        warnings.warn(
            DEPR_MSG.format("reader.isEncrypted", "reader.is_encrypted"),
            PendingDeprecationWarning,
            stacklevel=2,
        )
        return self.is_encrypted


class PdfFileReader(PdfReader):
    def __init__(self, *args: Any, **kwargs: Any) -> None:
        import warnings

        warnings.warn(
            "PdfFileReader was renamed to PdfReader. PdfFileReader will be removed",
            PendingDeprecationWarning,
            stacklevel=2,
        )
        if "strict" not in kwargs and len(args) < 2:
            kwargs["strict"] = True  # maintain the default
        super().__init__(*args, **kwargs)<|MERGE_RESOLUTION|>--- conflicted
+++ resolved
@@ -412,8 +412,6 @@
         )
         return self._get_num_pages()
 
-<<<<<<< HEAD
-=======
     def getPage(self, pageNumber: int) -> PageObject:
         """
         .. deprecated:: 1.28.0
@@ -427,7 +425,6 @@
         )
         return self._get_page(pageNumber)
 
->>>>>>> 7647ab5f
     def _get_page(self, page_number: int) -> PageObject:
         """
         Retrieves a page by number from this PDF file.
