# Copyright (c) 2006, Mathieu Fenniak
# Copyright (c) 2007, Ashish Kulkarni <kulkarni.ashish@gmail.com>
#
# All rights reserved.
#
# Redistribution and use in source and binary forms, with or without
# modification, are permitted provided that the following conditions are
# met:
#
# * Redistributions of source code must retain the above copyright notice,
# this list of conditions and the following disclaimer.
# * Redistributions in binary form must reproduce the above copyright notice,
# this list of conditions and the following disclaimer in the documentation
# and/or other materials provided with the distribution.
# * The name of the author may not be used to endorse or promote products
# derived from this software without specific prior written permission.
#
# THIS SOFTWARE IS PROVIDED BY THE COPYRIGHT HOLDERS AND CONTRIBUTORS "AS IS"
# AND ANY EXPRESS OR IMPLIED WARRANTIES, INCLUDING, BUT NOT LIMITED TO, THE
# IMPLIED WARRANTIES OF MERCHANTABILITY AND FITNESS FOR A PARTICULAR PURPOSE
# ARE DISCLAIMED. IN NO EVENT SHALL THE COPYRIGHT OWNER OR CONTRIBUTORS BE
# LIABLE FOR ANY DIRECT, INDIRECT, INCIDENTAL, SPECIAL, EXEMPLARY, OR
# CONSEQUENTIAL DAMAGES (INCLUDING, BUT NOT LIMITED TO, PROCUREMENT OF
# SUBSTITUTE GOODS OR SERVICES; LOSS OF USE, DATA, OR PROFITS; OR BUSINESS
# INTERRUPTION) HOWEVER CAUSED AND ON ANY THEORY OF LIABILITY, WHETHER IN
# CONTRACT, STRICT LIABILITY, OR TORT (INCLUDING NEGLIGENCE OR OTHERWISE)
# ARISING IN ANY WAY OUT OF THE USE OF THIS SOFTWARE, EVEN IF ADVISED OF THE
# POSSIBILITY OF SUCH DAMAGE.

import os
import re
import struct
import warnings
import zlib
from io import BytesIO
from pathlib import Path
from typing import (
    Any,
    Callable,
    Dict,
    Iterable,
    List,
    Optional,
    Tuple,
    Union,
    cast,
)

from ._encryption import Encryption, PasswordType
from ._page import PageObject, _VirtualList
from ._utils import (
    StrByteType,
    StreamType,
    b_,
    deprecate_no_replacement,
    deprecate_with_replacement,
    read_non_whitespace,
    read_previous_line,
    read_until_whitespace,
    skip_over_comment,
    skip_over_whitespace,
)
from .constants import CatalogAttributes as CA
from .constants import CatalogDictionary
from .constants import CatalogDictionary as CD
from .constants import CheckboxRadioButtonAttributes
from .constants import Core as CO
from .constants import DocumentInformationAttributes as DI
from .constants import FieldDictionaryAttributes, GoToActionArguments
from .constants import PageAttributes as PG
from .constants import PagesAttributes as PA
from .constants import TrailerKeys as TK
from .errors import PdfReadError, PdfReadWarning, PdfStreamError
from .generic import (
    ArrayObject,
    ContentStream,
    DecodedStreamObject,
    Destination,
    DictionaryObject,
    EncodedStreamObject,
    Field,
    FloatObject,
    IndirectObject,
    NameObject,
    NullObject,
    NumberObject,
    PdfObject,
    TextStringObject,
    TreeObject,
    read_object,
)
from .types import OutlineType, PagemodeType
from .xmp import XmpInformation


def convert_to_int(d: bytes, size: int) -> Union[int, Tuple[Any, ...]]:
    if size > 8:
        raise PdfReadError("invalid size in convert_to_int")
    d = b"\x00\x00\x00\x00\x00\x00\x00\x00" + d
    d = d[-8:]
    return struct.unpack(">q", d)[0]


def convertToInt(
    d: bytes, size: int
) -> Union[int, Tuple[Any, ...]]:  # pragma: no cover
    deprecate_with_replacement("convertToInt", "convert_to_int")
    return convert_to_int(d, size)


class DocumentInformation(DictionaryObject):
    """
    A class representing the basic document metadata provided in a PDF File.
    This class is accessible through :py:class:`PdfReader.metadata<PyPDF2.PdfReader.metadata>`.

    All text properties of the document metadata have
    *two* properties, eg. author and author_raw. The non-raw property will
    always return a ``TextStringObject``, making it ideal for a case where
    the metadata is being displayed. The raw property can sometimes return
    a ``ByteStringObject``, if PyPDF2 was unable to decode the string's
    text encoding; this requires additional safety in the caller and
    therefore is not as commonly accessed.
    """

    def __init__(self) -> None:
        DictionaryObject.__init__(self)

    def _get_text(self, key: str) -> Optional[str]:
        retval = self.get(key, None)
        if isinstance(retval, TextStringObject):
            return retval
        return None

    def getText(self, key: str) -> Optional[str]:  # pragma: no cover
        """
        The text value of the specified key or None.

        .. deprecated:: 1.28.0

            Use the attributes (e.g. :py:attr:`title` / :py:attr:`author`).
        """
        deprecate_no_replacement("getText")
        return self._get_text(key)

    @property
    def title(self) -> Optional[str]:
        """
        Read-only property accessing the document's **title**.

        Returns a unicode string (``TextStringObject``) or ``None``
        if the title is not specified.
        """
        return (
            self._get_text(DI.TITLE) or self.get(DI.TITLE).get_object()  # type: ignore
            if self.get(DI.TITLE)
            else None
        )

    @property
    def title_raw(self) -> Optional[str]:
        """The "raw" version of title; can return a ``ByteStringObject``."""
        return self.get(DI.TITLE)

    @property
    def author(self) -> Optional[str]:
        """
        Read-only property accessing the document's **author**.

        Returns a unicode string (``TextStringObject``) or ``None``
        if the author is not specified.
        """
        return self._get_text(DI.AUTHOR)

    @property
    def author_raw(self) -> Optional[str]:
        """The "raw" version of author; can return a ``ByteStringObject``."""
        return self.get(DI.AUTHOR)

    @property
    def subject(self) -> Optional[str]:
        """
        Read-only property accessing the document's **subject**.

        Returns a unicode string (``TextStringObject``) or ``None``
        if the subject is not specified.
        """
        return self._get_text(DI.SUBJECT)

    @property
    def subject_raw(self) -> Optional[str]:
        """The "raw" version of subject; can return a ``ByteStringObject``."""
        return self.get(DI.SUBJECT)

    @property
    def creator(self) -> Optional[str]:
        """
        Read-only property accessing the document's **creator**.

        If the document was converted to PDF from another format, this is the
        name of the application (e.g. OpenOffice) that created the original
        document from which it was converted. Returns a unicode string
        (``TextStringObject``) or ``None`` if the creator is not specified.
        """
        return self._get_text(DI.CREATOR)

    @property
    def creator_raw(self) -> Optional[str]:
        """The "raw" version of creator; can return a ``ByteStringObject``."""
        return self.get(DI.CREATOR)

    @property
    def producer(self) -> Optional[str]:
        """
        Read-only property accessing the document's **producer**.

        If the document was converted to PDF from another format, this is
        the name of the application (for example, OSX Quartz) that converted
        it to PDF. Returns a unicode string (``TextStringObject``)
        or ``None`` if the producer is not specified.
        """
        return self._get_text(DI.PRODUCER)

    @property
    def producer_raw(self) -> Optional[str]:
        """The "raw" version of producer; can return a ``ByteStringObject``."""
        return self.get(DI.PRODUCER)


class PdfReader:
    """
    Initialize a PdfReader object.

    This operation can take some time, as the PDF stream's cross-reference
    tables are read into memory.

    :param stream: A File object or an object that supports the standard read
        and seek methods similar to a File object. Could also be a
        string representing a path to a PDF file.
    :param bool strict: Determines whether user should be warned of all
        problems and also causes some correctable problems to be fatal.
        Defaults to ``False``.
    :param None/str/bytes password: Decrypt PDF file at initialization. If the
        password is None, the file will not be decrypted.
        Defaults to ``None``
    """

    def __init__(
        self,
        stream: Union[StrByteType, Path],
        strict: bool = False,
        password: Union[None, str, bytes] = None,
    ) -> None:
        self.strict = strict
        self.flattened_pages: Optional[List[PageObject]] = None
        self.resolved_objects: Dict[Tuple[Any, Any], Optional[PdfObject]] = {}
        self.xref_index = 0
        self._page_id2num: Optional[
            Dict[Any, Any]
        ] = None  # map page indirect_ref number to Page Number
        if hasattr(stream, "mode") and "b" not in stream.mode:  # type: ignore
            warnings.warn(
                "PdfReader stream/file object is not in binary mode. "
                "It may not be read correctly.",
                PdfReadWarning,
            )
        if isinstance(stream, (str, Path)):
            with open(stream, "rb") as fh:
                stream = BytesIO(fh.read())
        self.read(stream)
        self.stream = stream

        self._override_encryption = False
        self._encryption: Optional[Encryption] = None
        if self.is_encrypted:
            self._override_encryption = True
            # Some documents may not have a /ID, use two empty
            # byte strings instead. Solves
            # https://github.com/mstamy2/PyPDF2/issues/608
            id_entry = self.trailer.get(TK.ID)
            id1_entry = id_entry[0].get_object().original_bytes if id_entry else b""
            encrypt_entry = cast(
                DictionaryObject, self.trailer[TK.ENCRYPT].get_object()
            )
            self._encryption = Encryption.read(encrypt_entry, id1_entry)

            # try empty password if no password provided
            pwd = password if password is not None else b""
            if (
                self._encryption.verify(pwd) == PasswordType.NOT_DECRYPTED
                and password is not None
            ):
                # raise if password provided
                raise PdfReadError("Wrong password")
            self._override_encryption = False
        else:
            if password is not None:
                raise PdfReadError("Not encrypted file")

    @property
    def pdf_header(self) -> str:
        # TODO: Make this return a bytes object for consistency
        #       but that needs a deprecation
        loc = self.stream.tell()
        self.stream.seek(0, 0)
        pdf_file_version = self.stream.read(8).decode("utf-8")
        self.stream.seek(loc, 0)  # return to where it was
        return pdf_file_version

    @property
    def metadata(self) -> Optional[DocumentInformation]:
        """
        Retrieve the PDF file's document information dictionary, if it exists.
        Note that some PDF files use metadata streams instead of docinfo
        dictionaries, and these metadata streams will not be accessed by this
        function.

        :return: the document information of this PDF file
        """
        if TK.INFO not in self.trailer:
            return None
        obj = self.trailer[TK.INFO]
        retval = DocumentInformation()
        retval.update(obj)  # type: ignore
        return retval

    def getDocumentInfo(self) -> Optional[DocumentInformation]:  # pragma: no cover
        """
        .. deprecated:: 1.28.0

            Use the attribute :py:attr:`metadata` instead.
        """
        deprecate_with_replacement("getDocumentInfo", "metadata")
        return self.metadata

    @property
    def documentInfo(self) -> Optional[DocumentInformation]:  # pragma: no cover
        """
        .. deprecated:: 1.28.0

            Use the attribute :py:attr:`metadata` instead.
        """
        deprecate_with_replacement("documentInfo", "metadata")
        return self.metadata

    @property
    def xmp_metadata(self) -> Optional[XmpInformation]:
        """
        XMP (Extensible Metadata Platform) data

        :return: a :class:`XmpInformation<xmp.XmpInformation>`
            instance that can be used to access XMP metadata from the document.
            or ``None`` if no metadata was found on the document root.
        """
        try:
            self._override_encryption = True
            return self.trailer[TK.ROOT].xmp_metadata  # type: ignore
        finally:
            self._override_encryption = False

    def getXmpMetadata(self) -> Optional[XmpInformation]:  # pragma: no cover
        """
        .. deprecated:: 1.28.0

            Use the attribute :py:attr:`xmp_metadata` instead.
        """
        deprecate_with_replacement("getXmpMetadata", "xmp_metadata")
        return self.xmp_metadata

    @property
    def xmpMetadata(self) -> Optional[XmpInformation]:  # pragma: no cover
        """
        .. deprecated:: 1.28.0

            Use the attribute :py:attr:`xmp_metadata` instead.
        """
        deprecate_with_replacement("xmpMetadata", "xmp_metadata")
        return self.xmp_metadata

    def _get_num_pages(self) -> int:
        """
        Calculate the number of pages in this PDF file.

        :return: number of pages
        :raises PdfReadError: if file is encrypted and restrictions prevent
            this action.
        """
        # Flattened pages will not work on an Encrypted PDF;
        # the PDF file's page count is used in this case. Otherwise,
        # the original method (flattened page count) is used.
        if self.is_encrypted:
            return self.trailer[TK.ROOT]["/Pages"]["/Count"]  # type: ignore
        else:
            if self.flattened_pages is None:
                self._flatten()
            return len(self.flattened_pages)  # type: ignore

    def getNumPages(self) -> int:  # pragma: no cover
        """
        .. deprecated:: 1.28.0

            Use :code:`len(reader.pages)` instead.
        """
        deprecate_with_replacement("reader.getNumPages", "len(reader.pages)")
        return self._get_num_pages()

    @property
    def numPages(self) -> int:  # pragma: no cover
        """
        .. deprecated:: 1.28.0

            Use :code:`len(reader.pages)` instead.
        """
        deprecate_with_replacement("reader.numPages", "len(reader.pages)")
        return self._get_num_pages()

    def getPage(self, pageNumber: int) -> PageObject:  # pragma: no cover
        """
        .. deprecated:: 1.28.0

            Use :code:`reader.pages[pageNumber]` instead.
        """
        deprecate_with_replacement(
            "reader.getPage(pageNumber)", "reader.pages[pageNumber]"
        )
        return self._get_page(pageNumber)

    def _get_page(self, page_number: int) -> PageObject:
        """
        Retrieve a page by number from this PDF file.

        :param int page_number: The page number to retrieve
            (pages begin at zero)
        :return: a :class:`PageObject<PyPDF2._page.PageObject>` instance.
        """
        # ensure that we're not trying to access an encrypted PDF
        # assert not self.trailer.has_key(TK.ENCRYPT)
        if self.flattened_pages is None:
            self._flatten()
        assert self.flattened_pages is not None, "hint for mypy"
        return self.flattened_pages[page_number]

    @property
    def namedDestinations(self) -> Dict[str, Any]:  # pragma: no cover
        """
        .. deprecated:: 1.28.0

            Use :py:attr:`named_destinations` instead.
        """
        deprecate_with_replacement("namedDestinations", "named_destinations")
        return self.named_destinations

    @property
    def named_destinations(self) -> Dict[str, Any]:
        """
        A read-only dictionary which maps names to
        :class:`Destinations<PyPDF2.generic.Destination>`
        """
        return self._get_named_destinations()

    # A select group of relevant field attributes. For the complete list,
    # see section 8.6.2 of the PDF 1.7 reference.

    def get_fields(
        self,
        tree: Optional[TreeObject] = None,
        retval: Optional[Dict[Any, Any]] = None,
        fileobj: Optional[Any] = None,
    ) -> Optional[Dict[str, Any]]:
        """
        Extract field data if this PDF contains interactive form fields.

        The *tree* and *retval* parameters are for recursive use.

        :param fileobj: A file object (usually a text file) to write
            a report to on all interactive form fields found.
        :return: A dictionary where each key is a field name, and each
            value is a :class:`Field<PyPDF2.generic.Field>` object. By
            default, the mapping name is used for keys.
            ``None`` if form data could not be located.
        """
        field_attributes = FieldDictionaryAttributes.attributes_dict()
        field_attributes.update(CheckboxRadioButtonAttributes.attributes_dict())
        if retval is None:
            retval = {}
            catalog = cast(DictionaryObject, self.trailer[TK.ROOT])
            # get the AcroForm tree
            if CatalogDictionary.ACRO_FORM in catalog:
                tree = cast(Optional[TreeObject], catalog[CatalogDictionary.ACRO_FORM])
            else:
                return None
        if tree is None:
            return retval
        self._check_kids(tree, retval, fileobj)
        for attr in field_attributes:
            if attr in tree:
                # Tree is a field
                self._build_field(tree, retval, fileobj, field_attributes)
                break

        if "/Fields" in tree:
            fields = cast(ArrayObject, tree["/Fields"])
            for f in fields:
                field = f.get_object()
                self._build_field(field, retval, fileobj, field_attributes)

        return retval

    def getFields(
        self,
        tree: Optional[TreeObject] = None,
        retval: Optional[Dict[Any, Any]] = None,
        fileobj: Optional[Any] = None,
    ) -> Optional[Dict[str, Any]]:  # pragma: no cover
        """
        .. deprecated:: 1.28.0

            Use :meth:`get_fields` instead.
        """
        deprecate_with_replacement("getFields", "get_fields")
        return self.get_fields(tree, retval, fileobj)

    def _build_field(
        self,
        field: Union[TreeObject, DictionaryObject],
        retval: Dict[Any, Any],
        fileobj: Any,
        field_attributes: Any,
    ) -> None:
        self._check_kids(field, retval, fileobj)
        try:
            key = field["/TM"]
        except KeyError:
            try:
                key = field["/T"]
            except KeyError:
                # Ignore no-name field for now
                return
        if fileobj:
            self._write_field(fileobj, field, field_attributes)
            fileobj.write("\n")
        retval[key] = Field(field)

    def _check_kids(
        self, tree: Union[TreeObject, DictionaryObject], retval: Any, fileobj: Any
    ) -> None:
        if PA.KIDS in tree:
            # recurse down the tree
            for kid in tree[PA.KIDS]:  # type: ignore
                self.get_fields(kid.get_object(), retval, fileobj)

    def _write_field(self, fileobj: Any, field: Any, field_attributes: Any) -> None:
        field_attributes_tuple = FieldDictionaryAttributes.attributes()
        field_attributes_tuple = (
            field_attributes_tuple + CheckboxRadioButtonAttributes.attributes()
        )

        for attr in field_attributes_tuple:
            if attr in (
                FieldDictionaryAttributes.Kids,
                FieldDictionaryAttributes.AA,
            ):
                continue
            attr_name = field_attributes[attr]
            try:
                if attr == FieldDictionaryAttributes.FT:
                    # Make the field type value more clear
                    types = {
                        "/Btn": "Button",
                        "/Tx": "Text",
                        "/Ch": "Choice",
                        "/Sig": "Signature",
                    }
                    if field[attr] in types:
                        fileobj.write(attr_name + ": " + types[field[attr]] + "\n")
                elif attr == FieldDictionaryAttributes.Parent:
                    # Let's just write the name of the parent
                    try:
                        name = field[attr][FieldDictionaryAttributes.TM]
                    except KeyError:
                        name = field[attr][FieldDictionaryAttributes.T]
                    fileobj.write(attr_name + ": " + name + "\n")
                else:
                    fileobj.write(attr_name + ": " + str(field[attr]) + "\n")
            except KeyError:
                # Field attribute is N/A or unknown, so don't write anything
                pass

    def get_form_text_fields(self) -> Dict[str, Any]:
        """
        Retrieve form fields from the document with textual data.

        The key is the name of the form field, the value is the content of the
        field.

        If the document contains multiple form fields with the same name, the
        second and following will get the suffix _2, _3, ...
        """
        # Retrieve document form fields
        formfields = self.get_fields()
        if formfields is None:
            return {}
        return {
            formfields[field]["/T"]: formfields[field].get("/V")
            for field in formfields
            if formfields[field].get("/FT") == "/Tx"
        }

    def getFormTextFields(self) -> Dict[str, Any]:  # pragma: no cover
        """
        .. deprecated:: 1.28.0

            Use :meth:`get_form_text_fields` instead.
        """
        deprecate_with_replacement("getFormTextFields", "get_form_text_fields")
        return self.get_form_text_fields()

    def _get_named_destinations(
        self,
        tree: Union[TreeObject, None] = None,
        retval: Optional[Any] = None,
    ) -> Dict[str, Any]:
        """
        Retrieve the named destinations present in the document.

        :return: a dictionary which maps names to
            :class:`Destinations<PyPDF2.generic.Destination>`.
        """
        if retval is None:
            retval = {}
            catalog = cast(DictionaryObject, self.trailer[TK.ROOT])

            # get the name tree
            if CA.DESTS in catalog:
                tree = cast(TreeObject, catalog[CA.DESTS])
            elif CA.NAMES in catalog:
                names = cast(DictionaryObject, catalog[CA.NAMES])
                if CA.DESTS in names:
                    tree = cast(TreeObject, names[CA.DESTS])

        if tree is None:
            return retval

        if PA.KIDS in tree:
            # recurse down the tree
            for kid in cast(ArrayObject, tree[PA.KIDS]):
                self._get_named_destinations(kid.get_object(), retval)

        # TABLE 3.33 Entries in a name tree node dictionary (PDF 1.7 specs)
        if CA.NAMES in tree:
            names = cast(DictionaryObject, tree[CA.NAMES])
            for i in range(0, len(names), 2):
                key = cast(str, names[i].get_object())
                value = names[i + 1].get_object()
                if isinstance(value, DictionaryObject) and "/D" in value:
                    value = value["/D"]
                dest = self._build_destination(key, value)  # type: ignore
                if dest is not None:
                    retval[key] = dest

        return retval

    def getNamedDestinations(
        self,
        tree: Union[TreeObject, None] = None,
        retval: Optional[Any] = None,
    ) -> Dict[str, Any]:  # pragma: no cover
        """
        .. deprecated:: 1.28.0

            Use :py:attr:`named_destinations` instead.
        """
        deprecate_with_replacement("getNamedDestinations", "named_destinations")
        return self._get_named_destinations(tree, retval)

    @property
    def outline(self) -> OutlineType:
        """
        Read-only property for the outline (i.e., a collection of 'outline items'
        which are also known as 'bookmarks') present in the document.

        :return: a nested list of :class:`Destinations<PyPDF2.generic.Destination>`.
        """
        return self._get_outline()

    @property
    def outlines(self) -> OutlineType:
        """
        .. deprecated:: 2.8.0

            Use :py:attr:`outline` instead.
        """
        deprecate_with_replacement("outlines", "outline")
        return self._get_outline()

    def _get_outline(
        self, node: Optional[DictionaryObject] = None, outline: Optional[Any] = None
    ) -> OutlineType:
        if outline is None:
            outline = []
            catalog = cast(DictionaryObject, self.trailer[TK.ROOT])

            # get the outline dictionary and named destinations
            if CO.OUTLINES in catalog:
                try:
                    lines = cast(DictionaryObject, catalog[CO.OUTLINES])
                except PdfReadError:
                    # this occurs if the /Outlines object reference is incorrect
                    # for an example of such a file, see https://unglueit-files.s3.amazonaws.com/ebf/7552c42e9280b4476e59e77acc0bc812.pdf
                    # so continue to load the file without the Bookmarks
                    return outline

                if isinstance(lines, NullObject):
                    return outline

                # TABLE 8.3 Entries in the outline dictionary
                if lines is not None and "/First" in lines:
                    node = cast(DictionaryObject, lines["/First"])
            self._namedDests = self._get_named_destinations()

        if node is None:
            return outline

        # see if there are any more outline items
        while True:
            outline_obj = self._build_outline_item(node)
            if outline_obj:
                outline.append(outline_obj)

            # check for sub-outline
            if "/First" in node:
                sub_outline: List[Any] = []
                self._get_outline(cast(DictionaryObject, node["/First"]), sub_outline)
                if sub_outline:
                    outline.append(sub_outline)

            if "/Next" not in node:
                break
            node = cast(DictionaryObject, node["/Next"])

        return outline

    def getOutlines(
        self, node: Optional[DictionaryObject] = None, outline: Optional[Any] = None
    ) -> OutlineType:  # pragma: no cover
        """
        .. deprecated:: 1.28.0

            Use :py:attr:`outline` instead.
        """
        deprecate_with_replacement("getOutlines", "outline")
        return self._get_outline(node, outline)

    def _get_page_number_by_indirect(
        self, indirect_ref: Union[None, int, NullObject, IndirectObject]
    ) -> int:
        """Generate _page_id2num"""
        if self._page_id2num is None:
            self._page_id2num = {
                x.indirect_ref.idnum: i for i, x in enumerate(self.pages)  # type: ignore
            }

        if indirect_ref is None or isinstance(indirect_ref, NullObject):
            return -1
        if isinstance(indirect_ref, int):
            idnum = indirect_ref
        else:
            idnum = indirect_ref.idnum
        assert self._page_id2num is not None, "hint for mypy"
        ret = self._page_id2num.get(idnum, -1)
        return ret

    def get_page_number(self, page: PageObject) -> int:
        """
        Retrieve page number of a given PageObject

        :param PageObject page: The page to get page number. Should be
            an instance of :class:`PageObject<PyPDF2._page.PageObject>`
        :return: the page number or -1 if page not found
        """
        return self._get_page_number_by_indirect(page.indirect_ref)

    def getPageNumber(self, page: PageObject) -> int:  # pragma: no cover
        """
        .. deprecated:: 1.28.0

            Use :meth:`get_page_number` instead.
        """
        deprecate_with_replacement("getPageNumber", "get_page_number")
        return self.get_page_number(page)

    def get_destination_page_number(self, destination: Destination) -> int:
        """
        Retrieve page number of a given Destination object.

        :param Destination destination: The destination to get page number.
        :return: the page number or -1 if page not found
        """
        return self._get_page_number_by_indirect(destination.page)

    def getDestinationPageNumber(
        self, destination: Destination
    ) -> int:  # pragma: no cover
        """
        .. deprecated:: 1.28.0

            Use :meth:`get_destination_page_number` instead.
        """
        deprecate_with_replacement(
            "getDestinationPageNumber", "get_destination_page_number"
        )
        return self.get_destination_page_number(destination)

    def _build_destination(
        self,
        title: str,
        array: List[Union[NumberObject, IndirectObject, NullObject, DictionaryObject]],
    ) -> Destination:
        page, typ = None, None
        # handle outline items with missing or invalid destination
        if (
            isinstance(array, (type(None), NullObject))
            or (isinstance(array, ArrayObject) and len(array) == 0)
            or (isinstance(array, str))
        ):

            page = NullObject()
            typ = TextStringObject("/Fit")
            return Destination(title, page, typ)
        else:
            page, typ = array[0:2]  # type: ignore
            array = array[2:]
            try:
                return Destination(title, page, typ, *array)  # type: ignore
            except PdfReadError:
                warnings.warn(f"Unknown destination: {title} {array}", PdfReadWarning)
                if self.strict:
                    raise
                # create a link to first Page
                tmp = self.pages[0].indirect_ref
                indirect_ref = NullObject() if tmp is None else tmp
                return Destination(
                    title, indirect_ref, TextStringObject("/Fit")  # type: ignore
                )

    def _build_outline_item(self, node: DictionaryObject) -> Optional[Destination]:
        dest, title, outline_item = None, None, None

        # title required for valid outline
        # PDF Reference 1.7: TABLE 8.4 Entries in an outline item dictionary
        try:
            title = node["/Title"]
        except KeyError:
            if self.strict:
                raise PdfReadError(f"Outline Entry Missing /Title attribute: {node!r}")
            title = ""  # type: ignore

        if "/A" in node:
            # Action, PDFv1.7 Section 12.6 (only type GoTo supported)
            action = cast(DictionaryObject, node["/A"])
            action_type = cast(NameObject, action[GoToActionArguments.S])
            if action_type == "/GoTo":
                dest = action[GoToActionArguments.D]
        elif "/Dest" in node:
            # Destination, PDFv1.7 Section 12.3.2
            dest = node["/Dest"]
            # if array was referenced in another object, will be a dict w/ key "/D"
            if isinstance(dest, DictionaryObject) and "/D" in dest:
                dest = dest["/D"]

        if isinstance(dest, ArrayObject):
            outline_item = self._build_destination(title, dest)  # type: ignore
        elif isinstance(dest, str):
            # named destination, addresses NameObject Issue #193
            try:
<<<<<<< HEAD
                outline_item = self._build_destination(title, self._namedDests[dest].dest_array)  # type: ignore
=======
                outline = self._build_destination(
                    title, self._namedDests[dest].dest_array
                )
>>>>>>> 844f2380
            except KeyError:
                # named destination not found in Name Dict
                outline_item = self._build_destination(title, None)
        elif isinstance(dest, type(None)):
            # outline item not required to have destination or action
            # PDFv1.7 Table 153
            outline_item = self._build_destination(title, dest)  # type: ignore
        else:
            if self.strict:
                raise PdfReadError(f"Unexpected destination {dest!r}")
            outline_item = self._build_destination(title, None)  # type: ignore

        # if outline item created, add color, format, and child count if present
        if outline_item:
            if "/C" in node:
                # Color of outline item font in (R, G, B) with values ranging 0.0-1.0
                outline_item[NameObject("/C")] = ArrayObject(FloatObject(c) for c in node["/C"])  # type: ignore
            if "/F" in node:
                # specifies style characteristics bold and/or italic
                # 1=italic, 2=bold, 3=both
                outline_item[NameObject("/F")] = node["/F"]
            if "/Count" in node:
                # absolute value = num. visible children
                # positive = open/unfolded, negative = closed/folded
                outline_item[NameObject("/Count")] = node["/Count"]

        return outline_item

    @property
    def pages(self) -> _VirtualList:
        """Read-only property that emulates a list of :py:class:`Page<PyPDF2._page.Page>` objects."""
        return _VirtualList(self._get_num_pages, self._get_page)

    @property
    def page_layout(self) -> Optional[str]:
        """
        Get the page layout.

        :return: Page layout currently being used.

        .. list-table:: Valid ``layout`` values
           :widths: 50 200

           * - /NoLayout
             - Layout explicitly not specified
           * - /SinglePage
             - Show one page at a time
           * - /OneColumn
             - Show one column at a time
           * - /TwoColumnLeft
             - Show pages in two columns, odd-numbered pages on the left
           * - /TwoColumnRight
             - Show pages in two columns, odd-numbered pages on the right
           * - /TwoPageLeft
             - Show two pages at a time, odd-numbered pages on the left
           * - /TwoPageRight
             - Show two pages at a time, odd-numbered pages on the right
        """
        trailer = cast(DictionaryObject, self.trailer[TK.ROOT])
        if CD.PAGE_LAYOUT in trailer:
            return cast(NameObject, trailer[CD.PAGE_LAYOUT])
        return None

    def getPageLayout(self) -> Optional[str]:  # pragma: no cover
        """
        .. deprecated:: 1.28.0

            Use :py:attr:`page_layout` instead.
        """
        deprecate_with_replacement("getPageLayout", "page_layout")
        return self.page_layout

    @property
    def pageLayout(self) -> Optional[str]:  # pragma: no cover
        """
        .. deprecated:: 1.28.0

            Use :py:attr:`page_layout` instead.
        """
        deprecate_with_replacement("pageLayout", "page_layout")
        return self.page_layout

    @property
    def page_mode(self) -> Optional[PagemodeType]:
        """
        Get the page mode.

        :return: Page mode currently being used.

        .. list-table:: Valid ``mode`` values
           :widths: 50 200

           * - /UseNone
             - Do not show outline or thumbnails panels
           * - /UseOutlines
             - Show outline (aka bookmarks) panel
           * - /UseThumbs
             - Show page thumbnails panel
           * - /FullScreen
             - Fullscreen view
           * - /UseOC
             - Show Optional Content Group (OCG) panel
           * - /UseAttachments
             - Show attachments panel
        """
        try:
            return self.trailer[TK.ROOT]["/PageMode"]  # type: ignore
        except KeyError:
            return None

    def getPageMode(self) -> Optional[PagemodeType]:  # pragma: no cover
        """
        .. deprecated:: 1.28.0

            Use :py:attr:`page_mode` instead.
        """
        deprecate_with_replacement("getPageMode", "page_mode")
        return self.page_mode

    @property
    def pageMode(self) -> Optional[PagemodeType]:  # pragma: no cover
        """
        .. deprecated:: 1.28.0

            Use :py:attr:`page_mode` instead.
        """
        deprecate_with_replacement("pageMode", "page_mode")
        return self.page_mode

    def _flatten(
        self,
        pages: Union[None, DictionaryObject, PageObject] = None,
        inherit: Optional[Dict[str, Any]] = None,
        indirect_ref: Optional[IndirectObject] = None,
    ) -> None:
        inheritable_page_attributes = (
            NameObject(PG.RESOURCES),
            NameObject(PG.MEDIABOX),
            NameObject(PG.CROPBOX),
            NameObject(PG.ROTATE),
        )
        if inherit is None:
            inherit = {}
        if pages is None:
            # Fix issue 327: set flattened_pages attribute only for
            # decrypted file
            catalog = self.trailer[TK.ROOT].get_object()
            pages = catalog["/Pages"].get_object()  # type: ignore
            self.flattened_pages = []

        t = "/Pages"
        if PA.TYPE in pages:
            t = pages[PA.TYPE]  # type: ignore

        if t == "/Pages":
            for attr in inheritable_page_attributes:
                if attr in pages:
                    inherit[attr] = pages[attr]
            for page in pages[PA.KIDS]:  # type: ignore
                addt = {}
                if isinstance(page, IndirectObject):
                    addt["indirect_ref"] = page
                self._flatten(page.get_object(), inherit, **addt)
        elif t == "/Page":
            for attr_in, value in list(inherit.items()):
                # if the page has it's own value, it does not inherit the
                # parent's value:
                if attr_in not in pages:
                    pages[attr_in] = value
            page_obj = PageObject(self, indirect_ref)
            page_obj.update(pages)

            # TODO: Could flattened_pages be None at this point?
            self.flattened_pages.append(page_obj)  # type: ignore

    def _get_object_from_stream(
        self, indirect_reference: IndirectObject
    ) -> Union[int, PdfObject, str]:
        # indirect reference to object in object stream
        # read the entire object stream into memory
        stmnum, idx = self.xref_objStm[indirect_reference.idnum]
        obj_stm: EncodedStreamObject = IndirectObject(stmnum, 0, self).get_object()  # type: ignore
        # This is an xref to a stream, so its type better be a stream
        assert cast(str, obj_stm["/Type"]) == "/ObjStm"
        # /N is the number of indirect objects in the stream
        assert idx < obj_stm["/N"]
        stream_data = BytesIO(b_(obj_stm.get_data()))  # type: ignore
        for i in range(obj_stm["/N"]):  # type: ignore
            read_non_whitespace(stream_data)
            stream_data.seek(-1, 1)
            objnum = NumberObject.read_from_stream(stream_data)
            read_non_whitespace(stream_data)
            stream_data.seek(-1, 1)
            offset = NumberObject.read_from_stream(stream_data)
            read_non_whitespace(stream_data)
            stream_data.seek(-1, 1)
            if objnum != indirect_reference.idnum:
                # We're only interested in one object
                continue
            if self.strict and idx != i:
                raise PdfReadError("Object is in wrong index.")
            stream_data.seek(int(obj_stm["/First"] + offset), 0)  # type: ignore

            # to cope with some case where the 'pointer' is on a white space
            read_non_whitespace(stream_data)
            stream_data.seek(-1, 1)

            try:
                obj = read_object(stream_data, self)
            except PdfStreamError as exc:
                # Stream object cannot be read. Normally, a critical error, but
                # Adobe Reader doesn't complain, so continue (in strict mode?)
                warnings.warn(
                    f"Invalid stream (index {i}) within object "
                    f"{indirect_reference.idnum} {indirect_reference.generation}: "
                    f"{exc}",
                    PdfReadWarning,
                )

                if self.strict:
                    raise PdfReadError(f"Can't read object stream: {exc}")
                # Replace with null. Hopefully it's nothing important.
                obj = NullObject()
            return obj

        if self.strict:
            raise PdfReadError("This is a fatal error in strict mode.")
        return NullObject()

    def get_object(self, indirect_reference: IndirectObject) -> Optional[PdfObject]:
        retval = self.cache_get_indirect_object(
            indirect_reference.generation, indirect_reference.idnum
        )
        if retval is not None:
            return retval
        if (
            indirect_reference.generation == 0
            and indirect_reference.idnum in self.xref_objStm
        ):
            retval = self._get_object_from_stream(indirect_reference)  # type: ignore
        elif (
            indirect_reference.generation in self.xref
            and indirect_reference.idnum in self.xref[indirect_reference.generation]
        ):
            if self.xref_free_entry.get(indirect_reference.generation, {}).get(
                indirect_reference.idnum, False
            ):
                return NullObject()
            start = self.xref[indirect_reference.generation][indirect_reference.idnum]
            self.stream.seek(start, 0)
            idnum, generation = self.read_object_header(self.stream)
            if idnum != indirect_reference.idnum and self.xref_index:
                # Xref table probably had bad indexes due to not being zero-indexed
                if self.strict:
                    raise PdfReadError(
                        f"Expected object ID ({indirect_reference.idnum} {indirect_reference.generation}) "
                        f"does not match actual ({idnum} {generation}); "
                        "xref table not zero-indexed."
                    )
                else:
                    pass  # xref table is corrected in non-strict mode
            elif idnum != indirect_reference.idnum and self.strict:
                # some other problem
                raise PdfReadError(
                    f"Expected object ID ({indirect_reference.idnum} "
                    f"{indirect_reference.generation}) does not match actual "
                    f"({idnum} {generation})."
                )
            if self.strict:
                assert generation == indirect_reference.generation
            retval = read_object(self.stream, self)  # type: ignore

            # override encryption is used for the /Encrypt dictionary
            if not self._override_encryption and self._encryption is not None:
                # if we don't have the encryption key:
                if not self._encryption.is_decrypted():
                    raise PdfReadError("File has not been decrypted")
                # otherwise, decrypt here...
                retval = cast(PdfObject, retval)
                retval = self._encryption.decrypt_object(
                    retval, indirect_reference.idnum, indirect_reference.generation
                )
        else:
            warnings.warn(
                f"Object {indirect_reference.idnum} {indirect_reference.generation} "
                "not defined.",
                PdfReadWarning,
            )
            if self.strict:
                raise PdfReadError("Could not find object.")
        self.cache_indirect_object(
            indirect_reference.generation, indirect_reference.idnum, retval
        )
        return retval

    def getObject(
        self, indirectReference: IndirectObject
    ) -> Optional[PdfObject]:  # pragma: no cover
        """
        .. deprecated:: 1.28.0

            Use :meth:`get_object` instead.
        """
        deprecate_with_replacement("getObject", "get_object")
        return self.get_object(indirectReference)

    def read_object_header(self, stream: StreamType) -> Tuple[int, int]:
        # Should never be necessary to read out whitespace, since the
        # cross-reference table should put us in the right spot to read the
        # object header.  In reality... some files have stupid cross reference
        # tables that are off by whitespace bytes.
        extra = False
        skip_over_comment(stream)
        extra |= skip_over_whitespace(stream)
        stream.seek(-1, 1)
        idnum = read_until_whitespace(stream)
        extra |= skip_over_whitespace(stream)
        stream.seek(-1, 1)
        generation = read_until_whitespace(stream)
        extra |= skip_over_whitespace(stream)
        stream.seek(-1, 1)

        # although it's not used, it might still be necessary to read
        _obj = stream.read(3)  # noqa: F841

        read_non_whitespace(stream)
        stream.seek(-1, 1)
        if extra and self.strict:
            warnings.warn(
                f"Superfluous whitespace found in object header {idnum} {generation}",  # type: ignore
                PdfReadWarning,
            )
        return int(idnum), int(generation)

    def readObjectHeader(
        self, stream: StreamType
    ) -> Tuple[int, int]:  # pragma: no cover
        """
        .. deprecated:: 1.28.0

            Use :meth:`read_object_header` instead.
        """
        deprecate_with_replacement("readObjectHeader", "read_object_header")
        return self.read_object_header(stream)

    def cache_get_indirect_object(
        self, generation: int, idnum: int
    ) -> Optional[PdfObject]:
        return self.resolved_objects.get((generation, idnum))

    def cacheGetIndirectObject(
        self, generation: int, idnum: int
    ) -> Optional[PdfObject]:  # pragma: no cover
        """
        .. deprecated:: 1.28.0

            Use :meth:`cache_get_indirect_object` instead.
        """
        deprecate_with_replacement(
            "cacheGetIndirectObject", "cache_get_indirect_object"
        )
        return self.cache_get_indirect_object(generation, idnum)

    def cache_indirect_object(
        self, generation: int, idnum: int, obj: Optional[PdfObject]
    ) -> Optional[PdfObject]:
        if (generation, idnum) in self.resolved_objects:
            msg = f"Overwriting cache for {generation} {idnum}"
            if self.strict:
                raise PdfReadError(msg)
            else:
                warnings.warn(msg)
        self.resolved_objects[(generation, idnum)] = obj
        return obj

    def cacheIndirectObject(
        self, generation: int, idnum: int, obj: Optional[PdfObject]
    ) -> Optional[PdfObject]:  # pragma: no cover
        """
        .. deprecated:: 1.28.0

            Use :meth:`cache_indirect_object` instead.
        """
        deprecate_with_replacement("cacheIndirectObject", "cache_indirect_object")
        return self.cache_indirect_object(generation, idnum, obj)

    def read(self, stream: StreamType) -> None:
        self._basic_validation(stream)
        self._find_eof_marker(stream)
        startxref = self._find_startxref_pos(stream)

        # check and eventually correct the startxref only in not strict
        xref_issue_nr = self._get_xref_issues(stream, startxref)
        if xref_issue_nr != 0:
            if self.strict and xref_issue_nr:
                raise PdfReadError("Broken xref table")
            else:
                warnings.warn(
                    f"incorrect startxref pointer({xref_issue_nr})", PdfReadWarning
                )

        # read all cross reference tables and their trailers
        self._read_xref_tables_and_trailers(stream, startxref, xref_issue_nr)

        # if not zero-indexed, verify that the table is correct; change it if necessary
        if self.xref_index and not self.strict:
            loc = stream.tell()
            for gen, xref_entry in self.xref.items():
                if gen == 65535:
                    continue
                for id in xref_entry:
                    stream.seek(xref_entry[id], 0)
                    try:
                        pid, _pgen = self.read_object_header(stream)
                    except ValueError:
                        break
                    if pid == id - self.xref_index:
                        self._zero_xref(gen)
                        break
                    # if not, then either it's just plain wrong, or the
                    # non-zero-index is actually correct
            stream.seek(loc, 0)  # return to where it was

    def _basic_validation(self, stream: StreamType) -> None:
        # start at the end:
        stream.seek(0, os.SEEK_END)
        if not stream.tell():
            raise PdfReadError("Cannot read an empty file")
        if self.strict:
            stream.seek(0, os.SEEK_SET)
            header_byte = stream.read(5)
            if header_byte != b"%PDF-":
                raise PdfReadError(
                    f"PDF starts with '{header_byte.decode('utf8')}', "
                    "but '%PDF-' expected"
                )
            stream.seek(0, os.SEEK_END)

    def _find_eof_marker(self, stream: StreamType) -> None:
        last_mb = 8  # to parse whole file
        line = b""
        while line[:5] != b"%%EOF":
            if stream.tell() < last_mb:
                raise PdfReadError("EOF marker not found")
            line = read_previous_line(stream)

    def _find_startxref_pos(self, stream: StreamType) -> int:
        """Find startxref entry - the location of the xref table"""
        line = read_previous_line(stream)
        try:
            startxref = int(line)
        except ValueError:
            # 'startxref' may be on the same line as the location
            if not line.startswith(b"startxref"):
                raise PdfReadError("startxref not found")
            startxref = int(line[9:].strip())
            warnings.warn("startxref on same line as offset", PdfReadWarning)
        else:
            line = read_previous_line(stream)
            if line[:9] != b"startxref":
                raise PdfReadError("startxref not found")
        return startxref

    def _read_standard_xref_table(self, stream: StreamType) -> None:
        # standard cross-reference table
        ref = stream.read(4)
        if ref[:3] != b"ref":
            raise PdfReadError("xref table read error")
        read_non_whitespace(stream)
        stream.seek(-1, 1)
        firsttime = True  # check if the first time looking at the xref table
        while True:
            num = cast(int, read_object(stream, self))
            if firsttime and num != 0:
                self.xref_index = num
                if self.strict:
                    warnings.warn(
                        "Xref table not zero-indexed. ID numbers for objects will be corrected.",
                        PdfReadWarning,
                    )
                    # if table not zero indexed, could be due to error from when PDF was created
                    # which will lead to mismatched indices later on, only warned and corrected if self.strict==True
            firsttime = False
            read_non_whitespace(stream)
            stream.seek(-1, 1)
            size = cast(int, read_object(stream, self))
            read_non_whitespace(stream)
            stream.seek(-1, 1)
            cnt = 0
            while cnt < size:
                line = stream.read(20)

                # It's very clear in section 3.4.3 of the PDF spec
                # that all cross-reference table lines are a fixed
                # 20 bytes (as of PDF 1.7). However, some files have
                # 21-byte entries (or more) due to the use of \r\n
                # (CRLF) EOL's. Detect that case, and adjust the line
                # until it does not begin with a \r (CR) or \n (LF).
                while line[0] in b"\x0D\x0A":
                    stream.seek(-20 + 1, 1)
                    line = stream.read(20)

                # On the other hand, some malformed PDF files
                # use a single character EOL without a preceding
                # space.  Detect that case, and seek the stream
                # back one character.  (0-9 means we've bled into
                # the next xref entry, t means we've bled into the
                # text "trailer"):
                if line[-1] in b"0123456789t":
                    stream.seek(-1, 1)

                offset_b, generation_b = line[:16].split(b" ")
                entry_type_b = line[17:18]

                offset, generation = int(offset_b), int(generation_b)
                if generation not in self.xref:
                    self.xref[generation] = {}
                    self.xref_free_entry[generation] = {}
                if num in self.xref[generation]:
                    # It really seems like we should allow the last
                    # xref table in the file to override previous
                    # ones. Since we read the file backwards, assume
                    # any existing key is already set correctly.
                    pass
                else:
                    self.xref[generation][num] = offset
                    self.xref_free_entry[generation][num] = entry_type_b == b"f"
                cnt += 1
                num += 1
            read_non_whitespace(stream)
            stream.seek(-1, 1)
            trailertag = stream.read(7)
            if trailertag != b"trailer":
                # more xrefs!
                stream.seek(-7, 1)
            else:
                break

    def _read_xref_tables_and_trailers(
        self, stream: StreamType, startxref: Optional[int], xref_issue_nr: int
    ) -> None:
        self.xref: Dict[int, Dict[Any, Any]] = {}
        self.xref_free_entry: Dict[int, Dict[Any, Any]] = {}
        self.xref_objStm: Dict[int, Tuple[Any, Any]] = {}
        self.trailer = DictionaryObject()
        while startxref is not None:
            # load the xref table
            stream.seek(startxref, 0)
            x = stream.read(1)
            if x == b"x":
                startxref = self._read_xref(stream)
            elif xref_issue_nr:
                try:
                    self._rebuild_xref_table(stream)
                    break
                except Exception:
                    xref_issue_nr = 0
            elif x.isdigit():
                xrefstream = self._read_pdf15_xref_stream(stream)

                trailer_keys = TK.ROOT, TK.ENCRYPT, TK.INFO, TK.ID
                for key in trailer_keys:
                    if key in xrefstream and key not in self.trailer:
                        self.trailer[NameObject(key)] = xrefstream.raw_get(key)
                if "/Prev" in xrefstream:
                    startxref = cast(int, xrefstream["/Prev"])
                else:
                    break
            else:
                startxref = self._read_xref_other_error(stream, startxref)

    def _read_xref(self, stream: StreamType) -> Optional[int]:
        self._read_standard_xref_table(stream)
        read_non_whitespace(stream)
        stream.seek(-1, 1)
        new_trailer = cast(Dict[str, Any], read_object(stream, self))
        for key, value in new_trailer.items():
            if key not in self.trailer:
                self.trailer[key] = value
        if "/Prev" in new_trailer:
            startxref = new_trailer["/Prev"]
            return startxref
        else:
            return None

    def _read_xref_other_error(
        self, stream: StreamType, startxref: int
    ) -> Optional[int]:
        # some PDFs have /Prev=0 in the trailer, instead of no /Prev
        if startxref == 0:
            if self.strict:
                raise PdfReadError(
                    "/Prev=0 in the trailer (try opening with strict=False)"
                )
            else:
                warnings.warn(
                    "/Prev=0 in the trailer - assuming there"
                    " is no previous xref table"
                )
                return None
        # bad xref character at startxref.  Let's see if we can find
        # the xref table nearby, as we've observed this error with an
        # off-by-one before.
        stream.seek(-11, 1)
        tmp = stream.read(20)
        xref_loc = tmp.find(b"xref")
        if xref_loc != -1:
            startxref -= 10 - xref_loc
            return startxref
        # No explicit xref table, try finding a cross-reference stream.
        stream.seek(startxref, 0)
        found = False
        for look in range(5):
            if stream.read(1).isdigit():
                # This is not a standard PDF, consider adding a warning
                startxref += look
                found = True
                break
        if found:
            return startxref
        # no xref table found at specified location
        if "/Root" in self.trailer and not self.strict:
            # if Root has been already found, just raise warning
            warnings.warn("Invalid parent xref., rebuild xref", PdfReadWarning)
            try:
                self._rebuild_xref_table(stream)
                return None
            except Exception:
                raise PdfReadError("can not rebuild xref")
            return None
        raise PdfReadError("Could not find xref table at specified location")

    def _read_pdf15_xref_stream(
        self, stream: StreamType
    ) -> Union[ContentStream, EncodedStreamObject, DecodedStreamObject]:
        # PDF 1.5+ Cross-Reference Stream
        stream.seek(-1, 1)
        idnum, generation = self.read_object_header(stream)
        xrefstream = cast(ContentStream, read_object(stream, self))
        assert cast(str, xrefstream["/Type"]) == "/XRef"
        self.cache_indirect_object(generation, idnum, xrefstream)
        stream_data = BytesIO(b_(xrefstream.get_data()))
        # Index pairs specify the subsections in the dictionary. If
        # none create one subsection that spans everything.
        idx_pairs = xrefstream.get("/Index", [0, xrefstream.get("/Size")])
        entry_sizes = cast(Dict[Any, Any], xrefstream.get("/W"))
        assert len(entry_sizes) >= 3
        if self.strict and len(entry_sizes) > 3:
            raise PdfReadError(f"Too many entry sizes: {entry_sizes}")

        def get_entry(i: int) -> Union[int, Tuple[int, ...]]:
            # Reads the correct number of bytes for each entry. See the
            # discussion of the W parameter in PDF spec table 17.
            if entry_sizes[i] > 0:
                d = stream_data.read(entry_sizes[i])
                return convert_to_int(d, entry_sizes[i])

            # PDF Spec Table 17: A value of zero for an element in the
            # W array indicates...the default value shall be used
            if i == 0:
                return 1  # First value defaults to 1
            else:
                return 0

        def used_before(num: int, generation: Union[int, Tuple[int, ...]]) -> bool:
            # We move backwards through the xrefs, don't replace any.
            return num in self.xref.get(generation, []) or num in self.xref_objStm  # type: ignore

        # Iterate through each subsection
        self._read_xref_subsections(idx_pairs, get_entry, used_before)
        return xrefstream

    @staticmethod
    def _get_xref_issues(stream: StreamType, startxref: int) -> int:
        """Return an int which indicates an issue. 0 means there is no issue."""
        stream.seek(startxref - 1, 0)  # -1 to check character before
        line = stream.read(1)
        if line not in b"\r\n \t":
            return 1
        line = stream.read(4)
        if line != b"xref":
            # not an xref so check if it is an XREF object
            line = b""
            while line in b"0123456789 \t":
                line = stream.read(1)
                if line == b"":
                    return 2
            line += stream.read(2)  # 1 char already read, +2 to check "obj"
            if line.lower() != b"obj":
                return 3
            # while stream.read(1) in b" \t\r\n":
            #     pass
            # line = stream.read(256)  # check that it is xref obj
            # if b"/xref" not in line.lower():
            #     return 4
        return 0

    def _rebuild_xref_table(self, stream: StreamType) -> None:
        self.xref = {}
        stream.seek(0, 0)
        f_ = stream.read(-1)

        for m in re.finditer(rb"[\r\n \t][ \t]*(\d+)[ \t]+(\d+)[ \t]+obj", f_):
            idnum = int(m.group(1))
            generation = int(m.group(2))
            if generation not in self.xref:
                self.xref[generation] = {}
            self.xref[generation][idnum] = m.start(1)
        stream.seek(0, 0)
        for m in re.finditer(rb"[\r\n \t][ \t]*trailer[\r\n \t]*(<<)", f_):
            stream.seek(m.start(1), 0)
            new_trailer = cast(Dict[Any, Any], read_object(stream, self))
            # Here, we are parsing the file from start to end, the new data have to erase the existing.
            for key, value in list(new_trailer.items()):
                self.trailer[key] = value

    def _read_xref_subsections(
        self,
        idx_pairs: List[int],
        get_entry: Callable[[int], Union[int, Tuple[int, ...]]],
        used_before: Callable[[int, Union[int, Tuple[int, ...]]], bool],
    ) -> None:
        last_end = 0
        for start, size in self._pairs(idx_pairs):
            # The subsections must increase
            assert start >= last_end
            last_end = start + size
            for num in range(start, start + size):
                # The first entry is the type
                xref_type = get_entry(0)
                # The rest of the elements depend on the xref_type
                if xref_type == 0:
                    # linked list of free objects
                    next_free_object = get_entry(1)  # noqa: F841
                    next_generation = get_entry(2)  # noqa: F841
                elif xref_type == 1:
                    # objects that are in use but are not compressed
                    byte_offset = get_entry(1)
                    generation = get_entry(2)
                    if generation not in self.xref:
                        self.xref[generation] = {}  # type: ignore
                    if not used_before(num, generation):
                        self.xref[generation][num] = byte_offset  # type: ignore
                elif xref_type == 2:
                    # compressed objects
                    objstr_num = get_entry(1)
                    obstr_idx = get_entry(2)
                    generation = 0  # PDF spec table 18, generation is 0
                    if not used_before(num, generation):
                        self.xref_objStm[num] = (objstr_num, obstr_idx)
                elif self.strict:
                    raise PdfReadError(f"Unknown xref type: {xref_type}")

    def _zero_xref(self, generation: int) -> None:
        self.xref[generation] = {
            k - self.xref_index: v for (k, v) in list(self.xref[generation].items())
        }

    def _pairs(self, array: List[int]) -> Iterable[Tuple[int, int]]:
        i = 0
        while True:
            yield array[i], array[i + 1]
            i += 2
            if (i + 1) >= len(array):
                break

    def read_next_end_line(
        self, stream: StreamType, limit_offset: int = 0
    ) -> bytes:  # pragma: no cover
        """.. deprecated:: 2.1.0"""
        deprecate_no_replacement("read_next_end_line", removed_in="4.0.0")
        line_parts = []
        while True:
            # Prevent infinite loops in malformed PDFs
            if stream.tell() == 0 or stream.tell() == limit_offset:
                raise PdfReadError("Could not read malformed PDF file")
            x = stream.read(1)
            if stream.tell() < 2:
                raise PdfReadError("EOL marker not found")
            stream.seek(-2, 1)
            if x in (b"\n", b"\r"):  # \n = LF; \r = CR
                crlf = False
                while x in (b"\n", b"\r"):
                    x = stream.read(1)
                    if x in (b"\n", b"\r"):  # account for CR+LF
                        stream.seek(-1, 1)
                        crlf = True
                    if stream.tell() < 2:
                        raise PdfReadError("EOL marker not found")
                    stream.seek(-2, 1)
                stream.seek(
                    2 if crlf else 1, 1
                )  # if using CR+LF, go back 2 bytes, else 1
                break
            else:
                line_parts.append(x)
        line_parts.reverse()
        return b"".join(line_parts)

    def readNextEndLine(
        self, stream: StreamType, limit_offset: int = 0
    ) -> bytes:  # pragma: no cover
        """.. deprecated:: 1.28.0"""
        deprecate_no_replacement("readNextEndLine")
        return self.read_next_end_line(stream, limit_offset)

    def decrypt(self, password: Union[str, bytes]) -> PasswordType:
        """
        When using an encrypted / secured PDF file with the PDF Standard
        encryption handler, this function will allow the file to be decrypted.
        It checks the given password against the document's user password and
        owner password, and then stores the resulting decryption key if either
        password is correct.

        It does not matter which password was matched.  Both passwords provide
        the correct decryption key that will allow the document to be used with
        this library.

        :param str password: The password to match.
        :return: `PasswordType`.
        """
        if not self._encryption:
            raise PdfReadError("Not encrypted file")
        # TODO: raise Exception for wrong password
        return self._encryption.verify(password)

    def decode_permissions(self, permissions_code: int) -> Dict[str, bool]:
        # Takes the permissions as an integer, returns the allowed access
        permissions = {}
        permissions["print"] = permissions_code & (1 << 3 - 1) != 0  # bit 3
        permissions["modify"] = permissions_code & (1 << 4 - 1) != 0  # bit 4
        permissions["copy"] = permissions_code & (1 << 5 - 1) != 0  # bit 5
        permissions["annotations"] = permissions_code & (1 << 6 - 1) != 0  # bit 6
        permissions["forms"] = permissions_code & (1 << 9 - 1) != 0  # bit 9
        permissions["accessability"] = permissions_code & (1 << 10 - 1) != 0  # bit 10
        permissions["assemble"] = permissions_code & (1 << 11 - 1) != 0  # bit 11
        permissions["print_high_quality"] = (
            permissions_code & (1 << 12 - 1) != 0
        )  # bit 12
        return permissions

    @property
    def is_encrypted(self) -> bool:
        """
        Read-only boolean property showing whether this PDF file is encrypted.
        Note that this property, if true, will remain true even after the
        :meth:`decrypt()<PyPDF2.PdfReader.decrypt>` method is called.
        """
        return TK.ENCRYPT in self.trailer

    def getIsEncrypted(self) -> bool:  # pragma: no cover
        """
        .. deprecated:: 1.28.0

            Use :py:attr:`is_encrypted` instead.
        """
        deprecate_with_replacement("getIsEncrypted", "is_encrypted")
        return self.is_encrypted

    @property
    def isEncrypted(self) -> bool:  # pragma: no cover
        """
        .. deprecated:: 1.28.0

            Use :py:attr:`is_encrypted` instead.
        """
        deprecate_with_replacement("isEncrypted", "is_encrypted")
        return self.is_encrypted

    @property
    def xfa(self) -> Optional[Dict[str, Any]]:
        tree: Optional[TreeObject] = None
        retval: Dict[str, Any] = {}
        catalog = cast(DictionaryObject, self.trailer[TK.ROOT])

        if "/AcroForm" not in catalog or not catalog["/AcroForm"]:
            return None

        tree = cast(TreeObject, catalog["/AcroForm"])

        if "/XFA" in tree:
            fields = cast(ArrayObject, tree["/XFA"])
            i = iter(fields)
            for f in i:
                tag = f
                f = next(i)
                if isinstance(f, IndirectObject):
                    field = cast(Optional[EncodedStreamObject], f.get_object())
                    if field:
                        es = zlib.decompress(field._data)
                        retval[tag] = es
        return retval


class PdfFileReader(PdfReader):  # pragma: no cover
    def __init__(self, *args: Any, **kwargs: Any) -> None:
        deprecate_with_replacement("PdfFileReader", "PdfReader")
        if "strict" not in kwargs and len(args) < 2:
            kwargs["strict"] = True  # maintain the default
        super().__init__(*args, **kwargs)<|MERGE_RESOLUTION|>--- conflicted
+++ resolved
@@ -872,13 +872,9 @@
         elif isinstance(dest, str):
             # named destination, addresses NameObject Issue #193
             try:
-<<<<<<< HEAD
-                outline_item = self._build_destination(title, self._namedDests[dest].dest_array)  # type: ignore
-=======
-                outline = self._build_destination(
+                outline_item = self._build_destination(
                     title, self._namedDests[dest].dest_array
                 )
->>>>>>> 844f2380
             except KeyError:
                 # named destination not found in Name Dict
                 outline_item = self._build_destination(title, None)
