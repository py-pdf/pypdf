# Copyright (c) 2006, Mathieu Fenniak
# Copyright (c) 2007, Ashish Kulkarni <kulkarni.ashish@gmail.com>
#
# All rights reserved.
#
# Redistribution and use in source and binary forms, with or without
# modification, are permitted provided that the following conditions are
# met:
#
# * Redistributions of source code must retain the above copyright notice,
# this list of conditions and the following disclaimer.
# * Redistributions in binary form must reproduce the above copyright notice,
# this list of conditions and the following disclaimer in the documentation
# and/or other materials provided with the distribution.
# * The name of the author may not be used to endorse or promote products
# derived from this software without specific prior written permission.
#
# THIS SOFTWARE IS PROVIDED BY THE COPYRIGHT HOLDERS AND CONTRIBUTORS "AS IS"
# AND ANY EXPRESS OR IMPLIED WARRANTIES, INCLUDING, BUT NOT LIMITED TO, THE
# IMPLIED WARRANTIES OF MERCHANTABILITY AND FITNESS FOR A PARTICULAR PURPOSE
# ARE DISCLAIMED. IN NO EVENT SHALL THE COPYRIGHT OWNER OR CONTRIBUTORS BE
# LIABLE FOR ANY DIRECT, INDIRECT, INCIDENTAL, SPECIAL, EXEMPLARY, OR
# CONSEQUENTIAL DAMAGES (INCLUDING, BUT NOT LIMITED TO, PROCUREMENT OF
# SUBSTITUTE GOODS OR SERVICES; LOSS OF USE, DATA, OR PROFITS; OR BUSINESS
# INTERRUPTION) HOWEVER CAUSED AND ON ANY THEORY OF LIABILITY, WHETHER IN
# CONTRACT, STRICT LIABILITY, OR TORT (INCLUDING NEGLIGENCE OR OTHERWISE)
# ARISING IN ANY WAY OUT OF THE USE OF THIS SOFTWARE, EVEN IF ADVISED OF THE
# POSSIBILITY OF SUCH DAMAGE.

import os
import re
import struct
import zlib
from datetime import datetime
from io import BytesIO
from pathlib import Path
from typing import (
    Any,
    Callable,
    Dict,
    Iterable,
    List,
    Optional,
    Tuple,
    Union,
    cast,
)

from ._encryption import Encryption, PasswordType
from ._page import PageObject, _VirtualList
from ._utils import (
    StrByteType,
    StreamType,
    b_,
    deprecate_no_replacement,
    deprecate_with_replacement,
    logger_warning,
    read_non_whitespace,
    read_previous_line,
    read_until_whitespace,
    skip_over_comment,
    skip_over_whitespace,
)
from .constants import CatalogAttributes as CA
from .constants import CatalogDictionary as CD
from .constants import CheckboxRadioButtonAttributes
from .constants import Core as CO
from .constants import DocumentInformationAttributes as DI
from .constants import FieldDictionaryAttributes, GoToActionArguments
from .constants import PageAttributes as PG
from .constants import PagesAttributes as PA
from .constants import TrailerKeys as TK
from .errors import (
    EmptyFileError,
    FileNotDecryptedError,
    PdfReadError,
    PdfStreamError,
    WrongPasswordError,
)
from .generic import (
    ArrayObject,
    ContentStream,
    DecodedStreamObject,
    Destination,
    DictionaryObject,
    EncodedStreamObject,
    Field,
    Fit,
    FloatObject,
    IndirectObject,
    NameObject,
    NullObject,
    NumberObject,
    PdfObject,
    TextStringObject,
    TreeObject,
    read_object,
)
from .types import OutlineType, PagemodeType
from .xmp import XmpInformation


def convert_to_int(d: bytes, size: int) -> Union[int, Tuple[Any, ...]]:
    if size > 8:
        raise PdfReadError("invalid size in convert_to_int")
    d = b"\x00\x00\x00\x00\x00\x00\x00\x00" + d
    d = d[-8:]
    return struct.unpack(">q", d)[0]


def convertToInt(
    d: bytes, size: int
) -> Union[int, Tuple[Any, ...]]:  # pragma: no cover
    deprecate_with_replacement("convertToInt", "convert_to_int")
    return convert_to_int(d, size)


class DocumentInformation(DictionaryObject):
    """
    A class representing the basic document metadata provided in a PDF File.
    This class is accessible through :py:class:`PdfReader.metadata<PyPDF2.PdfReader.metadata>`.

    All text properties of the document metadata have
    *two* properties, eg. author and author_raw. The non-raw property will
    always return a ``TextStringObject``, making it ideal for a case where
    the metadata is being displayed. The raw property can sometimes return
    a ``ByteStringObject``, if PyPDF2 was unable to decode the string's
    text encoding; this requires additional safety in the caller and
    therefore is not as commonly accessed.
    """

    def __init__(self) -> None:
        DictionaryObject.__init__(self)

    def _get_text(self, key: str) -> Optional[str]:
        retval = self.get(key, None)
        if isinstance(retval, TextStringObject):
            return retval
        return None

    def getText(self, key: str) -> Optional[str]:  # pragma: no cover
        """
        The text value of the specified key or None.

        .. deprecated:: 1.28.0

            Use the attributes (e.g. :py:attr:`title` / :py:attr:`author`).
        """
        deprecate_no_replacement("getText")
        return self._get_text(key)

    @property
    def title(self) -> Optional[str]:
        """
        Read-only property accessing the document's **title**.

        Returns a unicode string (``TextStringObject``) or ``None``
        if the title is not specified.
        """
        return (
            self._get_text(DI.TITLE) or self.get(DI.TITLE).get_object()  # type: ignore
            if self.get(DI.TITLE)
            else None
        )

    @property
    def title_raw(self) -> Optional[str]:
        """The "raw" version of title; can return a ``ByteStringObject``."""
        return self.get(DI.TITLE)

    @property
    def author(self) -> Optional[str]:
        """
        Read-only property accessing the document's **author**.

        Returns a unicode string (``TextStringObject``) or ``None``
        if the author is not specified.
        """
        return self._get_text(DI.AUTHOR)

    @property
    def author_raw(self) -> Optional[str]:
        """The "raw" version of author; can return a ``ByteStringObject``."""
        return self.get(DI.AUTHOR)

    @property
    def subject(self) -> Optional[str]:
        """
        Read-only property accessing the document's **subject**.

        Returns a unicode string (``TextStringObject``) or ``None``
        if the subject is not specified.
        """
        return self._get_text(DI.SUBJECT)

    @property
    def subject_raw(self) -> Optional[str]:
        """The "raw" version of subject; can return a ``ByteStringObject``."""
        return self.get(DI.SUBJECT)

    @property
    def creator(self) -> Optional[str]:
        """
        Read-only property accessing the document's **creator**.

        If the document was converted to PDF from another format, this is the
        name of the application (e.g. OpenOffice) that created the original
        document from which it was converted. Returns a unicode string
        (``TextStringObject``) or ``None`` if the creator is not specified.
        """
        return self._get_text(DI.CREATOR)

    @property
    def creator_raw(self) -> Optional[str]:
        """The "raw" version of creator; can return a ``ByteStringObject``."""
        return self.get(DI.CREATOR)

    @property
    def producer(self) -> Optional[str]:
        """
        Read-only property accessing the document's **producer**.

        If the document was converted to PDF from another format, this is
        the name of the application (for example, OSX Quartz) that converted
        it to PDF. Returns a unicode string (``TextStringObject``)
        or ``None`` if the producer is not specified.
        """
        return self._get_text(DI.PRODUCER)

    @property
    def producer_raw(self) -> Optional[str]:
        """The "raw" version of producer; can return a ``ByteStringObject``."""
        return self.get(DI.PRODUCER)

    @property
    def creation_date(self) -> Optional[datetime]:
        """
        Read-only property accessing the document's **creation date**.
        """
        text = self._get_text(DI.CREATION_DATE)
        if text is None:
            return None
        return datetime.strptime(text.replace("'", ""), "D:%Y%m%d%H%M%S%z")

    @property
    def creation_date_raw(self) -> Optional[str]:
        """
        The "raw" version of creation date; can return a ``ByteStringObject``.

        Typically in the format D:YYYYMMDDhhmmss[+-]hh'mm where the suffix is the
        offset from UTC.
        """
        return self.get(DI.CREATION_DATE)

    @property
    def modification_date(self) -> Optional[datetime]:
        """
        Read-only property accessing the document's **modification date**.

        The date and time the document was most recently modified.
        """
        text = self._get_text(DI.MOD_DATE)
        if text is None:
            return None
        return datetime.strptime(text.replace("'", ""), "D:%Y%m%d%H%M%S%z")

    @property
    def modification_date_raw(self) -> Optional[str]:
        """
        The "raw" version of modification date; can return a ``ByteStringObject``.

        Typically in the format D:YYYYMMDDhhmmss[+-]hh'mm where the suffix is the
        offset from UTC.
        """
        return self.get(DI.MOD_DATE)


class PdfReader:
    """
    Initialize a PdfReader object.

    This operation can take some time, as the PDF stream's cross-reference
    tables are read into memory.

    :param stream: A File object or an object that supports the standard read
        and seek methods similar to a File object. Could also be a
        string representing a path to a PDF file.
    :param bool strict: Determines whether user should be warned of all
        problems and also causes some correctable problems to be fatal.
        Defaults to ``False``.
    :param None/str/bytes password: Decrypt PDF file at initialization. If the
        password is None, the file will not be decrypted.
        Defaults to ``None``
    """

    def __init__(
        self,
        stream: Union[StrByteType, Path],
        strict: bool = False,
        password: Union[None, str, bytes] = None,
    ) -> None:
        self.strict = strict
        self.flattened_pages: Optional[List[PageObject]] = None
        self.resolved_objects: Dict[Tuple[Any, Any], Optional[PdfObject]] = {}
        self.xref_index = 0
        self._page_id2num: Optional[
            Dict[Any, Any]
        ] = None  # map page indirect_reference number to Page Number
        if hasattr(stream, "mode") and "b" not in stream.mode:  # type: ignore
            logger_warning(
                "PdfReader stream/file object is not in binary mode. "
                "It may not be read correctly.",
                __name__,
            )
        if isinstance(stream, (str, Path)):
            with open(stream, "rb") as fh:
                stream = BytesIO(fh.read())
        self.read(stream)
        self.stream = stream

        self._override_encryption = False
        self._encryption: Optional[Encryption] = None
        if self.is_encrypted:
            self._override_encryption = True
            # Some documents may not have a /ID, use two empty
            # byte strings instead. Solves
            # https://github.com/mstamy2/PyPDF2/issues/608
            id_entry = self.trailer.get(TK.ID)
            id1_entry = id_entry[0].get_object().original_bytes if id_entry else b""
            encrypt_entry = cast(
                DictionaryObject, self.trailer[TK.ENCRYPT].get_object()
            )
            self._encryption = Encryption.read(encrypt_entry, id1_entry)

            # try empty password if no password provided
            pwd = password if password is not None else b""
            if (
                self._encryption.verify(pwd) == PasswordType.NOT_DECRYPTED
                and password is not None
            ):
                # raise if password provided
                raise WrongPasswordError("Wrong password")
            self._override_encryption = False
        else:
            if password is not None:
                raise PdfReadError("Not encrypted file")

    @property
    def pdf_header(self) -> str:
        # TODO: Make this return a bytes object for consistency
        #       but that needs a deprecation
        loc = self.stream.tell()
        self.stream.seek(0, 0)
        pdf_file_version = self.stream.read(8).decode("utf-8")
        self.stream.seek(loc, 0)  # return to where it was
        return pdf_file_version

    @property
    def metadata(self) -> Optional[DocumentInformation]:
        """
        Retrieve the PDF file's document information dictionary, if it exists.
        Note that some PDF files use metadata streams instead of docinfo
        dictionaries, and these metadata streams will not be accessed by this
        function.

        :return: the document information of this PDF file
        """
        if TK.INFO not in self.trailer:
            return None
        obj = self.trailer[TK.INFO]
        retval = DocumentInformation()
        if isinstance(obj, type(None)):
            raise PdfReadError(
                "trailer not found or does not point to document information directory"
            )
        retval.update(obj)  # type: ignore
        return retval

    def getDocumentInfo(self) -> Optional[DocumentInformation]:  # pragma: no cover
        """
        .. deprecated:: 1.28.0

            Use the attribute :py:attr:`metadata` instead.
        """
        deprecate_with_replacement("getDocumentInfo", "metadata")
        return self.metadata

    @property
    def documentInfo(self) -> Optional[DocumentInformation]:  # pragma: no cover
        """
        .. deprecated:: 1.28.0

            Use the attribute :py:attr:`metadata` instead.
        """
        deprecate_with_replacement("documentInfo", "metadata")
        return self.metadata

    @property
    def xmp_metadata(self) -> Optional[XmpInformation]:
        """
        XMP (Extensible Metadata Platform) data

        :return: a :class:`XmpInformation<xmp.XmpInformation>`
            instance that can be used to access XMP metadata from the document.
            or ``None`` if no metadata was found on the document root.
        """
        try:
            self._override_encryption = True
            return self.trailer[TK.ROOT].xmp_metadata  # type: ignore
        finally:
            self._override_encryption = False

    def getXmpMetadata(self) -> Optional[XmpInformation]:  # pragma: no cover
        """
        .. deprecated:: 1.28.0

            Use the attribute :py:attr:`xmp_metadata` instead.
        """
        deprecate_with_replacement("getXmpMetadata", "xmp_metadata")
        return self.xmp_metadata

    @property
    def xmpMetadata(self) -> Optional[XmpInformation]:  # pragma: no cover
        """
        .. deprecated:: 1.28.0

            Use the attribute :py:attr:`xmp_metadata` instead.
        """
        deprecate_with_replacement("xmpMetadata", "xmp_metadata")
        return self.xmp_metadata

    def _get_num_pages(self) -> int:
        """
        Calculate the number of pages in this PDF file.

        :return: number of pages
        :raises PdfReadError: if file is encrypted and restrictions prevent
            this action.
        """
        # Flattened pages will not work on an Encrypted PDF;
        # the PDF file's page count is used in this case. Otherwise,
        # the original method (flattened page count) is used.
        if self.is_encrypted:
            return self.trailer[TK.ROOT]["/Pages"]["/Count"]  # type: ignore
        else:
            if self.flattened_pages is None:
                self._flatten()
            return len(self.flattened_pages)  # type: ignore

    def getNumPages(self) -> int:  # pragma: no cover
        """
        .. deprecated:: 1.28.0

            Use :code:`len(reader.pages)` instead.
        """
        deprecate_with_replacement("reader.getNumPages", "len(reader.pages)")
        return self._get_num_pages()

    @property
    def numPages(self) -> int:  # pragma: no cover
        """
        .. deprecated:: 1.28.0

            Use :code:`len(reader.pages)` instead.
        """
        deprecate_with_replacement("reader.numPages", "len(reader.pages)")
        return self._get_num_pages()

    def getPage(self, pageNumber: int) -> PageObject:  # pragma: no cover
        """
        .. deprecated:: 1.28.0

            Use :code:`reader.pages[page_number]` instead.
        """
        deprecate_with_replacement(
            "reader.getPage(pageNumber)", "reader.pages[page_number]"
        )
        return self._get_page(pageNumber)

    def _get_page(self, page_number: int) -> PageObject:
        """
        Retrieve a page by number from this PDF file.

        :param int page_number: The page number to retrieve
            (pages begin at zero)
        :return: a :class:`PageObject<PyPDF2._page.PageObject>` instance.
        """
        # ensure that we're not trying to access an encrypted PDF
        # assert not self.trailer.has_key(TK.ENCRYPT)
        if self.flattened_pages is None:
            self._flatten()
        assert self.flattened_pages is not None, "hint for mypy"
        return self.flattened_pages[page_number]

    @property
    def namedDestinations(self) -> Dict[str, Any]:  # pragma: no cover
        """
        .. deprecated:: 1.28.0

            Use :py:attr:`named_destinations` instead.
        """
        deprecate_with_replacement("namedDestinations", "named_destinations")
        return self.named_destinations

    @property
    def named_destinations(self) -> Dict[str, Any]:
        """
        A read-only dictionary which maps names to
        :class:`Destinations<PyPDF2.generic.Destination>`
        """
        return self._get_named_destinations()

    # A select group of relevant field attributes. For the complete list,
    # see section 8.6.2 of the PDF 1.7 reference.

    def get_fields(
        self,
        tree: Optional[TreeObject] = None,
        retval: Optional[Dict[Any, Any]] = None,
        fileobj: Optional[Any] = None,
    ) -> Optional[Dict[str, Any]]:
        """
        Extract field data if this PDF contains interactive form fields.

        The *tree* and *retval* parameters are for recursive use.

        :param fileobj: A file object (usually a text file) to write
            a report to on all interactive form fields found.
        :return: A dictionary where each key is a field name, and each
            value is a :class:`Field<PyPDF2.generic.Field>` object. By
            default, the mapping name is used for keys.
            ``None`` if form data could not be located.
        """
        field_attributes = FieldDictionaryAttributes.attributes_dict()
        field_attributes.update(CheckboxRadioButtonAttributes.attributes_dict())
        if retval is None:
            retval = {}
            catalog = cast(DictionaryObject, self.trailer[TK.ROOT])
            # get the AcroForm tree
            if CD.ACRO_FORM in catalog:
                tree = cast(Optional[TreeObject], catalog[CD.ACRO_FORM])
            else:
                return None
        if tree is None:
            return retval
        self._check_kids(tree, retval, fileobj)
        for attr in field_attributes:
            if attr in tree:
                # Tree is a field
                self._build_field(tree, retval, fileobj, field_attributes)
                break

        if "/Fields" in tree:
            fields = cast(ArrayObject, tree["/Fields"])
            for f in fields:
                field = f.get_object()
                self._build_field(field, retval, fileobj, field_attributes)

        return retval

    def getFields(
        self,
        tree: Optional[TreeObject] = None,
        retval: Optional[Dict[Any, Any]] = None,
        fileobj: Optional[Any] = None,
    ) -> Optional[Dict[str, Any]]:  # pragma: no cover
        """
        .. deprecated:: 1.28.0

            Use :meth:`get_fields` instead.
        """
        deprecate_with_replacement("getFields", "get_fields")
        return self.get_fields(tree, retval, fileobj)

    def _build_field(
        self,
        field: Union[TreeObject, DictionaryObject],
        retval: Dict[Any, Any],
        fileobj: Any,
        field_attributes: Any,
    ) -> None:
        self._check_kids(field, retval, fileobj)
        try:
            key = field["/TM"]
        except KeyError:
            try:
                key = field["/T"]
            except KeyError:
                # Ignore no-name field for now
                return
        if fileobj:
            self._write_field(fileobj, field, field_attributes)
            fileobj.write("\n")
        retval[key] = Field(field)

    def _check_kids(
        self, tree: Union[TreeObject, DictionaryObject], retval: Any, fileobj: Any
    ) -> None:
        if PA.KIDS in tree:
            # recurse down the tree
            for kid in tree[PA.KIDS]:  # type: ignore
                self.get_fields(kid.get_object(), retval, fileobj)

    def _write_field(self, fileobj: Any, field: Any, field_attributes: Any) -> None:
        field_attributes_tuple = FieldDictionaryAttributes.attributes()
        field_attributes_tuple = (
            field_attributes_tuple + CheckboxRadioButtonAttributes.attributes()
        )

        for attr in field_attributes_tuple:
            if attr in (
                FieldDictionaryAttributes.Kids,
                FieldDictionaryAttributes.AA,
            ):
                continue
            attr_name = field_attributes[attr]
            try:
                if attr == FieldDictionaryAttributes.FT:
                    # Make the field type value more clear
                    types = {
                        "/Btn": "Button",
                        "/Tx": "Text",
                        "/Ch": "Choice",
                        "/Sig": "Signature",
                    }
                    if field[attr] in types:
                        fileobj.write(attr_name + ": " + types[field[attr]] + "\n")
                elif attr == FieldDictionaryAttributes.Parent:
                    # Let's just write the name of the parent
                    try:
                        name = field[attr][FieldDictionaryAttributes.TM]
                    except KeyError:
                        name = field[attr][FieldDictionaryAttributes.T]
                    fileobj.write(attr_name + ": " + name + "\n")
                else:
                    fileobj.write(attr_name + ": " + str(field[attr]) + "\n")
            except KeyError:
                # Field attribute is N/A or unknown, so don't write anything
                pass

    def get_form_text_fields(self) -> Dict[str, Any]:
        """
        Retrieve form fields from the document with textual data.

        The key is the name of the form field, the value is the content of the
        field.

        If the document contains multiple form fields with the same name, the
        second and following will get the suffix _2, _3, ...
        """
        # Retrieve document form fields
        formfields = self.get_fields()
        if formfields is None:
            return {}
        return {
            formfields[field]["/T"]: formfields[field].get("/V")
            for field in formfields
            if formfields[field].get("/FT") == "/Tx"
        }

    def getFormTextFields(self) -> Dict[str, Any]:  # pragma: no cover
        """
        .. deprecated:: 1.28.0

            Use :meth:`get_form_text_fields` instead.
        """
        deprecate_with_replacement("getFormTextFields", "get_form_text_fields")
        return self.get_form_text_fields()

    def _get_named_destinations(
        self,
        tree: Union[TreeObject, None] = None,
        retval: Optional[Any] = None,
    ) -> Dict[str, Any]:
        """
        Retrieve the named destinations present in the document.

        :return: a dictionary which maps names to
            :class:`Destinations<PyPDF2.generic.Destination>`.
        """
        if retval is None:
            retval = {}
            catalog = cast(DictionaryObject, self.trailer[TK.ROOT])

            # get the name tree
            if CA.DESTS in catalog:
                tree = cast(TreeObject, catalog[CA.DESTS])
            elif CA.NAMES in catalog:
                names = cast(DictionaryObject, catalog[CA.NAMES])
                if CA.DESTS in names:
                    tree = cast(TreeObject, names[CA.DESTS])

        if tree is None:
            return retval

        if PA.KIDS in tree:
            # recurse down the tree
            for kid in cast(ArrayObject, tree[PA.KIDS]):
                self._get_named_destinations(kid.get_object(), retval)
        # TABLE 3.33 Entries in a name tree node dictionary (PDF 1.7 specs)
        elif CA.NAMES in tree:  # KIDS and NAMES are exclusives (PDF 1.7 specs p 162)
            names = cast(DictionaryObject, tree[CA.NAMES])
            for i in range(0, len(names), 2):
                key = cast(str, names[i].get_object())
                value = names[i + 1].get_object()
                if isinstance(value, DictionaryObject) and "/D" in value:
                    value = value["/D"]
                dest = self._build_destination(key, value)  # type: ignore
                if dest is not None:
                    retval[key] = dest
        else:  # case where Dests is in root catalog (PDF 1.7 specs, §2 about PDF1.1
            for k__, v__ in tree.items():
                val = v__.get_object()
                dest = self._build_destination(k__, val)
                if dest is not None:
                    retval[k__] = dest
        return retval

    def getNamedDestinations(
        self,
        tree: Union[TreeObject, None] = None,
        retval: Optional[Any] = None,
    ) -> Dict[str, Any]:  # pragma: no cover
        """
        .. deprecated:: 1.28.0

            Use :py:attr:`named_destinations` instead.
        """
        deprecate_with_replacement("getNamedDestinations", "named_destinations")
        return self._get_named_destinations(tree, retval)

    @property
    def outline(self) -> OutlineType:
        """
        Read-only property for the outline (i.e., a collection of 'outline items'
        which are also known as 'bookmarks') present in the document.

        :return: a nested list of :class:`Destinations<PyPDF2.generic.Destination>`.
        """
        return self._get_outline()

    @property
    def outlines(self) -> OutlineType:  # pragma: no cover
        """
        .. deprecated:: 2.9.0

            Use :py:attr:`outline` instead.
        """
        deprecate_with_replacement("outlines", "outline")
        return self.outline

    def _get_outline(
        self, node: Optional[DictionaryObject] = None, outline: Optional[Any] = None
    ) -> OutlineType:
        if outline is None:
            outline = []
            catalog = cast(DictionaryObject, self.trailer[TK.ROOT])

            # get the outline dictionary and named destinations
            if CO.OUTLINES in catalog:
                lines = cast(DictionaryObject, catalog[CO.OUTLINES])

                if isinstance(lines, NullObject):
                    return outline

                # TABLE 8.3 Entries in the outline dictionary
                if lines is not None and "/First" in lines:
                    node = cast(DictionaryObject, lines["/First"])
            self._namedDests = self._get_named_destinations()

        if node is None:
            return outline

        # see if there are any more outline items
        while True:
            outline_obj = self._build_outline_item(node)
            if outline_obj:
                outline.append(outline_obj)

            # check for sub-outline
            if "/First" in node:
                sub_outline: List[Any] = []
                self._get_outline(cast(DictionaryObject, node["/First"]), sub_outline)
                if sub_outline:
                    outline.append(sub_outline)

            if "/Next" not in node:
                break
            node = cast(DictionaryObject, node["/Next"])

        return outline

    def getOutlines(
        self, node: Optional[DictionaryObject] = None, outline: Optional[Any] = None
    ) -> OutlineType:  # pragma: no cover
        """
        .. deprecated:: 1.28.0

            Use :py:attr:`outline` instead.
        """
        deprecate_with_replacement("getOutlines", "outline")
        return self._get_outline(node, outline)

    @property
    def threads(self) -> Optional[ArrayObject]:
        """
        Read-only property for the list of threads see §8.3.2 from PDF 1.7 spec

        :return: an Array of Dictionnaries with "/F" and "/I" properties
                 or None if no articles.
        """
        catalog = cast(DictionaryObject, self.trailer[TK.ROOT])
        if CO.THREADS in catalog:
            return cast("ArrayObject", catalog[CO.THREADS])
        else:
            return None

    def _get_page_number_by_indirect(
        self, indirect_reference: Union[None, int, NullObject, IndirectObject]
    ) -> int:
        """Generate _page_id2num"""
        if self._page_id2num is None:
            self._page_id2num = {
                x.indirect_reference.idnum: i for i, x in enumerate(self.pages)  # type: ignore
            }

        if indirect_reference is None or isinstance(indirect_reference, NullObject):
            return -1
        if isinstance(indirect_reference, int):
            idnum = indirect_reference
        else:
            idnum = indirect_reference.idnum
        assert self._page_id2num is not None, "hint for mypy"
        ret = self._page_id2num.get(idnum, -1)
        return ret

    def get_page_number(self, page: PageObject) -> int:
        """
        Retrieve page number of a given PageObject

        :param PageObject page: The page to get page number. Should be
            an instance of :class:`PageObject<PyPDF2._page.PageObject>`
        :return: the page number or -1 if page not found
        """
        return self._get_page_number_by_indirect(page.indirect_reference)

    def getPageNumber(self, page: PageObject) -> int:  # pragma: no cover
        """
        .. deprecated:: 1.28.0

            Use :meth:`get_page_number` instead.
        """
        deprecate_with_replacement("getPageNumber", "get_page_number")
        return self.get_page_number(page)

    def get_destination_page_number(self, destination: Destination) -> int:
        """
        Retrieve page number of a given Destination object.

        :param Destination destination: The destination to get page number.
        :return: the page number or -1 if page not found
        """
        return self._get_page_number_by_indirect(destination.page)

    def getDestinationPageNumber(
        self, destination: Destination
    ) -> int:  # pragma: no cover
        """
        .. deprecated:: 1.28.0

            Use :meth:`get_destination_page_number` instead.
        """
        deprecate_with_replacement(
            "getDestinationPageNumber", "get_destination_page_number"
        )
        return self.get_destination_page_number(destination)

    def _build_destination(
        self,
        title: str,
        array: Optional[
            List[
                Union[NumberObject, IndirectObject, None, NullObject, DictionaryObject]
            ]
        ],
    ) -> Destination:
        page, typ = None, None
        # handle outline items with missing or invalid destination
        if (
            isinstance(array, (NullObject, str))
            or (isinstance(array, ArrayObject) and len(array) == 0)
            or array is None
        ):

            page = NullObject()
            return Destination(title, page, Fit.fit())
        else:
            page, typ = array[0:2]  # type: ignore
            array = array[2:]
            try:
                return Destination(title, page, Fit(fit_type=typ, fit_args=array))  # type: ignore
            except PdfReadError:
                logger_warning(f"Unknown destination: {title} {array}", __name__)
                if self.strict:
                    raise
                # create a link to first Page
<<<<<<< HEAD
                tmp = self.pages[0].indirect_ref
                indirect_ref = NullObject() if tmp is None else tmp
                return Destination(title, indirect_ref, Fit.fit())  # type: ignore
=======
                tmp = self.pages[0].indirect_reference
                indirect_reference = NullObject() if tmp is None else tmp
                return Destination(
                    title, indirect_reference, TextStringObject("/Fit")  # type: ignore
                )
>>>>>>> a0abf1ec

    def _build_outline_item(self, node: DictionaryObject) -> Optional[Destination]:
        dest, title, outline_item = None, None, None

        # title required for valid outline
        # PDF Reference 1.7: TABLE 8.4 Entries in an outline item dictionary
        try:
            title = cast("str", node["/Title"])
        except KeyError:
            if self.strict:
                raise PdfReadError(f"Outline Entry Missing /Title attribute: {node!r}")
            title = ""  # type: ignore

        if "/A" in node:
            # Action, PDFv1.7 Section 12.6 (only type GoTo supported)
            action = cast(DictionaryObject, node["/A"])
            action_type = cast(NameObject, action[GoToActionArguments.S])
            if action_type == "/GoTo":
                dest = action[GoToActionArguments.D]
        elif "/Dest" in node:
            # Destination, PDFv1.7 Section 12.3.2
            dest = node["/Dest"]
            # if array was referenced in another object, will be a dict w/ key "/D"
            if isinstance(dest, DictionaryObject) and "/D" in dest:
                dest = dest["/D"]

        if isinstance(dest, ArrayObject):
            outline_item = self._build_destination(title, dest)
        elif isinstance(dest, str):
            # named destination, addresses NameObject Issue #193
            # TODO : keep named destination instead of replacing it ?
            try:
                outline_item = self._build_destination(
                    title, self._namedDests[dest].dest_array
                )
            except KeyError:
                # named destination not found in Name Dict
                outline_item = self._build_destination(title, None)
        elif dest is None:
            # outline item not required to have destination or action
            # PDFv1.7 Table 153
            outline_item = self._build_destination(title, dest)
        else:
            if self.strict:
                raise PdfReadError(f"Unexpected destination {dest!r}")
            else:
                logger_warning(
                    f"Removed unexpected destination {dest!r} from destination",
                    __name__,
                )
            outline_item = self._build_destination(title, None)  # type: ignore

        # if outline item created, add color, format, and child count if present
        if outline_item:
            if "/C" in node:
                # Color of outline item font in (R, G, B) with values ranging 0.0-1.0
                outline_item[NameObject("/C")] = ArrayObject(FloatObject(c) for c in node["/C"])  # type: ignore
            if "/F" in node:
                # specifies style characteristics bold and/or italic
                # 1=italic, 2=bold, 3=both
                outline_item[NameObject("/F")] = node["/F"]
            if "/Count" in node:
                # absolute value = num. visible children
                # positive = open/unfolded, negative = closed/folded
                outline_item[NameObject("/Count")] = node["/Count"]
        return outline_item

    @property
    def pages(self) -> List[PageObject]:
        """Read-only property that emulates a list of :py:class:`Page<PyPDF2._page.Page>` objects."""
        return _VirtualList(self._get_num_pages, self._get_page)  # type: ignore

    @property
    def page_layout(self) -> Optional[str]:
        """
        Get the page layout.

        :return: Page layout currently being used.

        .. list-table:: Valid ``layout`` values
           :widths: 50 200

           * - /NoLayout
             - Layout explicitly not specified
           * - /SinglePage
             - Show one page at a time
           * - /OneColumn
             - Show one column at a time
           * - /TwoColumnLeft
             - Show pages in two columns, odd-numbered pages on the left
           * - /TwoColumnRight
             - Show pages in two columns, odd-numbered pages on the right
           * - /TwoPageLeft
             - Show two pages at a time, odd-numbered pages on the left
           * - /TwoPageRight
             - Show two pages at a time, odd-numbered pages on the right
        """
        trailer = cast(DictionaryObject, self.trailer[TK.ROOT])
        if CD.PAGE_LAYOUT in trailer:
            return cast(NameObject, trailer[CD.PAGE_LAYOUT])
        return None

    def getPageLayout(self) -> Optional[str]:  # pragma: no cover
        """
        .. deprecated:: 1.28.0

            Use :py:attr:`page_layout` instead.
        """
        deprecate_with_replacement("getPageLayout", "page_layout")
        return self.page_layout

    @property
    def pageLayout(self) -> Optional[str]:  # pragma: no cover
        """
        .. deprecated:: 1.28.0

            Use :py:attr:`page_layout` instead.
        """
        deprecate_with_replacement("pageLayout", "page_layout")
        return self.page_layout

    @property
    def page_mode(self) -> Optional[PagemodeType]:
        """
        Get the page mode.

        :return: Page mode currently being used.

        .. list-table:: Valid ``mode`` values
           :widths: 50 200

           * - /UseNone
             - Do not show outline or thumbnails panels
           * - /UseOutlines
             - Show outline (aka bookmarks) panel
           * - /UseThumbs
             - Show page thumbnails panel
           * - /FullScreen
             - Fullscreen view
           * - /UseOC
             - Show Optional Content Group (OCG) panel
           * - /UseAttachments
             - Show attachments panel
        """
        try:
            return self.trailer[TK.ROOT]["/PageMode"]  # type: ignore
        except KeyError:
            return None

    def getPageMode(self) -> Optional[PagemodeType]:  # pragma: no cover
        """
        .. deprecated:: 1.28.0

            Use :py:attr:`page_mode` instead.
        """
        deprecate_with_replacement("getPageMode", "page_mode")
        return self.page_mode

    @property
    def pageMode(self) -> Optional[PagemodeType]:  # pragma: no cover
        """
        .. deprecated:: 1.28.0

            Use :py:attr:`page_mode` instead.
        """
        deprecate_with_replacement("pageMode", "page_mode")
        return self.page_mode

    def _flatten(
        self,
        pages: Union[None, DictionaryObject, PageObject] = None,
        inherit: Optional[Dict[str, Any]] = None,
        indirect_reference: Optional[IndirectObject] = None,
    ) -> None:
        inheritable_page_attributes = (
            NameObject(PG.RESOURCES),
            NameObject(PG.MEDIABOX),
            NameObject(PG.CROPBOX),
            NameObject(PG.ROTATE),
        )
        if inherit is None:
            inherit = {}
        if pages is None:
            # Fix issue 327: set flattened_pages attribute only for
            # decrypted file
            catalog = self.trailer[TK.ROOT].get_object()
            pages = catalog["/Pages"].get_object()  # type: ignore
            self.flattened_pages = []

        t = "/Pages"
        if PA.TYPE in pages:
            t = pages[PA.TYPE]  # type: ignore

        if t == "/Pages":
            for attr in inheritable_page_attributes:
                if attr in pages:
                    inherit[attr] = pages[attr]
            for page in pages[PA.KIDS]:  # type: ignore
                addt = {}
                if isinstance(page, IndirectObject):
                    addt["indirect_reference"] = page
                self._flatten(page.get_object(), inherit, **addt)
        elif t == "/Page":
            for attr_in, value in list(inherit.items()):
                # if the page has it's own value, it does not inherit the
                # parent's value:
                if attr_in not in pages:
                    pages[attr_in] = value
            page_obj = PageObject(self, indirect_reference)
            page_obj.update(pages)

            # TODO: Could flattened_pages be None at this point?
            self.flattened_pages.append(page_obj)  # type: ignore

    def _get_object_from_stream(
        self, indirect_reference: IndirectObject
    ) -> Union[int, PdfObject, str]:
        # indirect reference to object in object stream
        # read the entire object stream into memory
        stmnum, idx = self.xref_objStm[indirect_reference.idnum]
        obj_stm: EncodedStreamObject = IndirectObject(stmnum, 0, self).get_object()  # type: ignore
        # This is an xref to a stream, so its type better be a stream
        assert cast(str, obj_stm["/Type"]) == "/ObjStm"
        # /N is the number of indirect objects in the stream
        assert idx < obj_stm["/N"]
        stream_data = BytesIO(b_(obj_stm.get_data()))  # type: ignore
        for i in range(obj_stm["/N"]):  # type: ignore
            read_non_whitespace(stream_data)
            stream_data.seek(-1, 1)
            objnum = NumberObject.read_from_stream(stream_data)
            read_non_whitespace(stream_data)
            stream_data.seek(-1, 1)
            offset = NumberObject.read_from_stream(stream_data)
            read_non_whitespace(stream_data)
            stream_data.seek(-1, 1)
            if objnum != indirect_reference.idnum:
                # We're only interested in one object
                continue
            if self.strict and idx != i:
                raise PdfReadError("Object is in wrong index.")
            stream_data.seek(int(obj_stm["/First"] + offset), 0)  # type: ignore

            # to cope with some case where the 'pointer' is on a white space
            read_non_whitespace(stream_data)
            stream_data.seek(-1, 1)

            try:
                obj = read_object(stream_data, self)
            except PdfStreamError as exc:
                # Stream object cannot be read. Normally, a critical error, but
                # Adobe Reader doesn't complain, so continue (in strict mode?)
                logger_warning(
                    f"Invalid stream (index {i}) within object "
                    f"{indirect_reference.idnum} {indirect_reference.generation}: "
                    f"{exc}",
                    __name__,
                )

                if self.strict:
                    raise PdfReadError(f"Can't read object stream: {exc}")
                # Replace with null. Hopefully it's nothing important.
                obj = NullObject()
            return obj

        if self.strict:
            raise PdfReadError("This is a fatal error in strict mode.")
        return NullObject()

    def _get_indirect_object(self, num: int, gen: int) -> Optional[PdfObject]:
        """
        used to ease development
        equivalent to generic.IndirectObject(num,gen,self).get_object()
        """
        return IndirectObject(num, gen, self).get_object()

    def get_object(
        self, indirect_reference: Union[int, IndirectObject]
    ) -> Optional[PdfObject]:
        if isinstance(indirect_reference, int):
            indirect_reference = IndirectObject(indirect_reference, 0, self)
        retval = self.cache_get_indirect_object(
            indirect_reference.generation, indirect_reference.idnum
        )
        if retval is not None:
            return retval
        if (
            indirect_reference.generation == 0
            and indirect_reference.idnum in self.xref_objStm
        ):
            retval = self._get_object_from_stream(indirect_reference)  # type: ignore
        elif (
            indirect_reference.generation in self.xref
            and indirect_reference.idnum in self.xref[indirect_reference.generation]
        ):
            if self.xref_free_entry.get(indirect_reference.generation, {}).get(
                indirect_reference.idnum, False
            ):
                return NullObject()
            start = self.xref[indirect_reference.generation][indirect_reference.idnum]
            self.stream.seek(start, 0)
            try:
                idnum, generation = self.read_object_header(self.stream)
            except Exception:
                if hasattr(self.stream, "getbuffer"):
                    buf = bytes(self.stream.getbuffer())  # type: ignore
                else:
                    p = self.stream.tell()
                    self.stream.seek(0, 0)
                    buf = self.stream.read(-1)
                    self.stream.seek(p, 0)
                m = re.search(
                    rf"\s{indirect_reference.idnum}\s+{indirect_reference.generation}\s+obj".encode(),
                    buf,
                )
                if m is not None:
                    logger_warning(
                        f"Object ID {indirect_reference.idnum},{indirect_reference.generation} ref repaired",
                        __name__,
                    )
                    self.xref[indirect_reference.generation][
                        indirect_reference.idnum
                    ] = (m.start(0) + 1)
                    self.stream.seek(m.start(0) + 1)
                    idnum, generation = self.read_object_header(self.stream)
                else:
                    idnum = -1  # exception will be raised below
            if idnum != indirect_reference.idnum and self.xref_index:
                # Xref table probably had bad indexes due to not being zero-indexed
                if self.strict:
                    raise PdfReadError(
                        f"Expected object ID ({indirect_reference.idnum} {indirect_reference.generation}) "
                        f"does not match actual ({idnum} {generation}); "
                        "xref table not zero-indexed."
                    )
                # xref table is corrected in non-strict mode
            elif idnum != indirect_reference.idnum and self.strict:
                # some other problem
                raise PdfReadError(
                    f"Expected object ID ({indirect_reference.idnum} "
                    f"{indirect_reference.generation}) does not match actual "
                    f"({idnum} {generation})."
                )
            if self.strict:
                assert generation == indirect_reference.generation
            retval = read_object(self.stream, self)  # type: ignore

            # override encryption is used for the /Encrypt dictionary
            if not self._override_encryption and self._encryption is not None:
                # if we don't have the encryption key:
                if not self._encryption.is_decrypted():
                    raise FileNotDecryptedError("File has not been decrypted")
                # otherwise, decrypt here...
                retval = cast(PdfObject, retval)
                retval = self._encryption.decrypt_object(
                    retval, indirect_reference.idnum, indirect_reference.generation
                )
        else:
            if hasattr(self.stream, "getbuffer"):
                buf = bytes(self.stream.getbuffer())  # type: ignore
            else:
                p = self.stream.tell()
                self.stream.seek(0, 0)
                buf = self.stream.read(-1)
                self.stream.seek(p, 0)
            m = re.search(
                rf"\s{indirect_reference.idnum}\s+{indirect_reference.generation}\s+obj".encode(),
                buf,
            )
            if m is not None:
                logger_warning(
                    f"Object {indirect_reference.idnum} {indirect_reference.generation} found",
                    __name__,
                )
                if indirect_reference.generation not in self.xref:
                    self.xref[indirect_reference.generation] = {}
                self.xref[indirect_reference.generation][indirect_reference.idnum] = (
                    m.start(0) + 1
                )
                self.stream.seek(m.end(0) + 1)
                skip_over_whitespace(self.stream)
                self.stream.seek(-1, 1)
                retval = read_object(self.stream, self)  # type: ignore

                # override encryption is used for the /Encrypt dictionary
                if not self._override_encryption and self._encryption is not None:
                    # if we don't have the encryption key:
                    if not self._encryption.is_decrypted():
                        raise FileNotDecryptedError("File has not been decrypted")
                    # otherwise, decrypt here...
                    retval = cast(PdfObject, retval)
                    retval = self._encryption.decrypt_object(
                        retval, indirect_reference.idnum, indirect_reference.generation
                    )
            else:
                logger_warning(
                    f"Object {indirect_reference.idnum} {indirect_reference.generation} not defined.",
                    __name__,
                )
                if self.strict:
                    raise PdfReadError("Could not find object.")
        self.cache_indirect_object(
            indirect_reference.generation, indirect_reference.idnum, retval
        )
        return retval

    def getObject(
        self, indirectReference: IndirectObject
    ) -> Optional[PdfObject]:  # pragma: no cover
        """
        .. deprecated:: 1.28.0

            Use :meth:`get_object` instead.
        """
        deprecate_with_replacement("getObject", "get_object")
        return self.get_object(indirectReference)

    def read_object_header(self, stream: StreamType) -> Tuple[int, int]:
        # Should never be necessary to read out whitespace, since the
        # cross-reference table should put us in the right spot to read the
        # object header.  In reality... some files have stupid cross reference
        # tables that are off by whitespace bytes.
        extra = False
        skip_over_comment(stream)
        extra |= skip_over_whitespace(stream)
        stream.seek(-1, 1)
        idnum = read_until_whitespace(stream)
        extra |= skip_over_whitespace(stream)
        stream.seek(-1, 1)
        generation = read_until_whitespace(stream)
        extra |= skip_over_whitespace(stream)
        stream.seek(-1, 1)

        # although it's not used, it might still be necessary to read
        _obj = stream.read(3)  # noqa: F841

        read_non_whitespace(stream)
        stream.seek(-1, 1)
        if extra and self.strict:
            logger_warning(
                f"Superfluous whitespace found in object header {idnum} {generation}",  # type: ignore
                __name__,
            )
        return int(idnum), int(generation)

    def readObjectHeader(
        self, stream: StreamType
    ) -> Tuple[int, int]:  # pragma: no cover
        """
        .. deprecated:: 1.28.0

            Use :meth:`read_object_header` instead.
        """
        deprecate_with_replacement("readObjectHeader", "read_object_header")
        return self.read_object_header(stream)

    def cache_get_indirect_object(
        self, generation: int, idnum: int
    ) -> Optional[PdfObject]:
        return self.resolved_objects.get((generation, idnum))

    def cacheGetIndirectObject(
        self, generation: int, idnum: int
    ) -> Optional[PdfObject]:  # pragma: no cover
        """
        .. deprecated:: 1.28.0

            Use :meth:`cache_get_indirect_object` instead.
        """
        deprecate_with_replacement(
            "cacheGetIndirectObject", "cache_get_indirect_object"
        )
        return self.cache_get_indirect_object(generation, idnum)

    def cache_indirect_object(
        self, generation: int, idnum: int, obj: Optional[PdfObject]
    ) -> Optional[PdfObject]:
        if (generation, idnum) in self.resolved_objects:
            msg = f"Overwriting cache for {generation} {idnum}"
            if self.strict:
                raise PdfReadError(msg)
            logger_warning(msg, __name__)
        self.resolved_objects[(generation, idnum)] = obj
        return obj

    def cacheIndirectObject(
        self, generation: int, idnum: int, obj: Optional[PdfObject]
    ) -> Optional[PdfObject]:  # pragma: no cover
        """
        .. deprecated:: 1.28.0

            Use :meth:`cache_indirect_object` instead.
        """
        deprecate_with_replacement("cacheIndirectObject", "cache_indirect_object")
        return self.cache_indirect_object(generation, idnum, obj)

    def read(self, stream: StreamType) -> None:
        self._basic_validation(stream)
        self._find_eof_marker(stream)
        startxref = self._find_startxref_pos(stream)

        # check and eventually correct the startxref only in not strict
        xref_issue_nr = self._get_xref_issues(stream, startxref)
        if xref_issue_nr != 0:
            if self.strict and xref_issue_nr:
                raise PdfReadError("Broken xref table")
            logger_warning(f"incorrect startxref pointer({xref_issue_nr})", __name__)

        # read all cross reference tables and their trailers
        self._read_xref_tables_and_trailers(stream, startxref, xref_issue_nr)

        # if not zero-indexed, verify that the table is correct; change it if necessary
        if self.xref_index and not self.strict:
            loc = stream.tell()
            for gen, xref_entry in self.xref.items():
                if gen == 65535:
                    continue
                xref_k = sorted(
                    xref_entry.keys()
                )  # must ensure ascendant to prevent damange
                for id in xref_k:
                    stream.seek(xref_entry[id], 0)
                    try:
                        pid, _pgen = self.read_object_header(stream)
                    except ValueError:
                        break
                    if pid == id - self.xref_index:
                        # fixing index item per item is required for revised PDF.
                        self.xref[gen][pid] = self.xref[gen][id]
                        del self.xref[gen][id]
                    # if not, then either it's just plain wrong, or the
                    # non-zero-index is actually correct
            stream.seek(loc, 0)  # return to where it was

    def _basic_validation(self, stream: StreamType) -> None:
        # start at the end:
        stream.seek(0, os.SEEK_END)
        if not stream.tell():
            raise EmptyFileError("Cannot read an empty file")
        if self.strict:
            stream.seek(0, os.SEEK_SET)
            header_byte = stream.read(5)
            if header_byte != b"%PDF-":
                raise PdfReadError(
                    f"PDF starts with '{header_byte.decode('utf8')}', "
                    "but '%PDF-' expected"
                )
            stream.seek(0, os.SEEK_END)

    def _find_eof_marker(self, stream: StreamType) -> None:
        last_mb = 8  # to parse whole file
        line = b""
        while line[:5] != b"%%EOF":
            if stream.tell() < last_mb:
                raise PdfReadError("EOF marker not found")
            line = read_previous_line(stream)

    def _find_startxref_pos(self, stream: StreamType) -> int:
        """Find startxref entry - the location of the xref table"""
        line = read_previous_line(stream)
        try:
            startxref = int(line)
        except ValueError:
            # 'startxref' may be on the same line as the location
            if not line.startswith(b"startxref"):
                raise PdfReadError("startxref not found")
            startxref = int(line[9:].strip())
            logger_warning("startxref on same line as offset", __name__)
        else:
            line = read_previous_line(stream)
            if line[:9] != b"startxref":
                raise PdfReadError("startxref not found")
        return startxref

    def _read_standard_xref_table(self, stream: StreamType) -> None:
        # standard cross-reference table
        ref = stream.read(4)
        if ref[:3] != b"ref":
            raise PdfReadError("xref table read error")
        read_non_whitespace(stream)
        stream.seek(-1, 1)
        firsttime = True  # check if the first time looking at the xref table
        while True:
            num = cast(int, read_object(stream, self))
            if firsttime and num != 0:
                self.xref_index = num
                if self.strict:
                    logger_warning(
                        "Xref table not zero-indexed. ID numbers for objects will be corrected.",
                        __name__,
                    )
                    # if table not zero indexed, could be due to error from when PDF was created
                    # which will lead to mismatched indices later on, only warned and corrected if self.strict==True
            firsttime = False
            read_non_whitespace(stream)
            stream.seek(-1, 1)
            size = cast(int, read_object(stream, self))
            read_non_whitespace(stream)
            stream.seek(-1, 1)
            cnt = 0
            while cnt < size:
                line = stream.read(20)

                # It's very clear in section 3.4.3 of the PDF spec
                # that all cross-reference table lines are a fixed
                # 20 bytes (as of PDF 1.7). However, some files have
                # 21-byte entries (or more) due to the use of \r\n
                # (CRLF) EOL's. Detect that case, and adjust the line
                # until it does not begin with a \r (CR) or \n (LF).
                while line[0] in b"\x0D\x0A":
                    stream.seek(-20 + 1, 1)
                    line = stream.read(20)

                # On the other hand, some malformed PDF files
                # use a single character EOL without a preceding
                # space.  Detect that case, and seek the stream
                # back one character.  (0-9 means we've bled into
                # the next xref entry, t means we've bled into the
                # text "trailer"):
                if line[-1] in b"0123456789t":
                    stream.seek(-1, 1)

                try:
                    offset_b, generation_b = line[:16].split(b" ")
                    entry_type_b = line[17:18]

                    offset, generation = int(offset_b), int(generation_b)
                except Exception:
                    # if something wrong occured
                    if hasattr(stream, "getbuffer"):
                        buf = bytes(stream.getbuffer())  # type: ignore
                    else:
                        p = stream.tell()
                        stream.seek(0, 0)
                        buf = stream.read(-1)
                        stream.seek(p)

                    f = re.search(f"{num}\\s+(\\d+)\\s+obj".encode(), buf)
                    if f is None:
                        logger_warning(
                            f"entry {num} in Xref table invalid; object not found",
                            __name__,
                        )
                        generation = 65535
                        offset = -1
                    else:
                        logger_warning(
                            f"entry {num} in Xref table invalid but object found",
                            __name__,
                        )
                        generation = int(f.group(1))
                        offset = f.start()

                if generation not in self.xref:
                    self.xref[generation] = {}
                    self.xref_free_entry[generation] = {}
                if num in self.xref[generation]:
                    # It really seems like we should allow the last
                    # xref table in the file to override previous
                    # ones. Since we read the file backwards, assume
                    # any existing key is already set correctly.
                    pass
                else:
                    self.xref[generation][num] = offset
                    try:
                        self.xref_free_entry[generation][num] = entry_type_b == b"f"
                    except Exception:
                        pass
                    try:
                        self.xref_free_entry[65535][num] = entry_type_b == b"f"
                    except Exception:
                        pass
                cnt += 1
                num += 1
            read_non_whitespace(stream)
            stream.seek(-1, 1)
            trailertag = stream.read(7)
            if trailertag != b"trailer":
                # more xrefs!
                stream.seek(-7, 1)
            else:
                break

    def _read_xref_tables_and_trailers(
        self, stream: StreamType, startxref: Optional[int], xref_issue_nr: int
    ) -> None:
        self.xref: Dict[int, Dict[Any, Any]] = {}
        self.xref_free_entry: Dict[int, Dict[Any, Any]] = {}
        self.xref_objStm: Dict[int, Tuple[Any, Any]] = {}
        self.trailer = DictionaryObject()
        while startxref is not None:
            # load the xref table
            stream.seek(startxref, 0)
            x = stream.read(1)
            if x in b"\r\n":
                x = stream.read(1)
            if x == b"x":
                startxref = self._read_xref(stream)
            elif xref_issue_nr:
                try:
                    self._rebuild_xref_table(stream)
                    break
                except Exception:
                    xref_issue_nr = 0
            elif x.isdigit():
                try:
                    xrefstream = self._read_pdf15_xref_stream(stream)
                except Exception as e:
                    if TK.ROOT in self.trailer:
                        logger_warning(
                            f"Previous trailer can not be read {e.args}",
                            __name__,
                        )
                        break
                    else:
                        raise PdfReadError(f"trailer can not be read {e.args}")
                trailer_keys = TK.ROOT, TK.ENCRYPT, TK.INFO, TK.ID
                for key in trailer_keys:
                    if key in xrefstream and key not in self.trailer:
                        self.trailer[NameObject(key)] = xrefstream.raw_get(key)
                if "/XRefStm" in xrefstream:
                    p = stream.tell()
                    stream.seek(cast(int, xrefstream["/XRefStm"]) + 1, 0)
                    self._read_pdf15_xref_stream(stream)
                    stream.seek(p, 0)
                if "/Prev" in xrefstream:
                    startxref = cast(int, xrefstream["/Prev"])
                else:
                    break
            else:
                startxref = self._read_xref_other_error(stream, startxref)

    def _read_xref(self, stream: StreamType) -> Optional[int]:
        self._read_standard_xref_table(stream)
        read_non_whitespace(stream)
        stream.seek(-1, 1)
        new_trailer = cast(Dict[str, Any], read_object(stream, self))
        for key, value in new_trailer.items():
            if key not in self.trailer:
                self.trailer[key] = value
        if "/XRefStm" in new_trailer:
            p = stream.tell()
            stream.seek(cast(int, new_trailer["/XRefStm"]) + 1, 0)
            try:
                self._read_pdf15_xref_stream(stream)
            except Exception:
                logger_warning(
                    f"XRef object at {new_trailer['/XRefStm']} can not be read, some object may be missing",
                    __name__,
                )
            stream.seek(p, 0)
        if "/Prev" in new_trailer:
            startxref = new_trailer["/Prev"]
            return startxref
        else:
            return None

    def _read_xref_other_error(
        self, stream: StreamType, startxref: int
    ) -> Optional[int]:
        # some PDFs have /Prev=0 in the trailer, instead of no /Prev
        if startxref == 0:
            if self.strict:
                raise PdfReadError(
                    "/Prev=0 in the trailer (try opening with strict=False)"
                )
            logger_warning(
                "/Prev=0 in the trailer - assuming there is no previous xref table",
                __name__,
            )
            return None
        # bad xref character at startxref.  Let's see if we can find
        # the xref table nearby, as we've observed this error with an
        # off-by-one before.
        stream.seek(-11, 1)
        tmp = stream.read(20)
        xref_loc = tmp.find(b"xref")
        if xref_loc != -1:
            startxref -= 10 - xref_loc
            return startxref
        # No explicit xref table, try finding a cross-reference stream.
        stream.seek(startxref, 0)
        for look in range(5):
            if stream.read(1).isdigit():
                # This is not a standard PDF, consider adding a warning
                startxref += look
                return startxref
        # no xref table found at specified location
        if "/Root" in self.trailer and not self.strict:
            # if Root has been already found, just raise warning
            logger_warning("Invalid parent xref., rebuild xref", __name__)
            try:
                self._rebuild_xref_table(stream)
                return None
            except Exception:
                raise PdfReadError("can not rebuild xref")
        raise PdfReadError("Could not find xref table at specified location")

    def _read_pdf15_xref_stream(
        self, stream: StreamType
    ) -> Union[ContentStream, EncodedStreamObject, DecodedStreamObject]:
        # PDF 1.5+ Cross-Reference Stream
        stream.seek(-1, 1)
        idnum, generation = self.read_object_header(stream)
        xrefstream = cast(ContentStream, read_object(stream, self))
        assert cast(str, xrefstream["/Type"]) == "/XRef"
        self.cache_indirect_object(generation, idnum, xrefstream)
        stream_data = BytesIO(b_(xrefstream.get_data()))
        # Index pairs specify the subsections in the dictionary. If
        # none create one subsection that spans everything.
        idx_pairs = xrefstream.get("/Index", [0, xrefstream.get("/Size")])
        entry_sizes = cast(Dict[Any, Any], xrefstream.get("/W"))
        assert len(entry_sizes) >= 3
        if self.strict and len(entry_sizes) > 3:
            raise PdfReadError(f"Too many entry sizes: {entry_sizes}")

        def get_entry(i: int) -> Union[int, Tuple[int, ...]]:
            # Reads the correct number of bytes for each entry. See the
            # discussion of the W parameter in PDF spec table 17.
            if entry_sizes[i] > 0:
                d = stream_data.read(entry_sizes[i])
                return convert_to_int(d, entry_sizes[i])

            # PDF Spec Table 17: A value of zero for an element in the
            # W array indicates...the default value shall be used
            if i == 0:
                return 1  # First value defaults to 1
            else:
                return 0

        def used_before(num: int, generation: Union[int, Tuple[int, ...]]) -> bool:
            # We move backwards through the xrefs, don't replace any.
            return num in self.xref.get(generation, []) or num in self.xref_objStm  # type: ignore

        # Iterate through each subsection
        self._read_xref_subsections(idx_pairs, get_entry, used_before)
        return xrefstream

    @staticmethod
    def _get_xref_issues(stream: StreamType, startxref: int) -> int:
        """Return an int which indicates an issue. 0 means there is no issue."""
        stream.seek(startxref - 1, 0)  # -1 to check character before
        line = stream.read(1)
        if line not in b"\r\n \t":
            return 1
        line = stream.read(4)
        if line != b"xref":
            # not an xref so check if it is an XREF object
            line = b""
            while line in b"0123456789 \t":
                line = stream.read(1)
                if line == b"":
                    return 2
            line += stream.read(2)  # 1 char already read, +2 to check "obj"
            if line.lower() != b"obj":
                return 3
            # while stream.read(1) in b" \t\r\n":
            #     pass
            # line = stream.read(256)  # check that it is xref obj
            # if b"/xref" not in line.lower():
            #     return 4
        return 0

    def _rebuild_xref_table(self, stream: StreamType) -> None:
        self.xref = {}
        stream.seek(0, 0)
        f_ = stream.read(-1)

        for m in re.finditer(rb"[\r\n \t][ \t]*(\d+)[ \t]+(\d+)[ \t]+obj", f_):
            idnum = int(m.group(1))
            generation = int(m.group(2))
            if generation not in self.xref:
                self.xref[generation] = {}
            self.xref[generation][idnum] = m.start(1)
        stream.seek(0, 0)
        for m in re.finditer(rb"[\r\n \t][ \t]*trailer[\r\n \t]*(<<)", f_):
            stream.seek(m.start(1), 0)
            new_trailer = cast(Dict[Any, Any], read_object(stream, self))
            # Here, we are parsing the file from start to end, the new data have to erase the existing.
            for key, value in list(new_trailer.items()):
                self.trailer[key] = value

    def _read_xref_subsections(
        self,
        idx_pairs: List[int],
        get_entry: Callable[[int], Union[int, Tuple[int, ...]]],
        used_before: Callable[[int, Union[int, Tuple[int, ...]]], bool],
    ) -> None:
        last_end = 0
        for start, size in self._pairs(idx_pairs):
            # The subsections must increase
            assert start >= last_end
            last_end = start + size
            for num in range(start, start + size):
                # The first entry is the type
                xref_type = get_entry(0)
                # The rest of the elements depend on the xref_type
                if xref_type == 0:
                    # linked list of free objects
                    next_free_object = get_entry(1)  # noqa: F841
                    next_generation = get_entry(2)  # noqa: F841
                elif xref_type == 1:
                    # objects that are in use but are not compressed
                    byte_offset = get_entry(1)
                    generation = get_entry(2)
                    if generation not in self.xref:
                        self.xref[generation] = {}  # type: ignore
                    if not used_before(num, generation):
                        self.xref[generation][num] = byte_offset  # type: ignore
                elif xref_type == 2:
                    # compressed objects
                    objstr_num = get_entry(1)
                    obstr_idx = get_entry(2)
                    generation = 0  # PDF spec table 18, generation is 0
                    if not used_before(num, generation):
                        self.xref_objStm[num] = (objstr_num, obstr_idx)
                elif self.strict:
                    raise PdfReadError(f"Unknown xref type: {xref_type}")

    def _pairs(self, array: List[int]) -> Iterable[Tuple[int, int]]:
        i = 0
        while True:
            yield array[i], array[i + 1]
            i += 2
            if (i + 1) >= len(array):
                break

    def read_next_end_line(
        self, stream: StreamType, limit_offset: int = 0
    ) -> bytes:  # pragma: no cover
        """.. deprecated:: 2.1.0"""
        deprecate_no_replacement("read_next_end_line", removed_in="4.0.0")
        line_parts = []
        while True:
            # Prevent infinite loops in malformed PDFs
            if stream.tell() == 0 or stream.tell() == limit_offset:
                raise PdfReadError("Could not read malformed PDF file")
            x = stream.read(1)
            if stream.tell() < 2:
                raise PdfReadError("EOL marker not found")
            stream.seek(-2, 1)
            if x in (b"\n", b"\r"):  # \n = LF; \r = CR
                crlf = False
                while x in (b"\n", b"\r"):
                    x = stream.read(1)
                    if x in (b"\n", b"\r"):  # account for CR+LF
                        stream.seek(-1, 1)
                        crlf = True
                    if stream.tell() < 2:
                        raise PdfReadError("EOL marker not found")
                    stream.seek(-2, 1)
                stream.seek(
                    2 if crlf else 1, 1
                )  # if using CR+LF, go back 2 bytes, else 1
                break
            else:
                line_parts.append(x)
        line_parts.reverse()
        return b"".join(line_parts)

    def readNextEndLine(
        self, stream: StreamType, limit_offset: int = 0
    ) -> bytes:  # pragma: no cover
        """.. deprecated:: 1.28.0"""
        deprecate_no_replacement("readNextEndLine")
        return self.read_next_end_line(stream, limit_offset)

    def decrypt(self, password: Union[str, bytes]) -> PasswordType:
        """
        When using an encrypted / secured PDF file with the PDF Standard
        encryption handler, this function will allow the file to be decrypted.
        It checks the given password against the document's user password and
        owner password, and then stores the resulting decryption key if either
        password is correct.

        It does not matter which password was matched.  Both passwords provide
        the correct decryption key that will allow the document to be used with
        this library.

        :param str password: The password to match.
        :return: `PasswordType`.
        """
        if not self._encryption:
            raise PdfReadError("Not encrypted file")
        # TODO: raise Exception for wrong password
        return self._encryption.verify(password)

    def decode_permissions(self, permissions_code: int) -> Dict[str, bool]:
        # Takes the permissions as an integer, returns the allowed access
        permissions = {}
        permissions["print"] = permissions_code & (1 << 3 - 1) != 0  # bit 3
        permissions["modify"] = permissions_code & (1 << 4 - 1) != 0  # bit 4
        permissions["copy"] = permissions_code & (1 << 5 - 1) != 0  # bit 5
        permissions["annotations"] = permissions_code & (1 << 6 - 1) != 0  # bit 6
        permissions["forms"] = permissions_code & (1 << 9 - 1) != 0  # bit 9
        permissions["accessability"] = permissions_code & (1 << 10 - 1) != 0  # bit 10
        permissions["assemble"] = permissions_code & (1 << 11 - 1) != 0  # bit 11
        permissions["print_high_quality"] = (
            permissions_code & (1 << 12 - 1) != 0
        )  # bit 12
        return permissions

    @property
    def is_encrypted(self) -> bool:
        """
        Read-only boolean property showing whether this PDF file is encrypted.
        Note that this property, if true, will remain true even after the
        :meth:`decrypt()<PyPDF2.PdfReader.decrypt>` method is called.
        """
        return TK.ENCRYPT in self.trailer

    def getIsEncrypted(self) -> bool:  # pragma: no cover
        """
        .. deprecated:: 1.28.0

            Use :py:attr:`is_encrypted` instead.
        """
        deprecate_with_replacement("getIsEncrypted", "is_encrypted")
        return self.is_encrypted

    @property
    def isEncrypted(self) -> bool:  # pragma: no cover
        """
        .. deprecated:: 1.28.0

            Use :py:attr:`is_encrypted` instead.
        """
        deprecate_with_replacement("isEncrypted", "is_encrypted")
        return self.is_encrypted

    @property
    def xfa(self) -> Optional[Dict[str, Any]]:
        tree: Optional[TreeObject] = None
        retval: Dict[str, Any] = {}
        catalog = cast(DictionaryObject, self.trailer[TK.ROOT])

        if "/AcroForm" not in catalog or not catalog["/AcroForm"]:
            return None

        tree = cast(TreeObject, catalog["/AcroForm"])

        if "/XFA" in tree:
            fields = cast(ArrayObject, tree["/XFA"])
            i = iter(fields)
            for f in i:
                tag = f
                f = next(i)
                if isinstance(f, IndirectObject):
                    field = cast(Optional[EncodedStreamObject], f.get_object())
                    if field:
                        es = zlib.decompress(field._data)
                        retval[tag] = es
        return retval


class PdfFileReader(PdfReader):  # pragma: no cover
    def __init__(self, *args: Any, **kwargs: Any) -> None:
        deprecate_with_replacement("PdfFileReader", "PdfReader")
        if "strict" not in kwargs and len(args) < 2:
            kwargs["strict"] = True  # maintain the default
        super().__init__(*args, **kwargs)<|MERGE_RESOLUTION|>--- conflicted
+++ resolved
@@ -904,17 +904,9 @@
                 if self.strict:
                     raise
                 # create a link to first Page
-<<<<<<< HEAD
-                tmp = self.pages[0].indirect_ref
-                indirect_ref = NullObject() if tmp is None else tmp
-                return Destination(title, indirect_ref, Fit.fit())  # type: ignore
-=======
                 tmp = self.pages[0].indirect_reference
                 indirect_reference = NullObject() if tmp is None else tmp
-                return Destination(
-                    title, indirect_reference, TextStringObject("/Fit")  # type: ignore
-                )
->>>>>>> a0abf1ec
+                return Destination(title, indirect_reference, Fit.fit())  # type: ignore
 
     def _build_outline_item(self, node: DictionaryObject) -> Optional[Destination]:
         dest, title, outline_item = None, None, None
