--- conflicted
+++ resolved
@@ -1286,11 +1286,8 @@
         self,
         page_destination: Union[None, PageObject, TreeObject] = None,
         parent: Union[None, TreeObject, IndirectObject] = None,
-<<<<<<< HEAD
         before: Union[None, TreeObject, IndirectObject] = None,
-=======
         dest: Union[None, PageObject, TreeObject] = None,   # deprecated
->>>>>>> ce0e190b
     ) -> IndirectObject:
         if page_destination is not None and dest is not None:  # deprecated
             raise ValueError(
@@ -1523,11 +1520,23 @@
             "This method is not yet implemented. Use :meth:`add_outline_item` instead."
         )
 
-<<<<<<< HEAD
+
     def add_named_destination_array(
-        self, title: TextStringObject, dest: Union[IndirectObject, ArrayObject]
+        self, title: TextStringObject, destination: Union[IndirectObject, ArrayObject]
     ) -> None:
-=======
+        nd = self.get_named_dest_root()
+        i = 0
+        while i < len(nd):
+            if title < nd[i]:
+                nd.insert(i, destination)
+                nd.insert(i, TextStringObject(title))
+                return
+            else:
+                i += 2
+        nd.extend([TextStringObject(title), destination])
+        return
+
+
     def add_named_destination_object(
         self,
         page_destination: Optional[PdfObject] = None,
@@ -1549,20 +1558,11 @@
         if page_destination is None:  # deprecated
             raise ValueError("page_destination may not be None")
 
-        page_destination_ref = self._add_object(page_destination)
-
->>>>>>> ce0e190b
-        nd = self.get_named_dest_root()
-        i = 0
-        while i < len(nd):
-            if title < nd[i]:
-                nd.insert(i, dest)
-                nd.insert(i, TextStringObject(title))
-                return
-            else:
-                i += 2
-        nd.extend([TextStringObject(title), dest])
-        return
+        page_destination_ref = self._add_object(page_destination.dest_array)
+        self.add_named_destination_array(
+            cast("TextStringObject", dest["/Title"]), page_destination_ref
+        )
+        return page_destination_ref
 
     def add_named_destination_object(self, page_destination: Destination) -> IndirectObject:
         page_destination_ref = self._add_object(page_destination.dest_array)
