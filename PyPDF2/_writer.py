# Copyright (c) 2006, Mathieu Fenniak
# Copyright (c) 2007, Ashish Kulkarni <kulkarni.ashish@gmail.com>
#
# All rights reserved.
#
# Redistribution and use in source and binary forms, with or without
# modification, are permitted provided that the following conditions are
# met:
#
# * Redistributions of source code must retain the above copyright notice,
# this list of conditions and the following disclaimer.
# * Redistributions in binary form must reproduce the above copyright notice,
# this list of conditions and the following disclaimer in the documentation
# and/or other materials provided with the distribution.
# * The name of the author may not be used to endorse or promote products
# derived from this software without specific prior written permission.
#
# THIS SOFTWARE IS PROVIDED BY THE COPYRIGHT HOLDERS AND CONTRIBUTORS "AS IS"
# AND ANY EXPRESS OR IMPLIED WARRANTIES, INCLUDING, BUT NOT LIMITED TO, THE
# IMPLIED WARRANTIES OF MERCHANTABILITY AND FITNESS FOR A PARTICULAR PURPOSE
# ARE DISCLAIMED. IN NO EVENT SHALL THE COPYRIGHT OWNER OR CONTRIBUTORS BE
# LIABLE FOR ANY DIRECT, INDIRECT, INCIDENTAL, SPECIAL, EXEMPLARY, OR
# CONSEQUENTIAL DAMAGES (INCLUDING, BUT NOT LIMITED TO, PROCUREMENT OF
# SUBSTITUTE GOODS OR SERVICES; LOSS OF USE, DATA, OR PROFITS; OR BUSINESS
# INTERRUPTION) HOWEVER CAUSED AND ON ANY THEORY OF LIABILITY, WHETHER IN
# CONTRACT, STRICT LIABILITY, OR TORT (INCLUDING NEGLIGENCE OR OTHERWISE)
# ARISING IN ANY WAY OUT OF THE USE OF THIS SOFTWARE, EVEN IF ADVISED OF THE
# POSSIBILITY OF SUCH DAMAGE.

import codecs
import decimal
import logging
import random
import struct
import time
import uuid
import warnings
from hashlib import md5
from typing import Any, Callable, Dict, List, Optional, Tuple, Union, cast

from ._page import PageObject, _VirtualList
from ._reader import PdfReader
from ._security import _alg33, _alg34, _alg35
<<<<<<< HEAD
from ._utils import StreamType, b_, deprecate_with_replacement
from .constants import AnnotationDictionaryAttributes
=======
from ._utils import (
    StreamType,
    _get_max_pdf_version_header,
    b_,
    deprecate_with_replacement,
)
>>>>>>> a85c7e70
from .constants import CatalogAttributes as CA
from .constants import CatalogDictionary
from .constants import Core as CO
from .constants import EncryptionDictAttributes as ED
from .constants import (
    FieldDictionaryAttributes,
    FileSpecificationDictionaryEntries,
    GoToActionArguments,
    InteractiveFormDictEntries,
)
from .constants import PageAttributes as PG
from .constants import PagesAttributes as PA
from .constants import StreamAttributes as SA
from .constants import TrailerKeys as TK
from .constants import TypFitArguments
from .generic import (
    ArrayObject,
    BooleanObject,
    ByteStringObject,
    ContentStream,
    DecodedStreamObject,
    Destination,
    DictionaryObject,
    FloatObject,
    IndirectObject,
    NameObject,
    NullObject,
    NumberObject,
    PdfObject,
    RectangleObject,
    StreamObject,
    TextStringObject,
    TreeObject,
    _create_bookmark,
    create_string_object,
)
from .types import (
    BookmarkTypes,
    BorderArrayType,
    FitType,
    LayoutType,
    PagemodeType,
    ZoomArgsType,
    ZoomArgType,
)

logger = logging.getLogger(__name__)


class PdfWriter:
    """
    This class supports writing PDF files out, given pages produced by another
    class (typically :class:`PdfReader<PyPDF2.PdfReader>`).
    """

    def __init__(self) -> None:
        self._header = b"%PDF-1.3"
        self._objects: List[Optional[PdfObject]] = []  # array of indirect objects
        self._idnum_hash: Dict[bytes, int] = {}

        # The root of our page tree node.
        pages = DictionaryObject()
        pages.update(
            {
                NameObject(PA.TYPE): NameObject("/Pages"),
                NameObject(PA.COUNT): NumberObject(0),
                NameObject(PA.KIDS): ArrayObject(),
            }
        )
        self._pages = self._add_object(pages)

        # info object
        info = DictionaryObject()
        info.update(
            {
                NameObject("/Producer"): create_string_object(
                    codecs.BOM_UTF16_BE + "PyPDF2".encode("utf-16be")
                )
            }
        )
        self._info = self._add_object(info)

        # root object
        root = DictionaryObject()
        root.update(
            {
                NameObject(PA.TYPE): NameObject(CO.CATALOG),
                NameObject(CO.PAGES): self._pages,
            }
        )
        self._root: Optional[IndirectObject] = None
        self._root_object = root

    @property
    def pdf_header(self) -> bytes:
        """
        Header of the PDF document that is written.

        This should be something like b'%PDF-1.5'. It is recommended to set the
        lowest version that supports all features which are used within the
        PDF file.
        """
        return self._header

    @pdf_header.setter
    def pdf_header(self, new_header: bytes) -> None:
        self._header = new_header

    def _add_object(self, obj: Optional[PdfObject]) -> IndirectObject:
        self._objects.append(obj)
        return IndirectObject(len(self._objects), 0, self)

    def get_object(self, ido: IndirectObject) -> PdfObject:
        if ido.pdf != self:
            raise ValueError("pdf must be self")
        return self._objects[ido.idnum - 1]  # type: ignore

    def getObject(self, ido: IndirectObject) -> PdfObject:  # pragma: no cover
        """
        .. deprecated:: 1.28.0

            Use :meth:`get_object` instead.
        """
        deprecate_with_replacement("getObject", "get_object")
        return self.get_object(ido)

    def _add_page(
        self, page: PageObject, action: Callable[[Any, IndirectObject], None]
    ) -> None:
        assert page[PA.TYPE] == CO.PAGE
        if page.pdf is not None:
            other = page.pdf.pdf_header
            if isinstance(other, str):
                other = other.encode()  # type: ignore
            self.pdf_header = _get_max_pdf_version_header(self.pdf_header, other)  # type: ignore
        page[NameObject(PA.PARENT)] = self._pages
        page_ind = self._add_object(page)
        pages = cast(DictionaryObject, self.get_object(self._pages))
        action(pages[PA.KIDS], page_ind)
        page_count = cast(int, pages[PA.COUNT])
        pages[NameObject(PA.COUNT)] = NumberObject(page_count + 1)

    def set_need_appearances_writer(self) -> None:
        # See 12.7.2 and 7.7.2 for more information:
        # http://www.adobe.com/content/dam/acom/en/devnet/acrobat/pdfs/PDF32000_2008.pdf
        try:
            catalog = self._root_object
            # get the AcroForm tree
            if CatalogDictionary.ACRO_FORM not in catalog:
                self._root_object.update(
                    {
                        NameObject(CatalogDictionary.ACRO_FORM): IndirectObject(
                            len(self._objects), 0, self
                        )
                    }
                )

            need_appearances = NameObject(InteractiveFormDictEntries.NeedAppearances)
            self._root_object[CatalogDictionary.ACRO_FORM][need_appearances] = BooleanObject(True)  # type: ignore

        except Exception as exc:
            logger.error("set_need_appearances_writer() catch : ", repr(exc))

    def add_page(self, page: PageObject) -> None:
        """
        Add a page to this PDF file.

        The page is usually acquired from a :class:`PdfReader<PyPDF2.PdfReader>`
        instance.

        :param PageObject page: The page to add to the document. Should be
            an instance of :class:`PageObject<PyPDF2._page.PageObject>`
        """
        self._add_page(page, list.append)

    def addPage(self, page: PageObject) -> None:  # pragma: no cover
        """
        .. deprecated:: 1.28.0

            Use :meth:`add_page` instead.
        """
        deprecate_with_replacement("addPage", "add_page")
        self.add_page(page)

    def insert_page(self, page: PageObject, index: int = 0) -> None:
        """
        Insert a page in this PDF file. The page is usually acquired from a
        :class:`PdfReader<PyPDF2.PdfReader>` instance.

        :param PageObject page: The page to add to the document.  This
            argument should be an instance of :class:`PageObject<PyPDF2._page.PageObject>`.
        :param int index: Position at which the page will be inserted.
        """
        self._add_page(page, lambda l, p: l.insert(index, p))

    def insertPage(self, page: PageObject, index: int = 0) -> None:  # pragma: no cover
        """
        .. deprecated:: 1.28.0

            Use :meth:`insert_page` instead.
        """
        deprecate_with_replacement("insertPage", "insert_page")
        self.insert_page(page, index)

    def get_page(
        self, page_number: Optional[int] = None, pageNumber: Optional[int] = None
    ) -> PageObject:
        """
        Retrieve a page by number from this PDF file.

        :param int page_number: The page number to retrieve
            (pages begin at zero)
        :return: the page at the index given by *page_number*
        """
        if pageNumber is not None:  # pragma: no cover
            if page_number is not None:
                raise ValueError("Please only use the page_number parameter")
            else:
                deprecate_with_replacement(
                    "get_page(pageNumber)", "get_page(page_number)", "4.0.0"
                )
                page_number = pageNumber
        if page_number is None and pageNumber is None:  # pragma: no cover
            raise ValueError("Please specify the page_number")
        pages = cast(Dict[str, Any], self.get_object(self._pages))
        # TODO: crude hack
        return pages[PA.KIDS][page_number].get_object()

    def getPage(self, pageNumber: int) -> PageObject:  # pragma: no cover
        """
        .. deprecated:: 1.28.0

            Use :code:`writer.pages[page_number]` instead.
        """
        deprecate_with_replacement("getPage", "writer.pages[page_number]")
        return self.get_page(pageNumber)

    def _get_num_pages(self) -> int:
        pages = cast(Dict[str, Any], self.get_object(self._pages))
        return int(pages[NameObject("/Count")])

    def getNumPages(self) -> int:  # pragma: no cover
        """
        .. deprecated:: 1.28.0

            Use :code:`len(writer.pages)` instead.
        """
        deprecate_with_replacement("getNumPages", "len(writer.pages)")
        return self._get_num_pages()

    @property
    def pages(self) -> List[PageObject]:
        """Property that emulates a list of :class:`PageObject<PyPDF2._page.PageObject>`."""
        return _VirtualList(self._get_num_pages, self.get_page)  # type: ignore

    def add_blank_page(
        self, width: Optional[float] = None, height: Optional[float] = None
    ) -> PageObject:
        """
        Append a blank page to this PDF file and returns it. If no page size
        is specified, use the size of the last page.

        :param float width: The width of the new page expressed in default user
            space units.
        :param float height: The height of the new page expressed in default
            user space units.
        :return: the newly appended page
        :raises PageSizeNotDefinedError: if width and height are not defined
            and previous page does not exist.
        """
        page = PageObject.create_blank_page(self, width, height)
        self.add_page(page)
        return page

    def addBlankPage(
        self, width: Optional[float] = None, height: Optional[float] = None
    ) -> PageObject:  # pragma: no cover
        """
        .. deprecated:: 1.28.0

            Use :meth:`add_blank_page` instead.
        """
        deprecate_with_replacement("addBlankPage", "add_blank_page")
        return self.add_blank_page(width, height)

    def insert_blank_page(
        self,
        width: Optional[decimal.Decimal] = None,
        height: Optional[decimal.Decimal] = None,
        index: int = 0,
    ) -> PageObject:
        """
        Insert a blank page to this PDF file and returns it. If no page size
        is specified, use the size of the last page.

        :param float width: The width of the new page expressed in default user
            space units.
        :param float height: The height of the new page expressed in default
            user space units.
        :param int index: Position to add the page.
        :return: the newly appended page
        :raises PageSizeNotDefinedError: if width and height are not defined
            and previous page does not exist.
        """
        if width is None or height is None and (self._get_num_pages() - 1) >= index:
            oldpage = self.pages[index]
            width = oldpage.mediabox.width
            height = oldpage.mediabox.height
        page = PageObject.create_blank_page(self, width, height)
        self.insert_page(page, index)
        return page

    def insertBlankPage(
        self,
        width: Optional[decimal.Decimal] = None,
        height: Optional[decimal.Decimal] = None,
        index: int = 0,
    ) -> PageObject:  # pragma: no cover
        """
        .. deprecated:: 1.28.0

            Use :meth:`insertBlankPage` instead.
        """
        deprecate_with_replacement("insertBlankPage", "insert_blank_page")
        return self.insert_blank_page(width, height, index)

    def add_js(self, javascript: str) -> None:
        """
        Add Javascript which will launch upon opening this PDF.

        :param str javascript: Your Javascript.

        >>> output.add_js("this.print({bUI:true,bSilent:false,bShrinkToFit:true});")
        # Example: This will launch the print window when the PDF is opened.
        """
        js = DictionaryObject()
        js.update(
            {
                NameObject(PA.TYPE): NameObject("/Action"),
                NameObject("/S"): NameObject("/JavaScript"),
                NameObject("/JS"): NameObject(f"({javascript})"),
            }
        )
        js_indirect_object = self._add_object(js)

        # We need a name for parameterized javascript in the pdf file, but it can be anything.
        js_string_name = str(uuid.uuid4())

        js_name_tree = DictionaryObject()
        js_name_tree.update(
            {
                NameObject("/JavaScript"): DictionaryObject(
                    {
                        NameObject(CA.NAMES): ArrayObject(
                            [create_string_object(js_string_name), js_indirect_object]
                        )
                    }
                )
            }
        )
        self._add_object(js_name_tree)

        self._root_object.update(
            {
                NameObject("/OpenAction"): js_indirect_object,
                NameObject(CA.NAMES): js_name_tree,
            }
        )

    def addJS(self, javascript: str) -> None:  # pragma: no cover
        """
        .. deprecated:: 1.28.0

            Use :meth:`add_js` instead.
        """
        deprecate_with_replacement("addJS", "add_js")
        return self.add_js(javascript)

    def add_attachment(self, filename: str, data: Union[str, bytes]) -> None:
        """
        Embed a file inside the PDF.

        :param str filename: The filename to display.
        :param str data: The data in the file.

        Reference:
        https://www.adobe.com/content/dam/Adobe/en/devnet/acrobat/pdfs/PDF32000_2008.pdf
        Section 7.11.3
        """
        # We need three entries:
        # * The file's data
        # * The /Filespec entry
        # * The file's name, which goes in the Catalog

        # The entry for the file
        # Sample:
        # 8 0 obj
        # <<
        #  /Length 12
        #  /Type /EmbeddedFile
        # >>
        # stream
        # Hello world!
        # endstream
        # endobj

        file_entry = DecodedStreamObject()
        file_entry.set_data(data)
        file_entry.update({NameObject(PA.TYPE): NameObject("/EmbeddedFile")})

        # The Filespec entry
        # Sample:
        # 7 0 obj
        # <<
        #  /Type /Filespec
        #  /F (hello.txt)
        #  /EF << /F 8 0 R >>
        # >>

        ef_entry = DictionaryObject()
        ef_entry.update({NameObject("/F"): file_entry})

        filespec = DictionaryObject()
        filespec.update(
            {
                NameObject(PA.TYPE): NameObject("/Filespec"),
                NameObject(FileSpecificationDictionaryEntries.F): create_string_object(
                    filename
                ),  # Perhaps also try TextStringObject
                NameObject(FileSpecificationDictionaryEntries.EF): ef_entry,
            }
        )

        # Then create the entry for the root, as it needs a reference to the Filespec
        # Sample:
        # 1 0 obj
        # <<
        #  /Type /Catalog
        #  /Outlines 2 0 R
        #  /Pages 3 0 R
        #  /Names << /EmbeddedFiles << /Names [(hello.txt) 7 0 R] >> >>
        # >>
        # endobj

        embedded_files_names_dictionary = DictionaryObject()
        embedded_files_names_dictionary.update(
            {
                NameObject(CA.NAMES): ArrayObject(
                    [create_string_object(filename), filespec]
                )
            }
        )

        embedded_files_dictionary = DictionaryObject()
        embedded_files_dictionary.update(
            {NameObject("/EmbeddedFiles"): embedded_files_names_dictionary}
        )
        # Update the root
        self._root_object.update({NameObject(CA.NAMES): embedded_files_dictionary})

    def addAttachment(
        self, fname: str, fdata: Union[str, bytes]
    ) -> None:  # pragma: no cover
        """
        .. deprecated:: 1.28.0

            Use :meth:`add_attachment` instead.
        """
        deprecate_with_replacement("addAttachment", "add_attachment")
        return self.add_attachment(fname, fdata)

    def append_pages_from_reader(
        self,
        reader: PdfReader,
        after_page_append: Optional[Callable[[PageObject], None]] = None,
    ) -> None:
        """
        Copy pages from reader to writer. Includes an optional callback parameter
        which is invoked after pages are appended to the writer.

        :param reader: a PdfReader object from which to copy page
            annotations to this writer object.  The writer's annots
            will then be updated
        :callback after_page_append (function): Callback function that is invoked after
            each page is appended to the writer. Callback signature:
        :param writer_pageref (PDF page reference): Reference to the page
            appended to the writer.
        """
        # Get page count from writer and reader
        reader_num_pages = len(reader.pages)
        writer_num_pages = len(self.pages)

        # Copy pages from reader to writer
        for rpagenum in range(reader_num_pages):
            reader_page = reader.pages[rpagenum]
            self.add_page(reader_page)
            writer_page = self.pages[writer_num_pages + rpagenum]
            # Trigger callback, pass writer page as parameter
            if callable(after_page_append):
                after_page_append(writer_page)

    def appendPagesFromReader(
        self,
        reader: PdfReader,
        after_page_append: Optional[Callable[[PageObject], None]] = None,
    ) -> None:  # pragma: no cover
        """
        .. deprecated:: 1.28.0

            Use :meth:`append_pages_from_reader` instead.
        """
        deprecate_with_replacement("appendPagesFromReader", "append_pages_from_reader")
        self.append_pages_from_reader(reader, after_page_append)

    def update_page_form_field_values(
        self, page: PageObject, fields: Dict[str, Any], flags: int = 0
    ) -> None:
        """
        Update the form field values for a given page from a fields dictionary.

        Copy field texts and values from fields to page.
        If the field links to a parent object, add the information to the parent.

        :param page: Page reference from PDF writer where the annotations
            and field data will be updated.
        :param fields: a Python dictionary of field names (/T) and text
            values (/V)
        :param flags: An integer (0 to 7). The first bit sets ReadOnly, the
            second bit sets Required, the third bit sets NoExport. See
            PDF Reference Table 8.70 for details.
        """
        self.set_need_appearances_writer()
        # Iterate through pages, update field values
        for j in range(len(page[PG.ANNOTS])):  # type: ignore
            writer_annot = page[PG.ANNOTS][j].get_object()  # type: ignore
            # retrieve parent field values, if present
            writer_parent_annot = {}  # fallback if it's not there
            if PG.PARENT in writer_annot:
                writer_parent_annot = writer_annot[PG.PARENT]
            for field in fields:
                if writer_annot.get(FieldDictionaryAttributes.T) == field:
                    writer_annot.update(
                        {
                            NameObject(FieldDictionaryAttributes.V): TextStringObject(
                                fields[field]
                            )
                        }
                    )
                    if flags:
                        writer_annot.update(
                            {
                                NameObject(FieldDictionaryAttributes.Ff): NumberObject(
                                    flags
                                )
                            }
                        )
                elif writer_parent_annot.get(FieldDictionaryAttributes.T) == field:
                    writer_parent_annot.update(
                        {
                            NameObject(FieldDictionaryAttributes.V): TextStringObject(
                                fields[field]
                            )
                        }
                    )

    def updatePageFormFieldValues(
        self, page: PageObject, fields: Dict[str, Any], flags: int = 0
    ) -> None:  # pragma: no cover
        """
        .. deprecated:: 1.28.0

            Use :meth:`update_page_form_field_values` instead.
        """
        deprecate_with_replacement(
            "updatePageFormFieldValues", "update_page_form_field_values"
        )
        return self.update_page_form_field_values(page, fields, flags)

    def clone_reader_document_root(self, reader: PdfReader) -> None:
        """
        Copy the reader document root to the writer.

        :param reader:  PdfReader from the document root should be copied.
        :callback after_page_append:
        """
        self._root_object = cast(DictionaryObject, reader.trailer[TK.ROOT])

    def cloneReaderDocumentRoot(self, reader: PdfReader) -> None:  # pragma: no cover
        """
        .. deprecated:: 1.28.0

            Use :meth:`clone_reader_document_root` instead.
        """
        deprecate_with_replacement(
            "cloneReaderDocumentRoot", "clone_reader_document_root"
        )
        self.clone_reader_document_root(reader)

    def clone_document_from_reader(
        self,
        reader: PdfReader,
        after_page_append: Optional[Callable[[PageObject], None]] = None,
    ) -> None:
        """
        Create a copy (clone) of a document from a PDF file reader

        :param reader: PDF file reader instance from which the clone
            should be created.
        :callback after_page_append (function): Callback function that is invoked after
            each page is appended to the writer. Signature includes a reference to the
            appended page (delegates to appendPagesFromReader). Callback signature:

            :param writer_pageref (PDF page reference): Reference to the page just
                appended to the document.
        """
        self.clone_reader_document_root(reader)
        self.append_pages_from_reader(reader, after_page_append)

    def cloneDocumentFromReader(
        self,
        reader: PdfReader,
        after_page_append: Optional[Callable[[PageObject], None]] = None,
    ) -> None:  # pragma: no cover
        """
        .. deprecated:: 1.28.0

            Use :meth:`clone_document_from_reader` instead.
        """
        deprecate_with_replacement(
            "cloneDocumentFromReader", "clone_document_from_reader"
        )
        self.clone_document_from_reader(reader, after_page_append)

    def encrypt(
        self,
        user_pwd: str,
        owner_pwd: Optional[str] = None,
        use_128bit: bool = True,
        permissions_flag: int = -1,
    ) -> None:
        """
        Encrypt this PDF file with the PDF Standard encryption handler.

        :param str user_pwd: The "user password", which allows for opening
            and reading the PDF file with the restrictions provided.
        :param str owner_pwd: The "owner password", which allows for
            opening the PDF files without any restrictions.  By default,
            the owner password is the same as the user password.
        :param bool use_128bit: flag as to whether to use 128bit
            encryption.  When false, 40bit encryption will be used.  By default,
            this flag is on.
        :param unsigned int permissions_flag: permissions as described in
            TABLE 3.20 of the PDF 1.7 specification. A bit value of 1 means the
            permission is grantend. Hence an integer value of -1 will set all
            flags.
            Bit position 3 is for printing, 4 is for modifying content, 5 and 6
            control annotations, 9 for form fields, 10 for extraction of
            text and graphics.
        """
        if owner_pwd is None:
            owner_pwd = user_pwd
        if use_128bit:
            V = 2
            rev = 3
            keylen = int(128 / 8)
        else:
            V = 1
            rev = 2
            keylen = int(40 / 8)
        P = permissions_flag
        O = ByteStringObject(_alg33(owner_pwd, user_pwd, rev, keylen))
        ID_1 = ByteStringObject(md5(b_(repr(time.time()))).digest())
        ID_2 = ByteStringObject(md5(b_(repr(random.random()))).digest())
        self._ID = ArrayObject((ID_1, ID_2))
        if rev == 2:
            U, key = _alg34(user_pwd, O, P, ID_1)
        else:
            assert rev == 3
            U, key = _alg35(user_pwd, rev, keylen, O, P, ID_1, False)
        encrypt = DictionaryObject()
        encrypt[NameObject(SA.FILTER)] = NameObject("/Standard")
        encrypt[NameObject("/V")] = NumberObject(V)
        if V == 2:
            encrypt[NameObject(SA.LENGTH)] = NumberObject(keylen * 8)
        encrypt[NameObject(ED.R)] = NumberObject(rev)
        encrypt[NameObject(ED.O)] = ByteStringObject(O)
        encrypt[NameObject(ED.U)] = ByteStringObject(U)
        encrypt[NameObject(ED.P)] = NumberObject(P)
        self._encrypt = self._add_object(encrypt)
        self._encrypt_key = key

    def write(self, stream: StreamType) -> None:
        """
        Write the collection of pages added to this object out as a PDF file.

        :param stream: An object to write the file to.  The object must support
            the write method and the tell method, similar to a file object.
        """
        if hasattr(stream, "mode") and "b" not in stream.mode:
            warnings.warn(
                f"File <{stream.name}> to write to is not in binary mode. "  # type: ignore
                "It may not be written to correctly."
            )

        if not self._root:
            self._root = self._add_object(self._root_object)

        external_reference_map: Dict[Any, Any] = {}

        # PDF objects sometimes have circular references to their /Page objects
        # inside their object tree (for example, annotations).  Those will be
        # indirect references to objects that we've recreated in this PDF.  To
        # address this problem, PageObject's store their original object
        # reference number, and we add it to the external reference map before
        # we sweep for indirect references.  This forces self-page-referencing
        # trees to reference the correct new object location, rather than
        # copying in a new copy of the page object.
        for obj_index, obj in enumerate(self._objects):
            if isinstance(obj, PageObject) and obj.indirect_ref is not None:
                data = obj.indirect_ref
                if data.pdf not in external_reference_map:
                    external_reference_map[data.pdf] = {}
                if data.generation not in external_reference_map[data.pdf]:
                    external_reference_map[data.pdf][data.generation] = {}
                external_reference_map[data.pdf][data.generation][
                    data.idnum
                ] = IndirectObject(obj_index + 1, 0, self)

        self.stack: List[int] = []
        self._sweep_indirect_references(external_reference_map, self._root)
        del self.stack

        object_positions = self._write_header(stream)
        xref_location = self._write_xref_table(stream, object_positions)
        self._write_trailer(stream)
        stream.write(b_(f"\nstartxref\n{xref_location}\n%%EOF\n"))  # eof

    def _write_header(self, stream: StreamType) -> List[int]:
        object_positions = []
        stream.write(self.pdf_header + b"\n")
        stream.write(b"%\xE2\xE3\xCF\xD3\n")
        for i, obj in enumerate(self._objects):
            obj = self._objects[i]
            # If the obj is None we can't write anything
            if obj is not None:
                idnum = i + 1
                object_positions.append(stream.tell())
                stream.write(b_(str(idnum)) + b" 0 obj\n")
                key = None
                if hasattr(self, "_encrypt") and idnum != self._encrypt.idnum:
                    pack1 = struct.pack("<i", i + 1)[:3]
                    pack2 = struct.pack("<i", 0)[:2]
                    key = self._encrypt_key + pack1 + pack2
                    assert len(key) == (len(self._encrypt_key) + 5)
                    md5_hash = md5(key).digest()
                    key = md5_hash[: min(16, len(self._encrypt_key) + 5)]
                obj.write_to_stream(stream, key)
                stream.write(b"\nendobj\n")
        return object_positions

    def _write_xref_table(self, stream: StreamType, object_positions: List[int]) -> int:
        xref_location = stream.tell()
        stream.write(b"xref\n")
        stream.write(b_(f"0 {len(self._objects) + 1}\n"))
        stream.write(b_(f"{0:0>10} {65535:0>5} f \n"))
        for offset in object_positions:
            stream.write(b_(f"{offset:0>10} {0:0>5} n \n"))
        return xref_location

    def _write_trailer(self, stream: StreamType) -> None:
        stream.write(b"trailer\n")
        trailer = DictionaryObject()
        trailer.update(
            {
                NameObject(TK.SIZE): NumberObject(len(self._objects) + 1),
                NameObject(TK.ROOT): self._root,
                NameObject(TK.INFO): self._info,
            }
        )
        if hasattr(self, "_ID"):
            trailer[NameObject(TK.ID)] = self._ID
        if hasattr(self, "_encrypt"):
            trailer[NameObject(TK.ENCRYPT)] = self._encrypt
        trailer.write_to_stream(stream, None)

    def add_metadata(self, infos: Dict[str, Any]) -> None:
        """
        Add custom metadata to the output.

        :param dict infos: a Python dictionary where each key is a field
            and each value is your new metadata.
        """
        args = {}
        for key, value in list(infos.items()):
            args[NameObject(key)] = create_string_object(value)
        self.get_object(self._info).update(args)  # type: ignore

    def addMetadata(self, infos: Dict[str, Any]) -> None:  # pragma: no cover
        """
        .. deprecated:: 1.28.0

            Use :meth:`add_metadata` instead.
        """
        deprecate_with_replacement("addMetadata", "add_metadata")
        self.add_metadata(infos)

    def _sweep_indirect_references(
        self,
        extern_map: Dict[Any, Any],
        data: Union[
            ArrayObject,
            BooleanObject,
            DictionaryObject,
            FloatObject,
            IndirectObject,
            NameObject,
            PdfObject,
            NumberObject,
            TextStringObject,
            NullObject,
        ],
    ) -> Union[Any, StreamObject]:
        if isinstance(data, DictionaryObject):
            for key, value in list(data.items()):
                value = self._sweep_indirect_references(extern_map, value)
                if isinstance(value, StreamObject):
                    # a dictionary value is a stream.  streams must be indirect
                    # objects, so we need to change this value.
                    value = self._add_object(value)
                data[key] = value
            return data
        elif isinstance(data, ArrayObject):
            for i in range(len(data)):
                value = self._sweep_indirect_references(extern_map, data[i])
                if isinstance(value, StreamObject):
                    # an array value is a stream.  streams must be indirect
                    # objects, so we need to change this value
                    value = self._add_object(value)
                data[i] = value
            return data
        elif isinstance(data, IndirectObject):
            # internal indirect references are fine
            if data.pdf == self:
                if data.idnum in self.stack:
                    return data
                else:
                    self.stack.append(data.idnum)
                    realdata = self.get_object(data)
                    self._sweep_indirect_references(extern_map, realdata)
                    return data
            else:
                if hasattr(data.pdf, "stream") and data.pdf.stream.closed:
                    raise ValueError(
                        f"I/O operation on closed file: {data.pdf.stream.name}"
                    )
                newobj = (
                    extern_map.get(data.pdf, {})
                    .get(data.generation, {})
                    .get(data.idnum, None)
                )
                if newobj is None:
                    try:
                        newobj = data.pdf.get_object(data)
                        hash_value = None
                        if newobj is not None:
                            hash_value = newobj.hash_value()
                        # Check if object is already added to pdf.
                        if hash_value in self._idnum_hash:
                            return IndirectObject(self._idnum_hash[hash_value], 0, self)
                        self._objects.append(None)  # placeholder
                        idnum = len(self._objects)
                        if hash_value is not None:
                            self._idnum_hash[hash_value] = idnum
                        newobj_ido = IndirectObject(idnum, 0, self)
                        if data.pdf not in extern_map:
                            extern_map[data.pdf] = {}
                        if data.generation not in extern_map[data.pdf]:
                            extern_map[data.pdf][data.generation] = {}
                        extern_map[data.pdf][data.generation][data.idnum] = newobj_ido
                        newobj = self._sweep_indirect_references(extern_map, newobj)
                        self._objects[idnum - 1] = newobj
                        return newobj_ido
                    except (ValueError, RecursionError):
                        # Unable to resolve the Object, returning NullObject instead.
                        warnings.warn(
                            f"Unable to resolve [{data.__class__.__name__}: {data}], "
                            "returning NullObject instead"
                        )
                        return NullObject()
                return newobj
        else:
            return data

    def get_reference(self, obj: PdfObject) -> IndirectObject:
        idnum = self._objects.index(obj) + 1
        ref = IndirectObject(idnum, 0, self)
        assert ref.get_object() == obj
        return ref

    def getReference(self, obj: PdfObject) -> IndirectObject:  # pragma: no cover
        """
        .. deprecated:: 1.28.0

            Use :meth:`get_reference` instead.
        """
        deprecate_with_replacement("getReference", "get_reference")
        return self.get_reference(obj)

    def get_outline_root(self) -> TreeObject:
        if CO.OUTLINES in self._root_object:
            # TABLE 3.25 Entries in the catalog dictionary
            outline = cast(TreeObject, self._root_object[CO.OUTLINES])
            idnum = self._objects.index(outline) + 1
            outline_ref = IndirectObject(idnum, 0, self)
            assert outline_ref.get_object() == outline
        else:
            outline = TreeObject()
            outline.update({})
            outline_ref = self._add_object(outline)
            self._root_object[NameObject(CO.OUTLINES)] = outline_ref

        return outline

    def getOutlineRoot(self) -> TreeObject:  # pragma: no cover
        """
        .. deprecated:: 1.28.0

            Use :meth:`get_outline_root` instead.
        """
        deprecate_with_replacement("getOutlineRoot", "get_outline_root")
        return self.get_outline_root()

    def get_named_dest_root(self) -> ArrayObject:
        if CA.NAMES in self._root_object and isinstance(
            self._root_object[CA.NAMES], DictionaryObject
        ):
            names = cast(DictionaryObject, self._root_object[CA.NAMES])
            idnum = self._objects.index(names) + 1
            names_ref = IndirectObject(idnum, 0, self)
            assert names_ref.get_object() == names
            if CA.DESTS in names and isinstance(names[CA.DESTS], DictionaryObject):
                # 3.6.3 Name Dictionary (PDF spec 1.7)
                dests = cast(DictionaryObject, names[CA.DESTS])
                idnum = self._objects.index(dests) + 1
                dests_ref = IndirectObject(idnum, 0, self)
                assert dests_ref.get_object() == dests
                if CA.NAMES in dests:
                    # TABLE 3.33 Entries in a name tree node dictionary
                    nd = cast(ArrayObject, dests[CA.NAMES])
                else:
                    nd = ArrayObject()
                    dests[NameObject(CA.NAMES)] = nd
            else:
                dests = DictionaryObject()
                dests_ref = self._add_object(dests)
                names[NameObject(CA.DESTS)] = dests_ref
                nd = ArrayObject()
                dests[NameObject(CA.NAMES)] = nd

        else:
            names = DictionaryObject()
            names_ref = self._add_object(names)
            self._root_object[NameObject(CA.NAMES)] = names_ref
            dests = DictionaryObject()
            dests_ref = self._add_object(dests)
            names[NameObject(CA.DESTS)] = dests_ref
            nd = ArrayObject()
            dests[NameObject(CA.NAMES)] = nd

        return nd

    def getNamedDestRoot(self) -> ArrayObject:  # pragma: no cover
        """
        .. deprecated:: 1.28.0

            Use :meth:`get_named_dest_root` instead.
        """
        deprecate_with_replacement("getNamedDestRoot", "get_named_dest_root")
        return self.get_named_dest_root()

    def add_bookmark_destination(
        self, dest: PageObject, parent: Optional[TreeObject] = None
    ) -> IndirectObject:
        dest_ref = self._add_object(dest)

        outline_ref = self.get_outline_root()

        if parent is None:
            parent = outline_ref

        parent = cast(TreeObject, parent.get_object())
        parent.add_child(dest_ref, self)

        return dest_ref

    def addBookmarkDestination(
        self, dest: PageObject, parent: Optional[TreeObject] = None
    ) -> IndirectObject:  # pragma: no cover
        """
        .. deprecated:: 1.28.0

            Use :meth:`add_bookmark_destination` instead.
        """
        deprecate_with_replacement("addBookmarkDestination", "add_bookmark_destination")
        return self.add_bookmark_destination(dest, parent)

    def add_bookmark_dict(
        self, bookmark: BookmarkTypes, parent: Optional[TreeObject] = None
    ) -> IndirectObject:
        bookmark_obj = TreeObject()
        for k, v in list(bookmark.items()):
            bookmark_obj[NameObject(str(k))] = v
        bookmark_obj.update(bookmark)

        if "/A" in bookmark:
            action = DictionaryObject()
            a_dict = cast(DictionaryObject, bookmark["/A"])
            for k, v in list(a_dict.items()):
                action[NameObject(str(k))] = v
            action_ref = self._add_object(action)
            bookmark_obj[NameObject("/A")] = action_ref

        bookmark_ref = self._add_object(bookmark_obj)

        outline_ref = self.get_outline_root()

        if parent is None:
            parent = outline_ref

        parent = parent.get_object()  # type: ignore
        assert parent is not None, "hint for mypy"
        parent.add_child(bookmark_ref, self)

        return bookmark_ref

    def addBookmarkDict(
        self, bookmark: BookmarkTypes, parent: Optional[TreeObject] = None
    ) -> IndirectObject:  # pragma: no cover
        """
        .. deprecated:: 1.28.0

            Use :meth:`add_bookmark_dict` instead.
        """
        deprecate_with_replacement("addBookmarkDict", "add_bookmark_dict")
        return self.add_bookmark_dict(bookmark, parent)

    def add_bookmark(
        self,
        title: str,
        pagenum: int,
        parent: Union[None, TreeObject, IndirectObject] = None,
        color: Optional[Tuple[float, float, float]] = None,
        bold: bool = False,
        italic: bool = False,
        fit: FitType = "/Fit",
        *args: ZoomArgType,
    ) -> IndirectObject:
        """
        Add a bookmark to this PDF file.

        :param str title: Title to use for this bookmark.
        :param int pagenum: Page number this bookmark will point to.
        :param parent: A reference to a parent bookmark to create nested
            bookmarks.
        :param tuple color: Color of the bookmark as a red, green, blue tuple
            from 0.0 to 1.0
        :param bool bold: Bookmark is bold
        :param bool italic: Bookmark is italic
        :param str fit: The fit of the destination page. See
            :meth:`addLink()<addLink>` for details.
        """
        page_ref = NumberObject(pagenum)
        action = DictionaryObject()
        zoom_args: ZoomArgsType = []
        for a in args:
            if a is not None:
                zoom_args.append(NumberObject(a))
            else:
                zoom_args.append(NullObject())
        dest = Destination(
            NameObject("/" + title + " bookmark"), page_ref, NameObject(fit), *zoom_args
        )
        dest_array = dest.dest_array
        action.update(
            {
                NameObject(GoToActionArguments.D): dest_array,
                NameObject(GoToActionArguments.S): NameObject("/GoTo"),
            }
        )
        action_ref = self._add_object(action)

        outline_ref = self.get_outline_root()

        if parent is None:
            parent = outline_ref

        bookmark = _create_bookmark(action_ref, title, color, italic, bold)

        bookmark_ref = self._add_object(bookmark)

        assert parent is not None, "hint for mypy"
        parent_obj = cast(TreeObject, parent.get_object())
        parent_obj.add_child(bookmark_ref, self)

        return bookmark_ref

    def addBookmark(
        self,
        title: str,
        pagenum: int,
        parent: Union[None, TreeObject, IndirectObject] = None,
        color: Optional[Tuple[float, float, float]] = None,
        bold: bool = False,
        italic: bool = False,
        fit: FitType = "/Fit",
        *args: ZoomArgType,
    ) -> IndirectObject:  # pragma: no cover
        """
        .. deprecated:: 1.28.0

            Use :meth:`add_bookmark` instead.
        """
        deprecate_with_replacement("addBookmark", "add_bookmark")
        return self.add_bookmark(
            title, pagenum, parent, color, bold, italic, fit, *args
        )

    def add_named_destination_object(self, dest: PdfObject) -> IndirectObject:
        dest_ref = self._add_object(dest)

        nd = self.get_named_dest_root()
        nd.extend([dest["/Title"], dest_ref])  # type: ignore
        return dest_ref

    def addNamedDestinationObject(
        self, dest: PdfObject
    ) -> IndirectObject:  # pragma: no cover
        """
        .. deprecated:: 1.28.0

            Use :meth:`add_named_destination_object` instead.
        """
        deprecate_with_replacement(
            "addNamedDestinationObject", "add_named_destination_object"
        )
        return self.add_named_destination_object(dest)

    def add_named_destination(self, title: str, pagenum: int) -> IndirectObject:
        page_ref = self.get_object(self._pages)[PA.KIDS][pagenum]  # type: ignore
        dest = DictionaryObject()
        dest.update(
            {
                NameObject(GoToActionArguments.D): ArrayObject(
                    [page_ref, NameObject(TypFitArguments.FIT_H), NumberObject(826)]
                ),
                NameObject(GoToActionArguments.S): NameObject("/GoTo"),
            }
        )

        dest_ref = self._add_object(dest)
        nd = self.get_named_dest_root()
        nd.extend([title, dest_ref])
        return dest_ref

    def addNamedDestination(
        self, title: str, pagenum: int
    ) -> IndirectObject:  # pragma: no cover
        """
        .. deprecated:: 1.28.0

            Use :meth:`add_named_destination` instead.
        """
        deprecate_with_replacement("addNamedDestination", "add_named_destination")
        return self.add_named_destination(title, pagenum)

    def remove_links(self) -> None:
        """Remove links and annotations from this output."""
        pg_dict = cast(DictionaryObject, self.get_object(self._pages))
        pages = cast(ArrayObject, pg_dict[PA.KIDS])
        for page in pages:
            page_ref = cast(DictionaryObject, self.get_object(page))
            if PG.ANNOTS in page_ref:
                del page_ref[PG.ANNOTS]

    def removeLinks(self) -> None:  # pragma: no cover
        """
        .. deprecated:: 1.28.0

            Use :meth:`remove_links` instead.
        """
        deprecate_with_replacement("removeLinks", "remove_links")
        return self.remove_links()

    def remove_images(self, ignore_byte_string_object: bool = False) -> None:
        """
        Remove images from this output.

        :param bool ignore_byte_string_object: optional parameter
            to ignore ByteString Objects.
        """
        pg_dict = cast(DictionaryObject, self.get_object(self._pages))
        pages = cast(ArrayObject, pg_dict[PA.KIDS])
        jump_operators = (
            b"cm",
            b"w",
            b"J",
            b"j",
            b"M",
            b"d",
            b"ri",
            b"i",
            b"gs",
            b"W",
            b"b",
            b"s",
            b"S",
            b"f",
            b"F",
            b"n",
            b"m",
            b"l",
            b"c",
            b"v",
            b"y",
            b"h",
            b"B",
            b"Do",
            b"sh",
        )
        for page in pages:
            page_ref = cast(DictionaryObject, self.get_object(page))
            content = page_ref["/Contents"].get_object()
            if not isinstance(content, ContentStream):
                content = ContentStream(content, page_ref)

            _operations = []
            seq_graphics = False
            for operands, operator in content.operations:
                if operator in [b"Tj", b"'"]:
                    text = operands[0]
                    if ignore_byte_string_object and not isinstance(
                        text, TextStringObject
                    ):
                        operands[0] = TextStringObject()
                elif operator == b'"':
                    text = operands[2]
                    if ignore_byte_string_object and not isinstance(
                        text, TextStringObject
                    ):
                        operands[2] = TextStringObject()
                elif operator == b"TJ":
                    for i in range(len(operands[0])):
                        if ignore_byte_string_object and not isinstance(
                            operands[0][i], TextStringObject
                        ):
                            operands[0][i] = TextStringObject()

                if operator == b"q":
                    seq_graphics = True
                if operator == b"Q":
                    seq_graphics = False
                if seq_graphics and operator in jump_operators:
                    continue
                if operator == b"re":
                    continue
                _operations.append((operands, operator))

            content.operations = _operations
            page_ref.__setitem__(NameObject("/Contents"), content)

    def removeImages(
        self, ignoreByteStringObject: bool = False
    ) -> None:  # pragma: no cover
        """
        .. deprecated:: 1.28.0

            Use :meth:`remove_images` instead.
        """
        deprecate_with_replacement("removeImages", "remove_images")
        return self.remove_images(ignoreByteStringObject)

    def remove_text(self, ignore_byte_string_object: bool = False) -> None:
        """
        Remove text from this output.

        :param bool ignore_byte_string_object: optional parameter
            to ignore ByteString Objects.
        """
        pg_dict = cast(DictionaryObject, self.get_object(self._pages))
        pages = cast(List[IndirectObject], pg_dict[PA.KIDS])
        for page in pages:
            page_ref = cast(Dict[str, Any], self.get_object(page))
            content = page_ref["/Contents"].get_object()
            if not isinstance(content, ContentStream):
                content = ContentStream(content, page_ref)
            for operands, operator in content.operations:
                if operator in [b"Tj", b"'"]:
                    text = operands[0]
                    if not ignore_byte_string_object:
                        if isinstance(text, TextStringObject):
                            operands[0] = TextStringObject()
                    else:
                        if isinstance(text, (TextStringObject, ByteStringObject)):
                            operands[0] = TextStringObject()
                elif operator == b'"':
                    text = operands[2]
                    if not ignore_byte_string_object:
                        if isinstance(text, TextStringObject):
                            operands[2] = TextStringObject()
                    else:
                        if isinstance(text, (TextStringObject, ByteStringObject)):
                            operands[2] = TextStringObject()
                elif operator == b"TJ":
                    for i in range(len(operands[0])):
                        if not ignore_byte_string_object:
                            if isinstance(operands[0][i], TextStringObject):
                                operands[0][i] = TextStringObject()
                        else:
                            if isinstance(
                                operands[0][i], (TextStringObject, ByteStringObject)
                            ):
                                operands[0][i] = TextStringObject()

            page_ref.__setitem__(NameObject("/Contents"), content)

    def removeText(
        self, ignoreByteStringObject: bool = False
    ) -> None:  # pragma: no cover
        """
        .. deprecated:: 1.28.0

            Use :meth:`remove_text` instead.
        """
        deprecate_with_replacement("removeText", "remove_text")
        return self.remove_text(ignoreByteStringObject)

    def add_uri(
        self,
        pagenum: int,
        uri: int,
        rect: RectangleObject,
        border: Optional[ArrayObject] = None,
    ) -> None:
        """
        Add an URI from a rectangular area to the specified page.
        This uses the basic structure of :meth:`add_link`

        :param int pagenum: index of the page on which to place the URI action.
        :param int uri: string -- uri of resource to link to.
        :param rect: :class:`RectangleObject<PyPDF2.generic.RectangleObject>` or array of four
            integers specifying the clickable rectangular area
            ``[xLL, yLL, xUR, yUR]``, or string in the form ``"[ xLL yLL xUR yUR ]"``.
        :param border: if provided, an array describing border-drawing
            properties. See the PDF spec for details. No border will be
            drawn if this argument is omitted.
        """
        page_link = self.get_object(self._pages)[PA.KIDS][pagenum]  # type: ignore
        page_ref = cast(Dict[str, Any], self.get_object(page_link))

        border_arr: BorderArrayType
        if border is not None:
            border_arr = [NameObject(n) for n in border[:3]]
            if len(border) == 4:
                dash_pattern = ArrayObject([NameObject(n) for n in border[3]])
                border_arr.append(dash_pattern)
        else:
            border_arr = [NumberObject(2)] * 3

        if isinstance(rect, str):
            rect = NameObject(rect)
        elif isinstance(rect, RectangleObject):
            pass
        else:
            rect = RectangleObject(rect)

        lnk2 = DictionaryObject()
        lnk2.update(
            {
                NameObject("/S"): NameObject("/URI"),
                NameObject("/URI"): TextStringObject(uri),
            }
        )
        lnk = DictionaryObject()
        lnk.update(
            {
                NameObject(AnnotationDictionaryAttributes.Type): NameObject(PG.ANNOTS),
                NameObject(AnnotationDictionaryAttributes.Subtype): NameObject("/Link"),
                NameObject(AnnotationDictionaryAttributes.P): page_link,
                NameObject(AnnotationDictionaryAttributes.Rect): rect,
                NameObject("/H"): NameObject("/I"),
                NameObject(AnnotationDictionaryAttributes.Border): ArrayObject(
                    border_arr
                ),
                NameObject("/A"): lnk2,
            }
        )
        lnk_ref = self._add_object(lnk)

        if PG.ANNOTS in page_ref:
            page_ref[PG.ANNOTS].append(lnk_ref)
        else:
            page_ref[NameObject(PG.ANNOTS)] = ArrayObject([lnk_ref])

    def addURI(
        self,
        pagenum: int,
        uri: int,
        rect: RectangleObject,
        border: Optional[ArrayObject] = None,
    ) -> None:  # pragma: no cover
        """
        .. deprecated:: 1.28.0

            Use :meth:`add_uri` instead.
        """
        deprecate_with_replacement("addURI", "add_uri")
        return self.add_uri(pagenum, uri, rect, border)

    def add_link(
        self,
        pagenum: int,
        pagedest: int,
        rect: RectangleObject,
        border: Optional[ArrayObject] = None,
        fit: FitType = "/Fit",
        *args: ZoomArgType,
    ) -> None:
        """
        Add an internal link from a rectangular area to the specified page.

        :param int pagenum: index of the page on which to place the link.
        :param int pagedest: index of the page to which the link should go.
        :param rect: :class:`RectangleObject<PyPDF2.generic.RectangleObject>` or array of four
            integers specifying the clickable rectangular area
            ``[xLL, yLL, xUR, yUR]``, or string in the form ``"[ xLL yLL xUR yUR ]"``.
        :param border: if provided, an array describing border-drawing
            properties. See the PDF spec for details. No border will be
            drawn if this argument is omitted.
        :param str fit: Page fit or 'zoom' option (see below). Additional arguments may need
            to be supplied. Passing ``None`` will be read as a null value for that coordinate.

        .. list-table:: Valid ``zoom`` arguments (see Table 8.2 of the PDF 1.7 reference for details)
           :widths: 50 200

           * - /Fit
             - No additional arguments
           * - /XYZ
             - [left] [top] [zoomFactor]
           * - /FitH
             - [top]
           * - /FitV
             - [left]
           * - /FitR
             - [left] [bottom] [right] [top]
           * - /FitB
             - No additional arguments
           * - /FitBH
             - [top]
           * - /FitBV
             - [left]
        """
        pages_obj = cast(Dict[str, Any], self.get_object(self._pages))
        page_link = pages_obj[PA.KIDS][pagenum]
        page_dest = pages_obj[PA.KIDS][pagedest]  # TODO: switch for external link
        page_ref = cast(Dict[str, Any], self.get_object(page_link))

        border_arr: BorderArrayType
        if border is not None:
            border_arr = [NameObject(n) for n in border[:3]]
            if len(border) == 4:
                dash_pattern = ArrayObject([NameObject(n) for n in border[3]])
                border_arr.append(dash_pattern)
        else:
            border_arr = [NumberObject(0)] * 3

        if isinstance(rect, str):
            rect = NameObject(rect)
        elif isinstance(rect, RectangleObject):
            pass
        else:
            rect = RectangleObject(rect)

        zoom_args: ZoomArgsType = []
        for a in args:
            if a is not None:
                zoom_args.append(NumberObject(a))
            else:
                zoom_args.append(NullObject())
        dest = Destination(
            NameObject("/LinkName"), page_dest, NameObject(fit), *zoom_args
        )  # TODO: create a better name for the link
        dest_array = dest.dest_array

        lnk = DictionaryObject()
        lnk.update(
            {
                NameObject("/Type"): NameObject(PG.ANNOTS),
                NameObject("/Subtype"): NameObject("/Link"),
                NameObject("/P"): page_link,
                NameObject("/Rect"): rect,
                NameObject("/Border"): ArrayObject(border_arr),
                NameObject("/Dest"): dest_array,
            }
        )
        lnk_ref = self._add_object(lnk)

        if PG.ANNOTS in page_ref:
            page_ref[PG.ANNOTS].append(lnk_ref)
        else:
            page_ref[NameObject(PG.ANNOTS)] = ArrayObject([lnk_ref])

    def addLink(  # pragma: no cover
        self,
        pagenum: int,
        pagedest: int,
        rect: RectangleObject,
        border: Optional[ArrayObject] = None,
        fit: FitType = "/Fit",
        *args: ZoomArgType,
    ) -> None:
        """
        .. deprecated:: 1.28.0

            Use :meth:`add_link` instead.
        """
        deprecate_with_replacement("addLink", "add_link")
        return self.add_link(pagenum, pagedest, rect, border, fit, *args)

    _valid_layouts = (
        "/NoLayout",
        "/SinglePage",
        "/OneColumn",
        "/TwoColumnLeft",
        "/TwoColumnRight",
        "/TwoPageLeft",
        "/TwoPageRight",
    )

    def _get_page_layout(self) -> Optional[LayoutType]:
        try:
            return cast(LayoutType, self._root_object["/PageLayout"])
        except KeyError:
            return None

    def getPageLayout(self) -> Optional[LayoutType]:  # pragma: no cover
        """
        .. deprecated:: 1.28.0

            Use :py:attr:`page_layout` instead.
        """
        deprecate_with_replacement("getPageLayout", "page_layout")
        return self._get_page_layout()

    def _set_page_layout(self, layout: Union[NameObject, LayoutType]) -> None:
        """
        Set the page layout.

        :param str layout: The page layout to be used.

        .. list-table:: Valid ``layout`` arguments
           :widths: 50 200

           * - /NoLayout
             - Layout explicitly not specified
           * - /SinglePage
             - Show one page at a time
           * - /OneColumn
             - Show one column at a time
           * - /TwoColumnLeft
             - Show pages in two columns, odd-numbered pages on the left
           * - /TwoColumnRight
             - Show pages in two columns, odd-numbered pages on the right
           * - /TwoPageLeft
             - Show two pages at a time, odd-numbered pages on the left
           * - /TwoPageRight
             - Show two pages at a time, odd-numbered pages on the right
        """
        if not isinstance(layout, NameObject):
            if layout not in self._valid_layouts:
                warnings.warn(
                    f"Layout should be one of: {'', ''.join(self._valid_layouts)}"
                )
            layout = NameObject(layout)
        self._root_object.update({NameObject("/PageLayout"): layout})

    def setPageLayout(self, layout: LayoutType) -> None:  # pragma: no cover
        """
        .. deprecated:: 1.28.0

            Use :py:attr:`page_layout` instead.
        """
        deprecate_with_replacement(
            "writer.setPageLayout(val)", "writer.page_layout = val"
        )
        return self._set_page_layout(layout)

    @property
    def page_layout(self) -> Optional[LayoutType]:
        """
        Page layout property.

        .. list-table:: Valid ``layout`` values
           :widths: 50 200

           * - /NoLayout
             - Layout explicitly not specified
           * - /SinglePage
             - Show one page at a time
           * - /OneColumn
             - Show one column at a time
           * - /TwoColumnLeft
             - Show pages in two columns, odd-numbered pages on the left
           * - /TwoColumnRight
             - Show pages in two columns, odd-numbered pages on the right
           * - /TwoPageLeft
             - Show two pages at a time, odd-numbered pages on the left
           * - /TwoPageRight
             - Show two pages at a time, odd-numbered pages on the right
        """
        return self._get_page_layout()

    @page_layout.setter
    def page_layout(self, layout: LayoutType) -> None:
        self._set_page_layout(layout)

    @property
    def pageLayout(self) -> Optional[LayoutType]:  # pragma: no cover
        """
        .. deprecated:: 1.28.0

            Use :py:attr:`page_layout` instead.
        """
        deprecate_with_replacement("pageLayout", "page_layout")
        return self.page_layout

    @pageLayout.setter
    def pageLayout(self, layout: LayoutType) -> None:  # pragma: no cover
        """
        .. deprecated:: 1.28.0

            Use :py:attr:`page_layout` instead.
        """
        deprecate_with_replacement("pageLayout", "page_layout")
        self.page_layout = layout

    _valid_modes = (
        "/UseNone",
        "/UseOutlines",
        "/UseThumbs",
        "/FullScreen",
        "/UseOC",
        "/UseAttachments",
    )

    def _get_page_mode(self) -> Optional[PagemodeType]:
        try:
            return cast(PagemodeType, self._root_object["/PageMode"])
        except KeyError:
            return None

    def getPageMode(self) -> Optional[PagemodeType]:  # pragma: no cover
        """
        .. deprecated:: 1.28.0

            Use :py:attr:`page_mode` instead.
        """
        deprecate_with_replacement("getPageMode", "page_mode")
        return self._get_page_mode()

    def set_page_mode(self, mode: PagemodeType) -> None:
        """
        .. deprecated:: 1.28.0

            Use :py:attr:`page_mode` instead.
        """
        if isinstance(mode, NameObject):
            mode_name: NameObject = mode
        else:
            if mode not in self._valid_modes:
                warnings.warn(f"Mode should be one of: {', '.join(self._valid_modes)}")
            mode_name = NameObject(mode)
        self._root_object.update({NameObject("/PageMode"): mode_name})

    def setPageMode(self, mode: PagemodeType) -> None:  # pragma: no cover
        """
        .. deprecated:: 1.28.0

            Use :py:attr:`page_mode` instead.
        """
        deprecate_with_replacement("writer.setPageMode(val)", "writer.page_mode = val")
        self.set_page_mode(mode)

    @property
    def page_mode(self) -> Optional[PagemodeType]:
        """
        Page mode property.

        .. list-table:: Valid ``mode`` values
           :widths: 50 200

           * - /UseNone
             - Do not show outlines or thumbnails panels
           * - /UseOutlines
             - Show outlines (aka bookmarks) panel
           * - /UseThumbs
             - Show page thumbnails panel
           * - /FullScreen
             - Fullscreen view
           * - /UseOC
             - Show Optional Content Group (OCG) panel
           * - /UseAttachments
             - Show attachments panel
        """
        return self._get_page_mode()

    @page_mode.setter
    def page_mode(self, mode: PagemodeType) -> None:
        self.set_page_mode(mode)

    @property
    def pageMode(self) -> Optional[PagemodeType]:  # pragma: no cover
        """
        .. deprecated:: 1.28.0

            Use :py:attr:`page_mode` instead.
        """
        deprecate_with_replacement("pageMode", "page_mode")
        return self.page_mode

    @pageMode.setter
    def pageMode(self, mode: PagemodeType) -> None:  # pragma: no cover
        """
        .. deprecated:: 1.28.0

            Use :py:attr:`page_mode` instead.
        """
        deprecate_with_replacement("pageMode", "page_mode")
        self.page_mode = mode


class PdfFileWriter(PdfWriter):  # pragma: no cover
    def __init__(self, *args: Any, **kwargs: Any) -> None:
        deprecate_with_replacement("PdfFileWriter", "PdfWriter")
        super().__init__(*args, **kwargs)<|MERGE_RESOLUTION|>--- conflicted
+++ resolved
@@ -41,17 +41,8 @@
 from ._page import PageObject, _VirtualList
 from ._reader import PdfReader
 from ._security import _alg33, _alg34, _alg35
-<<<<<<< HEAD
-from ._utils import StreamType, b_, deprecate_with_replacement
+from ._utils import StreamType, b_, deprecate_with_replacement, _get_max_pdf_version_header
 from .constants import AnnotationDictionaryAttributes
-=======
-from ._utils import (
-    StreamType,
-    _get_max_pdf_version_header,
-    b_,
-    deprecate_with_replacement,
-)
->>>>>>> a85c7e70
 from .constants import CatalogAttributes as CA
 from .constants import CatalogDictionary
 from .constants import Core as CO
