--- conflicted
+++ resolved
@@ -811,8 +811,6 @@
             control annotations, 9 for form fields, 10 for extraction of
             text and graphics.
         """
-<<<<<<< HEAD
-=======
         if user_pwd is not None:
             if user_password is not None:
                 raise ValueError(
@@ -826,7 +824,6 @@
                     "in PyPDF2==3.0.0."
                 )
                 user_password = user_pwd
->>>>>>> e356a39f
         if owner_password is None:
             owner_password = user_password
         if use_128bit:
