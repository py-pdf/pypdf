--- conflicted
+++ resolved
@@ -55,11 +55,6 @@
     StreamType,
     _get_max_pdf_version_header,
     b_,
-<<<<<<< HEAD
-    deprecate_with_replacement,
-    logger_warning,
-=======
->>>>>>> 89033cb3
     deprecate_bookmark,
     deprecate_with_replacement,
 )
