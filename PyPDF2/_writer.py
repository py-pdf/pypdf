--- conflicted
+++ resolved
@@ -1273,13 +1273,8 @@
         color: Optional[Union[Tuple[float, float, float], str]] = None,
         bold: bool = False,
         italic: bool = False,
-<<<<<<< HEAD
         fit: Fit = DEFAULT_FIT,
-=======
-        fit: FitType = "/Fit",
-        *args: ZoomArgType,
         pagenum: Optional[int] = None,  # deprecated
->>>>>>> f64f36a8
     ) -> IndirectObject:
         """
         Add an outline item (commonly referred to as a "Bookmark") to this PDF file.
@@ -1294,9 +1289,7 @@
         :param bool italic: Outline item font is italic
         :param Fit fit: The fit of the destination page.
         """
-<<<<<<< HEAD
         page_ref = NumberObject(pagenum)
-=======
         if page_number is not None and pagenum is not None:
             raise ValueError(
                 "The argument pagenum of add_outline_item is deprecated. Use page_number only."
@@ -1313,10 +1306,7 @@
         if page_number is None:
             raise ValueError("page_number may not be None")
         page_ref = NumberObject(page_number)
-        zoom_args: ZoomArgsType = [
-            NullObject() if a is None else NumberObject(a) for a in args
-        ]
->>>>>>> f64f36a8
+
         dest = Destination(
             NameObject("/" + title + " outline item"),
             page_ref,
