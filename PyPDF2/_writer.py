# Copyright (c) 2006, Mathieu Fenniak
# Copyright (c) 2007, Ashish Kulkarni <kulkarni.ashish@gmail.com>
#
# All rights reserved.
#
# Redistribution and use in source and binary forms, with or without
# modification, are permitted provided that the following conditions are
# met:
#
# * Redistributions of source code must retain the above copyright notice,
# this list of conditions and the following disclaimer.
# * Redistributions in binary form must reproduce the above copyright notice,
# this list of conditions and the following disclaimer in the documentation
# and/or other materials provided with the distribution.
# * The name of the author may not be used to endorse or promote products
# derived from this software without specific prior written permission.
#
# THIS SOFTWARE IS PROVIDED BY THE COPYRIGHT HOLDERS AND CONTRIBUTORS "AS IS"
# AND ANY EXPRESS OR IMPLIED WARRANTIES, INCLUDING, BUT NOT LIMITED TO, THE
# IMPLIED WARRANTIES OF MERCHANTABILITY AND FITNESS FOR A PARTICULAR PURPOSE
# ARE DISCLAIMED. IN NO EVENT SHALL THE COPYRIGHT OWNER OR CONTRIBUTORS BE
# LIABLE FOR ANY DIRECT, INDIRECT, INCIDENTAL, SPECIAL, EXEMPLARY, OR
# CONSEQUENTIAL DAMAGES (INCLUDING, BUT NOT LIMITED TO, PROCUREMENT OF
# SUBSTITUTE GOODS OR SERVICES; LOSS OF USE, DATA, OR PROFITS; OR BUSINESS
# INTERRUPTION) HOWEVER CAUSED AND ON ANY THEORY OF LIABILITY, WHETHER IN
# CONTRACT, STRICT LIABILITY, OR TORT (INCLUDING NEGLIGENCE OR OTHERWISE)
# ARISING IN ANY WAY OUT OF THE USE OF THIS SOFTWARE, EVEN IF ADVISED OF THE
# POSSIBILITY OF SUCH DAMAGE.

import codecs
import collections
import decimal
import logging
import random
import re
import struct
import time
import uuid
import warnings
from hashlib import md5
from io import BufferedReader, BufferedWriter, BytesIO, FileIO, IOBase
from pathlib import Path
from types import TracebackType
from typing import (
    Any,
    Callable,
    Deque,
    Dict,
    Iterable,
    List,
    Optional,
    Pattern,
    Tuple,
    Type,
    Union,
    cast,
)

from ._encryption import Encryption
from ._page import PageObject, _VirtualList
from ._reader import PdfReader
from ._security import _alg33, _alg34, _alg35
from ._utils import (
    StrByteType,
    StreamType,
    _get_max_pdf_version_header,
    b_,
    deprecate_bookmark,
    deprecate_with_replacement,
    logger_warning,
)
from .constants import AnnotationDictionaryAttributes
from .constants import CatalogAttributes as CA
from .constants import CatalogDictionary
from .constants import Core as CO
from .constants import EncryptionDictAttributes as ED
from .constants import (
    FieldDictionaryAttributes,
    FieldFlag,
    FileSpecificationDictionaryEntries,
    GoToActionArguments,
    InteractiveFormDictEntries,
)
from .constants import PageAttributes as PG
from .constants import PagesAttributes as PA
from .constants import StreamAttributes as SA
from .constants import TrailerKeys as TK
from .constants import TypFitArguments, UserAccessPermissions
from .generic import (
    AnnotationBuilder,
    ArrayObject,
    BooleanObject,
    ByteStringObject,
    ContentStream,
    DecodedStreamObject,
    Destination,
    DictionaryObject,
    FloatObject,
    IndirectObject,
    NameObject,
    NullObject,
    NumberObject,
    PdfObject,
    RectangleObject,
    StreamObject,
    TextStringObject,
    TreeObject,
    create_string_object,
    hex_to_rgb,
)
from .pagerange import PageRange, PageRangeSpec
from .types import (
    BorderArrayType,
    FitType,
    LayoutType,
    OutlineItemType,
    OutlineType,
    PagemodeType,
    ZoomArgsType,
    ZoomArgType,
)

logger = logging.getLogger(__name__)


OPTIONAL_READ_WRITE_FIELD = FieldFlag(0)
ALL_DOCUMENT_PERMISSIONS = UserAccessPermissions((2**31 - 1) - 3)


class PdfWriter:
    """
    This class supports writing PDF files out, given pages produced by another
    class (typically :class:`PdfReader<PyPDF2.PdfReader>`).
    """

    def __init__(self, fileobj: StrByteType = "") -> None:
        self._header = b"%PDF-1.3"
        self._objects: List[PdfObject] = []  # array of indirect objects
        self._idnum_hash: Dict[bytes, IndirectObject] = {}
        self._id_translated: Dict[int, Dict[int, int]] = {}

        # The root of our page tree node.
        pages = DictionaryObject()
        pages.update(
            {
                NameObject(PA.TYPE): NameObject("/Pages"),
                NameObject(PA.COUNT): NumberObject(0),
                NameObject(PA.KIDS): ArrayObject(),
            }
        )
        self._pages = self._add_object(pages)

        # info object
        info = DictionaryObject()
        info.update(
            {
                NameObject("/Producer"): create_string_object(
                    codecs.BOM_UTF16_BE + "PyPDF2".encode("utf-16be")
                )
            }
        )
        self._info = self._add_object(info)

        # root object
        self._root_object = DictionaryObject()
        self._root_object.update(
            {
                NameObject(PA.TYPE): NameObject(CO.CATALOG),
                NameObject(CO.PAGES): self._pages,
            }
        )
        self._root = self._add_object(self._root_object)
        self.fileobj = fileobj
        self.with_as_usage = False

    def __enter__(self) -> "PdfWriter":
        """Store that writer is initialized by 'with'."""
        self.with_as_usage = True
        return self

    def __exit__(
        self,
        exc_type: Optional[Type[BaseException]],
        exc: Optional[BaseException],
        traceback: Optional[TracebackType],
    ) -> None:
        """Write data to the fileobj."""
        if self.fileobj:
            self.write(self.fileobj)

    @property
    def pdf_header(self) -> bytes:
        """
        Header of the PDF document that is written.

        This should be something like b'%PDF-1.5'. It is recommended to set the
        lowest version that supports all features which are used within the
        PDF file.
        """
        return self._header

    @pdf_header.setter
    def pdf_header(self, new_header: bytes) -> None:
        self._header = new_header

    def _add_object(self, obj: PdfObject) -> IndirectObject:
        if hasattr(obj, "indirect_ref") and obj.indirect_ref.pdf == self:  # type: ignore
            return obj.indirect_ref  # type: ignore
        self._objects.append(obj)
        obj.indirect_ref = IndirectObject(len(self._objects), 0, self)
        return obj.indirect_ref

    def get_object(self, ido: Union[int, IndirectObject]) -> PdfObject:
        if isinstance(ido, int):
            return self._objects[ido - 1]
        if ido.pdf != self:
            raise ValueError("pdf must be self")
        return self._objects[ido.idnum - 1]  # type: ignore

    def getObject(
        self, ido: Union[int, IndirectObject]
    ) -> PdfObject:  # pragma: no cover
        """
        .. deprecated:: 1.28.0

            Use :meth:`get_object` instead.
        """
        deprecate_with_replacement("getObject", "get_object")
        return self.get_object(ido)

    def _add_page(
        self,
        page: PageObject,
        action: Callable[[Any, IndirectObject], None],
        excluded_keys: Iterable[str] = (),
    ) -> PageObject:
        assert cast(str, page[PA.TYPE]) == CO.PAGE
        page_org = page
        excluded_keys = list(excluded_keys)
        excluded_keys += [PA.PARENT, "/StructParents"]
        # acrobat does not accept to have two indirect ref pointing on the same page;
        # therefore in order to add easily multiple copies of the same page, we need to create a new
        # dictionary for the page, however the objects below (including content) is not duplicated
        try:  # delete an already existing page
            del self._id_translated[id(page_org.indirect_ref.pdf)][  # type: ignore
                page_org.indirect_ref.idnum  # type: ignore
            ]
        except Exception:
            pass
        page = cast("PageObject", page_org.clone(self, False, excluded_keys))
        # page_ind = self._add_object(page)
        if page_org.pdf is not None:
            other = page_org.pdf.pdf_header
            if isinstance(other, str):
                other = other.encode()  # type: ignore
            self.pdf_header = _get_max_pdf_version_header(self.pdf_header, other)  # type: ignore
        page[NameObject(PA.PARENT)] = self._pages
        pages = cast(DictionaryObject, self.get_object(self._pages))
        assert page.indirect_ref is not None
        action(pages[PA.KIDS], page.indirect_ref)
        page_count = cast(int, pages[PA.COUNT])
        pages[NameObject(PA.COUNT)] = NumberObject(page_count + 1)
        return page

    def set_need_appearances_writer(self) -> None:
        # See 12.7.2 and 7.7.2 for more information:
        # http://www.adobe.com/content/dam/acom/en/devnet/acrobat/pdfs/PDF32000_2008.pdf
        try:
            catalog = self._root_object
            # get the AcroForm tree
            if CatalogDictionary.ACRO_FORM not in catalog:
                self._root_object.update(
                    {
                        NameObject(CatalogDictionary.ACRO_FORM): IndirectObject(
                            len(self._objects), 0, self
                        )
                    }
                )

            need_appearances = NameObject(InteractiveFormDictEntries.NeedAppearances)
            self._root_object[CatalogDictionary.ACRO_FORM][need_appearances] = BooleanObject(True)  # type: ignore
        except Exception as exc:
            logger.error("set_need_appearances_writer() catch : ", repr(exc))

    def add_page(
        self,
        page: PageObject,
        excluded_keys: Iterable[str] = (),
    ) -> PageObject:
        """
        Add a page to this PDF file.
        Recommended for advanced usage including the adequate excluded_keys

        The page is usually acquired from a :class:`PdfReader<PyPDF2.PdfReader>`
        instance.

        :param PageObject page: The page to add to the document. Should be
            an instance of :class:`PageObject<PyPDF2._page.PageObject>`
        """
        return self._add_page(page, list.append, excluded_keys)

    def addPage(
        self,
        page: PageObject,
        excluded_keys: Iterable[str] = (),
    ) -> PageObject:  # pragma: no cover
        """
        .. deprecated:: 1.28.0

            Use :meth:`add_page` instead.
        """
        deprecate_with_replacement("addPage", "add_page")
        return self.add_page(page, excluded_keys)

    def insert_page(
        self,
        page: PageObject,
        index: int = 0,
        excluded_keys: Iterable[str] = (),
    ) -> PageObject:
        """
        Insert a page in this PDF file. The page is usually acquired from a
        :class:`PdfReader<PyPDF2.PdfReader>` instance.

        :param PageObject page: The page to add to the document.
        :param int index: Position at which the page will be inserted.
        """
        return self._add_page(page, lambda l, p: l.insert(index, p))

    def insertPage(
        self,
        page: PageObject,
        index: int = 0,
        excluded_keys: Iterable[str] = (),
    ) -> PageObject:  # pragma: no cover
        """
        .. deprecated:: 1.28.0

            Use :meth:`insert_page` instead.
        """
        deprecate_with_replacement("insertPage", "insert_page")
        return self.insert_page(page, index, excluded_keys)

    def get_page(
        self, page_number: Optional[int] = None, pageNumber: Optional[int] = None
    ) -> PageObject:
        """
        Retrieve a page by number from this PDF file.

        :param int page_number: The page number to retrieve
            (pages begin at zero)
        :return: the page at the index given by *page_number*
        """
        if pageNumber is not None:  # pragma: no cover
            if page_number is not None:
                raise ValueError("Please only use the page_number parameter")
            deprecate_with_replacement(
                "get_page(pageNumber)", "get_page(page_number)", "4.0.0"
            )
            page_number = pageNumber
        if page_number is None and pageNumber is None:  # pragma: no cover
            raise ValueError("Please specify the page_number")
        pages = cast(Dict[str, Any], self.get_object(self._pages))
        # TODO: crude hack
        return cast(PageObject, pages[PA.KIDS][page_number].get_object())

    def getPage(self, pageNumber: int) -> PageObject:  # pragma: no cover
        """
        .. deprecated:: 1.28.0

            Use :code:`writer.pages[page_number]` instead.
        """
        deprecate_with_replacement("getPage", "writer.pages[page_number]")
        return self.get_page(pageNumber)

    def _get_num_pages(self) -> int:
        pages = cast(Dict[str, Any], self.get_object(self._pages))
        return int(pages[NameObject("/Count")])

    def getNumPages(self) -> int:  # pragma: no cover
        """
        .. deprecated:: 1.28.0

            Use :code:`len(writer.pages)` instead.
        """
        deprecate_with_replacement("getNumPages", "len(writer.pages)")
        return self._get_num_pages()

    @property
    def pages(self) -> List[PageObject]:
        """Property that emulates a list of :class:`PageObject<PyPDF2._page.PageObject>`."""
        return _VirtualList(self._get_num_pages, self.get_page)  # type: ignore

    def add_blank_page(
        self, width: Optional[float] = None, height: Optional[float] = None
    ) -> PageObject:
        """
        Append a blank page to this PDF file and returns it. If no page size
        is specified, use the size of the last page.

        :param float width: The width of the new page expressed in default user
            space units.
        :param float height: The height of the new page expressed in default
            user space units.
        :return: the newly appended page
        :raises PageSizeNotDefinedError: if width and height are not defined
            and previous page does not exist.
        """
        page = PageObject.create_blank_page(self, width, height)
        self.add_page(page)
        return page

    def addBlankPage(
        self, width: Optional[float] = None, height: Optional[float] = None
    ) -> PageObject:  # pragma: no cover
        """
        .. deprecated:: 1.28.0

            Use :meth:`add_blank_page` instead.
        """
        deprecate_with_replacement("addBlankPage", "add_blank_page")
        return self.add_blank_page(width, height)

    def insert_blank_page(
        self,
        width: Optional[decimal.Decimal] = None,
        height: Optional[decimal.Decimal] = None,
        index: int = 0,
    ) -> PageObject:
        """
        Insert a blank page to this PDF file and returns it. If no page size
        is specified, use the size of the last page.

        :param float width: The width of the new page expressed in default user
            space units.
        :param float height: The height of the new page expressed in default
            user space units.
        :param int index: Position to add the page.
        :return: the newly appended page
        :raises PageSizeNotDefinedError: if width and height are not defined
            and previous page does not exist.
        """
        if width is None or height is None and (self._get_num_pages() - 1) >= index:
            oldpage = self.pages[index]
            width = oldpage.mediabox.width
            height = oldpage.mediabox.height
        page = PageObject.create_blank_page(self, width, height)
        self.insert_page(page, index)
        return page

    def insertBlankPage(
        self,
        width: Optional[decimal.Decimal] = None,
        height: Optional[decimal.Decimal] = None,
        index: int = 0,
    ) -> PageObject:  # pragma: no cover
        """
        .. deprecated:: 1.28.0

            Use :meth:`insertBlankPage` instead.
        """
        deprecate_with_replacement("insertBlankPage", "insert_blank_page")
        return self.insert_blank_page(width, height, index)

    @property
    def open_destination(
        self,
    ) -> Union[None, Destination, TextStringObject, ByteStringObject]:
        """
        Property to access the opening destination ("/OpenAction" entry in the
        PDF catalog).
        it returns `None` if the entry does not exist is not set.

        :param destination:.
        the property can be set to a Destination, a Page or an string(NamedDest) or
            None (to remove "/OpenAction")

        (value stored in "/OpenAction" entry in the Pdf Catalog)
        """
        if "/OpenAction" not in self._root_object:
            return None
        oa = self._root_object["/OpenAction"]
        if isinstance(oa, (str, bytes)):
            return create_string_object(str(oa))
        elif isinstance(oa, ArrayObject):
            try:
                page, typ = oa[0:2]  # type: ignore
                array = oa[2:]
                return Destination("OpenAction", page, typ, *array)  # type: ignore
            except Exception:
                raise Exception(f"Invalid Destination {oa}")
        else:
            return None

    @open_destination.setter
    def open_destination(self, dest: Union[None, str, Destination, PageObject]) -> None:
        if dest is None:
            try:
                del self._root_object["/OpenAction"]
            except KeyError:
                pass
        elif isinstance(dest, str):
            self._root_object[NameObject("/OpenAction")] = TextStringObject(dest)
        elif isinstance(dest, Destination):
            self._root_object[NameObject("/OpenAction")] = dest.dest_array
        elif isinstance(dest, PageObject):
            self._root_object[NameObject("/OpenAction")] = Destination(
                "Opening",
                dest.indirect_ref if dest.indirect_ref is not None else NullObject(),
                TextStringObject("/Fit"),
            ).dest_array

    def add_js(self, javascript: str) -> None:
        """
        Add Javascript which will launch upon opening this PDF.

        :param str javascript: Your Javascript.

        >>> output.add_js("this.print({bUI:true,bSilent:false,bShrinkToFit:true});")
        # Example: This will launch the print window when the PDF is opened.
        """
        # Names / JavaScript prefered to be able to add multiple scripts
        if "/Names" not in self._root_object:
            self._root_object[NameObject(CA.NAMES)] = DictionaryObject()
        names = cast(DictionaryObject, self._root_object[CA.NAMES])
        if "/JavaScript" not in names:
            names[NameObject("/JavaScript")] = DictionaryObject(
                {NameObject("/Names"): ArrayObject()}
            )
            # cast(DictionaryObject, names[NameObject("/JavaScript")])[NameObject("/Names")] = ArrayObject()
        js_list = cast(
            ArrayObject, cast(DictionaryObject, names["/JavaScript"])["/Names"]
        )

        js = DictionaryObject()
        js.update(
            {
                NameObject(PA.TYPE): NameObject("/Action"),
                NameObject("/S"): NameObject("/JavaScript"),
                NameObject("/JS"): TextStringObject(f"{javascript}"),
            }
        )
        # We need a name for parameterized javascript in the pdf file, but it can be anything.
        js_list.append(create_string_object(str(uuid.uuid4())))
        js_list.append(self._add_object(js))

    def addJS(self, javascript: str) -> None:  # pragma: no cover
        """
        .. deprecated:: 1.28.0

            Use :meth:`add_js` instead.
        """
        deprecate_with_replacement("addJS", "add_js")
        return self.add_js(javascript)

    def add_attachment(self, filename: str, data: Union[str, bytes]) -> None:
        """
        Embed a file inside the PDF.

        :param str filename: The filename to display.
        :param str data: The data in the file.

        Reference:
        https://www.adobe.com/content/dam/Adobe/en/devnet/acrobat/pdfs/PDF32000_2008.pdf
        Section 7.11.3
        """
        # We need three entries:
        # * The file's data
        # * The /Filespec entry
        # * The file's name, which goes in the Catalog

        # The entry for the file
        # Sample:
        # 8 0 obj
        # <<
        #  /Length 12
        #  /Type /EmbeddedFile
        # >>
        # stream
        # Hello world!
        # endstream
        # endobj

        file_entry = DecodedStreamObject()
        file_entry.set_data(data)
        file_entry.update({NameObject(PA.TYPE): NameObject("/EmbeddedFile")})

        # The Filespec entry
        # Sample:
        # 7 0 obj
        # <<
        #  /Type /Filespec
        #  /F (hello.txt)
        #  /EF << /F 8 0 R >>
        # >>

        ef_entry = DictionaryObject()
        ef_entry.update({NameObject("/F"): file_entry})

        filespec = DictionaryObject()
        filespec.update(
            {
                NameObject(PA.TYPE): NameObject("/Filespec"),
                NameObject(FileSpecificationDictionaryEntries.F): create_string_object(
                    filename
                ),  # Perhaps also try TextStringObject
                NameObject(FileSpecificationDictionaryEntries.EF): ef_entry,
            }
        )

        # Then create the entry for the root, as it needs a reference to the Filespec
        # Sample:
        # 1 0 obj
        # <<
        #  /Type /Catalog
        #  /Outlines 2 0 R
        #  /Pages 3 0 R
        #  /Names << /EmbeddedFiles << /Names [(hello.txt) 7 0 R] >> >>
        # >>
        # endobj

        embedded_files_names_dictionary = DictionaryObject()
        embedded_files_names_dictionary.update(
            {
                NameObject(CA.NAMES): ArrayObject(
                    [create_string_object(filename), filespec]
                )
            }
        )

        embedded_files_dictionary = DictionaryObject()
        embedded_files_dictionary.update(
            {NameObject("/EmbeddedFiles"): embedded_files_names_dictionary}
        )
        # Update the root
        self._root_object.update({NameObject(CA.NAMES): embedded_files_dictionary})

    def addAttachment(
        self, fname: str, fdata: Union[str, bytes]
    ) -> None:  # pragma: no cover
        """
        .. deprecated:: 1.28.0

            Use :meth:`add_attachment` instead.
        """
        deprecate_with_replacement("addAttachment", "add_attachment")
        return self.add_attachment(fname, fdata)

    def append_pages_from_reader(
        self,
        reader: PdfReader,
        after_page_append: Optional[Callable[[PageObject], None]] = None,
    ) -> None:
        """
        Copy pages from reader to writer. Includes an optional callback parameter
        which is invoked after pages are appended to the writer.

        :param PdfReader reader: a PdfReader object from which to copy page
            annotations to this writer object.  The writer's annots
            will then be updated
        :param Callable[[PageObject], None] after_page_append:
            Callback function that is invoked after each page is appended to
            the writer. Signature includes a reference to the appended page
            (delegates to append_pages_from_reader). The single parameter of the
            callback is a reference to the page just appended to the document.
        """
        # Get page count from writer and reader
        reader_num_pages = len(reader.pages)
        # Copy pages from reader to writer
<<<<<<< HEAD
        for rpagenum in range(reader_num_pages):
            reader_page = reader.pages[rpagenum]
            writer_page = self.add_page(reader_page)
=======
        for reader_page_number in range(reader_num_pages):
            reader_page = reader.pages[reader_page_number]
            self.add_page(reader_page)
            writer_page = self.pages[writer_num_pages + reader_page_number]
>>>>>>> 5fd96d01
            # Trigger callback, pass writer page as parameter
            if callable(after_page_append):
                after_page_append(writer_page)

    def appendPagesFromReader(
        self,
        reader: PdfReader,
        after_page_append: Optional[Callable[[PageObject], None]] = None,
    ) -> None:  # pragma: no cover
        """
        .. deprecated:: 1.28.0

            Use :meth:`append_pages_from_reader` instead.
        """
        deprecate_with_replacement("appendPagesFromReader", "append_pages_from_reader")
        self.append_pages_from_reader(reader, after_page_append)

    def update_page_form_field_values(
        self,
        page: PageObject,
        fields: Dict[str, Any],
        flags: FieldFlag = OPTIONAL_READ_WRITE_FIELD,
    ) -> None:
        """
        Update the form field values for a given page from a fields dictionary.

        Copy field texts and values from fields to page.
        If the field links to a parent object, add the information to the parent.

        :param PageObject page: Page reference from PDF writer where the
            annotations and field data will be updated.
        :param dict fields: a Python dictionary of field names (/T) and text
            values (/V)
        :param int flags: An integer (0 to 7). The first bit sets ReadOnly, the
            second bit sets Required, the third bit sets NoExport. See
            PDF Reference Table 8.70 for details.
        """
        self.set_need_appearances_writer()
        # Iterate through pages, update field values
        if PG.ANNOTS not in page:
            logger_warning("No fields to update on this page", __name__)
            return
        for j in range(len(page[PG.ANNOTS])):  # type: ignore
            writer_annot = page[PG.ANNOTS][j].get_object()  # type: ignore
            # retrieve parent field values, if present
            writer_parent_annot = {}  # fallback if it's not there
            if PG.PARENT in writer_annot:
                writer_parent_annot = writer_annot[PG.PARENT]
            for field in fields:
                if writer_annot.get(FieldDictionaryAttributes.T) == field:
                    if writer_annot.get(FieldDictionaryAttributes.FT) == "/Btn":
                        writer_annot.update(
                            {
                                NameObject(
                                    AnnotationDictionaryAttributes.AS
                                ): NameObject(fields[field])
                            }
                        )
                    writer_annot.update(
                        {
                            NameObject(FieldDictionaryAttributes.V): TextStringObject(
                                fields[field]
                            )
                        }
                    )
                    if flags:
                        writer_annot.update(
                            {
                                NameObject(FieldDictionaryAttributes.Ff): NumberObject(
                                    flags
                                )
                            }
                        )
                elif writer_parent_annot.get(FieldDictionaryAttributes.T) == field:
                    writer_parent_annot.update(
                        {
                            NameObject(FieldDictionaryAttributes.V): TextStringObject(
                                fields[field]
                            )
                        }
                    )

    def updatePageFormFieldValues(
        self,
        page: PageObject,
        fields: Dict[str, Any],
        flags: FieldFlag = OPTIONAL_READ_WRITE_FIELD,
    ) -> None:  # pragma: no cover
        """
        .. deprecated:: 1.28.0

            Use :meth:`update_page_form_field_values` instead.
        """
        deprecate_with_replacement(
            "updatePageFormFieldValues", "update_page_form_field_values"
        )
        return self.update_page_form_field_values(page, fields, flags)

    def clone_reader_document_root(self, reader: PdfReader) -> None:
        """
        Copy the reader document root to the writer.

        :param reader:  PdfReader from the document root should be copied.
        """
        self._root_object = cast(DictionaryObject, reader.trailer[TK.ROOT])

    def cloneReaderDocumentRoot(self, reader: PdfReader) -> None:  # pragma: no cover
        """
        .. deprecated:: 1.28.0

            Use :meth:`clone_reader_document_root` instead.
        """
        deprecate_with_replacement(
            "cloneReaderDocumentRoot", "clone_reader_document_root"
        )
        self.clone_reader_document_root(reader)

    def clone_document_from_reader(
        self,
        reader: PdfReader,
        after_page_append: Optional[Callable[[PageObject], None]] = None,
    ) -> None:
        """
        Create a copy (clone) of a document from a PDF file reader

        :param reader: PDF file reader instance from which the clone
            should be created.
        :param Callable[[PageObject], None] after_page_append:
            Callback function that is invoked after each page is appended to
            the writer. Signature includes a reference to the appended page
            (delegates to append_pages_from_reader). The single parameter of the
            callback is a reference to the page just appended to the document.
        """
        # TODO : ppZZ may be limited because we do not copy all info...
        self.clone_reader_document_root(reader)
        self.append_pages_from_reader(reader, after_page_append)

    def cloneDocumentFromReader(
        self,
        reader: PdfReader,
        after_page_append: Optional[Callable[[PageObject], None]] = None,
    ) -> None:  # pragma: no cover
        """
        .. deprecated:: 1.28.0

            Use :meth:`clone_document_from_reader` instead.
        """
        deprecate_with_replacement(
            "cloneDocumentFromReader", "clone_document_from_reader"
        )
        self.clone_document_from_reader(reader, after_page_append)

    def encrypt(
        self,
        user_pwd: str,
        owner_pwd: Optional[str] = None,
        use_128bit: bool = True,
        permissions_flag: UserAccessPermissions = ALL_DOCUMENT_PERMISSIONS,
    ) -> None:
        """
        Encrypt this PDF file with the PDF Standard encryption handler.

        :param str user_pwd: The "user password", which allows for opening
            and reading the PDF file with the restrictions provided.
        :param str owner_pwd: The "owner password", which allows for
            opening the PDF files without any restrictions.  By default,
            the owner password is the same as the user password.
        :param bool use_128bit: flag as to whether to use 128bit
            encryption.  When false, 40bit encryption will be used.  By default,
            this flag is on.
        :param unsigned int permissions_flag: permissions as described in
            TABLE 3.20 of the PDF 1.7 specification. A bit value of 1 means the
            permission is grantend. Hence an integer value of -1 will set all
            flags.
            Bit position 3 is for printing, 4 is for modifying content, 5 and 6
            control annotations, 9 for form fields, 10 for extraction of
            text and graphics.
        """
        if owner_pwd is None:
            owner_pwd = user_pwd
        if use_128bit:
            V = 2
            rev = 3
            keylen = int(128 / 8)
        else:
            V = 1
            rev = 2
            keylen = int(40 / 8)
        P = permissions_flag
        O = ByteStringObject(_alg33(owner_pwd, user_pwd, rev, keylen))  # type: ignore[arg-type]
        ID_1 = ByteStringObject(md5((repr(time.time())).encode("utf8")).digest())
        ID_2 = ByteStringObject(md5((repr(random.random())).encode("utf8")).digest())
        self._ID = ArrayObject((ID_1, ID_2))
        if rev == 2:
            U, key = _alg34(user_pwd, O, P, ID_1)
        else:
            assert rev == 3
            U, key = _alg35(user_pwd, rev, keylen, O, P, ID_1, False)  # type: ignore[arg-type]
        encrypt = DictionaryObject()
        encrypt[NameObject(SA.FILTER)] = NameObject("/Standard")
        encrypt[NameObject("/V")] = NumberObject(V)
        if V == 2:
            encrypt[NameObject(SA.LENGTH)] = NumberObject(keylen * 8)
        encrypt[NameObject(ED.R)] = NumberObject(rev)
        encrypt[NameObject(ED.O)] = ByteStringObject(O)
        encrypt[NameObject(ED.U)] = ByteStringObject(U)
        encrypt[NameObject(ED.P)] = NumberObject(P)
        self._encrypt = self._add_object(encrypt)
        self._encrypt_key = key

    def write_stream(self, stream: StreamType) -> None:
        if hasattr(stream, "mode") and "b" not in stream.mode:
            logger_warning(
                f"File <{stream.name}> to write to is not in binary mode. "  # type: ignore
                "It may not be written to correctly.",
                __name__,
            )

        if not self._root:
            self._root = self._add_object(self._root_object)

        # PDF objects sometimes have circular references to their /Page objects
        # inside their object tree (for example, annotations).  Those will be
        # indirect references to objects that we've recreated in this PDF.  To
        # address this problem, PageObject's store their original object
        # reference number, and we add it to the external reference map before
        # we sweep for indirect references.  This forces self-page-referencing
        # trees to reference the correct new object location, rather than
        # copying in a new copy of the page object.
        self._sweep_indirect_references(self._root)

        object_positions = self._write_header(stream)
        xref_location = self._write_xref_table(stream, object_positions)
        self._write_trailer(stream)
        stream.write(b_(f"\nstartxref\n{xref_location}\n%%EOF\n"))  # eof

    def write(
        self, stream: Union[Path, StrByteType]
    ) -> Tuple[bool, Union[FileIO, BytesIO, BufferedReader, BufferedWriter]]:
        """
        Write the collection of pages added to this object out as a PDF file.

        :param stream: An object to write the file to.  The object can support
            the write method and the tell method, similar to a file object, or
            be a file path, just like the fileobj, just named it stream to keep
            existing workflow.
        """
        my_file = False

        if stream == "":
            raise ValueError(f"Output(stream={stream}) is empty.")

        if isinstance(stream, (str, Path)):
            stream = FileIO(stream, "wb")
            self.with_as_usage = True  #
            my_file = True

        self.write_stream(stream)

        if self.with_as_usage:
            stream.close()

        return my_file, stream

    def _write_header(self, stream: StreamType) -> List[int]:
        object_positions = []
        stream.write(self.pdf_header + b"\n")
        stream.write(b"%\xE2\xE3\xCF\xD3\n")
        for i, obj in enumerate(self._objects):
            obj = self._objects[i]
            # If the obj is None we can't write anything
            if obj is not None:
                idnum = i + 1
                object_positions.append(stream.tell())
                stream.write(b_(str(idnum)) + b" 0 obj\n")
                key = None
                if hasattr(self, "_encrypt") and idnum != self._encrypt.idnum:
                    pack1 = struct.pack("<i", i + 1)[:3]
                    pack2 = struct.pack("<i", 0)[:2]
                    key = self._encrypt_key + pack1 + pack2
                    assert len(key) == (len(self._encrypt_key) + 5)
                    md5_hash = md5(key).digest()
                    key = md5_hash[: min(16, len(self._encrypt_key) + 5)]
                obj.write_to_stream(stream, key)
                stream.write(b"\nendobj\n")
        return object_positions

    def _write_xref_table(self, stream: StreamType, object_positions: List[int]) -> int:
        xref_location = stream.tell()
        stream.write(b"xref\n")
        stream.write(b_(f"0 {len(self._objects) + 1}\n"))
        stream.write(b_(f"{0:0>10} {65535:0>5} f \n"))
        for offset in object_positions:
            stream.write(b_(f"{offset:0>10} {0:0>5} n \n"))
        return xref_location

    def _write_trailer(self, stream: StreamType) -> None:
        stream.write(b"trailer\n")
        trailer = DictionaryObject()
        trailer.update(
            {
                NameObject(TK.SIZE): NumberObject(len(self._objects) + 1),
                NameObject(TK.ROOT): self._root,
                NameObject(TK.INFO): self._info,
            }
        )
        if hasattr(self, "_ID"):
            trailer[NameObject(TK.ID)] = self._ID
        if hasattr(self, "_encrypt"):
            trailer[NameObject(TK.ENCRYPT)] = self._encrypt
        trailer.write_to_stream(stream, None)

    def add_metadata(self, infos: Dict[str, Any]) -> None:
        """
        Add custom metadata to the output.

        :param dict infos: a Python dictionary where each key is a field
            and each value is your new metadata.
        """
        args = {}
        for key, value in list(infos.items()):
            args[NameObject(key)] = create_string_object(value)
        self.get_object(self._info).update(args)  # type: ignore

    def addMetadata(self, infos: Dict[str, Any]) -> None:  # pragma: no cover
        """
        .. deprecated:: 1.28.0

            Use :meth:`add_metadata` instead.
        """
        deprecate_with_replacement("addMetadata", "add_metadata")
        self.add_metadata(infos)

    def _sweep_indirect_references(
        self,
        root: Union[
            ArrayObject,
            BooleanObject,
            DictionaryObject,
            FloatObject,
            IndirectObject,
            NameObject,
            PdfObject,
            NumberObject,
            TextStringObject,
            NullObject,
        ],
    ) -> None:
        stack: Deque[
            Tuple[
                Any,
                Optional[Any],
                Any,
                List[PdfObject],
            ]
        ] = collections.deque()
        discovered = []
        parent = None
        grant_parents: List[PdfObject] = []
        key_or_id = None

        # Start from root
        stack.append((root, parent, key_or_id, grant_parents))

        while len(stack):
            data, parent, key_or_id, grant_parents = stack.pop()

            # Build stack for a processing depth-first
            if isinstance(data, (ArrayObject, DictionaryObject)):
                for key, value in data.items():
                    stack.append(
                        (
                            value,
                            data,
                            key,
                            grant_parents + [parent] if parent is not None else [],
                        )
                    )
            elif isinstance(data, IndirectObject):
                if data.pdf != self:
                    data = self._resolve_indirect_object(data)

                    if str(data) not in discovered:
                        discovered.append(str(data))
                        stack.append((data.get_object(), None, None, []))

            # Check if data has a parent and if it is a dict or an array update the value
            if isinstance(parent, (DictionaryObject, ArrayObject)):
                if isinstance(data, StreamObject):
                    # a dictionary value is a stream.  streams must be indirect
                    # objects, so we need to change this value.
                    data = self._resolve_indirect_object(self._add_object(data))

                update_hashes = []

                # Data changed and thus the hash value changed
                if parent[key_or_id] != data:
                    update_hashes = [parent.hash_value()] + [
                        grant_parent.hash_value() for grant_parent in grant_parents
                    ]
                    parent[key_or_id] = data

                # Update old hash value to new hash value
                for old_hash in update_hashes:
                    indirect_ref = self._idnum_hash.pop(old_hash, None)

                    if indirect_ref is not None:
                        indirect_ref_obj = indirect_ref.get_object()

                        if indirect_ref_obj is not None:
                            self._idnum_hash[
                                indirect_ref_obj.hash_value()
                            ] = indirect_ref

    def _resolve_indirect_object(self, data: IndirectObject) -> IndirectObject:
        """
        Resolves indirect object to this pdf indirect objects.

        If it is a new object then it is added to self._objects
        and new idnum is given and generation is always 0.
        """
        if hasattr(data.pdf, "stream") and data.pdf.stream.closed:
            raise ValueError(f"I/O operation on closed file: {data.pdf.stream.name}")

        if data.pdf == self:
            return data

        # Get real object indirect object
        real_obj = data.pdf.get_object(data)

        if real_obj is None:
            logger_warning(
                f"Unable to resolve [{data.__class__.__name__}: {data}], "
                "returning NullObject instead",
                __name__,
            )
            real_obj = NullObject()

        hash_value = real_obj.hash_value()

        # Check if object is handled
        if hash_value in self._idnum_hash:
            return self._idnum_hash[hash_value]

        if data.pdf == self:
            self._idnum_hash[hash_value] = IndirectObject(data.idnum, 0, self)
        # This is new object in this pdf
        else:
            self._idnum_hash[hash_value] = self._add_object(real_obj)

        return self._idnum_hash[hash_value]

    def get_reference(self, obj: PdfObject) -> IndirectObject:
        idnum = self._objects.index(obj) + 1
        ref = IndirectObject(idnum, 0, self)
        assert ref.get_object() == obj
        return ref

    def getReference(self, obj: PdfObject) -> IndirectObject:  # pragma: no cover
        """
        .. deprecated:: 1.28.0

            Use :meth:`get_reference` instead.
        """
        deprecate_with_replacement("getReference", "get_reference")
        return self.get_reference(obj)

    def get_outline_root(self) -> TreeObject:
        if CO.OUTLINES in self._root_object:
            # TABLE 3.25 Entries in the catalog dictionary
            outline = cast(TreeObject, self._root_object[CO.OUTLINES])
            idnum = self._objects.index(outline) + 1
            outline_ref = IndirectObject(idnum, 0, self)
            assert outline_ref.get_object() == outline
        else:
            outline = TreeObject()
            outline.update({})
            outline_ref = self._add_object(outline)
            self._root_object[NameObject(CO.OUTLINES)] = outline_ref

        return outline

    def get_threads_root(self) -> ArrayObject:
        """
        the list of threads see §8.3.2 from PDF 1.7 spec

                :return: an Array (possibly empty) of Dictionaries with "/F" and "/I" properties
        """
        if CO.THREADS in self._root_object:
            # TABLE 3.25 Entries in the catalog dictionary
            threads = cast(ArrayObject, self._root_object[CO.THREADS])
        else:
            threads = ArrayObject()
            self._root_object[NameObject(CO.THREADS)] = threads
        return threads

    @property
    def threads(self) -> ArrayObject:
        """
        Read-only property for the list of threads see §8.3.2 from PDF 1.7 spec

        :return: an Array (possibly empty) of Dictionaries with "/F" and "/I" properties
        """
        return self.get_threads_root()

    def getOutlineRoot(self) -> TreeObject:  # pragma: no cover
        """
        .. deprecated:: 1.28.0

            Use :meth:`get_outline_root` instead.
        """
        deprecate_with_replacement("getOutlineRoot", "get_outline_root")
        return self.get_outline_root()

    def get_named_dest_root(self) -> ArrayObject:
        if CA.NAMES in self._root_object and isinstance(
            self._root_object[CA.NAMES], DictionaryObject
        ):
            names = cast(DictionaryObject, self._root_object[CA.NAMES])
            names_ref = names.indirect_ref
            if CA.DESTS in names and isinstance(names[CA.DESTS], DictionaryObject):
                # 3.6.3 Name Dictionary (PDF spec 1.7)
                dests = cast(DictionaryObject, names[CA.DESTS])
                dests_ref = dests.indirect_ref
                if CA.NAMES in dests:
                    # TABLE 3.33 Entries in a name tree node dictionary
                    nd = cast(ArrayObject, dests[CA.NAMES])
                else:
                    nd = ArrayObject()
                    dests[NameObject(CA.NAMES)] = nd
            else:
                dests = DictionaryObject()
                dests_ref = self._add_object(dests)
                names[NameObject(CA.DESTS)] = dests_ref
                nd = ArrayObject()
                dests[NameObject(CA.NAMES)] = nd

        else:
            names = DictionaryObject()
            names_ref = self._add_object(names)
            self._root_object[NameObject(CA.NAMES)] = names_ref
            dests = DictionaryObject()
            dests_ref = self._add_object(dests)
            names[NameObject(CA.DESTS)] = dests_ref
            nd = ArrayObject()
            dests[NameObject(CA.NAMES)] = nd

        return nd

    def getNamedDestRoot(self) -> ArrayObject:  # pragma: no cover
        """
        .. deprecated:: 1.28.0

            Use :meth:`get_named_dest_root` instead.
        """
        deprecate_with_replacement("getNamedDestRoot", "get_named_dest_root")
        return self.get_named_dest_root()

    def add_outline_item_destination(
        self,
        dest: Union[PageObject, TreeObject],
        parent: Union[None, TreeObject, IndirectObject] = None,
        before: Union[None, TreeObject, IndirectObject] = None,
    ) -> IndirectObject:
        if parent is None:
            parent = self.get_outline_root()

        parent = cast(TreeObject, parent.get_object())
        dest_ref = self._add_object(dest)
        if before is not None:
            before = before.indirect_ref
        parent.insert_child(dest_ref, before, self)

        return dest_ref

    def add_bookmark_destination(
        self,
        dest: Union[PageObject, TreeObject],
        parent: Union[None, TreeObject, IndirectObject] = None,
    ) -> IndirectObject:  # pragma: no cover
        """
        .. deprecated:: 2.9.0

            Use :meth:`add_outline_item_destination` instead.
        """
        deprecate_with_replacement(
            "add_bookmark_destination", "add_outline_item_destination"
        )
        return self.add_outline_item_destination(dest, parent)

    def addBookmarkDestination(
        self, dest: PageObject, parent: Optional[TreeObject] = None
    ) -> IndirectObject:  # pragma: no cover
        """
        .. deprecated:: 1.28.0

            Use :meth:`add_outline_item_destination` instead.
        """
        deprecate_with_replacement(
            "addBookmarkDestination", "add_outline_item_destination"
        )
        return self.add_outline_item_destination(dest, parent)

    @deprecate_bookmark(bookmark="outline_item")
    def add_outline_item_dict(
        self,
        outline_item: OutlineItemType,
        parent: Union[None, TreeObject, IndirectObject] = None,
        before: Union[None, TreeObject, IndirectObject] = None,
    ) -> IndirectObject:
        outline_item_object = TreeObject()
        for k, v in list(outline_item.items()):
            outline_item_object[NameObject(str(k))] = v
        outline_item_object.update(outline_item)

        if "/A" in outline_item:
            action = DictionaryObject()
            a_dict = cast(DictionaryObject, outline_item["/A"])
            for k, v in list(a_dict.items()):
                action[NameObject(str(k))] = v
            action_ref = self._add_object(action)
            outline_item_object[NameObject("/A")] = action_ref

        return self.add_outline_item_destination(outline_item_object, parent, before)

    @deprecate_bookmark(bookmark="outline_item")
    def add_bookmark_dict(
        self, outline_item: OutlineItemType, parent: Optional[TreeObject] = None
    ) -> IndirectObject:  # pragma: no cover
        """
        .. deprecated:: 2.9.0

            Use :meth:`add_outline_item_dict` instead.
        """
        deprecate_with_replacement("add_bookmark_dict", "add_outline_item_dict")
        return self.add_outline_item_dict(outline_item, parent)

    @deprecate_bookmark(bookmark="outline_item")
    def addBookmarkDict(
        self, outline_item: OutlineItemType, parent: Optional[TreeObject] = None
    ) -> IndirectObject:  # pragma: no cover
        """
        .. deprecated:: 1.28.0

            Use :meth:`add_outline_item_dict` instead.
        """
        deprecate_with_replacement("addBookmarkDict", "add_outline_item_dict")
        return self.add_outline_item_dict(outline_item, parent)

    def add_outline_item(
        self,
        title: str,
<<<<<<< HEAD
        pagenum: Union[None, PageObject, IndirectObject, int],
=======
        page_number: Optional[int] = None,
>>>>>>> 5fd96d01
        parent: Union[None, TreeObject, IndirectObject] = None,
        before: Union[None, TreeObject, IndirectObject] = None,
        color: Optional[Union[Tuple[float, float, float], str]] = None,
        bold: bool = False,
        italic: bool = False,
        fit: FitType = "/Fit",
        *args: ZoomArgType,
        pagenum: Optional[int] = None,  # deprecated
    ) -> IndirectObject:
        """
        Add an outline item (commonly referred to as a "Bookmark") to this PDF file.

        :param str title: Title to use for this outline item.
        :param int page_number: Page number this outline item will point to.
        :param parent: A reference to a parent outline item to create nested
            outline items.
        :param parent: A reference to a parent outline item to create nested
            outline items.
        :param tuple colo r: Color of the outline item's font as a red, green, blue tuple
            from 0.0 to 1.0 or as a Hex String (#RRGGBB)
        :param bool bold: Outline item font is bold
        :param bool italic: Outline item font is italic
        :param str fit: The fit of the destination page. See
            :meth:`add_link()<add_link>` for details.
        """
<<<<<<< HEAD
        page_ref: Union[None, NullObject, IndirectObject, NumberObject]
        if isinstance(italic, str):  # it means that we are on the old params
            if fit == "/Fit":
                fit = None
            return self.add_outline_item(
                title, pagenum, parent, None, before, color, bold, italic, fit, *args
            )
        if pagenum is None:
            action_ref = None
        else:
            if isinstance(pagenum, IndirectObject):
                page_ref = pagenum
            elif isinstance(pagenum, PageObject):
                page_ref = pagenum.indirect_ref
            elif isinstance(pagenum, int):
                try:
                    page_ref = self.pages[pagenum].indirect_ref
                except IndexError:
                    page_ref = NumberObject(pagenum)
            zoom_args: ZoomArgsType = [
                NullObject() if a is None else NumberObject(a) for a in args
            ]
            if page_ref is None:
                logger_warning(
                    f"can not find reference of page {pagenum}",
                    __name__,
                )
                page_ref = NullObject()
            dest = Destination(
                NameObject("/" + title + " outline item"),
                page_ref,
                NameObject(fit),
                *zoom_args,
            )
=======
        if page_number is not None and pagenum is not None:
            raise ValueError(
                "The argument pagenum of add_outline_item is deprecated. Use page_number only."
            )
        if pagenum is not None:
            old_term = "pagenum"
            new_term = "page_number"
            warnings.warn(
                message=(
                    f"{old_term} is deprecated as an argument. Use {new_term} instead"
                )
            )
            page_number = pagenum
        if page_number is None:
            raise ValueError("page_number may not be None")
        page_ref = NumberObject(page_number)
        zoom_args: ZoomArgsType = [
            NullObject() if a is None else NumberObject(a) for a in args
        ]
        dest = Destination(
            NameObject("/" + title + " outline item"),
            page_ref,
            NameObject(fit),
            *zoom_args,
        )
>>>>>>> 5fd96d01

            action_ref = self._add_object(
                DictionaryObject(
                    {
                        NameObject(GoToActionArguments.D): dest.dest_array,
                        NameObject(GoToActionArguments.S): NameObject("/GoTo"),
                    }
                )
            )
        outline_item = _create_outline_item(action_ref, title, color, italic, bold)

        if parent is None:
            parent = self.get_outline_root()
        return self.add_outline_item_destination(outline_item, parent, before)

    def add_bookmark(
        self,
        title: str,
        pagenum: int,  # deprecated, but the whole method is deprecated
        parent: Union[None, TreeObject, IndirectObject] = None,
        color: Optional[Tuple[float, float, float]] = None,
        bold: bool = False,
        italic: bool = False,
        fit: FitType = "/Fit",
        *args: ZoomArgType,
    ) -> IndirectObject:  # pragma: no cover
        """
        .. deprecated:: 2.9.0

            Use :meth:`add_outline_item` instead.
        """
        deprecate_with_replacement("add_bookmark", "add_outline_item")
        return self.add_outline_item(
            title, pagenum, parent, None, color, bold, italic, fit, *args
        )

    def addBookmark(
        self,
        title: str,
        pagenum: int,
        parent: Union[None, TreeObject, IndirectObject] = None,
        color: Optional[Tuple[float, float, float]] = None,
        bold: bool = False,
        italic: bool = False,
        fit: FitType = "/Fit",
        *args: ZoomArgType,
    ) -> IndirectObject:  # pragma: no cover
        """
        .. deprecated:: 1.28.0

            Use :meth:`add_outline_item` instead.
        """
        deprecate_with_replacement("addBookmark", "add_outline_item")
        return self.add_outline_item(
            title, pagenum, parent, None, color, bold, italic, fit, *args
        )

    def add_outline(self) -> None:
        raise NotImplementedError(
            "This method is not yet implemented. Use :meth:`add_outline_item` instead."
        )

    def add_named_destination_array(
        self, title: TextStringObject, dest: Union[IndirectObject, ArrayObject]
    ) -> None:
        nd = self.get_named_dest_root()
        i = 0
        while i < len(nd):
            if title < nd[i]:
                nd.insert(i, dest)
                nd.insert(i, TextStringObject(title))
                return
            else:
                i += 2
        nd.extend([TextStringObject(title), dest])
        return

    def add_named_destination_object(self, dest: Destination) -> IndirectObject:
        dest_ref = self._add_object(dest.dest_array)
        self.add_named_destination_array(
            cast("TextStringObject", dest["/Title"]), dest_ref
        )
        return dest_ref

    def addNamedDestinationObject(
        self, dest: Destination
    ) -> IndirectObject:  # pragma: no cover
        """
        .. deprecated:: 1.28.0

            Use :meth:`add_named_destination_object` instead.
        """
        deprecate_with_replacement(
            "addNamedDestinationObject", "add_named_destination_object"
        )
        return self.add_named_destination_object(dest)

    def add_named_destination(
        self,
        title: str,
        page_number: Optional[int] = None,
        pagenum: Optional[int] = None,
    ) -> IndirectObject:
        if page_number is not None and pagenum is not None:
            raise ValueError(
                "The argument pagenum of add_outline_item is deprecated. Use page_number only."
            )
        if pagenum is not None:
            old_term = "pagenum"
            new_term = "page_number"
            warnings.warn(
                message=(
                    f"{old_term} is deprecated as an argument. Use {new_term} instead"
                )
            )
            page_number = pagenum
        if page_number is None:
            raise ValueError("page_number may not be None")
        page_ref = self.get_object(self._pages)[PA.KIDS][page_number]  # type: ignore
        dest = DictionaryObject()
        dest.update(
            {
                NameObject(GoToActionArguments.D): ArrayObject(
                    [page_ref, NameObject(TypFitArguments.FIT_H), NumberObject(826)]
                ),
                NameObject(GoToActionArguments.S): NameObject("/GoTo"),
            }
        )

        dest_ref = self._add_object(dest)
        nd = self.get_named_dest_root()
        if not isinstance(title, TextStringObject):
            title = TextStringObject(str(title))
        nd.extend([title, dest_ref])
        return dest_ref

    def addNamedDestination(
        self, title: str, pagenum: int
    ) -> IndirectObject:  # pragma: no cover
        """
        .. deprecated:: 1.28.0

            Use :meth:`add_named_destination` instead.
        """
        deprecate_with_replacement("addNamedDestination", "add_named_destination")
        return self.add_named_destination(title, pagenum)

    def remove_links(self) -> None:
        """Remove links and annotations from this output."""
        pg_dict = cast(DictionaryObject, self.get_object(self._pages))
        pages = cast(ArrayObject, pg_dict[PA.KIDS])
        for page in pages:
            page_ref = cast(DictionaryObject, self.get_object(page))
            if PG.ANNOTS in page_ref:
                del page_ref[PG.ANNOTS]

    def removeLinks(self) -> None:  # pragma: no cover
        """
        .. deprecated:: 1.28.0

            Use :meth:`remove_links` instead.
        """
        deprecate_with_replacement("removeLinks", "remove_links")
        return self.remove_links()

    def remove_images(self, ignore_byte_string_object: bool = False) -> None:
        """
        Remove images from this output.

        :param bool ignore_byte_string_object: optional parameter
            to ignore ByteString Objects.
        """
        pg_dict = cast(DictionaryObject, self.get_object(self._pages))
        pages = cast(ArrayObject, pg_dict[PA.KIDS])
        jump_operators = (
            b"cm",
            b"w",
            b"J",
            b"j",
            b"M",
            b"d",
            b"ri",
            b"i",
            b"gs",
            b"W",
            b"b",
            b"s",
            b"S",
            b"f",
            b"F",
            b"n",
            b"m",
            b"l",
            b"c",
            b"v",
            b"y",
            b"h",
            b"B",
            b"Do",
            b"sh",
        )
        for page in pages:
            page_ref = cast(DictionaryObject, self.get_object(page))
            content = page_ref["/Contents"].get_object()
            if not isinstance(content, ContentStream):
                content = ContentStream(content, page_ref)

            _operations = []
            seq_graphics = False
            for operands, operator in content.operations:
                if operator in [b"Tj", b"'"]:
                    text = operands[0]
                    if ignore_byte_string_object and not isinstance(
                        text, TextStringObject
                    ):
                        operands[0] = TextStringObject()
                elif operator == b'"':
                    text = operands[2]
                    if ignore_byte_string_object and not isinstance(
                        text, TextStringObject
                    ):
                        operands[2] = TextStringObject()
                elif operator == b"TJ":
                    for i in range(len(operands[0])):
                        if ignore_byte_string_object and not isinstance(
                            operands[0][i], TextStringObject
                        ):
                            operands[0][i] = TextStringObject()

                if operator == b"q":
                    seq_graphics = True
                if operator == b"Q":
                    seq_graphics = False
                if seq_graphics and operator in jump_operators:
                    continue
                if operator == b"re":
                    continue
                _operations.append((operands, operator))

            content.operations = _operations
            page_ref.__setitem__(NameObject("/Contents"), content)

    def removeImages(
        self, ignoreByteStringObject: bool = False
    ) -> None:  # pragma: no cover
        """
        .. deprecated:: 1.28.0

            Use :meth:`remove_images` instead.
        """
        deprecate_with_replacement("removeImages", "remove_images")
        return self.remove_images(ignoreByteStringObject)

    def remove_text(self, ignore_byte_string_object: bool = False) -> None:
        """
        Remove text from this output.

        :param bool ignore_byte_string_object: optional parameter
            to ignore ByteString Objects.
        """
        pg_dict = cast(DictionaryObject, self.get_object(self._pages))
        pages = cast(List[IndirectObject], pg_dict[PA.KIDS])
        for page in pages:
            page_ref = cast(PageObject, self.get_object(page))
            content = page_ref["/Contents"].get_object()
            if not isinstance(content, ContentStream):
                content = ContentStream(content, page_ref)
            for operands, operator in content.operations:
                if operator in [b"Tj", b"'"]:
                    text = operands[0]
                    if not ignore_byte_string_object:
                        if isinstance(text, TextStringObject):
                            operands[0] = TextStringObject()
                    else:
                        if isinstance(text, (TextStringObject, ByteStringObject)):
                            operands[0] = TextStringObject()
                elif operator == b'"':
                    text = operands[2]
                    if not ignore_byte_string_object:
                        if isinstance(text, TextStringObject):
                            operands[2] = TextStringObject()
                    else:
                        if isinstance(text, (TextStringObject, ByteStringObject)):
                            operands[2] = TextStringObject()
                elif operator == b"TJ":
                    for i in range(len(operands[0])):
                        if not ignore_byte_string_object:
                            if isinstance(operands[0][i], TextStringObject):
                                operands[0][i] = TextStringObject()
                        else:
                            if isinstance(
                                operands[0][i], (TextStringObject, ByteStringObject)
                            ):
                                operands[0][i] = TextStringObject()

            page_ref.__setitem__(NameObject("/Contents"), content)

    def removeText(
        self, ignoreByteStringObject: bool = False
    ) -> None:  # pragma: no cover
        """
        .. deprecated:: 1.28.0

            Use :meth:`remove_text` instead.
        """
        deprecate_with_replacement("removeText", "remove_text")
        return self.remove_text(ignoreByteStringObject)

    def add_uri(
        self,
        page_number: int,
        uri: str,
        rect: RectangleObject,
        border: Optional[ArrayObject] = None,
        pagenum: Optional[int] = None,
    ) -> None:
        """
        Add an URI from a rectangular area to the specified page.
        This uses the basic structure of :meth:`add_link`

        :param int page_number: index of the page on which to place the URI action.
        :param str uri: URI of resource to link to.
        :param Tuple[int, int, int, int] rect: :class:`RectangleObject<PyPDF2.generic.RectangleObject>` or array of four
            integers specifying the clickable rectangular area
            ``[xLL, yLL, xUR, yUR]``, or string in the form ``"[ xLL yLL xUR yUR ]"``.
        :param ArrayObject border: if provided, an array describing border-drawing
            properties. See the PDF spec for details. No border will be
            drawn if this argument is omitted.
        """
        if pagenum is not None:
            warnings.warn(
                "The 'pagenum' argument of add_uri is deprecated. Use 'page_number' instead."
            )
            page_number = pagenum
        page_link = self.get_object(self._pages)[PA.KIDS][page_number]  # type: ignore
        page_ref = cast(Dict[str, Any], self.get_object(page_link))

        border_arr: BorderArrayType
        if border is not None:
            border_arr = [NameObject(n) for n in border[:3]]
            if len(border) == 4:
                dash_pattern = ArrayObject([NameObject(n) for n in border[3]])
                border_arr.append(dash_pattern)
        else:
            border_arr = [NumberObject(2)] * 3

        if isinstance(rect, str):
            rect = NameObject(rect)
        elif isinstance(rect, RectangleObject):
            pass
        else:
            rect = RectangleObject(rect)

        lnk2 = DictionaryObject()
        lnk2.update(
            {
                NameObject("/S"): NameObject("/URI"),
                NameObject("/URI"): TextStringObject(uri),
            }
        )
        lnk = DictionaryObject()
        lnk.update(
            {
                NameObject(AnnotationDictionaryAttributes.Type): NameObject(PG.ANNOTS),
                NameObject(AnnotationDictionaryAttributes.Subtype): NameObject("/Link"),
                NameObject(AnnotationDictionaryAttributes.P): page_link,
                NameObject(AnnotationDictionaryAttributes.Rect): rect,
                NameObject("/H"): NameObject("/I"),
                NameObject(AnnotationDictionaryAttributes.Border): ArrayObject(
                    border_arr
                ),
                NameObject("/A"): lnk2,
            }
        )
        lnk_ref = self._add_object(lnk)

        if PG.ANNOTS in page_ref:
            page_ref[PG.ANNOTS].append(lnk_ref)
        else:
            page_ref[NameObject(PG.ANNOTS)] = ArrayObject([lnk_ref])

    def addURI(
        self,
        pagenum: int,  # deprecated, but method is deprecated already
        uri: str,
        rect: RectangleObject,
        border: Optional[ArrayObject] = None,
    ) -> None:  # pragma: no cover
        """
        .. deprecated:: 1.28.0

            Use :meth:`add_uri` instead.
        """
        deprecate_with_replacement("addURI", "add_uri")
        return self.add_uri(pagenum, uri, rect, border)

    def add_link(
        self,
        pagenum: int,  # deprecated, but method is deprecated already
        pagedest: int,
        rect: RectangleObject,
        border: Optional[ArrayObject] = None,
        fit: FitType = "/Fit",
        *args: ZoomArgType,
    ) -> None:
        deprecate_with_replacement(
            "add_link", "add_annotation(AnnotationBuilder.link(...))"
        )

        if isinstance(rect, str):
            rect = rect.strip()[1:-1]
            rect = RectangleObject(
                [float(num) for num in rect.split(" ") if len(num) > 0]
            )
        elif isinstance(rect, RectangleObject):
            pass
        else:
            rect = RectangleObject(rect)

        annotation = AnnotationBuilder.link(
            rect=rect,
            border=border,
            target_page_index=pagedest,
            fit=fit,
            fit_args=args,
        )
        return self.add_annotation(page_number=pagenum, annotation=annotation)

    def addLink(
        self,
        pagenum: int,  # deprecated, but method is deprecated already
        pagedest: int,
        rect: RectangleObject,
        border: Optional[ArrayObject] = None,
        fit: FitType = "/Fit",
        *args: ZoomArgType,
    ) -> None:  # pragma: no cover
        """
        .. deprecated:: 1.28.0

            Use :meth:`add_link` instead.
        """
        deprecate_with_replacement(
            "addLink", "add_annotation(AnnotationBuilder.link(...))", "4.0.0"
        )
        return self.add_link(pagenum, pagedest, rect, border, fit, *args)

    _valid_layouts = (
        "/NoLayout",
        "/SinglePage",
        "/OneColumn",
        "/TwoColumnLeft",
        "/TwoColumnRight",
        "/TwoPageLeft",
        "/TwoPageRight",
    )

    def _get_page_layout(self) -> Optional[LayoutType]:
        try:
            return cast(LayoutType, self._root_object["/PageLayout"])
        except KeyError:
            return None

    def getPageLayout(self) -> Optional[LayoutType]:  # pragma: no cover
        """
        .. deprecated:: 1.28.0

            Use :py:attr:`page_layout` instead.
        """
        deprecate_with_replacement("getPageLayout", "page_layout")
        return self._get_page_layout()

    def _set_page_layout(self, layout: Union[NameObject, LayoutType]) -> None:
        """
        Set the page layout.

        :param str layout: The page layout to be used.

        .. list-table:: Valid ``layout`` arguments
           :widths: 50 200

           * - /NoLayout
             - Layout explicitly not specified
           * - /SinglePage
             - Show one page at a time
           * - /OneColumn
             - Show one column at a time
           * - /TwoColumnLeft
             - Show pages in two columns, odd-numbered pages on the left
           * - /TwoColumnRight
             - Show pages in two columns, odd-numbered pages on the right
           * - /TwoPageLeft
             - Show two pages at a time, odd-numbered pages on the left
           * - /TwoPageRight
             - Show two pages at a time, odd-numbered pages on the right
        """
        if not isinstance(layout, NameObject):
            if layout not in self._valid_layouts:
                logger_warning(
                    f"Layout should be one of: {'', ''.join(self._valid_layouts)}",
                    __name__,
                )
            layout = NameObject(layout)
        self._root_object.update({NameObject("/PageLayout"): layout})

    def set_page_layout(self, layout: LayoutType) -> None:
        """
        Set the page layout.

        :param str layout: The page layout to be used

        .. list-table:: Valid ``layout`` arguments
           :widths: 50 200

           * - /NoLayout
             - Layout explicitly not specified
           * - /SinglePage
             - Show one page at a time
           * - /OneColumn
             - Show one column at a time
           * - /TwoColumnLeft
             - Show pages in two columns, odd-numbered pages on the left
           * - /TwoColumnRight
             - Show pages in two columns, odd-numbered pages on the right
           * - /TwoPageLeft
             - Show two pages at a time, odd-numbered pages on the left
           * - /TwoPageRight
             - Show two pages at a time, odd-numbered pages on the right
        """
        self._set_page_layout(layout)

    def setPageLayout(self, layout: LayoutType) -> None:  # pragma: no cover
        """
        .. deprecated:: 1.28.0

            Use :py:attr:`page_layout` instead.
        """
        deprecate_with_replacement(
            "writer.setPageLayout(val)", "writer.page_layout = val"
        )
        return self._set_page_layout(layout)

    @property
    def page_layout(self) -> Optional[LayoutType]:
        """
        Page layout property.

        .. list-table:: Valid ``layout`` values
           :widths: 50 200

           * - /NoLayout
             - Layout explicitly not specified
           * - /SinglePage
             - Show one page at a time
           * - /OneColumn
             - Show one column at a time
           * - /TwoColumnLeft
             - Show pages in two columns, odd-numbered pages on the left
           * - /TwoColumnRight
             - Show pages in two columns, odd-numbered pages on the right
           * - /TwoPageLeft
             - Show two pages at a time, odd-numbered pages on the left
           * - /TwoPageRight
             - Show two pages at a time, odd-numbered pages on the right
        """
        return self._get_page_layout()

    @page_layout.setter
    def page_layout(self, layout: LayoutType) -> None:
        self._set_page_layout(layout)

    @property
    def pageLayout(self) -> Optional[LayoutType]:  # pragma: no cover
        """
        .. deprecated:: 1.28.0

            Use :py:attr:`page_layout` instead.
        """
        deprecate_with_replacement("pageLayout", "page_layout")
        return self.page_layout

    @pageLayout.setter
    def pageLayout(self, layout: LayoutType) -> None:  # pragma: no cover
        """
        .. deprecated:: 1.28.0

            Use :py:attr:`page_layout` instead.
        """
        deprecate_with_replacement("pageLayout", "page_layout")
        self.page_layout = layout

    _valid_modes = (
        "/UseNone",
        "/UseOutlines",
        "/UseThumbs",
        "/FullScreen",
        "/UseOC",
        "/UseAttachments",
    )

    def _get_page_mode(self) -> Optional[PagemodeType]:
        try:
            return cast(PagemodeType, self._root_object["/PageMode"])
        except KeyError:
            return None

    def getPageMode(self) -> Optional[PagemodeType]:  # pragma: no cover
        """
        .. deprecated:: 1.28.0

            Use :py:attr:`page_mode` instead.
        """
        deprecate_with_replacement("getPageMode", "page_mode")
        return self._get_page_mode()

    def set_page_mode(self, mode: PagemodeType) -> None:
        """
        .. deprecated:: 1.28.0

            Use :py:attr:`page_mode` instead.
        """
        if isinstance(mode, NameObject):
            mode_name: NameObject = mode
        else:
            if mode not in self._valid_modes:
                logger_warning(
                    f"Mode should be one of: {', '.join(self._valid_modes)}", __name__
                )
            mode_name = NameObject(mode)
        self._root_object.update({NameObject("/PageMode"): mode_name})

    def setPageMode(self, mode: PagemodeType) -> None:  # pragma: no cover
        """
        .. deprecated:: 1.28.0

            Use :py:attr:`page_mode` instead.
        """
        deprecate_with_replacement("writer.setPageMode(val)", "writer.page_mode = val")
        self.set_page_mode(mode)

    @property
    def page_mode(self) -> Optional[PagemodeType]:
        """
        Page mode property.

        .. list-table:: Valid ``mode`` values
           :widths: 50 200

           * - /UseNone
             - Do not show outline or thumbnails panels
           * - /UseOutlines
             - Show outline (aka bookmarks) panel
           * - /UseThumbs
             - Show page thumbnails panel
           * - /FullScreen
             - Fullscreen view
           * - /UseOC
             - Show Optional Content Group (OCG) panel
           * - /UseAttachments
             - Show attachments panel
        """
        return self._get_page_mode()

    @page_mode.setter
    def page_mode(self, mode: PagemodeType) -> None:
        self.set_page_mode(mode)

    @property
    def pageMode(self) -> Optional[PagemodeType]:  # pragma: no cover
        """
        .. deprecated:: 1.28.0

            Use :py:attr:`page_mode` instead.
        """
        deprecate_with_replacement("pageMode", "page_mode")
        return self.page_mode

    @pageMode.setter
    def pageMode(self, mode: PagemodeType) -> None:  # pragma: no cover
        """
        .. deprecated:: 1.28.0

            Use :py:attr:`page_mode` instead.
        """
        deprecate_with_replacement("pageMode", "page_mode")
        self.page_mode = mode

    def add_annotation(self, page_number: int, annotation: Dict[str, Any]) -> None:
        to_add = cast(DictionaryObject, _pdf_objectify(annotation))
        to_add[NameObject("/P")] = self.get_object(self._pages)["/Kids"][page_number]  # type: ignore
        page = self.pages[page_number]
        if page.annotations is None:
            page[NameObject("/Annots")] = ArrayObject()
        assert page.annotations is not None

        # Internal link annotations need the correct object type for the
        # destination
        if to_add.get("/Subtype") == "/Link" and NameObject("/Dest") in to_add:
            tmp = cast(dict, to_add[NameObject("/Dest")])
            dest = Destination(
                NameObject("/LinkName"),
                tmp["target_page_index"],
                tmp["fit"],
                *tmp["fit_args"],
            )
            to_add[NameObject("/Dest")] = dest.dest_array

        ind_obj = self._add_object(to_add)

        page.annotations.append(ind_obj)

    def clean_page(self, page: Union[PageObject, IndirectObject]) -> PageObject:
        """
        Perform some clean up in the page.
        Currently: convert NameObject nameddestination to TextStringObject (required for names/dests list)
        """
        page = cast("PageObject", page.get_object())
        for a in page.get("/Annots", []):
            a_obj = a.get_object()
            d = a_obj.get("/Dest", None)
            act = a_obj.get("/A", None)
            if isinstance(d, NameObject):
                a_obj[NameObject("/Dest")] = TextStringObject(d)
            elif act is not None:
                act = act.get_object()
                d = act.get("/D", None)
                if isinstance(d, NameObject):
                    act[NameObject("/D")] = TextStringObject(d)
        return page

    def _create_stream(
        self, fileobj: Union[Path, StrByteType, PdfReader]
    ) -> Tuple[IOBase, Optional[Encryption]]:
        # If the fileobj parameter is a string, assume it is a path
        # and create a file object at that location. If it is a file,
        # copy the file's contents into a BytesIO stream object; if
        # it is a PdfReader, copy that reader's stream into a
        # BytesIO stream.
        # If fileobj is none of the above types, it is not modified
        encryption_obj = None
        stream: IOBase
        if isinstance(fileobj, (str, Path)):
            with FileIO(fileobj, "rb") as f:
                stream = BytesIO(f.read())
        elif isinstance(fileobj, PdfReader):
            if fileobj._encryption:
                encryption_obj = fileobj._encryption
            orig_tell = fileobj.stream.tell()
            fileobj.stream.seek(0)
            stream = BytesIO(fileobj.stream.read())

            # reset the stream to its original location
            fileobj.stream.seek(orig_tell)
        elif hasattr(fileobj, "seek") and hasattr(fileobj, "read"):
            fileobj.seek(0)
            filecontent = fileobj.read()
            stream = BytesIO(filecontent)
        else:
            raise NotImplementedError(
                "PdfMerger.merge requires an object that PdfReader can parse. "
                "Typically, that is a Path or a string representing a Path, "
                "a file object, or an object implementing .seek and .read. "
                "Passing a PdfReader directly works as well."
            )
        return stream, encryption_obj

    def append(
        self,
        fileobj: Union[StrByteType, PdfReader, Path],
        outline_item: Union[
            str, None, PageRange, Tuple[int, int], Tuple[int, int, int], List[int]
        ] = None,
        pages: Union[
            None, PageRange, Tuple[int, int], Tuple[int, int, int], List[int]
        ] = None,
        import_outline: bool = True,
        excluded_fields: Optional[Union[List[str], Tuple[str, ...]]] = None,
    ) -> None:
        """
        Identical to the :meth:`merge()<merge>` method, but assumes you want to
        concatenate all pages onto the end of the file instead of specifying a
        position.

        :param fileobj: A File Object or an object that supports the standard
            read and seek methods similar to a File Object. Could also be a
            string representing a path to a PDF file.

        :param str outline_item: Optionally, you may specify a string to build an outline
            (aka 'bookmark') to identify the
            beginning of the included file.

        :param pages: can be a :class:`PageRange<PyPDF2.pagerange.PageRange>`
            or a ``(start, stop[, step])`` tuple
            or a list of pages to be processed
            to merge only the specified range of pages from the source
            document into the output document.

        :param bool import_outline: You may prevent the source document's
            outline (collection of outline items, previously referred to as
            'bookmarks') from being imported by specifying this as ``False``.

        :param List excluded_fields: provide the list of fields/keys to be ignored
            if "/Annots" is part of the list, the annotation will be ignored
            if "/B" is part of the list, the articles will be ignored
        """
        if excluded_fields is None:
            excluded_fields = ()
        if isinstance(outline_item, (tuple, list, PageRange)):
            if isinstance(pages, bool):
                if not isinstance(import_outline, bool):
                    excluded_fields = import_outline
                import_outline = pages
            pages = outline_item
            self.merge(None, fileobj, None, pages, import_outline, excluded_fields)
        else:  # if isinstance(outline_item,str):
            self.merge(
                None, fileobj, outline_item, pages, import_outline, excluded_fields
            )

    @deprecate_bookmark(bookmark="outline_item", import_bookmarks="import_outline")
    def merge(
        self,
        position: Optional[int],
        fileobj: Union[Path, StrByteType, PdfReader],
        outline_item: Optional[str] = None,
        pages: Optional[PageRangeSpec] = None,
        import_outline: bool = True,
        excluded_fields: Optional[Union[List[str], Tuple[str, ...]]] = (),
    ) -> None:
        """
        Merge the pages from the given file into the output file at the
        specified page number.

        :param int position: The *page number* to insert this file. File will
            be inserted after the given number.

        :param fileobj: A File Object or an object that supports the standard
            read and seek methods similar to a File Object. Could also be a
            string representing a path to a PDF file.

        :param str outline_item: Optionally, you may specify a string to build an outline
            (aka 'bookmark') to identify the
            beginning of the included file.

        :param pages: can be a :class:`PageRange<PyPDF2.pagerange.PageRange>`
            or a ``(start, stop[, step])`` tuple
            or a list of pages to be processed
            to merge only the specified range of pages from the source
            document into the output document.

        :param bool import_outline: You may prevent the source document's
            outline (collection of outline items, previously referred to as
            'bookmarks') from being imported by specifying this as ``False``.

        :param List excluded_fields: provide the list of fields/keys to be ignored
            if "/Annots" is part of the list, the annotation will be ignored
            if "/B" is part of the list, the articles will be ignored
        """
        if isinstance(fileobj, PdfReader):
            reader = fileobj
        else:
            stream, encryption_obj = self._create_stream(fileobj)
            # Create a new PdfReader instance using the stream
            # (either file or BytesIO or StringIO) created above
            reader = PdfReader(stream, strict=False)  # type: ignore[arg-type]

        if excluded_fields is None:
            excluded_fields = ()
        # Find the range of pages to merge.
        if pages is None:
            pages = list(range(0, len(reader.pages)))
        elif isinstance(pages, PageRange):
            pages = list(range(*pages.indices(len(reader.pages))))
        elif isinstance(pages, list):
            pass  # keep unchanged
        elif isinstance(pages, tuple) and len(pages) <= 3:
            pages = list(range(*pages))
        elif not isinstance(pages, tuple):
            raise TypeError(
                '"pages" must be a tuple of (start, stop[, step]) or a list'
            )

        srcpages = {}
        for i in pages:
            pg = reader.pages[i]
            assert pg.indirect_ref is not None
            if position is None:
                srcpages[pg.indirect_ref.idnum] = self.add_page(
                    pg, list(excluded_fields) + ["/B", "/Annots"]  # type: ignore
                )
            else:
                srcpages[pg.indirect_ref.idnum] = self.insert_page(
                    pg, position, list(excluded_fields) + ["/B", "/Annots"]  # type: ignore
                )
                position += 1
            srcpages[pg.indirect_ref.idnum].original_page = pg

        reader._namedDests = (
            reader.named_destinations
        )  # need for the outline processing below
        for dest in reader._namedDests.values():
            arr = dest.dest_array
            # try:
            if isinstance(dest["/Page"], NullObject):
                pass  # self.add_named_destination_array(dest["/Title"],arr)
            elif dest["/Page"].indirect_ref.idnum in srcpages:
                arr[NumberObject(0)] = srcpages[
                    dest["/Page"].indirect_ref.idnum
                ].indirect_ref
                self.add_named_destination_array(dest["/Title"], arr)
            # except Exception as e:
            #    logger_warning(f"can not insert {dest} : {e.msg}",__name__)

        outline_item_typ: TreeObject
        if outline_item is not None:
            outline_item_typ = cast(
                "TreeObject",
                self.add_outline_item(
                    TextStringObject(outline_item),
                    list(srcpages.values())[0].indirect_ref,
                    fit=cast("FitType", TypFitArguments.FIT),
                ).get_object(),
            )
        else:
            outline_item_typ = self.get_outline_root()

        _ro = cast("DictionaryObject", reader.trailer[TK.ROOT])
        if import_outline and CO.OUTLINES in _ro:
            outline = self._get_filtered_outline(
                _ro.get(CO.OUTLINES, None), srcpages, reader
            )
            self._insert_filtered_outline(
                outline, outline_item_typ, None
            )  # TODO : use before parameter

        if "/Annots" not in excluded_fields:
            for pag in srcpages.values():
                lst = self._insert_filtered_annotations(
                    pag.original_page.get("/Annots", ()), pag, srcpages, reader
                )
                if len(lst) > 0:
                    pag[NameObject("/Annots")] = lst
                self.clean_page(pag)

        if "/B" not in excluded_fields:
            self.add_filtered_articles("", srcpages, reader)

        return

    def _add_articles_thread(
        self,
        thread: DictionaryObject,  # thread entry from the reader's array of threads
        pages: Dict[int, PageObject],
        reader: PdfReader,
    ) -> IndirectObject:
        """
        clone the thread with only the applicable articles

        """
        nthread = thread.clone(
            self, force_duplicate=True, ignore_fields=("/F",)
        )  # use of clone to keep link between reader and writer
        self.threads.append(nthread.indirect_ref)
        first_article = cast("DictionaryObject", thread["/F"])
        current_article: Optional[DictionaryObject] = first_article
        new_article: Optional[DictionaryObject] = None
        while current_article is not None:
            pag = self._get_cloned_page(
                cast("PageObject", current_article["/P"]), pages, reader
            )
            if pag is not None:
                if new_article is None:
                    new_article = cast(
                        "DictionaryObject",
                        self._add_object(DictionaryObject()).get_object(),
                    )
                    new_first = new_article
                    nthread[NameObject("/F")] = new_article.indirect_ref
                else:
                    new_article2 = cast(
                        "DictionaryObject",
                        self._add_object(
                            DictionaryObject(
                                {NameObject("/V"): new_article.indirect_ref}
                            )
                        ).get_object(),
                    )
                    new_article[NameObject("/N")] = new_article2.indirect_ref
                    new_article = new_article2
                new_article[NameObject("/P")] = pag
                new_article[NameObject("/T")] = nthread.indirect_ref
                new_article[NameObject("/R")] = current_article["/R"]
                pag_obj = cast("PageObject", pag.get_object())
                if "/B" not in pag_obj:
                    pag_obj[NameObject("/B")] = ArrayObject()
                cast("ArrayObject", pag_obj["/B"]).append(new_article.indirect_ref)
            current_article = cast("DictionaryObject", current_article["/N"])
            if current_article == first_article:
                new_article[NameObject("/N")] = new_first.indirect_ref  # type: ignore
                new_first[NameObject("/V")] = new_article.indirect_ref  # type: ignore
                current_article = None
        assert nthread.indirect_ref is not None
        return nthread.indirect_ref

    def add_filtered_articles(
        self,
        fltr: Union[Pattern, str],  # thread entry from the reader's array of threads
        pages: Dict[int, PageObject],
        reader: PdfReader,
    ) -> None:
        """
        Add articles matching the defined criteria
        """
        if isinstance(fltr, str):
            fltr = re.compile(fltr)
        elif not isinstance(fltr, Pattern):
            fltr = re.compile("")
        for p in pages.values():
            pp = p.original_page
            for a in pp.get("/B", ()):
                thr = a.get_object()["/T"]
                if thr.indirect_ref.idnum not in self._id_translated[
                    id(reader)
                ] and fltr.search(thr["/I"]["/Title"]):
                    self._add_articles_thread(thr, pages, reader)

    def _get_cloned_page(
        self,
        page: Union[None, int, IndirectObject, PageObject, NullObject],
        pages: Dict[int, PageObject],
        reader: PdfReader,
    ) -> Optional[IndirectObject]:
        if isinstance(page, NullObject):
            return None
        if isinstance(page, int):
            _i = reader.pages[page].indirect_ref
        # elif isinstance(page, PageObject):
        #    _i = page.indirect_ref
        elif isinstance(page, DictionaryObject) and page.get("/Type", "") == "/Page":
            _i = page.indirect_ref
        elif isinstance(page, IndirectObject):
            _i = page
        try:
            return pages[_i.idnum].indirect_ref  # type: ignore
        except Exception:
            return None

    def _insert_filtered_annotations(
        self,
        annots: Union[IndirectObject, List[DictionaryObject]],
        page: PageObject,
        pages: Dict[int, PageObject],
        reader: PdfReader,
    ) -> List[Destination]:
        outlist = ArrayObject()
        if isinstance(annots, IndirectObject):
            annots = cast("List", annots.get_object())
        for an in annots:
            ano = cast("DictionaryObject", an.get_object())
            if (
                ano["/Subtype"] != "/Link"
                or "/A" not in ano
                or cast("DictionaryObject", ano["/A"])["/S"] != "/GoTo"
                or "/Dest" in ano
            ):
                if "/Dest" not in ano:
                    outlist.append(ano.clone(self).indirect_ref)
                else:
                    d = ano["/Dest"]
                    if isinstance(d, str):
                        # it is a named dest
                        if str(d) in self.get_named_dest_root():
                            outlist.append(ano.clone(self).indirect_ref)
                    else:
                        d = cast("ArrayObject", d)
                        p = self._get_cloned_page(d[0], pages, reader)
                        if p is not None:
                            anc = ano.clone(self, ignore_fields=("/Dest",))
                            anc[NameObject("/Dest")] = ArrayObject([p] + d[1:])
                            outlist.append(anc.indirect_ref)
            else:
                d = cast("DictionaryObject", ano["/A"])["/D"]
                if isinstance(d, str):
                    # it is a named dest
                    if str(d) in self.get_named_dest_root():
                        outlist.append(ano.clone(self).indirect_ref)
                else:
                    d = cast("ArrayObject", d)
                    p = self._get_cloned_page(d[0], pages, reader)
                    if p is not None:
                        anc = ano.clone(self, ignore_fields=("/D",))
                        anc = cast("DictionaryObject", anc)
                        cast("DictionaryObject", anc["/A"])[
                            NameObject("/D")
                        ] = ArrayObject([p] + d[1:])
                        outlist.append(anc.indirect_ref)
        return outlist

    def _get_filtered_outline(
        self,
        node: Any,
        pages: Dict[int, PageObject],
        reader: PdfReader,
    ) -> List[Destination]:
        """Extract outline item entries that are part of the specified page set."""
        new_outline = []
        node = node.get_object()
        if node.get("/Type", "") == "/Outlines" or "/Title" not in node:
            node = node.get("/First", None)
            if node is not None:
                node = node.get_object()
                new_outline += self._get_filtered_outline(node, pages, reader)
        else:
            v: Union[None, IndirectObject, NullObject]
            while node is not None:
                node = node.get_object()
                o = cast("Destination", reader._build_outline_item(node))
                v = self._get_cloned_page(cast("PageObject", o["/Page"]), pages, reader)
                if v is None:
                    v = NullObject()
                o[NameObject("/Page")] = v
                if "/First" in node:
                    o.childs = self._get_filtered_outline(node["/First"], pages, reader)
                else:
                    o.childs = []
                if not isinstance(o["/Page"], NullObject) or len(o.childs) > 0:
                    new_outline.append(o)
                node = node.get("/Next", None)
        return new_outline

    def _clone_outline(self, dest: Destination) -> TreeObject:
        n_ol = TreeObject()
        self._add_object(n_ol)
        n_ol[NameObject("/Title")] = TextStringObject(dest["/Title"])
        if not isinstance(dest["/Page"], NullObject):
            if dest.node is not None and "/A" in dest.node:
                n_ol[NameObject("/A")] = dest.node["/A"].clone(self)
            # elif "/D" in dest.node:
            #    n_ol[NameObject("/Dest")] = dest.node["/D"].clone(self)
            # elif "/Dest" in dest.node:
            #    n_ol[NameObject("/Dest")] = dest.node["/Dest"].clone(self)
            else:
                n_ol[NameObject("/Dest")] = dest.dest_array
        # TODO: /SE
        if dest.node is not None:
            n_ol[NameObject("/F")] = NumberObject(dest.node.get("/F", 0))
            n_ol[NameObject("/C")] = ArrayObject(
                dest.node.get(
                    "/C", [FloatObject(0.0), FloatObject(0.0), FloatObject(0.0)]
                )
            )
        return n_ol

    def _insert_filtered_outline(
        self,
        outlines: List[Destination],
        parent: Union[TreeObject, IndirectObject],
        before: Union[None, TreeObject, IndirectObject] = None,
    ) -> None:
        for dest in outlines:
            # TODO  : can be improved to keep A and SE entries (ignored for the moment)
            # np=self.add_outline_item_destination(dest,parent,before)
            if dest.get("/Type", "") == "/Outlines" or "/Title" not in dest:
                np = parent
            else:
                np = self._clone_outline(dest)
                cast(TreeObject, parent.get_object()).insert_child(np, before, self)
            self._insert_filtered_outline(dest.childs, np, None)

    def close(self) -> None:
        """To match the functions from Merger"""
        return

    # @deprecate_bookmark(bookmark="outline_item")
    def find_outline_item(
        self,
        outline_item: Dict[str, Any],
        root: Optional[OutlineType] = None,
    ) -> Optional[List[int]]:
        if root is None:
            o = self.get_outline_root()
        else:
            o = cast("TreeObject", root)

        i = 0
        while o is not None:
            if o.indirect_ref == outline_item or o.get("/Title", None) == outline_item:
                return [i]
            else:
                if "/First" in o:
                    res = self.find_outline_item(
                        outline_item, cast(OutlineType, o["/First"])
                    )
                    if res:
                        return ([i] if "/Title" in o else []) + res
            if "/Next" in o:
                i += 1
                o = cast(TreeObject, o["/Next"])
            else:
                return None

    @deprecate_bookmark(bookmark="outline_item")
    def find_bookmark(
        self,
        outline_item: Dict[str, Any],
        root: Optional[OutlineType] = None,
    ) -> Optional[List[int]]:  # pragma: no cover
        """
        .. deprecated:: 2.9.0
            Use :meth:`find_outline_item` instead.
        """
        return self.find_outline_item(outline_item, root)

    def reset_translation(
        self, reader: Union[None, PdfReader, IndirectObject] = None
    ) -> None:
        """
        reset the translation table between reader and the writer object.
        late cloning will create new independent objects

        :param reader: PdfReader or IndirectObject refering a PdfReader object.
                       if set to None or omitted, all tables will be reset.
        """
        if reader is None:
            self._id_translated = {}
        elif isinstance(reader, PdfReader):
            try:
                del self._id_translated[id(reader)]
            except Exception:
                pass
        elif isinstance(reader, IndirectObject):
            try:
                del self._id_translated[id(reader.pdf)]
            except Exception:
                pass
        else:
            raise Exception("invalid parameter {reader}")


def _pdf_objectify(obj: Union[Dict[str, Any], str, int, List[Any]]) -> PdfObject:
    if isinstance(obj, PdfObject):
        return obj
    if isinstance(obj, dict):
        to_add = DictionaryObject()
        for key, value in obj.items():
            name_key = NameObject(key)
            casted_value = _pdf_objectify(value)
            to_add[name_key] = casted_value
        return to_add
    elif isinstance(obj, list):
        arr = ArrayObject()
        for el in obj:
            arr.append(_pdf_objectify(el))
        return arr
    elif isinstance(obj, str):
        if obj.startswith("/"):
            return NameObject(obj)
        else:
            return TextStringObject(obj)
    elif isinstance(obj, (int, float)):
        return FloatObject(obj)
    else:
        raise NotImplementedError(
            f"type(obj)={type(obj)} could not be casted to PdfObject"
        )


def _create_outline_item(
    action_ref: Union[None, IndirectObject],
    title: str,
    color: Union[Tuple[float, float, float], str, None],
    italic: bool,
    bold: bool,
) -> TreeObject:
    outline_item = TreeObject()
    if action_ref is not None:
        outline_item[NameObject("/A")] = action_ref
    outline_item.update(
        {
            NameObject("/Title"): create_string_object(title),
        }
    )
    if color:
        if isinstance(color, str):
            color = hex_to_rgb(color)
        prec = decimal.Decimal("1.00000")
        outline_item.update(
            {
                NameObject("/C"): ArrayObject(
                    [FloatObject(decimal.Decimal(c).quantize(prec)) for c in color]
                )
            }
        )
    if italic or bold:
        format_flag = 0
        if italic:
            format_flag += 1
        if bold:
            format_flag += 2
        outline_item.update({NameObject("/F"): NumberObject(format_flag)})
    return outline_item


class PdfFileWriter(PdfWriter):  # pragma: no cover
    def __init__(self, *args: Any, **kwargs: Any) -> None:
        deprecate_with_replacement("PdfFileWriter", "PdfWriter")
        super().__init__(*args, **kwargs)<|MERGE_RESOLUTION|>--- conflicted
+++ resolved
@@ -667,16 +667,9 @@
         # Get page count from writer and reader
         reader_num_pages = len(reader.pages)
         # Copy pages from reader to writer
-<<<<<<< HEAD
-        for rpagenum in range(reader_num_pages):
+        for reader_page_number in range(reader_num_pages):
             reader_page = reader.pages[rpagenum]
             writer_page = self.add_page(reader_page)
-=======
-        for reader_page_number in range(reader_num_pages):
-            reader_page = reader.pages[reader_page_number]
-            self.add_page(reader_page)
-            writer_page = self.pages[writer_num_pages + reader_page_number]
->>>>>>> 5fd96d01
             # Trigger callback, pass writer page as parameter
             if callable(after_page_append):
                 after_page_append(writer_page)
@@ -1329,11 +1322,7 @@
     def add_outline_item(
         self,
         title: str,
-<<<<<<< HEAD
-        pagenum: Union[None, PageObject, IndirectObject, int],
-=======
-        page_number: Optional[int] = None,
->>>>>>> 5fd96d01
+        page_number: Union[None, PageObject, IndirectObject, int],
         parent: Union[None, TreeObject, IndirectObject] = None,
         before: Union[None, TreeObject, IndirectObject] = None,
         color: Optional[Union[Tuple[float, float, float], str]] = None,
@@ -1359,13 +1348,16 @@
         :param str fit: The fit of the destination page. See
             :meth:`add_link()<add_link>` for details.
         """
-<<<<<<< HEAD
         page_ref: Union[None, NullObject, IndirectObject, NumberObject]
         if isinstance(italic, str):  # it means that we are on the old params
             if fit == "/Fit":
                 fit = None
             return self.add_outline_item(
                 title, pagenum, parent, None, before, color, bold, italic, fit, *args
+            )
+        if page_number is not None and pagenum is not None:
+            raise ValueError(
+                "The argument pagenum of add_outline_item is deprecated. Use page_number only."
             )
         if pagenum is None:
             action_ref = None
@@ -1394,33 +1386,6 @@
                 NameObject(fit),
                 *zoom_args,
             )
-=======
-        if page_number is not None and pagenum is not None:
-            raise ValueError(
-                "The argument pagenum of add_outline_item is deprecated. Use page_number only."
-            )
-        if pagenum is not None:
-            old_term = "pagenum"
-            new_term = "page_number"
-            warnings.warn(
-                message=(
-                    f"{old_term} is deprecated as an argument. Use {new_term} instead"
-                )
-            )
-            page_number = pagenum
-        if page_number is None:
-            raise ValueError("page_number may not be None")
-        page_ref = NumberObject(page_number)
-        zoom_args: ZoomArgsType = [
-            NullObject() if a is None else NumberObject(a) for a in args
-        ]
-        dest = Destination(
-            NameObject("/" + title + " outline item"),
-            page_ref,
-            NameObject(fit),
-            *zoom_args,
-        )
->>>>>>> 5fd96d01
 
             action_ref = self._add_object(
                 DictionaryObject(
