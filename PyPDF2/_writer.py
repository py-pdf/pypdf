# Copyright (c) 2006, Mathieu Fenniak
# Copyright (c) 2007, Ashish Kulkarni <kulkarni.ashish@gmail.com>
#
# All rights reserved.
#
# Redistribution and use in source and binary forms, with or without
# modification, are permitted provided that the following conditions are
# met:
#
# * Redistributions of source code must retain the above copyright notice,
# this list of conditions and the following disclaimer.
# * Redistributions in binary form must reproduce the above copyright notice,
# this list of conditions and the following disclaimer in the documentation
# and/or other materials provided with the distribution.
# * The name of the author may not be used to endorse or promote products
# derived from this software without specific prior written permission.
#
# THIS SOFTWARE IS PROVIDED BY THE COPYRIGHT HOLDERS AND CONTRIBUTORS "AS IS"
# AND ANY EXPRESS OR IMPLIED WARRANTIES, INCLUDING, BUT NOT LIMITED TO, THE
# IMPLIED WARRANTIES OF MERCHANTABILITY AND FITNESS FOR A PARTICULAR PURPOSE
# ARE DISCLAIMED. IN NO EVENT SHALL THE COPYRIGHT OWNER OR CONTRIBUTORS BE
# LIABLE FOR ANY DIRECT, INDIRECT, INCIDENTAL, SPECIAL, EXEMPLARY, OR
# CONSEQUENTIAL DAMAGES (INCLUDING, BUT NOT LIMITED TO, PROCUREMENT OF
# SUBSTITUTE GOODS OR SERVICES; LOSS OF USE, DATA, OR PROFITS; OR BUSINESS
# INTERRUPTION) HOWEVER CAUSED AND ON ANY THEORY OF LIABILITY, WHETHER IN
# CONTRACT, STRICT LIABILITY, OR TORT (INCLUDING NEGLIGENCE OR OTHERWISE)
# ARISING IN ANY WAY OUT OF THE USE OF THIS SOFTWARE, EVEN IF ADVISED OF THE
# POSSIBILITY OF SUCH DAMAGE.

import codecs
import collections
import decimal
import logging
import random
import re
import struct
import time
import uuid
import warnings
from hashlib import md5
from io import BufferedReader, BufferedWriter, BytesIO, FileIO, IOBase
from pathlib import Path
from types import TracebackType
from typing import (
    Any,
    Callable,
    Deque,
    Dict,
    Iterable,
    List,
    Optional,
    Pattern,
    Tuple,
    Type,
    Union,
    cast,
)

from ._encryption import Encryption
from ._page import PageObject, _VirtualList
from ._reader import PdfReader
from ._security import _alg33, _alg34, _alg35
from ._utils import (
    StrByteType,
    StreamType,
    _get_max_pdf_version_header,
    b_,
    deprecate_bookmark,
    deprecate_with_replacement,
    logger_warning,
)
from .constants import AnnotationDictionaryAttributes
from .constants import CatalogAttributes as CA
from .constants import CatalogDictionary
from .constants import Core as CO
from .constants import EncryptionDictAttributes as ED
from .constants import (
    FieldDictionaryAttributes,
    FieldFlag,
    FileSpecificationDictionaryEntries,
    GoToActionArguments,
    InteractiveFormDictEntries,
)
from .constants import PageAttributes as PG
from .constants import PagesAttributes as PA
from .constants import StreamAttributes as SA
from .constants import TrailerKeys as TK
from .constants import TypFitArguments, UserAccessPermissions
from .generic import (
    PAGE_FIT,
    AnnotationBuilder,
    ArrayObject,
    BooleanObject,
    ByteStringObject,
    ContentStream,
    DecodedStreamObject,
    Destination,
    DictionaryObject,
    Fit,
    FloatObject,
    IndirectObject,
    NameObject,
    NullObject,
    NumberObject,
    PdfObject,
    RectangleObject,
    StreamObject,
    TextStringObject,
    TreeObject,
    create_string_object,
    hex_to_rgb,
)
from .pagerange import PageRange, PageRangeSpec
from .types import (
    BorderArrayType,
    FitType,
    LayoutType,
    OutlineItemType,
    OutlineType,
    PagemodeType,
    ZoomArgType,
)

logger = logging.getLogger(__name__)


OPTIONAL_READ_WRITE_FIELD = FieldFlag(0)
ALL_DOCUMENT_PERMISSIONS = UserAccessPermissions((2**31 - 1) - 3)


class PdfWriter:
    """
    This class supports writing PDF files out, given pages produced by another
    class (typically :class:`PdfReader<PyPDF2.PdfReader>`).
    """

    def __init__(self, fileobj: StrByteType = "") -> None:
        self._header = b"%PDF-1.3"
        self._objects: List[PdfObject] = []  # array of indirect objects
        self._idnum_hash: Dict[bytes, IndirectObject] = {}
        self._id_translated: Dict[int, Dict[int, int]] = {}

        # The root of our page tree node.
        pages = DictionaryObject()
        pages.update(
            {
                NameObject(PA.TYPE): NameObject("/Pages"),
                NameObject(PA.COUNT): NumberObject(0),
                NameObject(PA.KIDS): ArrayObject(),
            }
        )
        self._pages = self._add_object(pages)

        # info object
        info = DictionaryObject()
        info.update(
            {
                NameObject("/Producer"): create_string_object(
                    codecs.BOM_UTF16_BE + "PyPDF2".encode("utf-16be")
                )
            }
        )
        self._info = self._add_object(info)

        # root object
        self._root_object = DictionaryObject()
        self._root_object.update(
            {
                NameObject(PA.TYPE): NameObject(CO.CATALOG),
                NameObject(CO.PAGES): self._pages,
            }
        )
        self._root = self._add_object(self._root_object)
        self.fileobj = fileobj
        self.with_as_usage = False

    def __enter__(self) -> "PdfWriter":
        """Store that writer is initialized by 'with'."""
        self.with_as_usage = True
        return self

    def __exit__(
        self,
        exc_type: Optional[Type[BaseException]],
        exc: Optional[BaseException],
        traceback: Optional[TracebackType],
    ) -> None:
        """Write data to the fileobj."""
        if self.fileobj:
            self.write(self.fileobj)

    @property
    def pdf_header(self) -> bytes:
        """
        Header of the PDF document that is written.

        This should be something like b'%PDF-1.5'. It is recommended to set the
        lowest version that supports all features which are used within the
        PDF file.
        """
        return self._header

    @pdf_header.setter
    def pdf_header(self, new_header: bytes) -> None:
        self._header = new_header

    def _add_object(self, obj: PdfObject) -> IndirectObject:
        if hasattr(obj, "indirect_reference") and obj.indirect_reference.pdf == self:  # type: ignore
            return obj.indirect_reference  # type: ignore
        self._objects.append(obj)
        obj.indirect_reference = IndirectObject(len(self._objects), 0, self)
        return obj.indirect_reference

    def get_object(
        self,
        indirect_reference: Optional[IndirectObject] = None,
        ido: Optional[IndirectObject] = None,
    ) -> PdfObject:
        if ido is not None:  # deprecated
            if indirect_reference is not None:
                raise ValueError(
                    "Please only set 'indirect_reference'. The 'ido' argument is deprecated."
                )
            else:
                indirect_reference = ido
                warnings.warn(
                    "The parameter 'ido' is depreciated and will be removed in PyPDF2 3.0.0.",
                    DeprecationWarning,
                )
        assert (
            indirect_reference is not None
        )  # the None value is only there to keep the deprecated name
        if isinstance(ido, int):
            return self._objects[ido - 1]
        if indirect_reference.pdf != self:
            raise ValueError("pdf must be self")
        return self._objects[indirect_reference.idnum - 1]  # type: ignore

    def getObject(
        self, ido: Union[int, IndirectObject]
    ) -> PdfObject:  # pragma: no cover
        """
        .. deprecated:: 1.28.0

            Use :meth:`get_object` instead.
        """
        deprecate_with_replacement("getObject", "get_object")
        return self.get_object(ido)

    def _add_page(
        self,
        page: PageObject,
        action: Callable[[Any, IndirectObject], None],
        excluded_keys: Iterable[str] = (),
    ) -> PageObject:
        assert cast(str, page[PA.TYPE]) == CO.PAGE
        page_org = page
        excluded_keys = list(excluded_keys)
        excluded_keys += [PA.PARENT, "/StructParents"]
        # acrobat does not accept to have two indirect ref pointing on the same page;
        # therefore in order to add easily multiple copies of the same page, we need to create a new
        # dictionary for the page, however the objects below (including content) is not duplicated
        try:  # delete an already existing page
            del self._id_translated[id(page_org.indirect_ref.pdf)][  # type: ignore
                page_org.indirect_ref.idnum  # type: ignore
            ]
        except Exception:
            pass
        page = cast("PageObject", page_org.clone(self, False, excluded_keys))
        # page_ind = self._add_object(page)
        if page_org.pdf is not None:
            other = page_org.pdf.pdf_header
            if isinstance(other, str):
                other = other.encode()  # type: ignore
            self.pdf_header = _get_max_pdf_version_header(self.pdf_header, other)  # type: ignore
        page[NameObject(PA.PARENT)] = self._pages
        pages = cast(DictionaryObject, self.get_object(self._pages))
        assert page.indirect_ref is not None
        action(pages[PA.KIDS], page.indirect_ref)
        page_count = cast(int, pages[PA.COUNT])
        pages[NameObject(PA.COUNT)] = NumberObject(page_count + 1)
        return page

    def set_need_appearances_writer(self) -> None:
        # See 12.7.2 and 7.7.2 for more information:
        # http://www.adobe.com/content/dam/acom/en/devnet/acrobat/pdfs/PDF32000_2008.pdf
        try:
            catalog = self._root_object
            # get the AcroForm tree
            if CatalogDictionary.ACRO_FORM not in catalog:
                self._root_object.update(
                    {
                        NameObject(CatalogDictionary.ACRO_FORM): IndirectObject(
                            len(self._objects), 0, self
                        )
                    }
                )

            need_appearances = NameObject(InteractiveFormDictEntries.NeedAppearances)
            self._root_object[CatalogDictionary.ACRO_FORM][need_appearances] = BooleanObject(True)  # type: ignore
        except Exception as exc:
            logger.error("set_need_appearances_writer() catch : ", repr(exc))

    def add_page(
        self,
        page: PageObject,
        excluded_keys: Iterable[str] = (),
    ) -> PageObject:
        """
        Add a page to this PDF file.
        Recommended for advanced usage including the adequate excluded_keys

        The page is usually acquired from a :class:`PdfReader<PyPDF2.PdfReader>`
        instance.

        :param PageObject page: The page to add to the document. Should be
            an instance of :class:`PageObject<PyPDF2._page.PageObject>`
        """
        return self._add_page(page, list.append, excluded_keys)

    def addPage(
        self,
        page: PageObject,
        excluded_keys: Iterable[str] = (),
    ) -> PageObject:  # pragma: no cover
        """
        .. deprecated:: 1.28.0

            Use :meth:`add_page` instead.
        """
        deprecate_with_replacement("addPage", "add_page")
        return self.add_page(page, excluded_keys)

    def insert_page(
        self,
        page: PageObject,
        index: int = 0,
        excluded_keys: Iterable[str] = (),
    ) -> PageObject:
        """
        Insert a page in this PDF file. The page is usually acquired from a
        :class:`PdfReader<PyPDF2.PdfReader>` instance.

        :param PageObject page: The page to add to the document.
        :param int index: Position at which the page will be inserted.
        """
        return self._add_page(page, lambda l, p: l.insert(index, p))

    def insertPage(
        self,
        page: PageObject,
        index: int = 0,
        excluded_keys: Iterable[str] = (),
    ) -> PageObject:  # pragma: no cover
        """
        .. deprecated:: 1.28.0

            Use :meth:`insert_page` instead.
        """
        deprecate_with_replacement("insertPage", "insert_page")
        return self.insert_page(page, index, excluded_keys)

    def get_page(
        self, page_number: Optional[int] = None, pageNumber: Optional[int] = None
    ) -> PageObject:
        """
        Retrieve a page by number from this PDF file.

        :param int page_number: The page number to retrieve
            (pages begin at zero)
        :return: the page at the index given by *page_number*
        """
        if pageNumber is not None:  # pragma: no cover
            if page_number is not None:
                raise ValueError("Please only use the page_number parameter")
            deprecate_with_replacement(
                "get_page(pageNumber)", "get_page(page_number)", "4.0.0"
            )
            page_number = pageNumber
        if page_number is None and pageNumber is None:  # pragma: no cover
            raise ValueError("Please specify the page_number")
        pages = cast(Dict[str, Any], self.get_object(self._pages))
        # TODO: crude hack
        return cast(PageObject, pages[PA.KIDS][page_number].get_object())

    def getPage(self, pageNumber: int) -> PageObject:  # pragma: no cover
        """
        .. deprecated:: 1.28.0

            Use :code:`writer.pages[page_number]` instead.
        """
        deprecate_with_replacement("getPage", "writer.pages[page_number]")
        return self.get_page(pageNumber)

    def _get_num_pages(self) -> int:
        pages = cast(Dict[str, Any], self.get_object(self._pages))
        return int(pages[NameObject("/Count")])

    def getNumPages(self) -> int:  # pragma: no cover
        """
        .. deprecated:: 1.28.0

            Use :code:`len(writer.pages)` instead.
        """
        deprecate_with_replacement("getNumPages", "len(writer.pages)")
        return self._get_num_pages()

    @property
    def pages(self) -> List[PageObject]:
        """Property that emulates a list of :class:`PageObject<PyPDF2._page.PageObject>`."""
        return _VirtualList(self._get_num_pages, self.get_page)  # type: ignore

    def add_blank_page(
        self, width: Optional[float] = None, height: Optional[float] = None
    ) -> PageObject:
        """
        Append a blank page to this PDF file and returns it. If no page size
        is specified, use the size of the last page.

        :param float width: The width of the new page expressed in default user
            space units.
        :param float height: The height of the new page expressed in default
            user space units.
        :return: the newly appended page
        :raises PageSizeNotDefinedError: if width and height are not defined
            and previous page does not exist.
        """
        page = PageObject.create_blank_page(self, width, height)
        self.add_page(page)
        return page

    def addBlankPage(
        self, width: Optional[float] = None, height: Optional[float] = None
    ) -> PageObject:  # pragma: no cover
        """
        .. deprecated:: 1.28.0

            Use :meth:`add_blank_page` instead.
        """
        deprecate_with_replacement("addBlankPage", "add_blank_page")
        return self.add_blank_page(width, height)

    def insert_blank_page(
        self,
        width: Optional[decimal.Decimal] = None,
        height: Optional[decimal.Decimal] = None,
        index: int = 0,
    ) -> PageObject:
        """
        Insert a blank page to this PDF file and returns it. If no page size
        is specified, use the size of the last page.

        :param float width: The width of the new page expressed in default user
            space units.
        :param float height: The height of the new page expressed in default
            user space units.
        :param int index: Position to add the page.
        :return: the newly appended page
        :raises PageSizeNotDefinedError: if width and height are not defined
            and previous page does not exist.
        """
        if width is None or height is None and (self._get_num_pages() - 1) >= index:
            oldpage = self.pages[index]
            width = oldpage.mediabox.width
            height = oldpage.mediabox.height
        page = PageObject.create_blank_page(self, width, height)
        self.insert_page(page, index)
        return page

    def insertBlankPage(
        self,
        width: Optional[decimal.Decimal] = None,
        height: Optional[decimal.Decimal] = None,
        index: int = 0,
    ) -> PageObject:  # pragma: no cover
        """
        .. deprecated:: 1.28.0

            Use :meth:`insertBlankPage` instead.
        """
        deprecate_with_replacement("insertBlankPage", "insert_blank_page")
        return self.insert_blank_page(width, height, index)

    @property
    def open_destination(
        self,
    ) -> Union[None, Destination, TextStringObject, ByteStringObject]:
        """
        Property to access the opening destination ("/OpenAction" entry in the
        PDF catalog).
        it returns `None` if the entry does not exist is not set.

        :param destination:.
        the property can be set to a Destination, a Page or an string(NamedDest) or
            None (to remove "/OpenAction")

        (value stored in "/OpenAction" entry in the Pdf Catalog)
        """
        if "/OpenAction" not in self._root_object:
            return None
        oa = self._root_object["/OpenAction"]
        if isinstance(oa, (str, bytes)):
            return create_string_object(str(oa))
        elif isinstance(oa, ArrayObject):
            try:
                page, typ = oa[0:2]  # type: ignore
                array = oa[2:]
                fit = Fit(typ, tuple(array))
                return Destination("OpenAction", page, fit)
            except Exception as exc:
                raise Exception(f"Invalid Destination {oa}: {exc}")
        else:
            return None

    @open_destination.setter
    def open_destination(self, dest: Union[None, str, Destination, PageObject]) -> None:
        if dest is None:
            try:
                del self._root_object["/OpenAction"]
            except KeyError:
                pass
        elif isinstance(dest, str):
            self._root_object[NameObject("/OpenAction")] = TextStringObject(dest)
        elif isinstance(dest, Destination):
            self._root_object[NameObject("/OpenAction")] = dest.dest_array
        elif isinstance(dest, PageObject):
            self._root_object[NameObject("/OpenAction")] = Destination(
                "Opening",
                dest.indirect_reference
                if dest.indirect_reference is not None
                else NullObject(),
                PAGE_FIT,
            ).dest_array

    def add_js(self, javascript: str) -> None:
        """
        Add Javascript which will launch upon opening this PDF.

        :param str javascript: Your Javascript.

        >>> output.add_js("this.print({bUI:true,bSilent:false,bShrinkToFit:true});")
        # Example: This will launch the print window when the PDF is opened.
        """
        # Names / JavaScript prefered to be able to add multiple scripts
        if "/Names" not in self._root_object:
            self._root_object[NameObject(CA.NAMES)] = DictionaryObject()
        names = cast(DictionaryObject, self._root_object[CA.NAMES])
        if "/JavaScript" not in names:
            names[NameObject("/JavaScript")] = DictionaryObject(
                {NameObject("/Names"): ArrayObject()}
            )
            # cast(DictionaryObject, names[NameObject("/JavaScript")])[NameObject("/Names")] = ArrayObject()
        js_list = cast(
            ArrayObject, cast(DictionaryObject, names["/JavaScript"])["/Names"]
        )

        js = DictionaryObject()
        js.update(
            {
                NameObject(PA.TYPE): NameObject("/Action"),
                NameObject("/S"): NameObject("/JavaScript"),
                NameObject("/JS"): TextStringObject(f"{javascript}"),
            }
        )
        # We need a name for parameterized javascript in the pdf file, but it can be anything.
        js_list.append(create_string_object(str(uuid.uuid4())))
        js_list.append(self._add_object(js))

    def addJS(self, javascript: str) -> None:  # pragma: no cover
        """
        .. deprecated:: 1.28.0

            Use :meth:`add_js` instead.
        """
        deprecate_with_replacement("addJS", "add_js")
        return self.add_js(javascript)

    def add_attachment(self, filename: str, data: Union[str, bytes]) -> None:
        """
        Embed a file inside the PDF.

        :param str filename: The filename to display.
        :param str data: The data in the file.

        Reference:
        https://www.adobe.com/content/dam/Adobe/en/devnet/acrobat/pdfs/PDF32000_2008.pdf
        Section 7.11.3
        """
        # We need three entries:
        # * The file's data
        # * The /Filespec entry
        # * The file's name, which goes in the Catalog

        # The entry for the file
        # Sample:
        # 8 0 obj
        # <<
        #  /Length 12
        #  /Type /EmbeddedFile
        # >>
        # stream
        # Hello world!
        # endstream
        # endobj

        file_entry = DecodedStreamObject()
        file_entry.set_data(data)
        file_entry.update({NameObject(PA.TYPE): NameObject("/EmbeddedFile")})

        # The Filespec entry
        # Sample:
        # 7 0 obj
        # <<
        #  /Type /Filespec
        #  /F (hello.txt)
        #  /EF << /F 8 0 R >>
        # >>

        ef_entry = DictionaryObject()
        ef_entry.update({NameObject("/F"): file_entry})

        filespec = DictionaryObject()
        filespec.update(
            {
                NameObject(PA.TYPE): NameObject("/Filespec"),
                NameObject(FileSpecificationDictionaryEntries.F): create_string_object(
                    filename
                ),  # Perhaps also try TextStringObject
                NameObject(FileSpecificationDictionaryEntries.EF): ef_entry,
            }
        )

        # Then create the entry for the root, as it needs a reference to the Filespec
        # Sample:
        # 1 0 obj
        # <<
        #  /Type /Catalog
        #  /Outlines 2 0 R
        #  /Pages 3 0 R
        #  /Names << /EmbeddedFiles << /Names [(hello.txt) 7 0 R] >> >>
        # >>
        # endobj

        embedded_files_names_dictionary = DictionaryObject()
        embedded_files_names_dictionary.update(
            {
                NameObject(CA.NAMES): ArrayObject(
                    [create_string_object(filename), filespec]
                )
            }
        )

        embedded_files_dictionary = DictionaryObject()
        embedded_files_dictionary.update(
            {NameObject("/EmbeddedFiles"): embedded_files_names_dictionary}
        )
        # Update the root
        self._root_object.update({NameObject(CA.NAMES): embedded_files_dictionary})

    def addAttachment(
        self, fname: str, fdata: Union[str, bytes]
    ) -> None:  # pragma: no cover
        """
        .. deprecated:: 1.28.0

            Use :meth:`add_attachment` instead.
        """
        deprecate_with_replacement("addAttachment", "add_attachment")
        return self.add_attachment(fname, fdata)

    def append_pages_from_reader(
        self,
        reader: PdfReader,
        after_page_append: Optional[Callable[[PageObject], None]] = None,
    ) -> None:
        """
        Copy pages from reader to writer. Includes an optional callback parameter
        which is invoked after pages are appended to the writer.

        :param PdfReader reader: a PdfReader object from which to copy page
            annotations to this writer object.  The writer's annots
            will then be updated
        :param Callable[[PageObject], None] after_page_append:
            Callback function that is invoked after each page is appended to
            the writer. Signature includes a reference to the appended page
            (delegates to append_pages_from_reader). The single parameter of the
            callback is a reference to the page just appended to the document.
        """
        # Get page count from writer and reader
        reader_num_pages = len(reader.pages)
        # Copy pages from reader to writer
        for reader_page_number in range(reader_num_pages):
            reader_page = reader.pages[reader_page_number]
            writer_page = self.add_page(reader_page)
            # Trigger callback, pass writer page as parameter
            if callable(after_page_append):
                after_page_append(writer_page)

    def appendPagesFromReader(
        self,
        reader: PdfReader,
        after_page_append: Optional[Callable[[PageObject], None]] = None,
    ) -> None:  # pragma: no cover
        """
        .. deprecated:: 1.28.0

            Use :meth:`append_pages_from_reader` instead.
        """
        deprecate_with_replacement("appendPagesFromReader", "append_pages_from_reader")
        self.append_pages_from_reader(reader, after_page_append)

    def update_page_form_field_values(
        self,
        page: PageObject,
        fields: Dict[str, Any],
        flags: FieldFlag = OPTIONAL_READ_WRITE_FIELD,
    ) -> None:
        """
        Update the form field values for a given page from a fields dictionary.

        Copy field texts and values from fields to page.
        If the field links to a parent object, add the information to the parent.

        :param PageObject page: Page reference from PDF writer where the
            annotations and field data will be updated.
        :param dict fields: a Python dictionary of field names (/T) and text
            values (/V)
        :param int flags: An integer (0 to 7). The first bit sets ReadOnly, the
            second bit sets Required, the third bit sets NoExport. See
            PDF Reference Table 8.70 for details.
        """
        self.set_need_appearances_writer()
        # Iterate through pages, update field values
        if PG.ANNOTS not in page:
            logger_warning("No fields to update on this page", __name__)
            return
        for j in range(len(page[PG.ANNOTS])):  # type: ignore
            writer_annot = page[PG.ANNOTS][j].get_object()  # type: ignore
            # retrieve parent field values, if present
            writer_parent_annot = {}  # fallback if it's not there
            if PG.PARENT in writer_annot:
                writer_parent_annot = writer_annot[PG.PARENT]
            for field in fields:
                if writer_annot.get(FieldDictionaryAttributes.T) == field:
                    if writer_annot.get(FieldDictionaryAttributes.FT) == "/Btn":
                        writer_annot.update(
                            {
                                NameObject(
                                    AnnotationDictionaryAttributes.AS
                                ): NameObject(fields[field])
                            }
                        )
                    writer_annot.update(
                        {
                            NameObject(FieldDictionaryAttributes.V): TextStringObject(
                                fields[field]
                            )
                        }
                    )
                    if flags:
                        writer_annot.update(
                            {
                                NameObject(FieldDictionaryAttributes.Ff): NumberObject(
                                    flags
                                )
                            }
                        )
                elif writer_parent_annot.get(FieldDictionaryAttributes.T) == field:
                    writer_parent_annot.update(
                        {
                            NameObject(FieldDictionaryAttributes.V): TextStringObject(
                                fields[field]
                            )
                        }
                    )

    def updatePageFormFieldValues(
        self,
        page: PageObject,
        fields: Dict[str, Any],
        flags: FieldFlag = OPTIONAL_READ_WRITE_FIELD,
    ) -> None:  # pragma: no cover
        """
        .. deprecated:: 1.28.0

            Use :meth:`update_page_form_field_values` instead.
        """
        deprecate_with_replacement(
            "updatePageFormFieldValues", "update_page_form_field_values"
        )
        return self.update_page_form_field_values(page, fields, flags)

    def clone_reader_document_root(self, reader: PdfReader) -> None:
        """
        Copy the reader document root to the writer.

        :param reader:  PdfReader from the document root should be copied.
        """
        self._root_object = cast(DictionaryObject, reader.trailer[TK.ROOT])

    def cloneReaderDocumentRoot(self, reader: PdfReader) -> None:  # pragma: no cover
        """
        .. deprecated:: 1.28.0

            Use :meth:`clone_reader_document_root` instead.
        """
        deprecate_with_replacement(
            "cloneReaderDocumentRoot", "clone_reader_document_root"
        )
        self.clone_reader_document_root(reader)

    def clone_document_from_reader(
        self,
        reader: PdfReader,
        after_page_append: Optional[Callable[[PageObject], None]] = None,
    ) -> None:
        """
        Create a copy (clone) of a document from a PDF file reader

        :param reader: PDF file reader instance from which the clone
            should be created.
        :param Callable[[PageObject], None] after_page_append:
            Callback function that is invoked after each page is appended to
            the writer. Signature includes a reference to the appended page
            (delegates to append_pages_from_reader). The single parameter of the
            callback is a reference to the page just appended to the document.
        """
        # TODO : ppZZ may be limited because we do not copy all info...
        self.clone_reader_document_root(reader)
        self.append_pages_from_reader(reader, after_page_append)

    def cloneDocumentFromReader(
        self,
        reader: PdfReader,
        after_page_append: Optional[Callable[[PageObject], None]] = None,
    ) -> None:  # pragma: no cover
        """
        .. deprecated:: 1.28.0

            Use :meth:`clone_document_from_reader` instead.
        """
        deprecate_with_replacement(
            "cloneDocumentFromReader", "clone_document_from_reader"
        )
        self.clone_document_from_reader(reader, after_page_append)

    def encrypt(
        self,
        user_password: Optional[str] = None,
        owner_password: Optional[str] = None,
        use_128bit: bool = True,
        permissions_flag: UserAccessPermissions = ALL_DOCUMENT_PERMISSIONS,
        user_pwd: Optional[str] = None,  # deprecated
        owner_pwd: Optional[str] = None,  # deprecated
    ) -> None:
        """
        Encrypt this PDF file with the PDF Standard encryption handler.

        :param str user_password: The "user password", which allows for opening
            and reading the PDF file with the restrictions provided.
        :param str owner_password: The "owner password", which allows for
            opening the PDF files without any restrictions.  By default,
            the owner password is the same as the user password.
        :param bool use_128bit: flag as to whether to use 128bit
            encryption.  When false, 40bit encryption will be used.  By default,
            this flag is on.
        :param unsigned int permissions_flag: permissions as described in
            TABLE 3.20 of the PDF 1.7 specification. A bit value of 1 means the
            permission is grantend. Hence an integer value of -1 will set all
            flags.
            Bit position 3 is for printing, 4 is for modifying content, 5 and 6
            control annotations, 9 for form fields, 10 for extraction of
            text and graphics.
        """
        if user_pwd is not None:
            if user_password is not None:
                raise ValueError(
                    "Please only set 'user_password'. "
                    "The 'user_pwd' argument is deprecated."
                )
            else:
                warnings.warn(
                    "Please use 'user_password' instead of 'user_pwd'. "
                    "The 'user_pwd' argument is deprecated and will be removed "
                    "in PyPDF2==3.0.0."
                )
                user_password = user_pwd
        if user_password is None:  # deprecated
            # user_password is only Optional for due to the deprecated user_pwd
            raise ValueError("user_password may not be None")

        if owner_pwd is not None:  # deprecated
            if owner_password is not None:
                raise ValueError(
                    "The argument owner_pwd of encrypt is deprecated. Use owner_password only."
                )
            else:
                old_term = "owner_pwd"
                new_term = "owner_password"
                warnings.warn(
                    message=(
                        f"{old_term} is deprecated as an argument. Use {new_term} instead"
                    )
                )
                owner_password = owner_pwd

        if owner_password is None:
            owner_password = user_password
        if use_128bit:
            V = 2
            rev = 3
            keylen = int(128 / 8)
        else:
            V = 1
            rev = 2
            keylen = int(40 / 8)
        P = permissions_flag
        O = ByteStringObject(_alg33(owner_password, user_password, rev, keylen))  # type: ignore[arg-type]
        ID_1 = ByteStringObject(md5((repr(time.time())).encode("utf8")).digest())
        ID_2 = ByteStringObject(md5((repr(random.random())).encode("utf8")).digest())
        self._ID = ArrayObject((ID_1, ID_2))
        if rev == 2:
            U, key = _alg34(user_password, O, P, ID_1)
        else:
            assert rev == 3
            U, key = _alg35(user_password, rev, keylen, O, P, ID_1, False)  # type: ignore[arg-type]
        encrypt = DictionaryObject()
        encrypt[NameObject(SA.FILTER)] = NameObject("/Standard")
        encrypt[NameObject("/V")] = NumberObject(V)
        if V == 2:
            encrypt[NameObject(SA.LENGTH)] = NumberObject(keylen * 8)
        encrypt[NameObject(ED.R)] = NumberObject(rev)
        encrypt[NameObject(ED.O)] = ByteStringObject(O)
        encrypt[NameObject(ED.U)] = ByteStringObject(U)
        encrypt[NameObject(ED.P)] = NumberObject(P)
        self._encrypt = self._add_object(encrypt)
        self._encrypt_key = key

    def write_stream(self, stream: StreamType) -> None:
        if hasattr(stream, "mode") and "b" not in stream.mode:
            logger_warning(
                f"File <{stream.name}> to write to is not in binary mode. "  # type: ignore
                "It may not be written to correctly.",
                __name__,
            )

        if not self._root:
            self._root = self._add_object(self._root_object)

        # PDF objects sometimes have circular references to their /Page objects
        # inside their object tree (for example, annotations).  Those will be
        # indirect references to objects that we've recreated in this PDF.  To
        # address this problem, PageObject's store their original object
        # reference number, and we add it to the external reference map before
        # we sweep for indirect references.  This forces self-page-referencing
        # trees to reference the correct new object location, rather than
        # copying in a new copy of the page object.
        self._sweep_indirect_references(self._root)

        object_positions = self._write_header(stream)
        xref_location = self._write_xref_table(stream, object_positions)
        self._write_trailer(stream)
        stream.write(b_(f"\nstartxref\n{xref_location}\n%%EOF\n"))  # eof

    def write(
        self, stream: Union[Path, StrByteType]
    ) -> Tuple[bool, Union[FileIO, BytesIO, BufferedReader, BufferedWriter]]:
        """
        Write the collection of pages added to this object out as a PDF file.

        :param stream: An object to write the file to.  The object can support
            the write method and the tell method, similar to a file object, or
            be a file path, just like the fileobj, just named it stream to keep
            existing workflow.
        """
        my_file = False

        if stream == "":
            raise ValueError(f"Output(stream={stream}) is empty.")

        if isinstance(stream, (str, Path)):
            stream = FileIO(stream, "wb")
            self.with_as_usage = True  #
            my_file = True

        self.write_stream(stream)

        if self.with_as_usage:
            stream.close()

        return my_file, stream

    def _write_header(self, stream: StreamType) -> List[int]:
        object_positions = []
        stream.write(self.pdf_header + b"\n")
        stream.write(b"%\xE2\xE3\xCF\xD3\n")
        for i, obj in enumerate(self._objects):
            obj = self._objects[i]
            # If the obj is None we can't write anything
            if obj is not None:
                idnum = i + 1
                object_positions.append(stream.tell())
                stream.write(b_(str(idnum)) + b" 0 obj\n")
                key = None
                if hasattr(self, "_encrypt") and idnum != self._encrypt.idnum:
                    pack1 = struct.pack("<i", i + 1)[:3]
                    pack2 = struct.pack("<i", 0)[:2]
                    key = self._encrypt_key + pack1 + pack2
                    assert len(key) == (len(self._encrypt_key) + 5)
                    md5_hash = md5(key).digest()
                    key = md5_hash[: min(16, len(self._encrypt_key) + 5)]
                obj.write_to_stream(stream, key)
                stream.write(b"\nendobj\n")
        return object_positions

    def _write_xref_table(self, stream: StreamType, object_positions: List[int]) -> int:
        xref_location = stream.tell()
        stream.write(b"xref\n")
        stream.write(b_(f"0 {len(self._objects) + 1}\n"))
        stream.write(b_(f"{0:0>10} {65535:0>5} f \n"))
        for offset in object_positions:
            stream.write(b_(f"{offset:0>10} {0:0>5} n \n"))
        return xref_location

    def _write_trailer(self, stream: StreamType) -> None:
        stream.write(b"trailer\n")
        trailer = DictionaryObject()
        trailer.update(
            {
                NameObject(TK.SIZE): NumberObject(len(self._objects) + 1),
                NameObject(TK.ROOT): self._root,
                NameObject(TK.INFO): self._info,
            }
        )
        if hasattr(self, "_ID"):
            trailer[NameObject(TK.ID)] = self._ID
        if hasattr(self, "_encrypt"):
            trailer[NameObject(TK.ENCRYPT)] = self._encrypt
        trailer.write_to_stream(stream, None)

    def add_metadata(self, infos: Dict[str, Any]) -> None:
        """
        Add custom metadata to the output.

        :param dict infos: a Python dictionary where each key is a field
            and each value is your new metadata.
        """
        args = {}
        for key, value in list(infos.items()):
            args[NameObject(key)] = create_string_object(value)
        self.get_object(self._info).update(args)  # type: ignore

    def addMetadata(self, infos: Dict[str, Any]) -> None:  # pragma: no cover
        """
        .. deprecated:: 1.28.0

            Use :meth:`add_metadata` instead.
        """
        deprecate_with_replacement("addMetadata", "add_metadata")
        self.add_metadata(infos)

    def _sweep_indirect_references(
        self,
        root: Union[
            ArrayObject,
            BooleanObject,
            DictionaryObject,
            FloatObject,
            IndirectObject,
            NameObject,
            PdfObject,
            NumberObject,
            TextStringObject,
            NullObject,
        ],
    ) -> None:
        stack: Deque[
            Tuple[
                Any,
                Optional[Any],
                Any,
                List[PdfObject],
            ]
        ] = collections.deque()
        discovered = []
        parent = None
        grant_parents: List[PdfObject] = []
        key_or_id = None

        # Start from root
        stack.append((root, parent, key_or_id, grant_parents))

        while len(stack):
            data, parent, key_or_id, grant_parents = stack.pop()

            # Build stack for a processing depth-first
            if isinstance(data, (ArrayObject, DictionaryObject)):
                for key, value in data.items():
                    stack.append(
                        (
                            value,
                            data,
                            key,
                            grant_parents + [parent] if parent is not None else [],
                        )
                    )
            elif isinstance(data, IndirectObject):
                if data.pdf != self:
                    data = self._resolve_indirect_object(data)

                    if str(data) not in discovered:
                        discovered.append(str(data))
                        stack.append((data.get_object(), None, None, []))

            # Check if data has a parent and if it is a dict or an array update the value
            if isinstance(parent, (DictionaryObject, ArrayObject)):
                if isinstance(data, StreamObject):
                    # a dictionary value is a stream.  streams must be indirect
                    # objects, so we need to change this value.
                    data = self._resolve_indirect_object(self._add_object(data))

                update_hashes = []

                # Data changed and thus the hash value changed
                if parent[key_or_id] != data:
                    update_hashes = [parent.hash_value()] + [
                        grant_parent.hash_value() for grant_parent in grant_parents
                    ]
                    parent[key_or_id] = data

                # Update old hash value to new hash value
                for old_hash in update_hashes:
                    indirect_reference = self._idnum_hash.pop(old_hash, None)

                    if indirect_reference is not None:
                        indirect_reference_obj = indirect_reference.get_object()

                        if indirect_reference_obj is not None:
                            self._idnum_hash[
                                indirect_reference_obj.hash_value()
                            ] = indirect_reference

    def _resolve_indirect_object(self, data: IndirectObject) -> IndirectObject:
        """
        Resolves indirect object to this pdf indirect objects.

        If it is a new object then it is added to self._objects
        and new idnum is given and generation is always 0.
        """
        if hasattr(data.pdf, "stream") and data.pdf.stream.closed:
            raise ValueError(f"I/O operation on closed file: {data.pdf.stream.name}")

        if data.pdf == self:
            return data

        # Get real object indirect object
        real_obj = data.pdf.get_object(data)

        if real_obj is None:
            logger_warning(
                f"Unable to resolve [{data.__class__.__name__}: {data}], "
                "returning NullObject instead",
                __name__,
            )
            real_obj = NullObject()

        hash_value = real_obj.hash_value()

        # Check if object is handled
        if hash_value in self._idnum_hash:
            return self._idnum_hash[hash_value]

        if data.pdf == self:
            self._idnum_hash[hash_value] = IndirectObject(data.idnum, 0, self)
        # This is new object in this pdf
        else:
            self._idnum_hash[hash_value] = self._add_object(real_obj)

        return self._idnum_hash[hash_value]

    def get_reference(self, obj: PdfObject) -> IndirectObject:
        idnum = self._objects.index(obj) + 1
        ref = IndirectObject(idnum, 0, self)
        assert ref.get_object() == obj
        return ref

    def getReference(self, obj: PdfObject) -> IndirectObject:  # pragma: no cover
        """
        .. deprecated:: 1.28.0

            Use :meth:`get_reference` instead.
        """
        deprecate_with_replacement("getReference", "get_reference")
        return self.get_reference(obj)

    def get_outline_root(self) -> TreeObject:
        if CO.OUTLINES in self._root_object:
            # TABLE 3.25 Entries in the catalog dictionary
            outline = cast(TreeObject, self._root_object[CO.OUTLINES])
            idnum = self._objects.index(outline) + 1
            outline_ref = IndirectObject(idnum, 0, self)
            assert outline_ref.get_object() == outline
        else:
            outline = TreeObject()
            outline.update({})
            outline_ref = self._add_object(outline)
            self._root_object[NameObject(CO.OUTLINES)] = outline_ref

        return outline

    def get_threads_root(self) -> ArrayObject:
        """
        the list of threads see §8.3.2 from PDF 1.7 spec

                :return: an Array (possibly empty) of Dictionaries with "/F" and "/I" properties
        """
        if CO.THREADS in self._root_object:
            # TABLE 3.25 Entries in the catalog dictionary
            threads = cast(ArrayObject, self._root_object[CO.THREADS])
        else:
            threads = ArrayObject()
            self._root_object[NameObject(CO.THREADS)] = threads
        return threads

    @property
    def threads(self) -> ArrayObject:
        """
        Read-only property for the list of threads see §8.3.2 from PDF 1.7 spec

        :return: an Array (possibly empty) of Dictionaries with "/F" and "/I" properties
        """
        return self.get_threads_root()

    def getOutlineRoot(self) -> TreeObject:  # pragma: no cover
        """
        .. deprecated:: 1.28.0

            Use :meth:`get_outline_root` instead.
        """
        deprecate_with_replacement("getOutlineRoot", "get_outline_root")
        return self.get_outline_root()

    def get_named_dest_root(self) -> ArrayObject:
        if CA.NAMES in self._root_object and isinstance(
            self._root_object[CA.NAMES], DictionaryObject
        ):
            names = cast(DictionaryObject, self._root_object[CA.NAMES])
            names_ref = names.indirect_ref
            if CA.DESTS in names and isinstance(names[CA.DESTS], DictionaryObject):
                # 3.6.3 Name Dictionary (PDF spec 1.7)
                dests = cast(DictionaryObject, names[CA.DESTS])
                dests_ref = dests.indirect_ref
                if CA.NAMES in dests:
                    # TABLE 3.33 Entries in a name tree node dictionary
                    nd = cast(ArrayObject, dests[CA.NAMES])
                else:
                    nd = ArrayObject()
                    dests[NameObject(CA.NAMES)] = nd
            else:
                dests = DictionaryObject()
                dests_ref = self._add_object(dests)
                names[NameObject(CA.DESTS)] = dests_ref
                nd = ArrayObject()
                dests[NameObject(CA.NAMES)] = nd

        else:
            names = DictionaryObject()
            names_ref = self._add_object(names)
            self._root_object[NameObject(CA.NAMES)] = names_ref
            dests = DictionaryObject()
            dests_ref = self._add_object(dests)
            names[NameObject(CA.DESTS)] = dests_ref
            nd = ArrayObject()
            dests[NameObject(CA.NAMES)] = nd

        return nd

    def getNamedDestRoot(self) -> ArrayObject:  # pragma: no cover
        """
        .. deprecated:: 1.28.0

            Use :meth:`get_named_dest_root` instead.
        """
        deprecate_with_replacement("getNamedDestRoot", "get_named_dest_root")
        return self.get_named_dest_root()

    def add_outline_item_destination(
        self,
        page_destination: Union[None, PageObject, TreeObject] = None,
        parent: Union[None, TreeObject, IndirectObject] = None,
        before: Union[None, TreeObject, IndirectObject] = None,
        dest: Union[None, PageObject, TreeObject] = None,   # deprecated
    ) -> IndirectObject:
        if page_destination is not None and dest is not None:  # deprecated
            raise ValueError(
                "The argument dest of add_outline_item_destination is deprecated. Use page_destination only."
            )
        if dest is not None:  # deprecated
            old_term = "dest"
            new_term = "page_destination"
            warnings.warn(
                message=(
                    f"{old_term} is deprecated as an argument. Use {new_term} instead"
                )
            )
            page_destination = dest
        if page_destination is None:  # deprecated
            # argument is only Optional due to deprecated argument.
            raise ValueError("page_destination may not be None")

        if parent is None:
            parent = self.get_outline_root()

        parent = cast(TreeObject, parent.get_object())
        page_destination_ref = self._add_object(page_destination)
        if before is not None:
            before = before.indirect_reference
        parent.insert_child(page_destination_ref, before, self)

        return page_destination_ref

    def add_bookmark_destination(
        self,
        dest: Union[PageObject, TreeObject],
        parent: Union[None, TreeObject, IndirectObject] = None,
    ) -> IndirectObject:  # pragma: no cover
        """
        .. deprecated:: 2.9.0

            Use :meth:`add_outline_item_destination` instead.
        """
        deprecate_with_replacement(
            "add_bookmark_destination", "add_outline_item_destination"
        )
        return self.add_outline_item_destination(dest, parent)

    def addBookmarkDestination(
        self, dest: PageObject, parent: Optional[TreeObject] = None
    ) -> IndirectObject:  # pragma: no cover
        """
        .. deprecated:: 1.28.0

            Use :meth:`add_outline_item_destination` instead.
        """
        deprecate_with_replacement(
            "addBookmarkDestination", "add_outline_item_destination"
        )
        return self.add_outline_item_destination(dest, parent)

    @deprecate_bookmark(bookmark="outline_item")
    def add_outline_item_dict(
        self,
        outline_item: OutlineItemType,
        parent: Union[None, TreeObject, IndirectObject] = None,
        before: Union[None, TreeObject, IndirectObject] = None,
    ) -> IndirectObject:
        outline_item_object = TreeObject()
        for k, v in list(outline_item.items()):
            outline_item_object[NameObject(str(k))] = v
        outline_item_object.update(outline_item)

        if "/A" in outline_item:
            action = DictionaryObject()
            a_dict = cast(DictionaryObject, outline_item["/A"])
            for k, v in list(a_dict.items()):
                action[NameObject(str(k))] = v
            action_ref = self._add_object(action)
            outline_item_object[NameObject("/A")] = action_ref

        return self.add_outline_item_destination(outline_item_object, parent, before)

    @deprecate_bookmark(bookmark="outline_item")
    def add_bookmark_dict(
        self, outline_item: OutlineItemType, parent: Optional[TreeObject] = None
    ) -> IndirectObject:  # pragma: no cover
        """
        .. deprecated:: 2.9.0

            Use :meth:`add_outline_item_dict` instead.
        """
        deprecate_with_replacement("add_bookmark_dict", "add_outline_item_dict")
        return self.add_outline_item_dict(outline_item, parent)

    @deprecate_bookmark(bookmark="outline_item")
    def addBookmarkDict(
        self, outline_item: OutlineItemType, parent: Optional[TreeObject] = None
    ) -> IndirectObject:  # pragma: no cover
        """
        .. deprecated:: 1.28.0

            Use :meth:`add_outline_item_dict` instead.
        """
        deprecate_with_replacement("addBookmarkDict", "add_outline_item_dict")
        return self.add_outline_item_dict(outline_item, parent)

    def add_outline_item(
        self,
        title: str,
        page_number: Union[None, PageObject, IndirectObject, int],
        parent: Union[None, TreeObject, IndirectObject] = None,
        before: Union[None, TreeObject, IndirectObject] = None,
        color: Optional[Union[Tuple[float, float, float], str]] = None,
        bold: bool = False,
        italic: bool = False,
        fit: Fit = PAGE_FIT,
        pagenum: Optional[int] = None,  # deprecated
    ) -> IndirectObject:
        """
        Add an outline item (commonly referred to as a "Bookmark") to this PDF file.

        :param str title: Title to use for this outline item.
        :param int page_number: Page number this outline item will point to.
        :param parent: A reference to a parent outline item to create nested
            outline items.
        :param parent: A reference to a parent outline item to create nested
            outline items.
        :param tuple colo r: Color of the outline item's font as a red, green, blue tuple
            from 0.0 to 1.0 or as a Hex String (#RRGGBB)
        :param bool bold: Outline item font is bold
        :param bool italic: Outline item font is italic
        :param Fit fit: The fit of the destination page.
        """
        page_ref: Union[None, NullObject, IndirectObject, NumberObject]
        if isinstance(italic, str):  # it means that we are on the old params
            if fit == "/Fit":
                fit = None
            return self.add_outline_item(
                title, pagenum, parent, None, before, color, bold, italic, fit, *args
            )
        if page_number is not None and pagenum is not None:
            raise ValueError(
                "The argument pagenum of add_outline_item is deprecated. Use page_number only."
            )
        if pagenum is None:
            action_ref = None
        else:
            if isinstance(pagenum, IndirectObject):
                page_ref = pagenum
            elif isinstance(pagenum, PageObject):
                page_ref = pagenum.indirect_ref
            elif isinstance(pagenum, int):
                try:
                    page_ref = self.pages[pagenum].indirect_ref
                except IndexError:
                    page_ref = NumberObject(pagenum)
            zoom_args: ZoomArgsType = [
                NullObject() if a is None else NumberObject(a) for a in args
            ]
            if page_ref is None:
                logger_warning(
                    f"can not find reference of page {pagenum}",
                    __name__,
                )
                page_ref = NullObject()
            dest = Destination(
                NameObject("/" + title + " outline item"),
                page_ref,
                NameObject(fit),
                *zoom_args,
            )
<<<<<<< HEAD
=======
            page_number = pagenum
        if page_number is None:
            raise ValueError("page_number may not be None")
        page_ref = NumberObject(page_number)

        dest = Destination(
            NameObject("/" + title + " outline item"),
            page_ref,
            fit,
        )
>>>>>>> 76334777

            action_ref = self._add_object(
                DictionaryObject(
                    {
                        NameObject(GoToActionArguments.D): dest.dest_array,
                        NameObject(GoToActionArguments.S): NameObject("/GoTo"),
                    }
                )
            )
        outline_item = _create_outline_item(action_ref, title, color, italic, bold)

        if parent is None:
            parent = self.get_outline_root()
        return self.add_outline_item_destination(outline_item, parent, before)

    def add_bookmark(
        self,
        title: str,
        pagenum: int,  # deprecated, but the whole method is deprecated
        parent: Union[None, TreeObject, IndirectObject] = None,
        color: Optional[Tuple[float, float, float]] = None,
        bold: bool = False,
        italic: bool = False,
        fit: FitType = "/Fit",
        *args: ZoomArgType,
    ) -> IndirectObject:  # pragma: no cover
        """
        .. deprecated:: 2.9.0

            Use :meth:`add_outline_item` instead.
        """
        deprecate_with_replacement("add_bookmark", "add_outline_item")
        return self.add_outline_item(
<<<<<<< HEAD
            title, pagenum, parent, None, color, bold, italic, fit, *args
=======
            title,
            pagenum,
            parent,
            color,
            bold,
            italic,
            Fit(fit_type=fit, fit_args=args),
>>>>>>> 76334777
        )

    def addBookmark(
        self,
        title: str,
        pagenum: int,
        parent: Union[None, TreeObject, IndirectObject] = None,
        color: Optional[Tuple[float, float, float]] = None,
        bold: bool = False,
        italic: bool = False,
        fit: FitType = "/Fit",
        *args: ZoomArgType,
    ) -> IndirectObject:  # pragma: no cover
        """
        .. deprecated:: 1.28.0

            Use :meth:`add_outline_item` instead.
        """
        deprecate_with_replacement("addBookmark", "add_outline_item")
        return self.add_outline_item(
<<<<<<< HEAD
            title, pagenum, parent, None, color, bold, italic, fit, *args
=======
            title,
            pagenum,
            parent,
            color,
            bold,
            italic,
            Fit(fit_type=fit, fit_args=args),
>>>>>>> 76334777
        )

    def add_outline(self) -> None:
        raise NotImplementedError(
            "This method is not yet implemented. Use :meth:`add_outline_item` instead."
        )

    def add_named_destination_array(
        self, title: TextStringObject, destination: Union[IndirectObject, ArrayObject]
    ) -> None:
        nd = self.get_named_dest_root()
        i = 0
        while i < len(nd):
            if title < nd[i]:
                nd.insert(i, destination)
                nd.insert(i, TextStringObject(title))
                return
            else:
                i += 2
        nd.extend([TextStringObject(title), destination])
        return

    def add_named_destination_object(
        self,
        page_destination: Optional[PdfObject] = None,
        dest: Optional[PdfObject] = None,
    ) -> IndirectObject:
        if page_destination is not None and dest is not None:
            raise ValueError(
                "The argument dest of add_named_destination_object is deprecated. Use page_destination only."
            )
        if dest is not None:  # deprecated
            old_term = "dest"
            new_term = "page_destination"
            warnings.warn(
                message=(
                    f"{old_term} is deprecated as an argument. Use {new_term} instead"
                )
            )
            page_destination = dest
        if page_destination is None:  # deprecated
            raise ValueError("page_destination may not be None")

        page_destination_ref = self._add_object(page_destination.dest_array)
        self.add_named_destination_array(
            cast("TextStringObject", dest["/Title"]), page_destination_ref
        )
        return page_destination_ref

    def add_named_destination_object(self, page_destination: Destination) -> IndirectObject:
        page_destination_ref = self._add_object(page_destination.dest_array)
        self.add_named_destination_array(
            cast("TextStringObject", page_destination["/Title"]), page_destination_ref
        )
        return page_destination_ref

    def addNamedDestinationObject(
        self, dest: Destination
    ) -> IndirectObject:  # pragma: no cover
        """
        .. deprecated:: 1.28.0

            Use :meth:`add_named_destination_object` instead.
        """
        deprecate_with_replacement(
            "addNamedDestinationObject", "add_named_destination_object"
        )
        return self.add_named_destination_object(dest)

    def add_named_destination(
        self,
        title: str,
        page_number: Optional[int] = None,
        pagenum: Optional[int] = None,  # deprecated
    ) -> IndirectObject:
        if page_number is not None and pagenum is not None:
            raise ValueError(
                "The argument pagenum of add_outline_item is deprecated. Use page_number only."
            )
        if pagenum is not None:
            old_term = "pagenum"
            new_term = "page_number"
            warnings.warn(
                message=(
                    f"{old_term} is deprecated as an argument. Use {new_term} instead"
                )
            )
            page_number = pagenum
        if page_number is None:
            raise ValueError("page_number may not be None")
        page_ref = self.get_object(self._pages)[PA.KIDS][page_number]  # type: ignore
        dest = DictionaryObject()
        dest.update(
            {
                NameObject(GoToActionArguments.D): ArrayObject(
                    [page_ref, NameObject(TypFitArguments.FIT_H), NumberObject(826)]
                ),
                NameObject(GoToActionArguments.S): NameObject("/GoTo"),
            }
        )

        dest_ref = self._add_object(dest)
        nd = self.get_named_dest_root()
        if not isinstance(title, TextStringObject):
            title = TextStringObject(str(title))
        nd.extend([title, dest_ref])
        return dest_ref

    def addNamedDestination(
        self, title: str, pagenum: int
    ) -> IndirectObject:  # pragma: no cover
        """
        .. deprecated:: 1.28.0

            Use :meth:`add_named_destination` instead.
        """
        deprecate_with_replacement("addNamedDestination", "add_named_destination")
        return self.add_named_destination(title, pagenum)

    def remove_links(self) -> None:
        """Remove links and annotations from this output."""
        pg_dict = cast(DictionaryObject, self.get_object(self._pages))
        pages = cast(ArrayObject, pg_dict[PA.KIDS])
        for page in pages:
            page_ref = cast(DictionaryObject, self.get_object(page))
            if PG.ANNOTS in page_ref:
                del page_ref[PG.ANNOTS]

    def removeLinks(self) -> None:  # pragma: no cover
        """
        .. deprecated:: 1.28.0

            Use :meth:`remove_links` instead.
        """
        deprecate_with_replacement("removeLinks", "remove_links")
        return self.remove_links()

    def remove_images(self, ignore_byte_string_object: bool = False) -> None:
        """
        Remove images from this output.

        :param bool ignore_byte_string_object: optional parameter
            to ignore ByteString Objects.
        """
        pg_dict = cast(DictionaryObject, self.get_object(self._pages))
        pages = cast(ArrayObject, pg_dict[PA.KIDS])
        jump_operators = (
            b"cm",
            b"w",
            b"J",
            b"j",
            b"M",
            b"d",
            b"ri",
            b"i",
            b"gs",
            b"W",
            b"b",
            b"s",
            b"S",
            b"f",
            b"F",
            b"n",
            b"m",
            b"l",
            b"c",
            b"v",
            b"y",
            b"h",
            b"B",
            b"Do",
            b"sh",
        )
        for page in pages:
            page_ref = cast(DictionaryObject, self.get_object(page))
            content = page_ref["/Contents"].get_object()
            if not isinstance(content, ContentStream):
                content = ContentStream(content, page_ref)

            _operations = []
            seq_graphics = False
            for operands, operator in content.operations:
                if operator in [b"Tj", b"'"]:
                    text = operands[0]
                    if ignore_byte_string_object and not isinstance(
                        text, TextStringObject
                    ):
                        operands[0] = TextStringObject()
                elif operator == b'"':
                    text = operands[2]
                    if ignore_byte_string_object and not isinstance(
                        text, TextStringObject
                    ):
                        operands[2] = TextStringObject()
                elif operator == b"TJ":
                    for i in range(len(operands[0])):
                        if ignore_byte_string_object and not isinstance(
                            operands[0][i], TextStringObject
                        ):
                            operands[0][i] = TextStringObject()

                if operator == b"q":
                    seq_graphics = True
                if operator == b"Q":
                    seq_graphics = False
                if seq_graphics and operator in jump_operators:
                    continue
                if operator == b"re":
                    continue
                _operations.append((operands, operator))

            content.operations = _operations
            page_ref.__setitem__(NameObject("/Contents"), content)

    def removeImages(
        self, ignoreByteStringObject: bool = False
    ) -> None:  # pragma: no cover
        """
        .. deprecated:: 1.28.0

            Use :meth:`remove_images` instead.
        """
        deprecate_with_replacement("removeImages", "remove_images")
        return self.remove_images(ignoreByteStringObject)

    def remove_text(self, ignore_byte_string_object: bool = False) -> None:
        """
        Remove text from this output.

        :param bool ignore_byte_string_object: optional parameter
            to ignore ByteString Objects.
        """
        pg_dict = cast(DictionaryObject, self.get_object(self._pages))
        pages = cast(List[IndirectObject], pg_dict[PA.KIDS])
        for page in pages:
            page_ref = cast(PageObject, self.get_object(page))
            content = page_ref["/Contents"].get_object()
            if not isinstance(content, ContentStream):
                content = ContentStream(content, page_ref)
            for operands, operator in content.operations:
                if operator in [b"Tj", b"'"]:
                    text = operands[0]
                    if not ignore_byte_string_object:
                        if isinstance(text, TextStringObject):
                            operands[0] = TextStringObject()
                    else:
                        if isinstance(text, (TextStringObject, ByteStringObject)):
                            operands[0] = TextStringObject()
                elif operator == b'"':
                    text = operands[2]
                    if not ignore_byte_string_object:
                        if isinstance(text, TextStringObject):
                            operands[2] = TextStringObject()
                    else:
                        if isinstance(text, (TextStringObject, ByteStringObject)):
                            operands[2] = TextStringObject()
                elif operator == b"TJ":
                    for i in range(len(operands[0])):
                        if not ignore_byte_string_object:
                            if isinstance(operands[0][i], TextStringObject):
                                operands[0][i] = TextStringObject()
                        else:
                            if isinstance(
                                operands[0][i], (TextStringObject, ByteStringObject)
                            ):
                                operands[0][i] = TextStringObject()

            page_ref.__setitem__(NameObject("/Contents"), content)

    def removeText(
        self, ignoreByteStringObject: bool = False
    ) -> None:  # pragma: no cover
        """
        .. deprecated:: 1.28.0

            Use :meth:`remove_text` instead.
        """
        deprecate_with_replacement("removeText", "remove_text")
        return self.remove_text(ignoreByteStringObject)

    def add_uri(
        self,
        page_number: int,
        uri: str,
        rect: RectangleObject,
        border: Optional[ArrayObject] = None,
        pagenum: Optional[int] = None,
    ) -> None:
        """
        Add an URI from a rectangular area to the specified page.
        This uses the basic structure of :meth:`add_link`

        :param int page_number: index of the page on which to place the URI action.
        :param str uri: URI of resource to link to.
        :param Tuple[int, int, int, int] rect: :class:`RectangleObject<PyPDF2.generic.RectangleObject>` or array of four
            integers specifying the clickable rectangular area
            ``[xLL, yLL, xUR, yUR]``, or string in the form ``"[ xLL yLL xUR yUR ]"``.
        :param ArrayObject border: if provided, an array describing border-drawing
            properties. See the PDF spec for details. No border will be
            drawn if this argument is omitted.
        """
        if pagenum is not None:
            warnings.warn(
                "The 'pagenum' argument of add_uri is deprecated. Use 'page_number' instead."
            )
            page_number = pagenum
        page_link = self.get_object(self._pages)[PA.KIDS][page_number]  # type: ignore
        page_ref = cast(Dict[str, Any], self.get_object(page_link))

        border_arr: BorderArrayType
        if border is not None:
            border_arr = [NameObject(n) for n in border[:3]]
            if len(border) == 4:
                dash_pattern = ArrayObject([NameObject(n) for n in border[3]])
                border_arr.append(dash_pattern)
        else:
            border_arr = [NumberObject(2)] * 3

        if isinstance(rect, str):
            rect = NameObject(rect)
        elif isinstance(rect, RectangleObject):
            pass
        else:
            rect = RectangleObject(rect)

        lnk2 = DictionaryObject()
        lnk2.update(
            {
                NameObject("/S"): NameObject("/URI"),
                NameObject("/URI"): TextStringObject(uri),
            }
        )
        lnk = DictionaryObject()
        lnk.update(
            {
                NameObject(AnnotationDictionaryAttributes.Type): NameObject(PG.ANNOTS),
                NameObject(AnnotationDictionaryAttributes.Subtype): NameObject("/Link"),
                NameObject(AnnotationDictionaryAttributes.P): page_link,
                NameObject(AnnotationDictionaryAttributes.Rect): rect,
                NameObject("/H"): NameObject("/I"),
                NameObject(AnnotationDictionaryAttributes.Border): ArrayObject(
                    border_arr
                ),
                NameObject("/A"): lnk2,
            }
        )
        lnk_ref = self._add_object(lnk)

        if PG.ANNOTS in page_ref:
            page_ref[PG.ANNOTS].append(lnk_ref)
        else:
            page_ref[NameObject(PG.ANNOTS)] = ArrayObject([lnk_ref])

    def addURI(
        self,
        pagenum: int,  # deprecated, but method is deprecated already
        uri: str,
        rect: RectangleObject,
        border: Optional[ArrayObject] = None,
    ) -> None:  # pragma: no cover
        """
        .. deprecated:: 1.28.0

            Use :meth:`add_uri` instead.
        """
        deprecate_with_replacement("addURI", "add_uri")
        return self.add_uri(pagenum, uri, rect, border)

    def add_link(
        self,
        pagenum: int,  # deprecated, but method is deprecated already
        page_destination: int,
        rect: RectangleObject,
        border: Optional[ArrayObject] = None,
        fit: FitType = "/Fit",
        *args: ZoomArgType,
    ) -> None:
        deprecate_with_replacement(
            "add_link", "add_annotation(AnnotationBuilder.link(...))"
        )

        if isinstance(rect, str):
            rect = rect.strip()[1:-1]
            rect = RectangleObject(
                [float(num) for num in rect.split(" ") if len(num) > 0]
            )
        elif isinstance(rect, RectangleObject):
            pass
        else:
            rect = RectangleObject(rect)

        annotation = AnnotationBuilder.link(
            rect=rect,
            border=border,
            target_page_index=page_destination,
            fit=Fit(fit_type=fit, fit_args=args),
        )
        return self.add_annotation(page_number=pagenum, annotation=annotation)

    def addLink(
        self,
        pagenum: int,  # deprecated, but method is deprecated already
        page_destination: int,
        rect: RectangleObject,
        border: Optional[ArrayObject] = None,
        fit: FitType = "/Fit",
        *args: ZoomArgType,
    ) -> None:  # pragma: no cover
        """
        .. deprecated:: 1.28.0

            Use :meth:`add_link` instead.
        """
        deprecate_with_replacement(
            "addLink", "add_annotation(AnnotationBuilder.link(...))", "4.0.0"
        )
        return self.add_link(pagenum, page_destination, rect, border, fit, *args)

    _valid_layouts = (
        "/NoLayout",
        "/SinglePage",
        "/OneColumn",
        "/TwoColumnLeft",
        "/TwoColumnRight",
        "/TwoPageLeft",
        "/TwoPageRight",
    )

    def _get_page_layout(self) -> Optional[LayoutType]:
        try:
            return cast(LayoutType, self._root_object["/PageLayout"])
        except KeyError:
            return None

    def getPageLayout(self) -> Optional[LayoutType]:  # pragma: no cover
        """
        .. deprecated:: 1.28.0

            Use :py:attr:`page_layout` instead.
        """
        deprecate_with_replacement("getPageLayout", "page_layout")
        return self._get_page_layout()

    def _set_page_layout(self, layout: Union[NameObject, LayoutType]) -> None:
        """
        Set the page layout.

        :param str layout: The page layout to be used.

        .. list-table:: Valid ``layout`` arguments
           :widths: 50 200

           * - /NoLayout
             - Layout explicitly not specified
           * - /SinglePage
             - Show one page at a time
           * - /OneColumn
             - Show one column at a time
           * - /TwoColumnLeft
             - Show pages in two columns, odd-numbered pages on the left
           * - /TwoColumnRight
             - Show pages in two columns, odd-numbered pages on the right
           * - /TwoPageLeft
             - Show two pages at a time, odd-numbered pages on the left
           * - /TwoPageRight
             - Show two pages at a time, odd-numbered pages on the right
        """
        if not isinstance(layout, NameObject):
            if layout not in self._valid_layouts:
                logger_warning(
                    f"Layout should be one of: {'', ''.join(self._valid_layouts)}",
                    __name__,
                )
            layout = NameObject(layout)
        self._root_object.update({NameObject("/PageLayout"): layout})

    def set_page_layout(self, layout: LayoutType) -> None:
        """
        Set the page layout.

        :param str layout: The page layout to be used

        .. list-table:: Valid ``layout`` arguments
           :widths: 50 200

           * - /NoLayout
             - Layout explicitly not specified
           * - /SinglePage
             - Show one page at a time
           * - /OneColumn
             - Show one column at a time
           * - /TwoColumnLeft
             - Show pages in two columns, odd-numbered pages on the left
           * - /TwoColumnRight
             - Show pages in two columns, odd-numbered pages on the right
           * - /TwoPageLeft
             - Show two pages at a time, odd-numbered pages on the left
           * - /TwoPageRight
             - Show two pages at a time, odd-numbered pages on the right
        """
        self._set_page_layout(layout)

    def setPageLayout(self, layout: LayoutType) -> None:  # pragma: no cover
        """
        .. deprecated:: 1.28.0

            Use :py:attr:`page_layout` instead.
        """
        deprecate_with_replacement(
            "writer.setPageLayout(val)", "writer.page_layout = val"
        )
        return self._set_page_layout(layout)

    @property
    def page_layout(self) -> Optional[LayoutType]:
        """
        Page layout property.

        .. list-table:: Valid ``layout`` values
           :widths: 50 200

           * - /NoLayout
             - Layout explicitly not specified
           * - /SinglePage
             - Show one page at a time
           * - /OneColumn
             - Show one column at a time
           * - /TwoColumnLeft
             - Show pages in two columns, odd-numbered pages on the left
           * - /TwoColumnRight
             - Show pages in two columns, odd-numbered pages on the right
           * - /TwoPageLeft
             - Show two pages at a time, odd-numbered pages on the left
           * - /TwoPageRight
             - Show two pages at a time, odd-numbered pages on the right
        """
        return self._get_page_layout()

    @page_layout.setter
    def page_layout(self, layout: LayoutType) -> None:
        self._set_page_layout(layout)

    @property
    def pageLayout(self) -> Optional[LayoutType]:  # pragma: no cover
        """
        .. deprecated:: 1.28.0

            Use :py:attr:`page_layout` instead.
        """
        deprecate_with_replacement("pageLayout", "page_layout")
        return self.page_layout

    @pageLayout.setter
    def pageLayout(self, layout: LayoutType) -> None:  # pragma: no cover
        """
        .. deprecated:: 1.28.0

            Use :py:attr:`page_layout` instead.
        """
        deprecate_with_replacement("pageLayout", "page_layout")
        self.page_layout = layout

    _valid_modes = (
        "/UseNone",
        "/UseOutlines",
        "/UseThumbs",
        "/FullScreen",
        "/UseOC",
        "/UseAttachments",
    )

    def _get_page_mode(self) -> Optional[PagemodeType]:
        try:
            return cast(PagemodeType, self._root_object["/PageMode"])
        except KeyError:
            return None

    def getPageMode(self) -> Optional[PagemodeType]:  # pragma: no cover
        """
        .. deprecated:: 1.28.0

            Use :py:attr:`page_mode` instead.
        """
        deprecate_with_replacement("getPageMode", "page_mode")
        return self._get_page_mode()

    def set_page_mode(self, mode: PagemodeType) -> None:
        """
        .. deprecated:: 1.28.0

            Use :py:attr:`page_mode` instead.
        """
        if isinstance(mode, NameObject):
            mode_name: NameObject = mode
        else:
            if mode not in self._valid_modes:
                logger_warning(
                    f"Mode should be one of: {', '.join(self._valid_modes)}", __name__
                )
            mode_name = NameObject(mode)
        self._root_object.update({NameObject("/PageMode"): mode_name})

    def setPageMode(self, mode: PagemodeType) -> None:  # pragma: no cover
        """
        .. deprecated:: 1.28.0

            Use :py:attr:`page_mode` instead.
        """
        deprecate_with_replacement("writer.setPageMode(val)", "writer.page_mode = val")
        self.set_page_mode(mode)

    @property
    def page_mode(self) -> Optional[PagemodeType]:
        """
        Page mode property.

        .. list-table:: Valid ``mode`` values
           :widths: 50 200

           * - /UseNone
             - Do not show outline or thumbnails panels
           * - /UseOutlines
             - Show outline (aka bookmarks) panel
           * - /UseThumbs
             - Show page thumbnails panel
           * - /FullScreen
             - Fullscreen view
           * - /UseOC
             - Show Optional Content Group (OCG) panel
           * - /UseAttachments
             - Show attachments panel
        """
        return self._get_page_mode()

    @page_mode.setter
    def page_mode(self, mode: PagemodeType) -> None:
        self.set_page_mode(mode)

    @property
    def pageMode(self) -> Optional[PagemodeType]:  # pragma: no cover
        """
        .. deprecated:: 1.28.0

            Use :py:attr:`page_mode` instead.
        """
        deprecate_with_replacement("pageMode", "page_mode")
        return self.page_mode

    @pageMode.setter
    def pageMode(self, mode: PagemodeType) -> None:  # pragma: no cover
        """
        .. deprecated:: 1.28.0

            Use :py:attr:`page_mode` instead.
        """
        deprecate_with_replacement("pageMode", "page_mode")
        self.page_mode = mode

    def add_annotation(self, page_number: int, annotation: Dict[str, Any]) -> None:
        to_add = cast(DictionaryObject, _pdf_objectify(annotation))
        to_add[NameObject("/P")] = self.get_object(self._pages)["/Kids"][page_number]  # type: ignore
        page = self.pages[page_number]
        if page.annotations is None:
            page[NameObject("/Annots")] = ArrayObject()
        assert page.annotations is not None

        # Internal link annotations need the correct object type for the
        # destination
        if to_add.get("/Subtype") == "/Link" and NameObject("/Dest") in to_add:
            tmp = cast(dict, to_add[NameObject("/Dest")])
            dest = Destination(
                NameObject("/LinkName"),
                tmp["target_page_index"],
                Fit(
                    fit_type=tmp["fit"], fit_args=dict(tmp)["fit_args"]
                ),  # I have no clue why this dict-hack is necessary
            )
            to_add[NameObject("/Dest")] = dest.dest_array

        ind_obj = self._add_object(to_add)

        page.annotations.append(ind_obj)

    def clean_page(self, page: Union[PageObject, IndirectObject]) -> PageObject:
        """
        Perform some clean up in the page.
        Currently: convert NameObject nameddestination to TextStringObject (required for names/dests list)
        """
        page = cast("PageObject", page.get_object())
        for a in page.get("/Annots", []):
            a_obj = a.get_object()
            d = a_obj.get("/Dest", None)
            act = a_obj.get("/A", None)
            if isinstance(d, NameObject):
                a_obj[NameObject("/Dest")] = TextStringObject(d)
            elif act is not None:
                act = act.get_object()
                d = act.get("/D", None)
                if isinstance(d, NameObject):
                    act[NameObject("/D")] = TextStringObject(d)
        return page

    def _create_stream(
        self, fileobj: Union[Path, StrByteType, PdfReader]
    ) -> Tuple[IOBase, Optional[Encryption]]:
        # If the fileobj parameter is a string, assume it is a path
        # and create a file object at that location. If it is a file,
        # copy the file's contents into a BytesIO stream object; if
        # it is a PdfReader, copy that reader's stream into a
        # BytesIO stream.
        # If fileobj is none of the above types, it is not modified
        encryption_obj = None
        stream: IOBase
        if isinstance(fileobj, (str, Path)):
            with FileIO(fileobj, "rb") as f:
                stream = BytesIO(f.read())
        elif isinstance(fileobj, PdfReader):
            if fileobj._encryption:
                encryption_obj = fileobj._encryption
            orig_tell = fileobj.stream.tell()
            fileobj.stream.seek(0)
            stream = BytesIO(fileobj.stream.read())

            # reset the stream to its original location
            fileobj.stream.seek(orig_tell)
        elif hasattr(fileobj, "seek") and hasattr(fileobj, "read"):
            fileobj.seek(0)
            filecontent = fileobj.read()
            stream = BytesIO(filecontent)
        else:
            raise NotImplementedError(
                "PdfMerger.merge requires an object that PdfReader can parse. "
                "Typically, that is a Path or a string representing a Path, "
                "a file object, or an object implementing .seek and .read. "
                "Passing a PdfReader directly works as well."
            )
        return stream, encryption_obj

    def append(
        self,
        fileobj: Union[StrByteType, PdfReader, Path],
        outline_item: Union[
            str, None, PageRange, Tuple[int, int], Tuple[int, int, int], List[int]
        ] = None,
        pages: Union[
            None, PageRange, Tuple[int, int], Tuple[int, int, int], List[int]
        ] = None,
        import_outline: bool = True,
        excluded_fields: Optional[Union[List[str], Tuple[str, ...]]] = None,
    ) -> None:
        """
        Identical to the :meth:`merge()<merge>` method, but assumes you want to
        concatenate all pages onto the end of the file instead of specifying a
        position.

        :param fileobj: A File Object or an object that supports the standard
            read and seek methods similar to a File Object. Could also be a
            string representing a path to a PDF file.

        :param str outline_item: Optionally, you may specify a string to build an outline
            (aka 'bookmark') to identify the
            beginning of the included file.

        :param pages: can be a :class:`PageRange<PyPDF2.pagerange.PageRange>`
            or a ``(start, stop[, step])`` tuple
            or a list of pages to be processed
            to merge only the specified range of pages from the source
            document into the output document.

        :param bool import_outline: You may prevent the source document's
            outline (collection of outline items, previously referred to as
            'bookmarks') from being imported by specifying this as ``False``.

        :param List excluded_fields: provide the list of fields/keys to be ignored
            if "/Annots" is part of the list, the annotation will be ignored
            if "/B" is part of the list, the articles will be ignored
        """
        if excluded_fields is None:
            excluded_fields = ()
        if isinstance(outline_item, (tuple, list, PageRange)):
            if isinstance(pages, bool):
                if not isinstance(import_outline, bool):
                    excluded_fields = import_outline
                import_outline = pages
            pages = outline_item
            self.merge(None, fileobj, None, pages, import_outline, excluded_fields)
        else:  # if isinstance(outline_item,str):
            self.merge(
                None, fileobj, outline_item, pages, import_outline, excluded_fields
            )

    @deprecate_bookmark(bookmark="outline_item", import_bookmarks="import_outline")
    def merge(
        self,
        position: Optional[int],
        fileobj: Union[Path, StrByteType, PdfReader],
        outline_item: Optional[str] = None,
        pages: Optional[PageRangeSpec] = None,
        import_outline: bool = True,
        excluded_fields: Optional[Union[List[str], Tuple[str, ...]]] = (),
    ) -> None:
        """
        Merge the pages from the given file into the output file at the
        specified page number.

        :param int position: The *page number* to insert this file. File will
            be inserted after the given number.

        :param fileobj: A File Object or an object that supports the standard
            read and seek methods similar to a File Object. Could also be a
            string representing a path to a PDF file.

        :param str outline_item: Optionally, you may specify a string to build an outline
            (aka 'bookmark') to identify the
            beginning of the included file.

        :param pages: can be a :class:`PageRange<PyPDF2.pagerange.PageRange>`
            or a ``(start, stop[, step])`` tuple
            or a list of pages to be processed
            to merge only the specified range of pages from the source
            document into the output document.

        :param bool import_outline: You may prevent the source document's
            outline (collection of outline items, previously referred to as
            'bookmarks') from being imported by specifying this as ``False``.

        :param List excluded_fields: provide the list of fields/keys to be ignored
            if "/Annots" is part of the list, the annotation will be ignored
            if "/B" is part of the list, the articles will be ignored
        """
        if isinstance(fileobj, PdfReader):
            reader = fileobj
        else:
            stream, encryption_obj = self._create_stream(fileobj)
            # Create a new PdfReader instance using the stream
            # (either file or BytesIO or StringIO) created above
            reader = PdfReader(stream, strict=False)  # type: ignore[arg-type]

        if excluded_fields is None:
            excluded_fields = ()
        # Find the range of pages to merge.
        if pages is None:
            pages = list(range(0, len(reader.pages)))
        elif isinstance(pages, PageRange):
            pages = list(range(*pages.indices(len(reader.pages))))
        elif isinstance(pages, list):
            pass  # keep unchanged
        elif isinstance(pages, tuple) and len(pages) <= 3:
            pages = list(range(*pages))
        elif not isinstance(pages, tuple):
            raise TypeError(
                '"pages" must be a tuple of (start, stop[, step]) or a list'
            )

        srcpages = {}
        for i in pages:
            pg = reader.pages[i]
            assert pg.indirect_ref is not None
            if position is None:
                srcpages[pg.indirect_ref.idnum] = self.add_page(
                    pg, list(excluded_fields) + ["/B", "/Annots"]  # type: ignore
                )
            else:
                srcpages[pg.indirect_ref.idnum] = self.insert_page(
                    pg, position, list(excluded_fields) + ["/B", "/Annots"]  # type: ignore
                )
                position += 1
            srcpages[pg.indirect_ref.idnum].original_page = pg

        reader._namedDests = (
            reader.named_destinations
        )  # need for the outline processing below
        for dest in reader._namedDests.values():
            arr = dest.dest_array
            # try:
            if isinstance(dest["/Page"], NullObject):
                pass  # self.add_named_destination_array(dest["/Title"],arr)
            elif dest["/Page"].indirect_ref.idnum in srcpages:
                arr[NumberObject(0)] = srcpages[
                    dest["/Page"].indirect_ref.idnum
                ].indirect_ref
                self.add_named_destination_array(dest["/Title"], arr)
            # except Exception as e:
            #    logger_warning(f"can not insert {dest} : {e.msg}",__name__)

        outline_item_typ: TreeObject
        if outline_item is not None:
            outline_item_typ = cast(
                "TreeObject",
                self.add_outline_item(
                    TextStringObject(outline_item),
                    list(srcpages.values())[0].indirect_ref,
                    fit=cast("FitType", TypFitArguments.FIT),
                ).get_object(),
            )
        else:
            outline_item_typ = self.get_outline_root()

        _ro = cast("DictionaryObject", reader.trailer[TK.ROOT])
        if import_outline and CO.OUTLINES in _ro:
            outline = self._get_filtered_outline(
                _ro.get(CO.OUTLINES, None), srcpages, reader
            )
            self._insert_filtered_outline(
                outline, outline_item_typ, None
            )  # TODO : use before parameter

        if "/Annots" not in excluded_fields:
            for pag in srcpages.values():
                lst = self._insert_filtered_annotations(
                    pag.original_page.get("/Annots", ()), pag, srcpages, reader
                )
                if len(lst) > 0:
                    pag[NameObject("/Annots")] = lst
                self.clean_page(pag)

        if "/B" not in excluded_fields:
            self.add_filtered_articles("", srcpages, reader)

        return

    def _add_articles_thread(
        self,
        thread: DictionaryObject,  # thread entry from the reader's array of threads
        pages: Dict[int, PageObject],
        reader: PdfReader,
    ) -> IndirectObject:
        """
        clone the thread with only the applicable articles

        """
        nthread = thread.clone(
            self, force_duplicate=True, ignore_fields=("/F",)
        )  # use of clone to keep link between reader and writer
        self.threads.append(nthread.indirect_ref)
        first_article = cast("DictionaryObject", thread["/F"])
        current_article: Optional[DictionaryObject] = first_article
        new_article: Optional[DictionaryObject] = None
        while current_article is not None:
            pag = self._get_cloned_page(
                cast("PageObject", current_article["/P"]), pages, reader
            )
            if pag is not None:
                if new_article is None:
                    new_article = cast(
                        "DictionaryObject",
                        self._add_object(DictionaryObject()).get_object(),
                    )
                    new_first = new_article
                    nthread[NameObject("/F")] = new_article.indirect_ref
                else:
                    new_article2 = cast(
                        "DictionaryObject",
                        self._add_object(
                            DictionaryObject(
                                {NameObject("/V"): new_article.indirect_ref}
                            )
                        ).get_object(),
                    )
                    new_article[NameObject("/N")] = new_article2.indirect_ref
                    new_article = new_article2
                new_article[NameObject("/P")] = pag
                new_article[NameObject("/T")] = nthread.indirect_ref
                new_article[NameObject("/R")] = current_article["/R"]
                pag_obj = cast("PageObject", pag.get_object())
                if "/B" not in pag_obj:
                    pag_obj[NameObject("/B")] = ArrayObject()
                cast("ArrayObject", pag_obj["/B"]).append(new_article.indirect_ref)
            current_article = cast("DictionaryObject", current_article["/N"])
            if current_article == first_article:
                new_article[NameObject("/N")] = new_first.indirect_ref  # type: ignore
                new_first[NameObject("/V")] = new_article.indirect_ref  # type: ignore
                current_article = None
        assert nthread.indirect_ref is not None
        return nthread.indirect_ref

    def add_filtered_articles(
        self,
        fltr: Union[Pattern, str],  # thread entry from the reader's array of threads
        pages: Dict[int, PageObject],
        reader: PdfReader,
    ) -> None:
        """
        Add articles matching the defined criteria
        """
        if isinstance(fltr, str):
            fltr = re.compile(fltr)
        elif not isinstance(fltr, Pattern):
            fltr = re.compile("")
        for p in pages.values():
            pp = p.original_page
            for a in pp.get("/B", ()):
                thr = a.get_object()["/T"]
                if thr.indirect_ref.idnum not in self._id_translated[
                    id(reader)
                ] and fltr.search(thr["/I"]["/Title"]):
                    self._add_articles_thread(thr, pages, reader)

    def _get_cloned_page(
        self,
        page: Union[None, int, IndirectObject, PageObject, NullObject],
        pages: Dict[int, PageObject],
        reader: PdfReader,
    ) -> Optional[IndirectObject]:
        if isinstance(page, NullObject):
            return None
        if isinstance(page, int):
            _i = reader.pages[page].indirect_ref
        # elif isinstance(page, PageObject):
        #    _i = page.indirect_ref
        elif isinstance(page, DictionaryObject) and page.get("/Type", "") == "/Page":
            _i = page.indirect_ref
        elif isinstance(page, IndirectObject):
            _i = page
        try:
            return pages[_i.idnum].indirect_ref  # type: ignore
        except Exception:
            return None

    def _insert_filtered_annotations(
        self,
        annots: Union[IndirectObject, List[DictionaryObject]],
        page: PageObject,
        pages: Dict[int, PageObject],
        reader: PdfReader,
    ) -> List[Destination]:
        outlist = ArrayObject()
        if isinstance(annots, IndirectObject):
            annots = cast("List", annots.get_object())
        for an in annots:
            ano = cast("DictionaryObject", an.get_object())
            if (
                ano["/Subtype"] != "/Link"
                or "/A" not in ano
                or cast("DictionaryObject", ano["/A"])["/S"] != "/GoTo"
                or "/Dest" in ano
            ):
                if "/Dest" not in ano:
                    outlist.append(ano.clone(self).indirect_ref)
                else:
                    d = ano["/Dest"]
                    if isinstance(d, str):
                        # it is a named dest
                        if str(d) in self.get_named_dest_root():
                            outlist.append(ano.clone(self).indirect_ref)
                    else:
                        d = cast("ArrayObject", d)
                        p = self._get_cloned_page(d[0], pages, reader)
                        if p is not None:
                            anc = ano.clone(self, ignore_fields=("/Dest",))
                            anc[NameObject("/Dest")] = ArrayObject([p] + d[1:])
                            outlist.append(anc.indirect_ref)
            else:
                d = cast("DictionaryObject", ano["/A"])["/D"]
                if isinstance(d, str):
                    # it is a named dest
                    if str(d) in self.get_named_dest_root():
                        outlist.append(ano.clone(self).indirect_ref)
                else:
                    d = cast("ArrayObject", d)
                    p = self._get_cloned_page(d[0], pages, reader)
                    if p is not None:
                        anc = ano.clone(self, ignore_fields=("/D",))
                        anc = cast("DictionaryObject", anc)
                        cast("DictionaryObject", anc["/A"])[
                            NameObject("/D")
                        ] = ArrayObject([p] + d[1:])
                        outlist.append(anc.indirect_ref)
        return outlist

    def _get_filtered_outline(
        self,
        node: Any,
        pages: Dict[int, PageObject],
        reader: PdfReader,
    ) -> List[Destination]:
        """Extract outline item entries that are part of the specified page set."""
        new_outline = []
        node = node.get_object()
        if node.get("/Type", "") == "/Outlines" or "/Title" not in node:
            node = node.get("/First", None)
            if node is not None:
                node = node.get_object()
                new_outline += self._get_filtered_outline(node, pages, reader)
        else:
            v: Union[None, IndirectObject, NullObject]
            while node is not None:
                node = node.get_object()
                o = cast("Destination", reader._build_outline_item(node))
                v = self._get_cloned_page(cast("PageObject", o["/Page"]), pages, reader)
                if v is None:
                    v = NullObject()
                o[NameObject("/Page")] = v
                if "/First" in node:
                    o.childs = self._get_filtered_outline(node["/First"], pages, reader)
                else:
                    o.childs = []
                if not isinstance(o["/Page"], NullObject) or len(o.childs) > 0:
                    new_outline.append(o)
                node = node.get("/Next", None)
        return new_outline

    def _clone_outline(self, dest: Destination) -> TreeObject:
        n_ol = TreeObject()
        self._add_object(n_ol)
        n_ol[NameObject("/Title")] = TextStringObject(dest["/Title"])
        if not isinstance(dest["/Page"], NullObject):
            if dest.node is not None and "/A" in dest.node:
                n_ol[NameObject("/A")] = dest.node["/A"].clone(self)
            # elif "/D" in dest.node:
            #    n_ol[NameObject("/Dest")] = dest.node["/D"].clone(self)
            # elif "/Dest" in dest.node:
            #    n_ol[NameObject("/Dest")] = dest.node["/Dest"].clone(self)
            else:
                n_ol[NameObject("/Dest")] = dest.dest_array
        # TODO: /SE
        if dest.node is not None:
            n_ol[NameObject("/F")] = NumberObject(dest.node.get("/F", 0))
            n_ol[NameObject("/C")] = ArrayObject(
                dest.node.get(
                    "/C", [FloatObject(0.0), FloatObject(0.0), FloatObject(0.0)]
                )
            )
        return n_ol

    def _insert_filtered_outline(
        self,
        outlines: List[Destination],
        parent: Union[TreeObject, IndirectObject],
        before: Union[None, TreeObject, IndirectObject] = None,
    ) -> None:
        for dest in outlines:
            # TODO  : can be improved to keep A and SE entries (ignored for the moment)
            # np=self.add_outline_item_destination(dest,parent,before)
            if dest.get("/Type", "") == "/Outlines" or "/Title" not in dest:
                np = parent
            else:
                np = self._clone_outline(dest)
                cast(TreeObject, parent.get_object()).insert_child(np, before, self)
            self._insert_filtered_outline(dest.childs, np, None)

    def close(self) -> None:
        """To match the functions from Merger"""
        return

    # @deprecate_bookmark(bookmark="outline_item")
    def find_outline_item(
        self,
        outline_item: Dict[str, Any],
        root: Optional[OutlineType] = None,
    ) -> Optional[List[int]]:
        if root is None:
            o = self.get_outline_root()
        else:
            o = cast("TreeObject", root)

        i = 0
        while o is not None:
            if o.indirect_ref == outline_item or o.get("/Title", None) == outline_item:
                return [i]
            else:
                if "/First" in o:
                    res = self.find_outline_item(
                        outline_item, cast(OutlineType, o["/First"])
                    )
                    if res:
                        return ([i] if "/Title" in o else []) + res
            if "/Next" in o:
                i += 1
                o = cast(TreeObject, o["/Next"])
            else:
                return None

    @deprecate_bookmark(bookmark="outline_item")
    def find_bookmark(
        self,
        outline_item: Dict[str, Any],
        root: Optional[OutlineType] = None,
    ) -> Optional[List[int]]:  # pragma: no cover
        """
        .. deprecated:: 2.9.0
            Use :meth:`find_outline_item` instead.
        """
        return self.find_outline_item(outline_item, root)

    def reset_translation(
        self, reader: Union[None, PdfReader, IndirectObject] = None
    ) -> None:
        """
        reset the translation table between reader and the writer object.
        late cloning will create new independent objects

        :param reader: PdfReader or IndirectObject refering a PdfReader object.
                       if set to None or omitted, all tables will be reset.
        """
        if reader is None:
            self._id_translated = {}
        elif isinstance(reader, PdfReader):
            try:
                del self._id_translated[id(reader)]
            except Exception:
                pass
        elif isinstance(reader, IndirectObject):
            try:
                del self._id_translated[id(reader.pdf)]
            except Exception:
                pass
        else:
            raise Exception("invalid parameter {reader}")


def _pdf_objectify(obj: Union[Dict[str, Any], str, int, List[Any]]) -> PdfObject:
    if isinstance(obj, PdfObject):
        return obj
    if isinstance(obj, dict):
        to_add = DictionaryObject()
        for key, value in obj.items():
            name_key = NameObject(key)
            casted_value = _pdf_objectify(value)
            to_add[name_key] = casted_value
        return to_add
    elif isinstance(obj, list):
        arr = ArrayObject()
        for el in obj:
            arr.append(_pdf_objectify(el))
        return arr
    elif isinstance(obj, str):
        if obj.startswith("/"):
            return NameObject(obj)
        else:
            return TextStringObject(obj)
    elif isinstance(obj, (int, float)):
        return FloatObject(obj)
    else:
        raise NotImplementedError(
            f"type(obj)={type(obj)} could not be casted to PdfObject"
        )


def _create_outline_item(
    action_ref: Union[None, IndirectObject],
    title: str,
    color: Union[Tuple[float, float, float], str, None],
    italic: bool,
    bold: bool,
) -> TreeObject:
    outline_item = TreeObject()
    if action_ref is not None:
        outline_item[NameObject("/A")] = action_ref
    outline_item.update(
        {
            NameObject("/Title"): create_string_object(title),
        }
    )
    if color:
        if isinstance(color, str):
            color = hex_to_rgb(color)
        prec = decimal.Decimal("1.00000")
        outline_item.update(
            {
                NameObject("/C"): ArrayObject(
                    [FloatObject(decimal.Decimal(c).quantize(prec)) for c in color]
                )
            }
        )
    if italic or bold:
        format_flag = 0
        if italic:
            format_flag += 1
        if bold:
            format_flag += 2
        outline_item.update({NameObject("/F"): NumberObject(format_flag)})
    return outline_item


class PdfFileWriter(PdfWriter):  # pragma: no cover
    def __init__(self, *args: Any, **kwargs: Any) -> None:
        deprecate_with_replacement("PdfFileWriter", "PdfWriter")
        super().__init__(*args, **kwargs)<|MERGE_RESOLUTION|>--- conflicted
+++ resolved
@@ -1422,10 +1422,8 @@
         """
         page_ref: Union[None, NullObject, IndirectObject, NumberObject]
         if isinstance(italic, str):  # it means that we are on the old params
-            if fit == "/Fit":
-                fit = None
             return self.add_outline_item(
-                title, pagenum, parent, None, before, color, bold, italic, fit, *args
+                title, pagenum, parent, before, color, bold, italic, fit,
             )
         if page_number is not None and pagenum is not None:
             raise ValueError(
@@ -1437,15 +1435,12 @@
             if isinstance(pagenum, IndirectObject):
                 page_ref = pagenum
             elif isinstance(pagenum, PageObject):
-                page_ref = pagenum.indirect_ref
+                page_ref = pagenum.indirect_reference
             elif isinstance(pagenum, int):
                 try:
-                    page_ref = self.pages[pagenum].indirect_ref
+                    page_ref = self.pages[pagenum].indirect_reference
                 except IndexError:
                     page_ref = NumberObject(pagenum)
-            zoom_args: ZoomArgsType = [
-                NullObject() if a is None else NumberObject(a) for a in args
-            ]
             if page_ref is None:
                 logger_warning(
                     f"can not find reference of page {pagenum}",
@@ -1455,22 +1450,8 @@
             dest = Destination(
                 NameObject("/" + title + " outline item"),
                 page_ref,
-                NameObject(fit),
-                *zoom_args,
+                fit,
             )
-<<<<<<< HEAD
-=======
-            page_number = pagenum
-        if page_number is None:
-            raise ValueError("page_number may not be None")
-        page_ref = NumberObject(page_number)
-
-        dest = Destination(
-            NameObject("/" + title + " outline item"),
-            page_ref,
-            fit,
-        )
->>>>>>> 76334777
 
             action_ref = self._add_object(
                 DictionaryObject(
@@ -1504,17 +1485,14 @@
         """
         deprecate_with_replacement("add_bookmark", "add_outline_item")
         return self.add_outline_item(
-<<<<<<< HEAD
-            title, pagenum, parent, None, color, bold, italic, fit, *args
-=======
             title,
             pagenum,
             parent,
+            None, c
             color,
             bold,
             italic,
             Fit(fit_type=fit, fit_args=args),
->>>>>>> 76334777
         )
 
     def addBookmark(
@@ -1535,17 +1513,14 @@
         """
         deprecate_with_replacement("addBookmark", "add_outline_item")
         return self.add_outline_item(
-<<<<<<< HEAD
-            title, pagenum, parent, None, color, bold, italic, fit, *args
-=======
             title,
             pagenum,
             parent,
+            None,
             color,
             bold,
             italic,
             Fit(fit_type=fit, fit_args=args),
->>>>>>> 76334777
         )
 
     def add_outline(self) -> None:
@@ -1568,7 +1543,7 @@
         nd.extend([TextStringObject(title), destination])
         return
 
-    def add_named_destination_object(
+    def add_named_destination_array(
         self,
         page_destination: Optional[PdfObject] = None,
         dest: Optional[PdfObject] = None,
