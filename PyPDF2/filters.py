--- conflicted
+++ resolved
@@ -321,10 +321,7 @@
                         group[2] * (85**2) + \
                         group[3] * 85 + \
                         group[4]
-<<<<<<< HEAD
                     # Can represent values between 0 and 2^32 - 1
-=======
->>>>>>> 89bc0930
                     assert b <= (2**32 - 1)
                     c4 = chr((b >> 0) % 256)
                     c3 = chr((b >> 8) % 256)
