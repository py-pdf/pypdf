# Copyright (c) 2006, Mathieu Fenniak
# All rights reserved.
#
# Redistribution and use in source and binary forms, with or without
# modification, are permitted provided that the following conditions are
# met:
#
# * Redistributions of source code must retain the above copyright notice,
# this list of conditions and the following disclaimer.
# * Redistributions in binary form must reproduce the above copyright notice,
# this list of conditions and the following disclaimer in the documentation
# and/or other materials provided with the distribution.
# * The name of the author may not be used to endorse or promote products
# derived from this software without specific prior written permission.
#
# THIS SOFTWARE IS PROVIDED BY THE COPYRIGHT HOLDERS AND CONTRIBUTORS "AS IS"
# AND ANY EXPRESS OR IMPLIED WARRANTIES, INCLUDING, BUT NOT LIMITED TO, THE
# IMPLIED WARRANTIES OF MERCHANTABILITY AND FITNESS FOR A PARTICULAR PURPOSE
# ARE DISCLAIMED. IN NO EVENT SHALL THE COPYRIGHT OWNER OR CONTRIBUTORS BE
# LIABLE FOR ANY DIRECT, INDIRECT, INCIDENTAL, SPECIAL, EXEMPLARY, OR
# CONSEQUENTIAL DAMAGES (INCLUDING, BUT NOT LIMITED TO, PROCUREMENT OF
# SUBSTITUTE GOODS OR SERVICES; LOSS OF USE, DATA, OR PROFITS; OR BUSINESS
# INTERRUPTION) HOWEVER CAUSED AND ON ANY THEORY OF LIABILITY, WHETHER IN
# CONTRACT, STRICT LIABILITY, OR TORT (INCLUDING NEGLIGENCE OR OTHERWISE)
# ARISING IN ANY WAY OUT OF THE USE OF THIS SOFTWARE, EVEN IF ADVISED OF THE
# POSSIBILITY OF SUCH DAMAGE.


"""Implementation of stream filters for PDF."""
__author__ = "Mathieu Fenniak"
__author_email__ = "biziqe@mathieu.fenniak.net"

import math
from sys import version_info

from PyPDF2.constants import CcittFaxDecodeParameters as CCITT
from PyPDF2.constants import ColorSpaces
from PyPDF2.constants import FilterTypeAbbreviations as FTA
from PyPDF2.constants import FilterTypes as FT
from PyPDF2.constants import ImageAttributes as IA
from PyPDF2.constants import LzwFilterParameters as LZW
from PyPDF2.constants import StreamAttributes as SA

from .utils import PdfReadError, ord_, paethPredictor

if version_info < ( 3, 0 ):
    from cStringIO import StringIO
else:
    from io import StringIO
<<<<<<< HEAD
=======

>>>>>>> 5e4fdfa8
import struct

try:
    import zlib

    def decompress(data):
        return zlib.decompress(data)

    def compress(data):
        return zlib.compress(data)

except ImportError:
    # Unable to import zlib.  Attempt to use the System.IO.Compression
    # library from the .NET framework. (IronPython only)
    import System
    from System import IO, Array

    def _string_to_bytearr(buf):
        retval = Array.CreateInstance(System.Byte, len(buf))
        for i in range(len(buf)):
            retval[i] = ord(buf[i])
        return retval

    def _bytearr_to_string(bytes):
        retval = ""
        for i in range(bytes.Length):
            retval += chr(bytes[i])
        return retval

    def _read_bytes(stream):
        ms = IO.MemoryStream()
        buf = Array.CreateInstance(System.Byte, 2048)
        while True:
            bytes = stream.Read(buf, 0, buf.Length)
            if bytes == 0:
                break
            else:
                ms.Write(buf, 0, bytes)
        retval = ms.ToArray()
        ms.Close()
        return retval

    def decompress(data):
        bytes = _string_to_bytearr(data)
        ms = IO.MemoryStream()
        ms.Write(bytes, 0, bytes.Length)
        ms.Position = 0  # fseek 0
        gz = IO.Compression.DeflateStream(ms, IO.Compression.CompressionMode.Decompress)
        bytes = _read_bytes(gz)
        retval = _bytearr_to_string(bytes)
        gz.Close()
        return retval

    def compress(data):
        bytes = _string_to_bytearr(data)
        ms = IO.MemoryStream()
        gz = IO.Compression.DeflateStream(ms, IO.Compression.CompressionMode.Compress, True)
        gz.Write(bytes, 0, bytes.Length)
        gz.Close()
        ms.Position = 0 # fseek 0
        bytes = ms.ToArray()
        retval = _bytearr_to_string(bytes)
        ms.Close()
        return retval


class FlateDecode(object):
    def decode(data, decodeParms):
        data = decompress(data)
        predictor = 1
        if decodeParms:
            try:
<<<<<<< HEAD
                predictor = decodeParms.get("/Predictor", 1)
            except AttributeError:  # decodeParms is an ArrayObject
                for decodeParm in decodeParms:
                    if '/Predictor' in decodeParm:
                        predictor = decodeParm['/Predictor']
 
=======
                predictor = decodeParms.get(LZW.PREDICTOR, 1)
            except AttributeError:
                pass    # usually an array with a null object was read

>>>>>>> 5e4fdfa8
        # predictor 1 == no predictor
        if predictor != 1:
            columns = decodeParms[LZW.COLUMNS]
            # PNG prediction:
            if predictor >= 10 and predictor <= 15:
                output = StringIO()
                # PNG prediction can vary from row to row
                rowlength = columns + 1
                assert len(data) % rowlength == 0
                prev_rowdata = (0,) * rowlength
                for row in range(len(data) // rowlength):
                    rowdata = [ord_(x) for x in data[(row*rowlength):((row+1)*rowlength)]]
                    filterByte = rowdata[0]
                    if filterByte == 0:
                        pass
                    elif filterByte == 1:
                        for i in range(2, rowlength):
                            rowdata[i] = (rowdata[i] + rowdata[i-1]) % 256
                    elif filterByte == 2:
                        for i in range(1, rowlength):
                            rowdata[i] = (rowdata[i] + prev_rowdata[i]) % 256
                    elif filterByte == 3:
                        for i in range(1, rowlength):
                            left = rowdata[i-1] if i > 1 else 0
                            floor = math.floor(left + prev_rowdata[i])/2
                            rowdata[i] = (rowdata[i] + int(floor)) % 256
                    elif filterByte == 4:
                        for i in range(1, rowlength):
                            left = rowdata[i - 1] if i > 1 else 0
                            up = prev_rowdata[i]
                            up_left = prev_rowdata[i - 1] if i > 1 else 0
                            paeth = paethPredictor(left, up, up_left)
                            rowdata[i] = (rowdata[i] + paeth) % 256
                    else:
                        # unsupported PNG filter
                        raise PdfReadError("Unsupported PNG filter %r" % filterByte)
                    prev_rowdata = rowdata
                    output.write(''.join([chr(x) for x in rowdata[1:]]))
                data = output.getvalue()
            else:
                # unsupported predictor
                raise PdfReadError("Unsupported flatedecode predictor %r" % predictor)
        return data
    decode = staticmethod(decode)  # type: ignore

    def encode(data):
        return compress(data)
    encode = staticmethod(encode)  # type: ignore


class ASCIIHexDecode(object):
    def decode(data, decodeParms=None):
        retval = ""
        char = ""
        x = 0
        while True:
            c = data[x]
            if c == ">":
                break
            elif c.isspace():
                x += 1
                continue
            char += c
            if len(char) == 2:
                retval += chr(int(char, base=16))
                char = ""
            x += 1
        assert char == ""
        return retval
    decode = staticmethod(decode)  # type: ignore


class LZWDecode(object):
    """Taken from:
    http://www.java2s.com/Open-Source/Java-Document/PDF/PDF-Renderer/com/sun/pdfview/decode/LZWDecode.java.htm
    """
    class decoder(object):
        def __init__(self, data):
            self.STOP=257
            self.CLEARDICT=256
            self.data=data
            self.bytepos=0
            self.bitpos=0
            self.dict=[""]*4096
            for i in range(256):
                self.dict[i]=chr(i)
            self.resetDict()

        def resetDict(self):
            self.dictlen=258
            self.bitspercode=9

        def nextCode(self):
            fillbits=self.bitspercode
            value=0
            while fillbits>0 :
                if self.bytepos >= len(self.data):
                    return -1
                nextbits=ord_(self.data[self.bytepos])
                bitsfromhere=8-self.bitpos
                if bitsfromhere>fillbits:
                    bitsfromhere=fillbits
                value |= (((nextbits >> (8-self.bitpos-bitsfromhere)) &
                           (0xff >> (8-bitsfromhere))) <<
                          (fillbits-bitsfromhere))
                fillbits -= bitsfromhere
                self.bitpos += bitsfromhere
                if self.bitpos >=8:
                    self.bitpos=0
                    self.bytepos = self.bytepos+1
            return value

        def decode(self):
            """ algorithm derived from:
            http://www.rasip.fer.hr/research/compress/algorithms/fund/lz/lzw.html
            and the PDFReference
            """
            cW = self.CLEARDICT
            baos=""
            while True:
                pW = cW
                cW = self.nextCode()
                if cW == -1:
                    raise PdfReadError("Missed the stop code in LZWDecode!")
                if cW == self.STOP:
                    break
                elif cW == self.CLEARDICT:
                    self.resetDict()
                elif pW == self.CLEARDICT:
                    baos+=self.dict[cW]
                else:
                    if cW < self.dictlen:
                        baos += self.dict[cW]
                        p=self.dict[pW]+self.dict[cW][0]
                        self.dict[self.dictlen]=p
                        self.dictlen+=1
                    else:
                        p=self.dict[pW]+self.dict[pW][0]
                        baos+=p
                        self.dict[self.dictlen] = p
                        self.dictlen+=1
                    if (self.dictlen >= (1 << self.bitspercode) - 1 and
                        self.bitspercode < 12):
                        self.bitspercode+=1
            return baos

    @staticmethod
<<<<<<< HEAD
    def decode(data,decodeParms=None):
=======
    def decode(data, decodeParms=None):
>>>>>>> 5e4fdfa8
        return LZWDecode.decoder(data).decode()


class ASCII85Decode(object):
    def decode(data, decodeParms=None):
        if version_info < ( 3, 0 ):
            retval = ""
            group = []
            x = 0
            hitEod = False
            # remove all whitespace from data
            data = [y for y in data if y not in ' \n\r\t']
            while not hitEod:
                c = data[x]
                if len(retval) == 0 and c == "<" and data[x+1] == "~":
                    x += 2
                    continue
                # elif c.isspace():
                #    x += 1
                #    continue
                elif c == 'z':
                    assert len(group) == 0
                    retval += '\x00\x00\x00\x00'
                    x += 1
                    continue
                elif c == "~" and data[x+1] == ">":
                    if len(group) != 0:
                        # cannot have a final group of just 1 char
                        assert len(group) > 1
                        cnt = len(group) - 1
                        group += [ 85, 85, 85 ]
                        hitEod = cnt
                    else:
                        break
                else:
                    c = ord(c) - 33
                    assert c >= 0 and c < 85
                    group += [ c ]
                if len(group) >= 5:
                    b = group[0] * (85**4) + \
                        group[1] * (85**3) + \
                        group[2] * (85**2) + \
                        group[3] * 85 + \
                        group[4]
                    assert b <= (2**32 - 1)
                    c4 = chr((b >> 0) % 256)
                    c3 = chr((b >> 8) % 256)
                    c2 = chr((b >> 16) % 256)
                    c1 = chr(b >> 24)
                    retval += (c1 + c2 + c3 + c4)
                    if hitEod:
                        retval = retval[:-4+hitEod]
                    group = []
                x += 1
            return retval
        else:
            if isinstance(data, str):
                data = data.encode('ascii')
            n = b = 0
            out = bytearray()
            for c in data:
                if ord('!') <= c and c <= ord('u'):
                    n += 1
                    b = b*85+(c-33)
                    if n == 5:
                        out += struct.pack(b'>L',b)
                        n = b = 0
                elif c == ord('z'):
                    assert n == 0
                    out += b'\0\0\0\0'
                elif c == ord('~'):
                    if n:
                        for _ in range(5-n):
                            b = b*85+84
                        out += struct.pack(b'>L',b)[:n-1]
                    break
            return bytes(out)
    decode = staticmethod(decode)  # type: ignore

class DCTDecode(object):
    def decode(data, decodeParms=None):
        return data
    decode = staticmethod(decode)  # type: ignore

class JPXDecode(object):
    def decode(data, decodeParms=None):
        return data
    decode = staticmethod(decode)  # type: ignore

class CCITTFaxDecode(object):
    def decode(data, decodeParms=None, height=0):
        k = 1
        width = 0
        if decodeParms:
<<<<<<< HEAD
            try:
                k = decodeParms.get('/K', 1)
                width = decodeParms.get('/Columns', 0)
            except AttributeError:  # ArrayObject
                for decodeParm in decodeParms:
                    if '/Columns' in decodeParm:
                        width = decodeParm['/Columns']
                    if '/K' in decodeParm:
                        k = decodeParm['/K']
                        break
        if k == -1:
            CCITTgroup = 4
        else:
            CCITTgroup = 3

=======
            from PyPDF2.generic import ArrayObject
            if isinstance(decodeParms, ArrayObject):
                if len(decodeParms) == 1:
                    decodeParms = decodeParms[0]
            if decodeParms.get("/K", 1) == -1:
                CCITTgroup = 4
            else:
                CCITTgroup = 3

        width = decodeParms[CCITT.COLUMNS]
>>>>>>> 5e4fdfa8
        imgSize = len(data)
        tiff_header_struct = '<2shlh' + 'hhll' * 8 + 'h'
        tiffHeader = struct.pack(tiff_header_struct,
                           b'II',  # Byte order indication: Little endian
                           42,  # Version number (always 42)
                           8,  # Offset to first IFD
                           8,  # Number of tags in IFD
                           256, 4, 1, width,  # ImageWidth, LONG, 1, width
                           257, 4, 1, height,  # ImageLength, LONG, 1, length
                           258, 3, 1, 1,  # BitsPerSample, SHORT, 1, 1
                           259, 3, 1, CCITTgroup,  # Compression, SHORT, 1, 4 = CCITT Group 4 fax encoding
                           262, 3, 1, 0,  # Thresholding, SHORT, 1, 0 = WhiteIsZero
                           273, 4, 1, struct.calcsize(tiff_header_struct),  # StripOffsets, LONG, 1, length of header
                           278, 4, 1, height,  # RowsPerStrip, LONG, 1, length
                           279, 4, 1, imgSize,  # StripByteCounts, LONG, 1, size of image
                           0  # last IFD
                           )

        return tiffHeader + data

    decode = staticmethod(decode)  # type: ignore

def decodeStreamData(stream):
    from .generic import NameObject
    filters = stream.get(SA.FILTER, ())

    if len(filters) and not isinstance(filters[0], NameObject):
        # we have a single filter instance
        filters = (filters,)
    data = stream._data
    # If there is not data to decode we should not try to decode the data.
    if data:
        for filterType in filters:
            if filterType == FT.FLATE_DECODE or filterType == FTA.FL:
                data = FlateDecode.decode(data, stream.get(SA.DECODE_PARMS))
            elif filterType == FT.ASCII_HEX_DECODE or filterType == FTA.AHx:
                data = ASCIIHexDecode.decode(data)
            elif filterType == FT.LZW_DECODE or filterType == FTA.LZW:
                data = LZWDecode.decode(data, stream.get(SA.DECODE_PARMS))
            elif filterType == FT.ASCII_85_DECODE or filterType == FTA.A85:
                data = ASCII85Decode.decode(data)
            elif filterType == FT.DCT_DECODE:
                data = DCTDecode.decode(data)
            elif filterType == "/JPXDecode":
                data = JPXDecode.decode(data)
            elif filterType == FT.CCITT_FAX_DECODE:
                height = stream.get(IA.HEIGHT, ())
                data = CCITTFaxDecode.decode(data, stream.get(SA.DECODE_PARMS), height)
            elif filterType == "/Crypt":
<<<<<<< HEAD
                decodeParms = stream.get("/DecodeParms", {})
=======
                decodeParms = stream.get(SA.DECODE_PARMS, {})
>>>>>>> 5e4fdfa8
                if "/Name" not in decodeParms and "/Type" not in decodeParms:
                    pass
                else:
                    raise NotImplementedError("/Crypt filter with /Name or /Type not supported yet")
            else:
                # unsupported filter
                raise NotImplementedError("unsupported filter %s" % filterType)
    return data


def _xobj_to_image(x_object_obj):
    """
    Users need to have the pillow package installed.

    It's unclear if PyPDF2 will keep this function here, hence it's private.
    It might get removed at any point.

    :return: Tuple[file extension, bytes]
    """
    import io

    from PIL import Image

    from PyPDF2.constants import GraphicsStateParameters as G

    size = (x_object_obj[IA.WIDTH], x_object_obj[IA.HEIGHT])
    data = x_object_obj.getData()
    if x_object_obj[IA.COLOR_SPACE] == ColorSpaces.DEVICE_RGB:
        mode = "RGB"
    else:
        mode = "P"
    extension = None
    if SA.FILTER in x_object_obj:
        if x_object_obj[SA.FILTER] == FT.FLATE_DECODE:
            extension = ".png"
            img = Image.frombytes(mode, size, data)
            if G.S_MASK in x_object_obj:  # add alpha channel
                alpha = Image.frombytes("L", size, x_object_obj[G.S_MASK].getData())
                img.putalpha(alpha)
            img_byte_arr = io.BytesIO()
            img.save(img_byte_arr, format="PNG")
            data = img_byte_arr.getvalue()
        elif x_object_obj[SA.FILTER] in ([FT.LZW_DECODE], [FT.ASCII_85_DECODE], [FT.CCITT_FAX_DECODE]):
            from PyPDF2.utils import b_
            extension = ".png"
            data = b_(data)
        elif x_object_obj[SA.FILTER] == FT.DCT_DECODE:
            extension = ".jpg"
        elif x_object_obj[SA.FILTER] == "/JPXDecode":
            extension = ".jp2"
        elif x_object_obj[SA.FILTER] == FT.CCITT_FAX_DECODE:
            extension = ".tiff"
    else:
        extension = ".png"
        img = Image.frombytes(mode, size, data)
        img_byte_arr = io.BytesIO()
        img.save(img_byte_arr, format="PNG")
        data = img_byte_arr.getvalue()

    return extension, data<|MERGE_RESOLUTION|>--- conflicted
+++ resolved
@@ -47,10 +47,7 @@
     from cStringIO import StringIO
 else:
     from io import StringIO
-<<<<<<< HEAD
-=======
-
->>>>>>> 5e4fdfa8
+
 import struct
 
 try:
@@ -123,19 +120,12 @@
         predictor = 1
         if decodeParms:
             try:
-<<<<<<< HEAD
                 predictor = decodeParms.get("/Predictor", 1)
             except AttributeError:  # decodeParms is an ArrayObject
                 for decodeParm in decodeParms:
                     if '/Predictor' in decodeParm:
                         predictor = decodeParm['/Predictor']
  
-=======
-                predictor = decodeParms.get(LZW.PREDICTOR, 1)
-            except AttributeError:
-                pass    # usually an array with a null object was read
-
->>>>>>> 5e4fdfa8
         # predictor 1 == no predictor
         if predictor != 1:
             columns = decodeParms[LZW.COLUMNS]
@@ -283,11 +273,7 @@
             return baos
 
     @staticmethod
-<<<<<<< HEAD
-    def decode(data,decodeParms=None):
-=======
     def decode(data, decodeParms=None):
->>>>>>> 5e4fdfa8
         return LZWDecode.decoder(data).decode()
 
 
@@ -382,34 +368,22 @@
         k = 1
         width = 0
         if decodeParms:
-<<<<<<< HEAD
-            try:
-                k = decodeParms.get('/K', 1)
-                width = decodeParms.get('/Columns', 0)
-            except AttributeError:  # ArrayObject
+            from PyPDF2.generic import ArrayObject
+            if isinstance(decodeParms, ArrayObject):
                 for decodeParm in decodeParms:
                     if '/Columns' in decodeParm:
                         width = decodeParm['/Columns']
                     if '/K' in decodeParm:
                         k = decodeParm['/K']
-                        break
-        if k == -1:
-            CCITTgroup = 4
-        else:
-            CCITTgroup = 3
-
-=======
-            from PyPDF2.generic import ArrayObject
-            if isinstance(decodeParms, ArrayObject):
-                if len(decodeParms) == 1:
-                    decodeParms = decodeParms[0]
-            if decodeParms.get("/K", 1) == -1:
+            else:
+                width = decodeParms['/Columns']
+                k = decodeParms['/K']
+            if k == -1:
                 CCITTgroup = 4
             else:
                 CCITTgroup = 3
 
         width = decodeParms[CCITT.COLUMNS]
->>>>>>> 5e4fdfa8
         imgSize = len(data)
         tiff_header_struct = '<2shlh' + 'hhll' * 8 + 'h'
         tiffHeader = struct.pack(tiff_header_struct,
@@ -459,11 +433,7 @@
                 height = stream.get(IA.HEIGHT, ())
                 data = CCITTFaxDecode.decode(data, stream.get(SA.DECODE_PARMS), height)
             elif filterType == "/Crypt":
-<<<<<<< HEAD
-                decodeParms = stream.get("/DecodeParms", {})
-=======
                 decodeParms = stream.get(SA.DECODE_PARMS, {})
->>>>>>> 5e4fdfa8
                 if "/Name" not in decodeParms and "/Type" not in decodeParms:
                     pass
                 else:
