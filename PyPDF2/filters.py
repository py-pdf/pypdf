--- conflicted
+++ resolved
@@ -354,14 +354,6 @@
 class CCITTFaxDecode(object):
     def decode(data, decodeParms=None, height=0):
         if decodeParms:
-<<<<<<< HEAD
-            if decodeParms[0]['/K'] == -1:
-                CCITTgroup = 4
-            else:
-                CCITTgroup = 3
-        
-        width = decodeParms[0]["/Columns"]
-=======
             from PyPDF2.generic import ArrayObject
             if isinstance(decodeParms, ArrayObject):
                 if len(decodeParms) == 1:
@@ -372,7 +364,6 @@
                 CCITTgroup = 3
 
         width = decodeParms["/Columns"]
->>>>>>> d58a8491
         imgSize = len(data)
         tiff_header_struct = '<2shlh' + 'hhll' * 8 + 'h'
         tiffHeader = struct.pack(tiff_header_struct,
