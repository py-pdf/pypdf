--- conflicted
+++ resolved
@@ -33,12 +33,8 @@
 from hashlib import md5
 from typing import Any, Tuple, Union
 
-<<<<<<< HEAD
-from PyPDF2._utils import b_, ord_, str_
-=======
 from ._utils import b_, ord_, str_
 from .generic import ByteStringObject
->>>>>>> 3729af0c
 
 # ref: pdf1.8 spec section 3.5.2 algorithm 3.2
 _encryption_padding = (
@@ -132,11 +128,8 @@
     # 1. Pad or truncate the owner password string as described in step 1 of
     # algorithm 3.2.  If there is no owner password, use the user password
     # instead.
-<<<<<<< HEAD
-=======
     if isinstance(password, bytes):
         password = password.decode()
->>>>>>> 3729af0c
     password_bytes = b_((password + str_(_encryption_padding))[:32])
     # 2. Initialize the MD5 hash function and pass the result of step 1 as
     # input to this function.
@@ -222,11 +215,7 @@
     return val + (b_("\x00") * 16), key
 
 
-<<<<<<< HEAD
-def RC4_encrypt(key, plaintext):
-=======
 def RC4_encrypt(key: Union[str, bytes], plaintext: bytes) -> bytes:
->>>>>>> 3729af0c
     S = list(range(256))
     j = 0
     for i in range(256):
