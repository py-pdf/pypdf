# Copyright (c) 2006, Mathieu Fenniak
# Copyright (c) 2007, Ashish Kulkarni <kulkarni.ashish@gmail.com>
#
# All rights reserved.
#
# Redistribution and use in source and binary forms, with or without
# modification, are permitted provided that the following conditions are
# met:
#
# * Redistributions of source code must retain the above copyright notice,
# this list of conditions and the following disclaimer.
# * Redistributions in binary form must reproduce the above copyright notice,
# this list of conditions and the following disclaimer in the documentation
# and/or other materials provided with the distribution.
# * The name of the author may not be used to endorse or promote products
# derived from this software without specific prior written permission.
#
# THIS SOFTWARE IS PROVIDED BY THE COPYRIGHT HOLDERS AND CONTRIBUTORS "AS IS"
# AND ANY EXPRESS OR IMPLIED WARRANTIES, INCLUDING, BUT NOT LIMITED TO, THE
# IMPLIED WARRANTIES OF MERCHANTABILITY AND FITNESS FOR A PARTICULAR PURPOSE
# ARE DISCLAIMED. IN NO EVENT SHALL THE COPYRIGHT OWNER OR CONTRIBUTORS BE
# LIABLE FOR ANY DIRECT, INDIRECT, INCIDENTAL, SPECIAL, EXEMPLARY, OR
# CONSEQUENTIAL DAMAGES (INCLUDING, BUT NOT LIMITED TO, PROCUREMENT OF
# SUBSTITUTE GOODS OR SERVICES; LOSS OF USE, DATA, OR PROFITS; OR BUSINESS
# INTERRUPTION) HOWEVER CAUSED AND ON ANY THEORY OF LIABILITY, WHETHER IN
# CONTRACT, STRICT LIABILITY, OR TORT (INCLUDING NEGLIGENCE OR OTHERWISE)
# ARISING IN ANY WAY OUT OF THE USE OF THIS SOFTWARE, EVEN IF ADVISED OF THE
# POSSIBILITY OF SUCH DAMAGE.

import math
import uuid
import warnings
from decimal import Decimal
from binascii import unhexlify
from typing import (
    Any,
    Callable,
    Dict,
    Iterable,
    Iterator,
    Optional,
    Tuple,
    Union,
    cast,
)

from ._utils import (
    DEPR_MSG,
    DEPR_MSG_NO_REPLACEMENT,
    CompressedTransformationMatrix,
    TransformationMatrixType,
    b_,
    matrix_multiply,
)
from .constants import PageAttributes as PG
from .constants import Ressources as RES
from .errors import PageSizeNotDefinedError
from .generic import (
    ArrayObject,
    ContentStream,
    DictionaryObject,
    FloatObject,
    IndirectObject,
    NameObject,
    NullObject,
    NumberObject,
    RectangleObject,
    TextStringObject,
    charset_encoding,
)
from ._adglyphs import adobe_glyphs


def _get_rectangle(self: Any, name: str, defaults: Iterable[str]) -> RectangleObject:
    retval: Union[None, RectangleObject, IndirectObject] = self.get(name)
    if isinstance(retval, RectangleObject):
        return retval
    if retval is None:
        for d in defaults:
            retval = self.get(d)
            if retval is not None:
                break
    if isinstance(retval, IndirectObject):
        retval = self.pdf.get_object(retval)
    retval = RectangleObject(retval)  # type: ignore
    _set_rectangle(self, name, retval)
    return retval


def getRectangle(self: Any, name: str, defaults: Iterable[str]) -> RectangleObject:
    warnings.warn(
        DEPR_MSG_NO_REPLACEMENT.format("getRectangle"),
        PendingDeprecationWarning,
        stacklevel=2,
    )
    return _get_rectangle(self, name, defaults)


def _set_rectangle(self: Any, name: str, value: Union[RectangleObject, float]) -> None:
    if not isinstance(name, NameObject):
        name = NameObject(name)
    self[name] = value


def setRectangle(self: Any, name: str, value: Union[RectangleObject, float]) -> None:
    warnings.warn(
        DEPR_MSG_NO_REPLACEMENT.format("setRectangle"),
        PendingDeprecationWarning,
        stacklevel=2,
    )
    _set_rectangle(self, name, value)


def _delete_rectangle(self: Any, name: str) -> None:
    del self[name]


def deleteRectangle(self: Any, name: str) -> None:
    warnings.warn(
        DEPR_MSG_NO_REPLACEMENT.format("deleteRectangle"),
        PendingDeprecationWarning,
        stacklevel=2,
    )
    del self[name]


def _create_rectangle_accessor(name: str, fallback: Iterable[str]) -> property:
    return property(
        lambda self: _get_rectangle(self, name, fallback),
        lambda self, value: _set_rectangle(self, name, value),
        lambda self: _delete_rectangle(self, name),
    )


def createRectangleAccessor(name: str, fallback: Iterable[str]) -> property:
    warnings.warn(
        DEPR_MSG_NO_REPLACEMENT.format("createRectangleAccessor"),
        PendingDeprecationWarning,
        stacklevel=2,
    )
    return _create_rectangle_accessor(name, fallback)


class Transformation:
    """
    Specify a 2D transformation.

    The transformation between two coordinate systems is represented by a 3-by-3
    transformation matrix written as follows:
        a b 0
        c d 0
        e f 1
    Because a transformation matrix has only six elements that can be changed,
    it is usually specified in PDF as the six-element array [ a b c d e f ].

    Coordinate transformations are expressed as matrix multiplications:

                                 a b 0
     [ x′ y′ 1 ] = [ x y 1 ] ×   c d 0
                                 e f 1

    Usage
    -----
    >>> from PyPDF2 import Transformation
    >>> op = Transformation().scale(sx=2, sy=3).translate(tx=10, ty=20)
    >>> page.mergeTransformedPage(page2, op)
    """

    # 9.5.4 Coordinate Systems for 3D
    # 4.2.2 Common Transformations
    def __init__(self, ctm: CompressedTransformationMatrix = (1, 0, 0, 1, 0, 0)):
        self.ctm = ctm

    @property
    def matrix(self) -> TransformationMatrixType:
        return (
            (self.ctm[0], self.ctm[1], 0),
            (self.ctm[2], self.ctm[3], 0),
            (self.ctm[4], self.ctm[5], 1),
        )

    @staticmethod
    def compress(matrix: TransformationMatrixType) -> CompressedTransformationMatrix:
        return (
            matrix[0][0],
            matrix[0][1],
            matrix[1][0],
            matrix[1][1],
            matrix[0][2],
            matrix[1][2],
        )

    def translate(self, tx: float = 0, ty: float = 0) -> "Transformation":
        m = self.ctm
        return Transformation(ctm=(m[0], m[1], m[2], m[3], m[4] + tx, m[5] + ty))

    def scale(
        self, sx: Optional[float] = None, sy: Optional[float] = None
    ) -> "Transformation":
        if sx is None and sy is None:
            raise ValueError("Either sx or sy must be specified")
        if sx is None:
            sx = sy
        if sy is None:
            sy = sx
        assert sx is not None
        assert sy is not None
        op: TransformationMatrixType = ((sx, 0, 0), (0, sy, 0), (0, 0, 1))
        ctm = Transformation.compress(matrix_multiply(self.matrix, op))
        return Transformation(ctm)

    def rotate(self, rotation: float) -> "Transformation":
        rotation = math.radians(rotation)
        op: TransformationMatrixType = (
            (math.cos(rotation), math.sin(rotation), 0),
            (-math.sin(rotation), math.cos(rotation), 0),
            (0, 0, 1),
        )
        ctm = Transformation.compress(matrix_multiply(self.matrix, op))
        return Transformation(ctm)

    def __repr__(self) -> str:
        return f"Transformation(ctm={self.ctm})"


class PageObject(DictionaryObject):
    """
    PageObject represents a single page within a PDF file.

    Typically this object will be created by accessing the
    :meth:`get_page()<PyPDF2.PdfReader.get_page>` method of the
    :class:`PdfReader<PyPDF2.PdfReader>` class, but it is
    also possible to create an empty page with the
    :meth:`createBlankPage()<PageObject.createBlankPage>` static method.

    :param pdf: PDF file the page belongs to.
    :param indirectRef: Stores the original indirect reference to
        this object in its source PDF
    """

    def __init__(
        self,
        pdf: Optional[Any] = None,  # PdfReader
        indirectRef: Optional[IndirectObject] = None,
    ) -> None:
        from ._reader import PdfReader

        DictionaryObject.__init__(self)
        self.pdf: Optional[PdfReader] = pdf
        self.indirectRef = indirectRef

    @staticmethod
    def create_blank_page(
        pdf: Optional[Any] = None,  # PdfReader
        width: Union[float, Decimal, None] = None,
        height: Union[float, Decimal, None] = None,
    ) -> "PageObject":
        """
        Return a new blank page.

        If ``width`` or ``height`` is ``None``, try to get the page size
        from the last page of *pdf*.

        :param pdf: PDF file the page belongs to
        :param float width: The width of the new page expressed in default user
            space units.
        :param float height: The height of the new page expressed in default user
            space units.
        :return: the new blank page:
        :rtype: :class:`PageObject<PageObject>`
        :raises PageSizeNotDefinedError: if ``pdf`` is ``None`` or contains
            no page
        """
        page = PageObject(pdf)

        # Creates a new page (cf PDF Reference  7.7.3.3)
        page.__setitem__(NameObject(PG.TYPE), NameObject("/Page"))
        page.__setitem__(NameObject(PG.PARENT), NullObject())
        page.__setitem__(NameObject(PG.RESOURCES), DictionaryObject())
        if width is None or height is None:
            if pdf is not None and len(pdf.pages) > 0:
                lastpage = pdf.pages[len(pdf.pages) - 1]
                width = lastpage.mediabox.width
                height = lastpage.mediabox.height
            else:
                raise PageSizeNotDefinedError()
        page.__setitem__(
            NameObject(PG.MEDIABOX), RectangleObject((0, 0, width, height))  # type: ignore
        )

        return page

    @staticmethod
    def createBlankPage(
        pdf: Optional[Any] = None,  # PdfReader
        width: Union[float, Decimal, None] = None,
        height: Union[float, Decimal, None] = None,
    ) -> "PageObject":
        """
        .. deprecated:: 1.28.0

            Use :meth:`create_blank_page` instead.
        """
        warnings.warn(
            DEPR_MSG.format("createBlankPage", "create_blank_page"),
            PendingDeprecationWarning,
            stacklevel=2,
        )
        return PageObject.create_blank_page(pdf, width, height)

    def rotate_clockwise(self, angle: float) -> "PageObject":
        """
        Rotate a page clockwise by increments of 90 degrees.

        :param int angle: Angle to rotate the page.  Must be an increment
            of 90 deg.
        """
        if angle % 90 != 0:
            raise ValueError("Rotation angle must be a multiple of 90")
        self._rotate(angle)
        return self

    def rotateClockwise(self, angle: float) -> "PageObject":
        """
        .. deprecated:: 1.28.0

            Use :meth:`rotate_clockwise` instead.
        """
        warnings.warn(
            DEPR_MSG.format("rotateClockwise", "rotate_clockwise"),
            PendingDeprecationWarning,
            stacklevel=2,
        )
        return self.rotate_clockwise(angle)

    def rotateCounterClockwise(self, angle: float) -> "PageObject":
        """
        .. deprecated:: 1.28.0

            Use :meth:`rotate_clockwise` with a negative argument instead.
        """
        warnings.warn(
            DEPR_MSG.format("rotateCounterClockwise", "rotate_clockwise"),
            PendingDeprecationWarning,
            stacklevel=2,
        )
        if angle % 90 != 0:
            raise ValueError("Rotation angle must be a multiple of 90")
        self._rotate(-angle)
        return self

    def _rotate(self, angle: float) -> None:
        rotate_obj = self.get(PG.ROTATE, 0)
        current_angle = (
            rotate_obj if isinstance(rotate_obj, int) else rotate_obj.get_object()
        )
        self[NameObject(PG.ROTATE)] = NumberObject(current_angle + angle)

    @staticmethod
    def _merge_resources(
        res1: DictionaryObject, res2: DictionaryObject, resource: Any
    ) -> Tuple[Dict[str, Any], Dict[str, Any]]:
        new_res = DictionaryObject()
        new_res.update(res1.get(resource, DictionaryObject()).get_object())
        page2res = cast(
            DictionaryObject, res2.get(resource, DictionaryObject()).get_object()
        )
        rename_res = {}
        for key in list(page2res.keys()):
            if key in new_res and new_res.raw_get(key) != page2res.raw_get(key):
                newname = NameObject(key + str(uuid.uuid4()))
                rename_res[key] = newname
                new_res[newname] = page2res[key]
            elif key not in new_res:
                new_res[key] = page2res.raw_get(key)
        return new_res, rename_res

    @staticmethod
    def _content_stream_rename(
        stream: ContentStream, rename: Dict[Any, Any], pdf: Any  # PdfReader
    ) -> ContentStream:
        if not rename:
            return stream
        stream = ContentStream(stream, pdf)
        for operands, _operator in stream.operations:
            if isinstance(operands, list):
                for i in range(len(operands)):
                    op = operands[i]
                    if isinstance(op, NameObject):
                        operands[i] = rename.get(op, op)
            elif isinstance(operands, dict):
                for i in operands:
                    op = operands[i]
                    if isinstance(op, NameObject):
                        operands[i] = rename.get(op, op)
            else:
                raise KeyError("type of operands is %s" % type(operands))
        return stream

    @staticmethod
    def _push_pop_gs(contents: Any, pdf: Any) -> ContentStream:  # PdfReader
        # adds a graphics state "push" and "pop" to the beginning and end
        # of a content stream.  This isolates it from changes such as
        # transformation matricies.
        stream = ContentStream(contents, pdf)
        stream.operations.insert(0, ([], "q"))
        stream.operations.append(([], "Q"))
        return stream

    @staticmethod
    def _add_transformation_matrix(
        contents: Any, pdf: Any, ctm: CompressedTransformationMatrix
    ) -> ContentStream:  # PdfReader
        # adds transformation matrix at the beginning of the given
        # contents stream.
        a, b, c, d, e, f = ctm
        contents = ContentStream(contents, pdf)
        contents.operations.insert(
            0,
            [
                [
                    FloatObject(a),
                    FloatObject(b),
                    FloatObject(c),
                    FloatObject(d),
                    FloatObject(e),
                    FloatObject(f),
                ],
                " cm",
            ],
        )
        return contents

    def get_contents(self) -> Optional[ContentStream]:
        """
        Access the page contents.

        :return: the ``/Contents`` object, or ``None`` if it doesn't exist.
            ``/Contents`` is optional, as described in PDF Reference  7.7.3.3
        """
        if PG.CONTENTS in self:
            return self[PG.CONTENTS].get_object()  # type: ignore
        else:
            return None

    def getContents(self) -> Optional[ContentStream]:
        """
        .. deprecated:: 1.28.0

            Use :meth:`get_contents` instead.
        """
        warnings.warn(
            DEPR_MSG.format("getContents", "get_contents"),
        )
        return self.get_contents()

    def merge_page(self, page2: "PageObject", expand: bool = False) -> None:
        """
        Merge the content streams of two pages into one.

        Resource references
        (i.e. fonts) are maintained from both pages.  The mediabox/cropbox/etc
        of this page are not altered.  The parameter page's content stream will
        be added to the end of this page's content stream, meaning that it will
        be drawn after, or "on top" of this page.

        :param PageObject page2: The page to be merged into this one. Should be
            an instance of :class:`PageObject<PageObject>`.
        :param bool expand: If true, the current page dimensions will be
            expanded to accommodate the dimensions of the page to be merged.
        """
        self._merge_page(page2, expand=expand)

    def mergePage(self, page2: "PageObject") -> None:
        """
        .. deprecated:: 1.28.0

            Use :meth:`merge_page` instead.
        """
        warnings.warn(
            DEPR_MSG.format("mergePage", "merge_page"),
        )
        return self.merge_page(page2)

    def _merge_page(
        self,
        page2: "PageObject",
        page2transformation: Optional[Callable[[Any], ContentStream]] = None,
        ctm: Optional[CompressedTransformationMatrix] = None,
        expand: bool = False,
    ) -> None:
        # First we work on merging the resource dictionaries.  This allows us
        # to find out what symbols in the content streams we might need to
        # rename.

        new_resources = DictionaryObject()
        rename = {}
        original_resources = cast(DictionaryObject, self[PG.RESOURCES].get_object())
        page2resources = cast(DictionaryObject, page2[PG.RESOURCES].get_object())
        new_annots = ArrayObject()

        for page in (self, page2):
            if PG.ANNOTS in page:
                annots = page[PG.ANNOTS]
                if isinstance(annots, ArrayObject):
                    for ref in annots:
                        new_annots.append(ref)

        for res in (
            RES.EXT_G_STATE,
            RES.FONT,
            RES.XOBJECT,
            RES.COLOR_SPACE,
            RES.PATTERN,
            RES.SHADING,
            RES.PROPERTIES,
        ):
            new, newrename = PageObject._merge_resources(
                original_resources, page2resources, res
            )
            if new:
                new_resources[NameObject(res)] = new
                rename.update(newrename)

        # Combine /ProcSet sets.
        new_resources[NameObject(RES.PROC_SET)] = ArrayObject(
            frozenset(
                original_resources.get(RES.PROC_SET, ArrayObject()).get_object()  # type: ignore
            ).union(
                frozenset(page2resources.get(RES.PROC_SET, ArrayObject()).get_object())  # type: ignore
            )
        )

        new_content_array = ArrayObject()

        original_content = self.get_contents()
        if original_content is not None:
            new_content_array.append(
                PageObject._push_pop_gs(original_content, self.pdf)
            )

        page2content = page2.getContents()
        if page2content is not None:
            page2content = ContentStream(page2content, self.pdf)
            page2content.operations.insert(
                0,
                (
                    map(
                        FloatObject,
                        [
                            page2.trimbox.left,
                            page2.trimbox.bottom,
                            page2.trimbox.width,
                            page2.trimbox.height,
                        ],
                    ),
                    "re",
                ),
            )
            page2content.operations.insert(1, ([], "W"))
            page2content.operations.insert(2, ([], "n"))
            if page2transformation is not None:
                page2content = page2transformation(page2content)
            page2content = PageObject._content_stream_rename(
                page2content, rename, self.pdf
            )
            page2content = PageObject._push_pop_gs(page2content, self.pdf)
            new_content_array.append(page2content)

        # if expanding the page to fit a new page, calculate the new media box size
        if expand:
            corners1 = [
                self.mediabox.left.as_numeric(),
                self.mediabox.bottom.as_numeric(),
                self.mediabox.right.as_numeric(),
                self.mediabox.top.as_numeric(),
            ]
            corners2 = [
                page2.mediabox.left.as_numeric(),
                page2.mediabox.bottom.as_numeric(),
                page2.mediabox.left.as_numeric(),
                page2.mediabox.top.as_numeric(),
                page2.mediabox.right.as_numeric(),
                page2.mediabox.top.as_numeric(),
                page2.mediabox.right.as_numeric(),
                page2.mediabox.bottom.as_numeric(),
            ]
            if ctm is not None:
                ctm = tuple(float(x) for x in ctm)  # type: ignore[assignment]
                new_x = [
                    ctm[0] * corners2[i] + ctm[2] * corners2[i + 1] + ctm[4]
                    for i in range(0, 8, 2)
                ]
                new_y = [
                    ctm[1] * corners2[i] + ctm[3] * corners2[i + 1] + ctm[5]
                    for i in range(0, 8, 2)
                ]
            else:
                new_x = corners2[0:8:2]
                new_y = corners2[1:8:2]
            lowerleft = (min(new_x), min(new_y))
            upperright = (max(new_x), max(new_y))
            lowerleft = (min(corners1[0], lowerleft[0]), min(corners1[1], lowerleft[1]))
            upperright = (
                max(corners1[2], upperright[0]),
                max(corners1[3], upperright[1]),
            )

            self.mediabox.setLowerLeft(lowerleft)
            self.mediabox.setUpperRight(upperright)

        self[NameObject(PG.CONTENTS)] = ContentStream(new_content_array, self.pdf)
        self[NameObject(PG.RESOURCES)] = new_resources
        self[NameObject(PG.ANNOTS)] = new_annots

    def mergeTransformedPage(
        self,
        page2: "PageObject",
        ctm: Union[CompressedTransformationMatrix, Transformation],
        expand: bool = False,
    ) -> None:
        """
        mergeTransformedPage is similar to merge_page, but a transformation
        matrix is applied to the merged stream.

        :param PageObject page2: The page to be merged into this one. Should be
            an instance of :class:`PageObject<PageObject>`.
        :param tuple ctm: a 6-element tuple containing the operands of the
            transformation matrix
        :param bool expand: Whether the page should be expanded to fit the dimensions
            of the page to be merged.

        .. deprecated:: 1.28.0

            Use :meth:`add_transformation`  and :meth:`merge_page` instead.
        """
        warnings.warn(
            "page.mergeTransformedPage(page2, ctm) will be removed in PyPDF 2.0.0. "
            "Use page2.add_transformation(ctm); page.merge_page(page2) instead.",
        )
        if isinstance(ctm, Transformation):
            ctm = ctm.ctm
        ctm = cast(CompressedTransformationMatrix, ctm)
        self._merge_page(
            page2,
            lambda page2Content: PageObject._add_transformation_matrix(
                page2Content, page2.pdf, ctm  # type: ignore[arg-type]
            ),
            ctm,
            expand,
        )

    def mergeScaledPage(
        self, page2: "PageObject", scale: float, expand: bool = False
    ) -> None:
        """
        mergeScaledPage is similar to merge_page, but the stream to be merged
        is scaled by appling a transformation matrix.

        :param PageObject page2: The page to be merged into this one. Should be
            an instance of :class:`PageObject<PageObject>`.
        :param float scale: The scaling factor
        :param bool expand: Whether the page should be expanded to fit the
            dimensions of the page to be merged.

        .. deprecated:: 1.28.0

            Use :meth:`add_transformation` and :meth:`merge_page` instead.
        """
        warnings.warn(
            "page.mergeScaledPage(page2, scale, expand) method will be deprecated. "
            "Use "
            "page2.add_transformation(Transformation().scale(scale)); "
            "page.merge_page(page2, expand) instead.",
            PendingDeprecationWarning,
            stacklevel=2,
        )
        op = Transformation().scale(scale, scale)
        self.mergeTransformedPage(page2, op, expand)

    def mergeRotatedPage(
        self, page2: "PageObject", rotation: float, expand: bool = False
    ) -> None:
        """
        mergeRotatedPage is similar to merge_page, but the stream to be merged
        is rotated by appling a transformation matrix.

        :param PageObject page2: the page to be merged into this one. Should be
            an instance of :class:`PageObject<PageObject>`.
        :param float rotation: The angle of the rotation, in degrees
        :param bool expand: Whether the page should be expanded to fit the
            dimensions of the page to be merged.

        .. deprecated:: 1.28.0

            Use :meth:`add_transformation` and :meth:`merge_page` instead.
        """
        warnings.warn(
            "page.mergeRotatedPage(page2, rotation, expand) method will be deprecated. "
            "Use "
            "page2.add_transformation(Transformation().rotate(rotation)); "
            "page.merge_page(page2, expand) instead.",
            PendingDeprecationWarning,
            stacklevel=2,
        )
        op = Transformation().rotate(rotation)
        self.mergeTransformedPage(page2, op, expand)

    def mergeTranslatedPage(
        self, page2: "PageObject", tx: float, ty: float, expand: bool = False
    ) -> None:
        """
        mergeTranslatedPage is similar to merge_page, but the stream to be
        merged is translated by appling a transformation matrix.

        :param PageObject page2: the page to be merged into this one. Should be
            an instance of :class:`PageObject<PageObject>`.
        :param float tx: The translation on X axis
        :param float ty: The translation on Y axis
        :param bool expand: Whether the page should be expanded to fit the
            dimensions of the page to be merged.

        .. deprecated:: 1.28.0

            Use :meth:`add_transformation` and :meth:`merge_page` instead.
        """
        warnings.warn(
            "page.mergeTranslatedPage(page2, tx, ty, expand) method will be deprecated. "
            "Use "
            "page2.add_transformation(Transformation().translate(tx, ty)); "
            "page.merge_page(page2, expand) instead.",
            PendingDeprecationWarning,
            stacklevel=2,
        )
        op = Transformation().translate(tx, ty)
        self.mergeTransformedPage(page2, op, expand)

    def mergeRotatedTranslatedPage(
        self,
        page2: "PageObject",
        rotation: float,
        tx: float,
        ty: float,
        expand: bool = False,
    ) -> None:
        """
        mergeRotatedTranslatedPage is similar to merge_page, but the stream to
        be merged is rotated and translated by appling a transformation matrix.

        :param PageObject page2: the page to be merged into this one. Should be
            an instance of :class:`PageObject<PageObject>`.
        :param float tx: The translation on X axis
        :param float ty: The translation on Y axis
        :param float rotation: The angle of the rotation, in degrees
        :param bool expand: Whether the page should be expanded to fit the
            dimensions of the page to be merged.

        .. deprecated:: 1.28.0

            Use :meth:`add_transformation` and :meth:`merge_page` instead.
        """
        warnings.warn(
            "page.mergeRotatedTranslatedPage(page2, rotation, tx, ty, expand) "
            "method will be deprecated. Use "
            "page2.add_transformation(Transformation().rotate(rotation).translate(tx, ty)); "
            "page.merge_page(page2, expand) instead.",
            PendingDeprecationWarning,
            stacklevel=2,
        )
        op = Transformation().translate(-tx, -ty).rotate(rotation).translate(tx, ty)
        return self.mergeTransformedPage(page2, op, expand)

    def mergeRotatedScaledPage(
        self, page2: "PageObject", rotation: float, scale: float, expand: bool = False
    ) -> None:
        """
        mergeRotatedScaledPage is similar to merge_page, but the stream to be
        merged is rotated and scaled by appling a transformation matrix.

        :param PageObject page2: the page to be merged into this one. Should be
            an instance of :class:`PageObject<PageObject>`.
        :param float rotation: The angle of the rotation, in degrees
        :param float scale: The scaling factor
        :param bool expand: Whether the page should be expanded to fit the
            dimensions of the page to be merged.

        .. deprecated:: 1.28.0

            Use :meth:`add_transformation` and :meth:`merge_page` instead.
        """
        warnings.warn(
            "page.mergeRotatedScaledPage(page2, rotation, scale, expand) "
            "method will be deprecated. Use "
            "page2.add_transformation(Transformation().rotate(rotation).scale(scale)); "
            "page.merge_page(page2, expand) instead.",
            PendingDeprecationWarning,
            stacklevel=2,
        )
        op = Transformation().rotate(rotation).scale(scale, scale)
        self.mergeTransformedPage(page2, op, expand)

    def mergeScaledTranslatedPage(
        self,
        page2: "PageObject",
        scale: float,
        tx: float,
        ty: float,
        expand: bool = False,
    ) -> None:
        """
        mergeScaledTranslatedPage is similar to merge_page, but the stream to be
        merged is translated and scaled by appling a transformation matrix.

        :param PageObject page2: the page to be merged into this one. Should be
            an instance of :class:`PageObject<PageObject>`.
        :param float scale: The scaling factor
        :param float tx: The translation on X axis
        :param float ty: The translation on Y axis
        :param bool expand: Whether the page should be expanded to fit the
            dimensions of the page to be merged.

        .. deprecated:: 1.28.0

            Use :meth:`add_transformation` and :meth:`merge_page` instead.
        """
        warnings.warn(
            "page.mergeScaledTranslatedPage(page2, scale, tx, ty, expand) "
            "method will be deprecated. Use "
            "page2.add_transformation(Transformation().scale(scale).translate(tx, ty)); "
            "page.merge_page(page2, expand) instead.",
            PendingDeprecationWarning,
            stacklevel=2,
        )
        op = Transformation().scale(scale, scale).translate(tx, ty)
        return self.mergeTransformedPage(page2, op, expand)

    def merge_rotated_scaled_translated_page(
        self,
        page2: "PageObject",
        rotation: float,
        scale: float,
        tx: float,
        ty: float,
        expand: bool = False,
    ) -> None:
        """
        mergeRotatedScaledTranslatedPage is similar to merge_page, but the
        stream to be merged is translated, rotated and scaled by appling a
        transformation matrix.

        :param PageObject page2: the page to be merged into this one. Should be
            an instance of :class:`PageObject<PageObject>`.
        :param float tx: The translation on X axis
        :param float ty: The translation on Y axis
        :param float rotation: The angle of the rotation, in degrees
        :param float scale: The scaling factor
        :param bool expand: Whether the page should be expanded to fit the
            dimensions of the page to be merged.

        .. deprecated:: 1.28.0

            Use :meth:`add_transformation` and :meth:`merge_page` instead.
        """
        warnings.warn(
            "page.mergeRotatedScaledTranslatedPage(page2, rotation, tx, ty, expand) "
            "method will be deprecated. Use "
            "page2.add_transformation(Transformation().rotate(rotation).scale(scale)); "
            "page.merge_page(page2, expand) instead.",
            PendingDeprecationWarning,
            stacklevel=2,
        )
        op = Transformation().rotate(rotation).scale(scale, scale).translate(tx, ty)
        self.mergeTransformedPage(page2, op, expand)

    def add_transformation(
        self, ctm: CompressedTransformationMatrix, expand: bool = False
    ) -> None:
        """
        Apply a transformation matrix to the page.

        :param tuple ctm: A 6-element tuple containing the operands of the
            transformation matrix. Alternatively, a
            :class:`Transformation<PyPDF2._page.Transformation>`
            object can be passed.

        See :doc:`/user/cropping-and-transforming`.
        """
        if isinstance(ctm, Transformation):
            ctm = ctm.ctm
        content = self.get_contents()
        if content is not None:
            content = PageObject._add_transformation_matrix(content, self.pdf, ctm)
            content = PageObject._push_pop_gs(content, self.pdf)
        # if expanding the page to fit a new page, calculate the new media box size
        if expand:
            corners = [
                self.mediabox.left.as_numeric(),
                self.mediabox.bottom.as_numeric(),
                self.mediabox.left.as_numeric(),
                self.mediabox.top.as_numeric(),
                self.mediabox.right.as_numeric(),
                self.mediabox.top.as_numeric(),
                self.mediabox.right.as_numeric(),
                self.mediabox.bottom.as_numeric(),
            ]

            ctm = tuple(float(x) for x in ctm)  # type: ignore[assignment]
            new_x = [
                ctm[0] * corners[i] + ctm[2] * corners[i + 1] + ctm[4]
                for i in range(0, 8, 2)
            ]
            new_y = [
                ctm[1] * corners[i] + ctm[3] * corners[i + 1] + ctm[5]
                for i in range(0, 8, 2)
            ]

            lowerleft = (min(new_x), min(new_y))
            upperright = (max(new_x), max(new_y))
            lowerleft = (min(corners[0], lowerleft[0]), min(corners[1], lowerleft[1]))
            upperright = (
                max(corners[2], upperright[0]),
                max(corners[3], upperright[1]),
            )

            self.mediabox.setLowerLeft(lowerleft)
            self.mediabox.setUpperRight(upperright)
        self[NameObject(PG.CONTENTS)] = content

    def addTransformation(self, ctm: CompressedTransformationMatrix) -> None:
        """
        .. deprecated:: 1.28.0

            Use :meth:`add_transformation` instead.
        """
        warnings.warn(
            DEPR_MSG.format("addTransformation", "add_transformation"),
            PendingDeprecationWarning,
            stacklevel=2,
        )
        self.add_transformation(ctm)

    def scale(self, sx: float, sy: float) -> None:
        """
        Scale a page by the given factors by appling a transformation
        matrix to its content and updating the page size.

        :param float sx: The scaling factor on horizontal axis.
        :param float sy: The scaling factor on vertical axis.
        """
        self.add_transformation((sx, 0, 0, sy, 0, 0))
        self.mediabox = RectangleObject(
            (
                float(self.mediabox.left) * sx,
                float(self.mediabox.bottom) * sy,
                float(self.mediabox.right) * sx,
                float(self.mediabox.top) * sy,
            )
        )
        if PG.VP in self:
            viewport = self[PG.VP]
            if isinstance(viewport, ArrayObject):
                bbox = viewport[0]["/BBox"]
            else:
                bbox = viewport["/BBox"]  # type: ignore
            scaled_bbox = RectangleObject(
                (
                    float(bbox[0]) * sx,
                    float(bbox[1]) * sy,
                    float(bbox[2]) * sx,
                    float(bbox[3]) * sy,
                )
            )
            if isinstance(viewport, ArrayObject):
                self[NameObject(PG.VP)][NumberObject(0)][  # type: ignore
                    NameObject("/BBox")
                ] = scaled_bbox
            else:
                self[NameObject(PG.VP)][NameObject("/BBox")] = scaled_bbox  # type: ignore

    def scale_by(self, factor: float) -> None:
        """
        Scale a page by the given factor by appling a transformation
        matrix to its content and updating the page size.

        :param float factor: The scaling factor (for both X and Y axis).
        """
        self.scale(factor, factor)

    def scaleBy(self, factor: float) -> None:
        """
        .. deprecated:: 1.28.0

            Use :meth:`scale_by` instead.
        """
        warnings.warn(
            DEPR_MSG.format("Page.scaleBy", "Page.scale_by"),
            PendingDeprecationWarning,
            stacklevel=2,
        )
        self.scale(factor, factor)

    def scale_to(self, width: float, height: float) -> None:
        """
        Scale a page to the specified dimentions by appling a
        transformation matrix to its content and updating the page size.

        :param float width: The new width.
        :param float height: The new heigth.
        """
        sx = width / float(self.mediabox.width)
        sy = height / float(self.mediabox.height)
        self.scale(sx, sy)

    def scaleTo(self, width: float, height: float) -> None:
        """
        .. deprecated:: 1.28.0

            Use :meth:`scale_to` instead.
        """
        warnings.warn(
            DEPR_MSG.format("Page.scaleTo", "Page.scale_to"),
            PendingDeprecationWarning,
            stacklevel=2,
        )
        self.scale_to(width, height)

    def compress_content_streams(self) -> None:
        """
        Compress the size of this page by joining all content streams and
        applying a FlateDecode filter.

        However, it is possible that this function will perform no action if
        content stream compression becomes "automatic" for some reason.
        """
        content = self.get_contents()
        if content is not None:
            if not isinstance(content, ContentStream):
                content = ContentStream(content, self.pdf)
            self[NameObject(PG.CONTENTS)] = content.flateEncode()

    def compressContentStreams(self) -> None:
        """
        .. deprecated:: 1.28.0

            Use :meth:`compress_content_streams` instead.
        """
        warnings.warn(
            DEPR_MSG.format(
                "Page.compressContentStreams", "Page.compress_content_streams"
            ),
            PendingDeprecationWarning,
            stacklevel=2,
        )
        self.compress_content_streams()

    def extract_text(self, Tj_sep: str = "", TJ_sep: str = "") -> str:
        """
        Locate all text drawing commands, in the order they are provided in the
        content stream, and extract the text.  This works well for some PDF
        files, but poorly for others, depending on the generator used.  This will
        be refined in the future.  Do not rely on the order of text coming out of
        this function, as it will change if this function is made more
        sophisticated.

        :return: a string object.
        """
        # code freely inspired from @twiggy ; see #711
        def buildCharMap(pdf, font_name="/a"):
            mapDict = {}
            processRg = False
            processChar = False
            encoding = []
<<<<<<< HEAD
            fontType = self["/Resources"]["/Font"][font_name]["/Subtype"]
            if "/Encoding" in self["/Resources"]["/Font"][font_name]:
                enc = self["/Resources"]["/Font"][font_name]["/Encoding"].getObject()
                if "/BaseEncoding" in enc:
                    encoding = list(charset_encoding[enc["/BaseEncoding"]])
=======
            fontType = pdf.pages[0]["/Resources"]["/Font"][font_name]["/Subtype"]
            if "/Encoding" in pdf.pages[0]["/Resources"]["/Font"][font_name]:
                enc= pdf.pages[0]["/Resources"]["/Font"][font_name]["/Encoding"].get_object()
                if '/BaseEncoding' in enc:
                    encoding = list(charset_encoding[enc['/BaseEncoding']])
>>>>>>> b386daf0
                else:
                    encoding = list(charset_encoding["/StandardCoding"])
                if "/Differences" in enc:
                    x = 0
                    for o in enc["/Differences"]:
                        if isinstance(o, int):
                            x = o
                        else:
                            try:
                                encoding[x] = adobe_glyphs[o]
                            except Exception:
                                encoding[x] = o
                            x += 1
<<<<<<< HEAD
            if "/ToUnicode" in self["/Resources"]["/Font"][font_name]:
                cm = (
                    self["/Resources"]["/Font"][font_name]["/ToUnicode"]
                    .getData()
                    .decode("utf-8")
                )
                for l in (
                    cm.strip()
                    .replace("<", " ")
                    .replace(">", "")
                    .replace("[", " [ ")
                    .replace("]", " ] ")
                    .split("\n")
                ):
                    if l == "":
                        continue
                    if "beginbfrange" in l:
=======
            if "/ToUnicode" in pdf.pages[0]["/Resources"]["/Font"][font_name]:
                cm = pdf.pages[0]["/Resources"]["/Font"][font_name]["/ToUnicode"].getData().decode('utf-8')
                for l in cm.strip().replace('<', '').replace('>', '').split('\n'):
                    #print(l)
                    if 'beginbfrange' in l:
>>>>>>> b386daf0
                        processRg = True
                    elif "endbfrange" in l:
                        processRg = False
                    elif "beginbfchar" in l:
                        processChar = True
                    elif "endbfchar" in l:
                        processChar = False
                    elif processRg:
                        lst = [x for x in l.split(" ") if x]
                        a = int(lst[0], 16)
                        b = int(lst[1], 16)
                        if lst[2] == "[":
                            # lst = lst[3:].trim(' []').split(' ')
                            for sq in lst[3:]:
                                if "]":
                                    break
                                mapDict[a] = unhexlify(sq).decode("utf-16-be")
                                a += 1
                                assert a > b
                        else:
                            c = int(lst[2], 16)
                            fmt = b"%%0%dX" % len(lst[2])
                            while a <= b:
                                mapDict[a] = unhexlify(fmt % c).decode("utf-16-be")
                                a += 1
                                c += 1
                    elif processChar:
                        lst = [x for x in l.split(" ") if x]
                        a = int(lst[0], 16)
                        mapDict[a] = unhexlify(lst[1]).decode("utf-16-be")
            return fontType, dict(zip(range(256), encoding)), "".maketrans(mapDict)

        # ------- end of buildCharmap ------
        text = ""
        output = ""
        cmap = {}
        content = self[PG.CONTENTS].get_object()
        if not isinstance(content, ContentStream):
            content = ContentStream(content, self.pdf, "charmap")
        # Note: we check all strings are TextStringObjects.  ByteStringObjects
        # are strings where the byte->string encoding was unknown, so adding
        # them to the text here would be gibberish.

        # charSize = 1.0
        # charScale = 0.0
        spaceScale = 1.0
        for operands, operator in content.operations:
            if operator == b_("Tf"):
                if text != "":
                    output += text.translate(cmap)
                ft, cmap, cmap2 = buildCharMap(self.pdf, operands[0])
                # print(ft,"\n",cmap,"\n--------------\n",cmap2)
                # charSize = operands[1] # reserved
                if output == "":
                    text = ""
                else:
                    text = " "
            # elif operator == b_("Tc"):
            # charScale = 1.0 + float(operands[0])
            elif operator == b_("Tw"):
                spaceScale = 1.0 + float(operands[0])
            elif operator == b_("Tj"):
                _text = operands[0]
                if isinstance(_text, TextStringObject):
                    text += Tj_sep
                    text += _text
                    # text += "\n"
            # see Pdf Reference 1.7 page 406
            elif (operator in [b_("T*"), b_("ET")]) or (
                (operator in [b_("Td"), b_("TD")]) and operands[1] != 0
            ):
                if text != "":
                    output += text.translate(cmap) + "\n"
                    text = ""
            elif (operator in [b_("Td")]) and (operands[1] == 0):
                if operands[-1] > 0:
                    print("back ", operands[-1])
                elif operands[-1] < 0:
                    print("back ", operands[-1])
            elif operator == b_("'"):
                output += text.translate(cmap) + "\n"
                _text = operands[0]
                if isinstance(_text, TextStringObject):
                    text = operands[0]
            elif operator == b_('"'):
                output += text.translate(cmap) + "\n"
                _text = operands[2]
                if isinstance(_text, TextStringObject):
                    text = _text
            elif operator == b_("TJ"):
                pass
                for i in operands[0]:
                    if isinstance(i, TextStringObject):
                        text += TJ_sep
                        text += i
                    elif isinstance(i, (NumberObject, FloatObject)):
                        # a positive value decreases and the negative value increases
                        # space
                        # if abs(i)>spaceScale*1000:print("TJ:",text,"*",i)
                        # print(text,i)
                        if int(i) < -spaceScale * 250:
                            if len(text) == 0 or text[-1] != " ":
                                text += " "
                        else:
                            if len(text) > 1 and text[-1] == " ":
                                text = text[:-1]
                # text += "\n"
        output += text.translate(cmap)
        return output

    def extractText(self, Tj_sep: str = "", TJ_sep: str = "") -> str:
        """
        .. deprecated:: 1.28.0

            Use :meth:`extract_text` instead.
        """
        warnings.warn(
            DEPR_MSG.format("Page.extractText", "Page.extract_text"),
        )
        return self.extract_text(Tj_sep=Tj_sep, TJ_sep=TJ_sep)

    mediabox = _create_rectangle_accessor(PG.MEDIABOX, ())
    """
    A :class:`RectangleObject<PyPDF2.generic.RectangleObject>`, expressed in default user space units,
    defining the boundaries of the physical medium on which the page is
    intended to be displayed or printed.
    """

    @property
    def mediaBox(self) -> RectangleObject:
        """
        .. deprecated:: 1.28.0

            Use :py:attr:`mediabox` instead.
        """
        warnings.warn(
            DEPR_MSG.format("Page.mediaBox", "Page.mediabox"),
            PendingDeprecationWarning,
            stacklevel=2,
        )
        return self.mediabox

    @mediaBox.setter
    def mediaBox(self, value: RectangleObject) -> None:
        """
        .. deprecated:: 1.28.0

            Use :py:attr:`mediabox` instead.
        """
        warnings.warn(
            DEPR_MSG.format("Page.mediaBox", "Page.mediabox"),
            PendingDeprecationWarning,
            stacklevel=2,
        )
        self.mediabox = value

    cropbox = _create_rectangle_accessor("/CropBox", (PG.MEDIABOX,))
    """
    A :class:`RectangleObject<PyPDF2.generic.RectangleObject>`, expressed in default user space units,
    defining the visible region of default user space.  When the page is
    displayed or printed, its contents are to be clipped (cropped) to this
    rectangle and then imposed on the output medium in some
    implementation-defined manner.  Default value: same as :attr:`mediabox<mediabox>`.
    """

    @property
    def cropBox(self) -> RectangleObject:
        """
        .. deprecated:: 1.28.0

            Use :py:attr:`cropbox` instead.
        """
        warnings.warn(
            DEPR_MSG.format("Page.cropBox", "Page.cropbox"),
            PendingDeprecationWarning,
            stacklevel=2,
        )
        return self.cropbox

    @cropBox.setter
    def cropBox(self, value: RectangleObject) -> None:
        warnings.warn(
            DEPR_MSG.format("Page.cropBox", "Page.cropbox"),
            PendingDeprecationWarning,
            stacklevel=2,
        )
        self.cropbox = value

    bleedbox = _create_rectangle_accessor("/BleedBox", ("/CropBox", PG.MEDIABOX))
    """
    A :class:`RectangleObject<PyPDF2.generic.RectangleObject>`, expressed in default user space units,
    defining the region to which the contents of the page should be clipped
    when output in a production enviroment.
    """

    @property
    def bleedBox(self) -> RectangleObject:
        """
        .. deprecated:: 1.28.0

            Use :py:attr:`bleedbox` instead.
        """
        warnings.warn(
            DEPR_MSG.format("Page.bleedBox", "Page.bleedbox"),
            PendingDeprecationWarning,
            stacklevel=2,
        )
        return self.bleedbox

    @bleedBox.setter
    def bleedBox(self, value: RectangleObject) -> None:
        warnings.warn(
            DEPR_MSG.format("Page.bleedBox", "Page.bleedbox"),
            PendingDeprecationWarning,
            stacklevel=2,
        )
        self.bleedbox = value

    trimbox = _create_rectangle_accessor("/TrimBox", ("/CropBox", PG.MEDIABOX))
    """
    A :class:`RectangleObject<PyPDF2.generic.RectangleObject>`, expressed in default user space units,
    defining the intended dimensions of the finished page after trimming.
    """

    @property
    def trimBox(self) -> RectangleObject:
        """
        .. deprecated:: 1.28.0

            Use :py:attr:`trimbox` instead.
        """
        warnings.warn(
            DEPR_MSG.format("Page.trimBox", "Page.trimbox"),
            PendingDeprecationWarning,
            stacklevel=2,
        )
        return self.trimbox

    @trimBox.setter
    def trimBox(self, value: RectangleObject) -> None:
        warnings.warn(
            DEPR_MSG.format("Page.trimBox", "Page.trimbox"),
            PendingDeprecationWarning,
            stacklevel=2,
        )
        self.trimbox = value

    artbox = _create_rectangle_accessor("/ArtBox", ("/CropBox", PG.MEDIABOX))
    """
    A :class:`RectangleObject<PyPDF2.generic.RectangleObject>`, expressed in default user space units,
    defining the extent of the page's meaningful content as intended by the
    page's creator.
    """

    @property
    def artBox(self) -> RectangleObject:
        """
        .. deprecated:: 1.28.0

            Use :py:attr:`artbox` instead.
        """
        warnings.warn(
            DEPR_MSG.format("Page.artBox", "Page.artbox"),
            PendingDeprecationWarning,
            stacklevel=2,
        )
        return self.artbox

    @artBox.setter
    def artBox(self, value: RectangleObject) -> None:
        warnings.warn(
            DEPR_MSG.format("Page.artBox", "Page.artbox"),
            PendingDeprecationWarning,
            stacklevel=2,
        )
        self.artbox = value


class _VirtualList:
    def __init__(
        self,
        length_function: Callable[[], int],
        get_function: Callable[[int], PageObject],
    ) -> None:
        self.length_function = length_function
        self.get_function = get_function
        self.current = -1

    def __len__(self) -> int:
        return self.length_function()

    def __getitem__(self, index: int) -> PageObject:
        if isinstance(index, slice):
            indices = range(*index.indices(len(self)))
            cls = type(self)
            return cls(indices.__len__, lambda idx: self[indices[idx]])
        if not isinstance(index, int):
            raise TypeError("sequence indices must be integers")
        len_self = len(self)
        if index < 0:
            # support negative indexes
            index = len_self + index
        if index < 0 or index >= len_self:
            raise IndexError("sequence index out of range")
        return self.get_function(index)

    def __iter__(self) -> Iterator[PageObject]:
        for i in range(len(self)):
            yield self[i]<|MERGE_RESOLUTION|>--- conflicted
+++ resolved
@@ -1070,19 +1070,11 @@
             processRg = False
             processChar = False
             encoding = []
-<<<<<<< HEAD
             fontType = self["/Resources"]["/Font"][font_name]["/Subtype"]
             if "/Encoding" in self["/Resources"]["/Font"][font_name]:
                 enc = self["/Resources"]["/Font"][font_name]["/Encoding"].getObject()
                 if "/BaseEncoding" in enc:
                     encoding = list(charset_encoding[enc["/BaseEncoding"]])
-=======
-            fontType = pdf.pages[0]["/Resources"]["/Font"][font_name]["/Subtype"]
-            if "/Encoding" in pdf.pages[0]["/Resources"]["/Font"][font_name]:
-                enc= pdf.pages[0]["/Resources"]["/Font"][font_name]["/Encoding"].get_object()
-                if '/BaseEncoding' in enc:
-                    encoding = list(charset_encoding[enc['/BaseEncoding']])
->>>>>>> b386daf0
                 else:
                     encoding = list(charset_encoding["/StandardCoding"])
                 if "/Differences" in enc:
@@ -1096,7 +1088,6 @@
                             except Exception:
                                 encoding[x] = o
                             x += 1
-<<<<<<< HEAD
             if "/ToUnicode" in self["/Resources"]["/Font"][font_name]:
                 cm = (
                     self["/Resources"]["/Font"][font_name]["/ToUnicode"]
@@ -1114,13 +1105,6 @@
                     if l == "":
                         continue
                     if "beginbfrange" in l:
-=======
-            if "/ToUnicode" in pdf.pages[0]["/Resources"]["/Font"][font_name]:
-                cm = pdf.pages[0]["/Resources"]["/Font"][font_name]["/ToUnicode"].getData().decode('utf-8')
-                for l in cm.strip().replace('<', '').replace('>', '').split('\n'):
-                    #print(l)
-                    if 'beginbfrange' in l:
->>>>>>> b386daf0
                         processRg = True
                     elif "endbfrange" in l:
                         processRg = False
