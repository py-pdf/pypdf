--- conflicted
+++ resolved
@@ -68,11 +68,7 @@
     TextStringObject,
     charset_encoding
 )
-<<<<<<< HEAD
-from .utils import b_, matrixMultiply
 from ._adglyphs import adobe_glyphs
-=======
->>>>>>> e38b23d4
 
 
 def _get_rectangle(self: Any, name: str, defaults: Iterable[str]) -> RectangleObject:
@@ -1127,13 +1123,9 @@
             return fontType, dict(zip(range(256),encoding)), "".maketrans(mapDict)
         #------- end of buildCharmap ------
         text = ""
-<<<<<<< HEAD
         output = ""
         cmap = {}
-        content = self[PG.CONTENTS].getObject()
-=======
         content = self[PG.CONTENTS].get_object()
->>>>>>> e38b23d4
         if not isinstance(content, ContentStream):
             content = ContentStream(content, self.pdf,"charmap")
         # Note: we check all strings are TextStringObjects.  ByteStringObjects
