--- conflicted
+++ resolved
@@ -1788,10 +1788,9 @@
         Additionally you can provide visitor-methods to get informed on all operands and all text-objects.
         For example in some PDF files this can be useful to parse tables.
 
-<<<<<<< HEAD
         Args:
-            Tj_sep: Deprecated. Kept for compatibility until PyPDF2==4.0.0
-            TJ_sep: Deprecated. Kept for compatibility until PyPDF2==4.0.0
+            Tj_sep: Deprecated. Kept for compatibility until PyPDF2 4.0.0
+            TJ_sep: Deprecated. Kept for compatibility until PyPDF2 4.0.0
             orientations: list of orientations text_extraction will look for
                 default = (0, 90, 180, 270)
                 note: currently only 0(Up),90(turned Left), 180(upside Down),
@@ -1812,28 +1811,6 @@
 
         Returns:
             The extracted text
-=======
-        :param Tj_sep: Deprecated. Kept for compatibility until PyPDF2 4.0.0
-        :param TJ_sep: Deprecated. Kept for compatibility until PyPDF2 4.0.0
-        :param Tuple[int, ...] orientations: list of orientations text_extraction will look for
-            default = (0, 90, 180, 270)
-            note: currently only 0(Up),90(turned Left), 180(upside Down),
-            270 (turned Right)
-        :param float space_width: force default space width
-            if not extracted from font (default: 200)
-        :param Optional[Function] visitor_operand_before: function to be called before processing an operand.
-            It has four arguments: operand, operand-arguments,
-            current transformation matrix and text matrix.
-        :param Optional[Function] visitor_operand_after: function to be called after processing an operand.
-            It has four arguments: operand, operand-arguments,
-            current transformation matrix and text matrix.
-        :param Optional[Function] visitor_text: function to be called when extracting some text at some position.
-            It has five arguments: text, current transformation matrix,
-            text matrix, font-dictionary and font-size.
-            The font-dictionary may be None in case of unknown fonts.
-            If not None it may e.g. contain key "/BaseFont" with value "/Arial,Bold".
-        :return: The extracted text
->>>>>>> 9b23a39b
         """
         if len(args) >= 1:
             if isinstance(args[0], str):
