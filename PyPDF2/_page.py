--- conflicted
+++ resolved
@@ -1227,12 +1227,12 @@
         # are strings where the byte->string encoding was unknown, so adding
         # them to the text here would be gibberish.
 
-<<<<<<< HEAD
         # charSize = 1.0
         # charScale = 0.0
         space_scale = 1.0
+
         for operands, operator in content.operations:
-            if operator == b_("Tf"):
+            if operator == b_("Tf"):  # text font
                 if text != "":
                     output += text.translate(cmap)
                 # ft, cmap, cmap2 = buildCharMap(self.pdf, operands[0])
@@ -1243,21 +1243,11 @@
                     text = ""
                 else:
                     text = " "
-            # elif operator == b_("Tc"):
-            # charScale = 1.0 + float(operands[0])
-            elif operator == b_("Tw"):
-                space_scale = 1.0 + float(operands[0])
-            elif operator == b_("Tj"):
-=======
-        space_scale = 1.0
-
-        for operands, operator in content.operations:
-            if operator == b_("Tf"):  # text font
-                pass
             elif operator == b_("Tfs"):  # text font size
                 pass
             elif operator == b_("Tc"):  # character spacing
                 # See '5.2.1 Character Spacing'
+                # charScale = 1.0 + float(operands[0])
                 pass
             elif operator == b_("Tw"):  # word spacing
                 # See '5.2.2 Word Spacing'
@@ -1276,17 +1266,16 @@
                 pass
             elif operator == b_("Tj"):
                 # See 'TABLE 5.6 Text-showing operators'
->>>>>>> c008b0f4
                 _text = operands[0]
                 if isinstance(_text, TextStringObject):
                     text += Tj_sep
                     text += _text
-<<<<<<< HEAD
                     # text += "\n"
             # see Pdf Reference 1.7 page 406
             elif (operator in [b_("T*"), b_("ET")]) or (
                 (operator in [b_("Td"), b_("TD")]) and operands[1] != 0
             ):
+                # See 'TABLE 5.5 Text-positioning operators'
                 if text != "":
                     output += text.translate(cmap) + "\n"
                     text = ""
@@ -1296,34 +1285,19 @@
                 # elif operands[-1] < 0:
                 #    print("back ", operands[-1])
             elif operator == b_("'"):
+                # See 'TABLE 5.6 Text-showing operators'
                 output += text.translate(cmap) + "\n"
-=======
-                    text += "\n"
-            elif operator == b_("T*"):
-                # See 'TABLE 5.5 Text-positioning operators'
-                text += "\n"
-            elif operator == b_("'"):
-                # See 'TABLE 5.6 Text-showing operators'
-                text += "\n"
->>>>>>> c008b0f4
                 _text = operands[0]
                 if isinstance(_text, TextStringObject):
                     text = operands[0]
             elif operator == b_('"'):
-<<<<<<< HEAD
+                # See 'TABLE 5.6 Text-showing operators'
                 output += text.translate(cmap) + "\n"
-=======
-                # See 'TABLE 5.6 Text-showing operators'
->>>>>>> c008b0f4
                 _text = operands[2]
                 if isinstance(_text, TextStringObject):
                     text = _text
             elif operator == b_("TJ"):
-<<<<<<< HEAD
-                pass
-=======
                 # See 'TABLE 5.6 Text-showing operators'
->>>>>>> c008b0f4
                 for i in operands[0]:
                     if isinstance(i, TextStringObject):
                         text += TJ_sep
@@ -1331,13 +1305,9 @@
                     elif isinstance(i, (NumberObject, FloatObject)):
                         # a positive value decreases and the negative value increases
                         # space
-<<<<<<< HEAD
                         # if abs(i)>space_scale*1000:print("TJ:",text,"*",i)
                         # print(text,i)
                         if int(i) < -space_scale * space_width:
-=======
-                        if int(i) < -space_scale * 250:
->>>>>>> c008b0f4
                             if len(text) == 0 or text[-1] != " ":
                                 text += " "
                         else:
