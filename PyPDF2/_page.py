# Copyright (c) 2006, Mathieu Fenniak
# Copyright (c) 2007, Ashish Kulkarni <kulkarni.ashish@gmail.com>
#
# All rights reserved.
#
# Redistribution and use in source and binary forms, with or without
# modification, are permitted provided that the following conditions are
# met:
#
# * Redistributions of source code must retain the above copyright notice,
# this list of conditions and the following disclaimer.
# * Redistributions in binary form must reproduce the above copyright notice,
# this list of conditions and the following disclaimer in the documentation
# and/or other materials provided with the distribution.
# * The name of the author may not be used to endorse or promote products
# derived from this software without specific prior written permission.
#
# THIS SOFTWARE IS PROVIDED BY THE COPYRIGHT HOLDERS AND CONTRIBUTORS "AS IS"
# AND ANY EXPRESS OR IMPLIED WARRANTIES, INCLUDING, BUT NOT LIMITED TO, THE
# IMPLIED WARRANTIES OF MERCHANTABILITY AND FITNESS FOR A PARTICULAR PURPOSE
# ARE DISCLAIMED. IN NO EVENT SHALL THE COPYRIGHT OWNER OR CONTRIBUTORS BE
# LIABLE FOR ANY DIRECT, INDIRECT, INCIDENTAL, SPECIAL, EXEMPLARY, OR
# CONSEQUENTIAL DAMAGES (INCLUDING, BUT NOT LIMITED TO, PROCUREMENT OF
# SUBSTITUTE GOODS OR SERVICES; LOSS OF USE, DATA, OR PROFITS; OR BUSINESS
# INTERRUPTION) HOWEVER CAUSED AND ON ANY THEORY OF LIABILITY, WHETHER IN
# CONTRACT, STRICT LIABILITY, OR TORT (INCLUDING NEGLIGENCE OR OTHERWISE)
# ARISING IN ANY WAY OUT OF THE USE OF THIS SOFTWARE, EVEN IF ADVISED OF THE
# POSSIBILITY OF SUCH DAMAGE.

import math
import uuid
import warnings
from decimal import Decimal
from typing import (
    Any,
    Callable,
    Dict,
    Iterable,
    Iterator,
    List,
    Optional,
    Set,
    Tuple,
    Union,
    cast,
)

from ._cmap import build_char_map, unknown_char_map
from ._utils import (
    CompressedTransformationMatrix,
    File,
    TransformationMatrixType,
    deprecate_no_replacement,
    deprecate_with_replacement,
    logger_warning,
    matrix_multiply,
)
from .constants import ImageAttributes as IA
from .constants import PageAttributes as PG
from .constants import Ressources as RES
from .errors import PageSizeNotDefinedError
from .filters import _xobj_to_image
from .generic import (
    ArrayObject,
    ContentStream,
    DictionaryObject,
    EncodedStreamObject,
    FloatObject,
    IndirectObject,
    NameObject,
    NullObject,
    NumberObject,
    RectangleObject,
    TextStringObject,
    encode_pdfdocencoding,
)

CUSTOM_RTL_MIN: int = -1
CUSTOM_RTL_MAX: int = -1
CUSTOM_RTL_SPECIAL_CHARS: List[int] = []


def set_custom_rtl(
    _min: Union[str, int, None] = None,
    _max: Union[str, int, None] = None,
    specials: Union[str, List[int], None] = None,
) -> Tuple[int, int, List[int]]:
    """
    changes the Right-To-Left and special characters customed parameters:

    _min -> CUSTOM_RTL_MIN : None does not change the value ; int or str(converted to ascii code) ; -1 by default
    _max -> CUSTOM_RTL_MAX : None does not change the value ; int or str(converted to ascii code) ; -1 by default
        those values define a range of custom characters that will be written right to left ;
        [-1;-1] set no additional range to be converter

    specials -> CUSTOM_RTL_SPECIAL_CHARS: None does not change the current value; str to be converted to list or list of ascii codes ; [] by default
        list of codes that will inserted applying the current insertion order ; this consist normally in a list of punctuation characters
    """
    global CUSTOM_RTL_MIN, CUSTOM_RTL_MAX, CUSTOM_RTL_SPECIAL_CHARS
    if isinstance(_min, int):
        CUSTOM_RTL_MIN = _min
    elif isinstance(_min, str):
        CUSTOM_RTL_MIN = ord(_min)
    if isinstance(_max, int):
        CUSTOM_RTL_MAX = _max
    elif isinstance(_max, str):
        CUSTOM_RTL_MAX = ord(_max)
    if isinstance(specials, str):
        CUSTOM_RTL_SPECIAL_CHARS = [ord(x) for x in specials]
    elif isinstance(specials, list):
        CUSTOM_RTL_SPECIAL_CHARS = specials
    return CUSTOM_RTL_MIN, CUSTOM_RTL_MAX, CUSTOM_RTL_SPECIAL_CHARS


def _get_rectangle(self: Any, name: str, defaults: Iterable[str]) -> RectangleObject:
    retval: Union[None, RectangleObject, IndirectObject] = self.get(name)
    if isinstance(retval, RectangleObject):
        return retval
    if retval is None:
        for d in defaults:
            retval = self.get(d)
            if retval is not None:
                break
    if isinstance(retval, IndirectObject):
        retval = self.pdf.get_object(retval)
    retval = RectangleObject(retval)  # type: ignore
    _set_rectangle(self, name, retval)
    return retval


def getRectangle(
    self: Any, name: str, defaults: Iterable[str]
) -> RectangleObject:  # pragma: no cover
    deprecate_no_replacement("getRectangle")
    return _get_rectangle(self, name, defaults)


def _set_rectangle(self: Any, name: str, value: Union[RectangleObject, float]) -> None:
    name = NameObject(name)
    self[name] = value


def setRectangle(
    self: Any, name: str, value: Union[RectangleObject, float]
) -> None:  # pragma: no cover
    deprecate_no_replacement("setRectangle")
    _set_rectangle(self, name, value)


def _delete_rectangle(self: Any, name: str) -> None:
    del self[name]


def deleteRectangle(self: Any, name: str) -> None:  # pragma: no cover
    deprecate_no_replacement("deleteRectangle")
    del self[name]


def _create_rectangle_accessor(name: str, fallback: Iterable[str]) -> property:
    return property(
        lambda self: _get_rectangle(self, name, fallback),
        lambda self, value: _set_rectangle(self, name, value),
        lambda self: _delete_rectangle(self, name),
    )


def createRectangleAccessor(
    name: str, fallback: Iterable[str]
) -> property:  # pragma: no cover
    deprecate_no_replacement("createRectangleAccessor")
    return _create_rectangle_accessor(name, fallback)


class Transformation:
    """
    Specify a 2D transformation.

    The transformation between two coordinate systems is represented by a 3-by-3
    transformation matrix written as follows::

        a b 0
        c d 0
        e f 1

    Because a transformation matrix has only six elements that can be changed,
    it is usually specified in PDF as the six-element array [ a b c d e f ].

    Coordinate transformations are expressed as matrix multiplications::

                                 a b 0
     [ x′ y′ 1 ] = [ x y 1 ] ×   c d 0
                                 e f 1


    Usage
    -----

        >>> from PyPDF2 import Transformation
        >>> op = Transformation().scale(sx=2, sy=3).translate(tx=10, ty=20)
        >>> page.add_transformation(op)
    """

    # 9.5.4 Coordinate Systems for 3D
    # 4.2.2 Common Transformations
    def __init__(self, ctm: CompressedTransformationMatrix = (1, 0, 0, 1, 0, 0)):
        self.ctm = ctm

    @property
    def matrix(self) -> TransformationMatrixType:
        return (
            (self.ctm[0], self.ctm[1], 0),
            (self.ctm[2], self.ctm[3], 0),
            (self.ctm[4], self.ctm[5], 1),
        )

    @staticmethod
    def compress(matrix: TransformationMatrixType) -> CompressedTransformationMatrix:
        return (
            matrix[0][0],
            matrix[0][1],
            matrix[1][0],
            matrix[1][1],
            matrix[2][0],
            matrix[2][1],
        )

    def translate(self, tx: float = 0, ty: float = 0) -> "Transformation":
        m = self.ctm
        return Transformation(ctm=(m[0], m[1], m[2], m[3], m[4] + tx, m[5] + ty))

    def scale(
        self, sx: Optional[float] = None, sy: Optional[float] = None
    ) -> "Transformation":
        """
        Scale the contents of a page towards the origin of the coordinate system.

        Typically, that is the lower-left corner of the page. That can be
        changed by translating the contents / the page boxes.
        """
        if sx is None and sy is None:
            raise ValueError("Either sx or sy must be specified")
        if sx is None:
            sx = sy
        if sy is None:
            sy = sx
        assert sx is not None
        assert sy is not None
        op: TransformationMatrixType = ((sx, 0, 0), (0, sy, 0), (0, 0, 1))
        ctm = Transformation.compress(matrix_multiply(self.matrix, op))
        return Transformation(ctm)

    def rotate(self, rotation: float) -> "Transformation":
        rotation = math.radians(rotation)
        op: TransformationMatrixType = (
            (math.cos(rotation), math.sin(rotation), 0),
            (-math.sin(rotation), math.cos(rotation), 0),
            (0, 0, 1),
        )
        ctm = Transformation.compress(matrix_multiply(self.matrix, op))
        return Transformation(ctm)

    def __repr__(self) -> str:
        return f"Transformation(ctm={self.ctm})"

    def apply_on(
        self, pt: Union[Tuple[Decimal, Decimal], Tuple[float, float], List[float]]
    ) -> Union[Tuple[float, float], List[float]]:
        pt1 = (
            float(pt[0]) * self.ctm[0] + float(pt[1]) * self.ctm[2] + self.ctm[4],
            float(pt[0]) * self.ctm[1] + float(pt[1]) * self.ctm[3] + self.ctm[5],
        )
        return list(pt1) if isinstance(pt, list) else pt1


class PageObject(DictionaryObject):
    """
    PageObject represents a single page within a PDF file.

    Typically this object will be created by accessing the
    :meth:`get_page()<PyPDF2.PdfReader.get_page>` method of the
    :class:`PdfReader<PyPDF2.PdfReader>` class, but it is
    also possible to create an empty page with the
    :meth:`create_blank_page()<PyPDF2._page.PageObject.create_blank_page>` static method.

    :param pdf: PDF file the page belongs to.
    :param indirect_ref: Stores the original indirect reference to
        this object in its source PDF
    """

    def __init__(
        self,
        pdf: Optional[Any] = None,  # PdfReader
        indirect_ref: Optional[IndirectObject] = None,
    ) -> None:
        from ._reader import PdfReader

        DictionaryObject.__init__(self)
        self.pdf: Optional[PdfReader] = pdf
        self.indirect_ref = indirect_ref

    def hash_value_data(self) -> bytes:
        data = super().hash_value_data()
        data += b"%d" % id(self)
        return data

    @property
    def user_unit(self) -> float:
        """
        A read-only positive number giving the size of user space units.

        It is in multiples of 1/72 inch. Hence a value of 1 means a user space
        unit is 1/72 inch, and a value of 3 means that a user space unit is
        3/72 inch.
        """
        return self.get(PG.USER_UNIT, 1)

    @staticmethod
    def create_blank_page(
        pdf: Optional[Any] = None,  # PdfReader
        width: Union[float, Decimal, None] = None,
        height: Union[float, Decimal, None] = None,
    ) -> "PageObject":
        """
        Return a new blank page.

        If ``width`` or ``height`` is ``None``, try to get the page size
        from the last page of *pdf*.

        :param pdf: PDF file the page belongs to
        :param float width: The width of the new page expressed in default user
            space units.
        :param float height: The height of the new page expressed in default user
            space units.
        :return: the new blank page
        :raises PageSizeNotDefinedError: if ``pdf`` is ``None`` or contains
            no page
        """
        page = PageObject(pdf)

        # Creates a new page (cf PDF Reference  7.7.3.3)
        page.__setitem__(NameObject(PG.TYPE), NameObject("/Page"))
        page.__setitem__(NameObject(PG.PARENT), NullObject())
        page.__setitem__(NameObject(PG.RESOURCES), DictionaryObject())
        if width is None or height is None:
            if pdf is not None and len(pdf.pages) > 0:
                lastpage = pdf.pages[len(pdf.pages) - 1]
                width = lastpage.mediabox.width
                height = lastpage.mediabox.height
            else:
                raise PageSizeNotDefinedError
        page.__setitem__(
            NameObject(PG.MEDIABOX), RectangleObject((0, 0, width, height))  # type: ignore
        )

        return page

    @staticmethod
    def createBlankPage(
        pdf: Optional[Any] = None,  # PdfReader
        width: Union[float, Decimal, None] = None,
        height: Union[float, Decimal, None] = None,
    ) -> "PageObject":  # pragma: no cover
        """
        .. deprecated:: 1.28.0

            Use :meth:`create_blank_page` instead.
        """
        deprecate_with_replacement("createBlankPage", "create_blank_page")
        return PageObject.create_blank_page(pdf, width, height)

    @property
<<<<<<< HEAD
    def images(self) -> List[File]:
        images_extracted: List[File] = []
        if RES.XOBJECT not in self[PG.RESOURCES]:  # type: ignore
            return images_extracted

        x_object = self[PG.RESOURCES][RES.XOBJECT].get_object()  # type: ignore
        for obj in x_object:
            if x_object[obj][IA.SUBTYPE] == "/Image":
                mime_type, byte_stream = _xobj_to_image(x_object[obj])
                if mime_type is not None:
                    filename = f"{obj[1:]}.{File._mime2extension(mime_type)}"
                    images_extracted.append(
                        File(name=filename, data=byte_stream, mime_type=mime_type)
                    )
        return images_extracted
=======
    def rotation(self) -> int:
        """
        The VISUAL rotation of the page.

        This number has to be a multiple of 90 degrees: 0,90,180,270
        This property does not affect "/Contents"
        """
        return int(self.get(PG.ROTATE, 0))

    @rotation.setter
    def rotation(self, r: Union[int, float]) -> None:
        self[NameObject(PG.ROTATE)] = NumberObject((((int(r) + 45) // 90) * 90) % 360)

    def transfer_rotation_to_content(self) -> None:
        """
        Apply the rotation of the page to the content and the media/crop/... boxes.

        It's recommended to apply this function before page merging.
        """
        r = -self.rotation  # rotation to apply is in the otherway
        self.rotation = 0
        mb = RectangleObject(self.mediabox)
        trsf = (
            Transformation()
            .translate(
                -float(mb.left + mb.width / 2), -float(mb.bottom + mb.height / 2)
            )
            .rotate(r)
        )
        pt1 = trsf.apply_on(mb.lower_left)
        pt2 = trsf.apply_on(mb.upper_right)
        trsf = trsf.translate(-min(pt1[0], pt2[0]), -min(pt1[1], pt2[1]))
        self.add_transformation(trsf, False)
        for b in ["/MediaBox", "/CropBox", "/BleedBox", "/TrimBox", "/ArtBox"]:
            if b in self:
                pt1 = trsf.apply_on(cast(RectangleObject, self[b]).lower_left)
                pt2 = trsf.apply_on(cast(RectangleObject, self[b]).upper_right)
                self[NameObject(b)] = RectangleObject(
                    (
                        min(pt1[0], pt2[0]),
                        min(pt1[1], pt2[1]),
                        max(pt1[0], pt2[0]),
                        max(pt1[1], pt2[1]),
                    )
                )
>>>>>>> 71de6c8d

    def rotate(self, angle: int) -> "PageObject":
        """
        Rotate a page clockwise by increments of 90 degrees.

        :param int angle: Angle to rotate the page.  Must be an increment
            of 90 deg.
        """
        if angle % 90 != 0:
            raise ValueError("Rotation angle must be a multiple of 90")
        rotate_obj = self.get(PG.ROTATE, 0)
        current_angle = (
            rotate_obj if isinstance(rotate_obj, int) else rotate_obj.get_object()
        )
        self[NameObject(PG.ROTATE)] = NumberObject(current_angle + angle)
        return self

    def rotate_clockwise(self, angle: int) -> "PageObject":  # pragma: no cover
        deprecate_with_replacement("rotate_clockwise", "rotate")
        return self.rotate(angle)

    def rotateClockwise(self, angle: int) -> "PageObject":  # pragma: no cover
        """
        .. deprecated:: 1.28.0

            Use :meth:`rotate_clockwise` instead.
        """
        deprecate_with_replacement("rotateClockwise", "rotate")
        return self.rotate(angle)

    def rotateCounterClockwise(self, angle: int) -> "PageObject":  # pragma: no cover
        """
        .. deprecated:: 1.28.0

            Use :meth:`rotate_clockwise` with a negative argument instead.
        """
        deprecate_with_replacement("rotateCounterClockwise", "rotate")
        return self.rotate(-angle)

    @staticmethod
    def _merge_resources(
        res1: DictionaryObject, res2: DictionaryObject, resource: Any
    ) -> Tuple[Dict[str, Any], Dict[str, Any]]:
        new_res = DictionaryObject()
        new_res.update(res1.get(resource, DictionaryObject()).get_object())
        page2res = cast(
            DictionaryObject, res2.get(resource, DictionaryObject()).get_object()
        )
        rename_res = {}
        for key in list(page2res.keys()):
            if key in new_res and new_res.raw_get(key) != page2res.raw_get(key):
                newname = NameObject(key + str(uuid.uuid4()))
                rename_res[key] = newname
                new_res[newname] = page2res[key]
            elif key not in new_res:
                new_res[key] = page2res.raw_get(key)
        return new_res, rename_res

    @staticmethod
    def _content_stream_rename(
        stream: ContentStream, rename: Dict[Any, Any], pdf: Any  # PdfReader
    ) -> ContentStream:
        if not rename:
            return stream
        stream = ContentStream(stream, pdf)
        for operands, _operator in stream.operations:
            if isinstance(operands, list):
                for i in range(len(operands)):
                    op = operands[i]
                    if isinstance(op, NameObject):
                        operands[i] = rename.get(op, op)
            elif isinstance(operands, dict):
                for i in operands:
                    op = operands[i]
                    if isinstance(op, NameObject):
                        operands[i] = rename.get(op, op)
            else:
                raise KeyError(f"type of operands is {type(operands)}")
        return stream

    @staticmethod
    def _push_pop_gs(contents: Any, pdf: Any) -> ContentStream:  # PdfReader
        # adds a graphics state "push" and "pop" to the beginning and end
        # of a content stream.  This isolates it from changes such as
        # transformation matricies.
        stream = ContentStream(contents, pdf)
        stream.operations.insert(0, ([], "q"))
        stream.operations.append(([], "Q"))
        return stream

    @staticmethod
    def _add_transformation_matrix(
        contents: Any, pdf: Any, ctm: CompressedTransformationMatrix
    ) -> ContentStream:  # PdfReader
        # adds transformation matrix at the beginning of the given
        # contents stream.
        a, b, c, d, e, f = ctm
        contents = ContentStream(contents, pdf)
        contents.operations.insert(
            0,
            [
                [
                    FloatObject(a),
                    FloatObject(b),
                    FloatObject(c),
                    FloatObject(d),
                    FloatObject(e),
                    FloatObject(f),
                ],
                " cm",
            ],
        )
        return contents

    def get_contents(self) -> Optional[ContentStream]:
        """
        Access the page contents.

        :return: the ``/Contents`` object, or ``None`` if it doesn't exist.
            ``/Contents`` is optional, as described in PDF Reference  7.7.3.3
        """
        if PG.CONTENTS in self:
            return self[PG.CONTENTS].get_object()  # type: ignore
        else:
            return None

    def getContents(self) -> Optional[ContentStream]:  # pragma: no cover
        """
        .. deprecated:: 1.28.0

            Use :meth:`get_contents` instead.
        """
        deprecate_with_replacement("getContents", "get_contents")
        return self.get_contents()

    def merge_page(self, page2: "PageObject", expand: bool = False) -> None:
        """
        Merge the content streams of two pages into one.

        Resource references
        (i.e. fonts) are maintained from both pages.  The mediabox/cropbox/etc
        of this page are not altered.  The parameter page's content stream will
        be added to the end of this page's content stream, meaning that it will
        be drawn after, or "on top" of this page.

        :param PageObject page2: The page to be merged into this one. Should be
            an instance of :class:`PageObject<PageObject>`.
        :param bool expand: If true, the current page dimensions will be
            expanded to accommodate the dimensions of the page to be merged.
        """
        self._merge_page(page2, expand=expand)

    def mergePage(self, page2: "PageObject") -> None:  # pragma: no cover
        """
        .. deprecated:: 1.28.0

            Use :meth:`merge_page` instead.
        """
        deprecate_with_replacement("mergePage", "merge_page")
        return self.merge_page(page2)

    def _merge_page(
        self,
        page2: "PageObject",
        page2transformation: Optional[Callable[[Any], ContentStream]] = None,
        ctm: Optional[CompressedTransformationMatrix] = None,
        expand: bool = False,
    ) -> None:
        # First we work on merging the resource dictionaries.  This allows us
        # to find out what symbols in the content streams we might need to
        # rename.

        new_resources = DictionaryObject()
        rename = {}
        try:
            original_resources = cast(DictionaryObject, self[PG.RESOURCES].get_object())
        except KeyError:
            original_resources = DictionaryObject()
        try:
            page2resources = cast(DictionaryObject, page2[PG.RESOURCES].get_object())
        except KeyError:
            page2resources = DictionaryObject()
        new_annots = ArrayObject()

        for page in (self, page2):
            if PG.ANNOTS in page:
                annots = page[PG.ANNOTS]
                if isinstance(annots, ArrayObject):
                    for ref in annots:
                        new_annots.append(ref)

        for res in (
            RES.EXT_G_STATE,
            RES.FONT,
            RES.XOBJECT,
            RES.COLOR_SPACE,
            RES.PATTERN,
            RES.SHADING,
            RES.PROPERTIES,
        ):
            new, newrename = PageObject._merge_resources(
                original_resources, page2resources, res
            )
            if new:
                new_resources[NameObject(res)] = new
                rename.update(newrename)

        # Combine /ProcSet sets.
        new_resources[NameObject(RES.PROC_SET)] = ArrayObject(
            frozenset(
                original_resources.get(RES.PROC_SET, ArrayObject()).get_object()
            ).union(
                frozenset(page2resources.get(RES.PROC_SET, ArrayObject()).get_object())
            )
        )

        new_content_array = ArrayObject()

        original_content = self.get_contents()
        if original_content is not None:
            new_content_array.append(
                PageObject._push_pop_gs(original_content, self.pdf)
            )

        page2content = page2.get_contents()
        if page2content is not None:
            page2content = ContentStream(page2content, self.pdf)
            rect = page2.trimbox
            page2content.operations.insert(
                0,
                (
                    map(
                        FloatObject,
                        [
                            rect.left,
                            rect.bottom,
                            rect.width,
                            rect.height,
                        ],
                    ),
                    "re",
                ),
            )
            page2content.operations.insert(1, ([], "W"))
            page2content.operations.insert(2, ([], "n"))
            if page2transformation is not None:
                page2content = page2transformation(page2content)
            page2content = PageObject._content_stream_rename(
                page2content, rename, self.pdf
            )
            page2content = PageObject._push_pop_gs(page2content, self.pdf)
            new_content_array.append(page2content)

        # if expanding the page to fit a new page, calculate the new media box size
        if expand:
            self._expand_mediabox(page2, ctm)

        self[NameObject(PG.CONTENTS)] = ContentStream(new_content_array, self.pdf)
        self[NameObject(PG.RESOURCES)] = new_resources
        self[NameObject(PG.ANNOTS)] = new_annots

    def _expand_mediabox(
        self, page2: "PageObject", ctm: Optional[CompressedTransformationMatrix]
    ) -> None:
        corners1 = (
            self.mediabox.left.as_numeric(),
            self.mediabox.bottom.as_numeric(),
            self.mediabox.right.as_numeric(),
            self.mediabox.top.as_numeric(),
        )
        corners2 = (
            page2.mediabox.left.as_numeric(),
            page2.mediabox.bottom.as_numeric(),
            page2.mediabox.left.as_numeric(),
            page2.mediabox.top.as_numeric(),
            page2.mediabox.right.as_numeric(),
            page2.mediabox.top.as_numeric(),
            page2.mediabox.right.as_numeric(),
            page2.mediabox.bottom.as_numeric(),
        )
        if ctm is not None:
            ctm = tuple(float(x) for x in ctm)  # type: ignore[assignment]
            new_x = tuple(
                ctm[0] * corners2[i] + ctm[2] * corners2[i + 1] + ctm[4]
                for i in range(0, 8, 2)
            )
            new_y = tuple(
                ctm[1] * corners2[i] + ctm[3] * corners2[i + 1] + ctm[5]
                for i in range(0, 8, 2)
            )
        else:
            new_x = corners2[0:8:2]
            new_y = corners2[1:8:2]
        lowerleft = (min(new_x), min(new_y))
        upperright = (max(new_x), max(new_y))
        lowerleft = (min(corners1[0], lowerleft[0]), min(corners1[1], lowerleft[1]))
        upperright = (
            max(corners1[2], upperright[0]),
            max(corners1[3], upperright[1]),
        )

        self.mediabox.lower_left = lowerleft
        self.mediabox.upper_right = upperright

    def mergeTransformedPage(
        self,
        page2: "PageObject",
        ctm: Union[CompressedTransformationMatrix, Transformation],
        expand: bool = False,
    ) -> None:  # pragma: no cover
        """
        mergeTransformedPage is similar to merge_page, but a transformation
        matrix is applied to the merged stream.

        :param PageObject page2: The page to be merged into this one. Should be
            an instance of :class:`PageObject<PageObject>`.
        :param tuple ctm: a 6-element tuple containing the operands of the
            transformation matrix
        :param bool expand: Whether the page should be expanded to fit the dimensions
            of the page to be merged.

        .. deprecated:: 1.28.0

            Use :meth:`add_transformation`  and :meth:`merge_page` instead.
        """
        deprecate_with_replacement(
            "page.mergeTransformedPage(page2, ctm)",
            "page2.add_transformation(ctm); page.merge_page(page2)",
        )
        if isinstance(ctm, Transformation):
            ctm = ctm.ctm
        ctm = cast(CompressedTransformationMatrix, ctm)
        self._merge_page(
            page2,
            lambda page2Content: PageObject._add_transformation_matrix(
                page2Content, page2.pdf, ctm  # type: ignore[arg-type]
            ),
            ctm,
            expand,
        )

    def mergeScaledPage(
        self, page2: "PageObject", scale: float, expand: bool = False
    ) -> None:  # pragma: no cover
        """
        mergeScaledPage is similar to merge_page, but the stream to be merged
        is scaled by applying a transformation matrix.

        :param PageObject page2: The page to be merged into this one. Should be
            an instance of :class:`PageObject<PageObject>`.
        :param float scale: The scaling factor
        :param bool expand: Whether the page should be expanded to fit the
            dimensions of the page to be merged.

        .. deprecated:: 1.28.0

            Use :meth:`add_transformation` and :meth:`merge_page` instead.
        """
        deprecate_with_replacement(
            "page.mergeScaledPage(page2, scale, expand)",
            "page2.add_transformation(Transformation().scale(scale)); page.merge_page(page2, expand)",
        )
        op = Transformation().scale(scale, scale)
        self.mergeTransformedPage(page2, op, expand)

    def mergeRotatedPage(
        self, page2: "PageObject", rotation: float, expand: bool = False
    ) -> None:  # pragma: no cover
        """
        mergeRotatedPage is similar to merge_page, but the stream to be merged
        is rotated by applying a transformation matrix.

        :param PageObject page2: the page to be merged into this one. Should be
            an instance of :class:`PageObject<PageObject>`.
        :param float rotation: The angle of the rotation, in degrees
        :param bool expand: Whether the page should be expanded to fit the
            dimensions of the page to be merged.

        .. deprecated:: 1.28.0

            Use :meth:`add_transformation` and :meth:`merge_page` instead.
        """
        deprecate_with_replacement(
            "page.mergeRotatedPage(page2, rotation, expand)",
            "page2.add_transformation(Transformation().rotate(rotation)); page.merge_page(page2, expand)",
        )
        op = Transformation().rotate(rotation)
        self.mergeTransformedPage(page2, op, expand)

    def mergeTranslatedPage(
        self, page2: "PageObject", tx: float, ty: float, expand: bool = False
    ) -> None:  # pragma: no cover
        """
        mergeTranslatedPage is similar to merge_page, but the stream to be
        merged is translated by applying a transformation matrix.

        :param PageObject page2: the page to be merged into this one. Should be
            an instance of :class:`PageObject<PageObject>`.
        :param float tx: The translation on X axis
        :param float ty: The translation on Y axis
        :param bool expand: Whether the page should be expanded to fit the
            dimensions of the page to be merged.

        .. deprecated:: 1.28.0

            Use :meth:`add_transformation` and :meth:`merge_page` instead.
        """
        deprecate_with_replacement(
            "page.mergeTranslatedPage(page2, tx, ty, expand)",
            "page2.add_transformation(Transformation().translate(tx, ty)); page.merge_page(page2, expand)",
        )
        op = Transformation().translate(tx, ty)
        self.mergeTransformedPage(page2, op, expand)

    def mergeRotatedTranslatedPage(
        self,
        page2: "PageObject",
        rotation: float,
        tx: float,
        ty: float,
        expand: bool = False,
    ) -> None:  # pragma: no cover
        """
        mergeRotatedTranslatedPage is similar to merge_page, but the stream to
        be merged is rotated and translated by applying a transformation matrix.

        :param PageObject page2: the page to be merged into this one. Should be
            an instance of :class:`PageObject<PageObject>`.
        :param float tx: The translation on X axis
        :param float ty: The translation on Y axis
        :param float rotation: The angle of the rotation, in degrees
        :param bool expand: Whether the page should be expanded to fit the
            dimensions of the page to be merged.

        .. deprecated:: 1.28.0

            Use :meth:`add_transformation` and :meth:`merge_page` instead.
        """
        deprecate_with_replacement(
            "page.mergeRotatedTranslatedPage(page2, rotation, tx, ty, expand)",
            "page2.add_transformation(Transformation().rotate(rotation).translate(tx, ty)); page.merge_page(page2, expand)",
        )
        op = Transformation().translate(-tx, -ty).rotate(rotation).translate(tx, ty)
        return self.mergeTransformedPage(page2, op, expand)

    def mergeRotatedScaledPage(
        self, page2: "PageObject", rotation: float, scale: float, expand: bool = False
    ) -> None:  # pragma: no cover
        """
        mergeRotatedScaledPage is similar to merge_page, but the stream to be
        merged is rotated and scaled by applying a transformation matrix.

        :param PageObject page2: the page to be merged into this one. Should be
            an instance of :class:`PageObject<PageObject>`.
        :param float rotation: The angle of the rotation, in degrees
        :param float scale: The scaling factor
        :param bool expand: Whether the page should be expanded to fit the
            dimensions of the page to be merged.

        .. deprecated:: 1.28.0

            Use :meth:`add_transformation` and :meth:`merge_page` instead.
        """
        deprecate_with_replacement(
            "page.mergeRotatedScaledPage(page2, rotation, scale, expand)",
            "page2.add_transformation(Transformation().rotate(rotation).scale(scale)); page.merge_page(page2, expand)",
        )
        op = Transformation().rotate(rotation).scale(scale, scale)
        self.mergeTransformedPage(page2, op, expand)

    def mergeScaledTranslatedPage(
        self,
        page2: "PageObject",
        scale: float,
        tx: float,
        ty: float,
        expand: bool = False,
    ) -> None:  # pragma: no cover
        """
        mergeScaledTranslatedPage is similar to merge_page, but the stream to be
        merged is translated and scaled by applying a transformation matrix.

        :param PageObject page2: the page to be merged into this one. Should be
            an instance of :class:`PageObject<PageObject>`.
        :param float scale: The scaling factor
        :param float tx: The translation on X axis
        :param float ty: The translation on Y axis
        :param bool expand: Whether the page should be expanded to fit the
            dimensions of the page to be merged.

        .. deprecated:: 1.28.0

            Use :meth:`add_transformation` and :meth:`merge_page` instead.
        """
        deprecate_with_replacement(
            "page.mergeScaledTranslatedPage(page2, scale, tx, ty, expand)",
            "page2.add_transformation(Transformation().scale(scale).translate(tx, ty)); page.merge_page(page2, expand)",
        )
        op = Transformation().scale(scale, scale).translate(tx, ty)
        return self.mergeTransformedPage(page2, op, expand)

    def mergeRotatedScaledTranslatedPage(
        self,
        page2: "PageObject",
        rotation: float,
        scale: float,
        tx: float,
        ty: float,
        expand: bool = False,
    ) -> None:  # pragma: no cover
        """
        mergeRotatedScaledTranslatedPage is similar to merge_page, but the
        stream to be merged is translated, rotated and scaled by applying a
        transformation matrix.

        :param PageObject page2: the page to be merged into this one. Should be
            an instance of :class:`PageObject<PageObject>`.
        :param float tx: The translation on X axis
        :param float ty: The translation on Y axis
        :param float rotation: The angle of the rotation, in degrees
        :param float scale: The scaling factor
        :param bool expand: Whether the page should be expanded to fit the
            dimensions of the page to be merged.

        .. deprecated:: 1.28.0

            Use :meth:`add_transformation` and :meth:`merge_page` instead.
        """
        deprecate_with_replacement(
            "page.mergeRotatedScaledTranslatedPage(page2, rotation, tx, ty, expand)",
            "page2.add_transformation(Transformation().rotate(rotation).scale(scale)); page.merge_page(page2, expand)",
        )
        op = Transformation().rotate(rotation).scale(scale, scale).translate(tx, ty)
        self.mergeTransformedPage(page2, op, expand)

    def add_transformation(
        self,
        ctm: Union[Transformation, CompressedTransformationMatrix],
        expand: bool = False,
    ) -> None:
        """
        Apply a transformation matrix to the page.

        :param tuple ctm: A 6-element tuple containing the operands of the
            transformation matrix. Alternatively, a
            :py:class:`Transformation<PyPDF2.Transformation>`
            object can be passed.

        See :doc:`/user/cropping-and-transforming`.
        """
        if isinstance(ctm, Transformation):
            ctm = ctm.ctm
        content = self.get_contents()
        if content is not None:
            content = PageObject._add_transformation_matrix(content, self.pdf, ctm)
            content = PageObject._push_pop_gs(content, self.pdf)
            self[NameObject(PG.CONTENTS)] = content
        # if expanding the page to fit a new page, calculate the new media box size
        if expand:
            corners = [
                self.mediabox.left.as_numeric(),
                self.mediabox.bottom.as_numeric(),
                self.mediabox.left.as_numeric(),
                self.mediabox.top.as_numeric(),
                self.mediabox.right.as_numeric(),
                self.mediabox.top.as_numeric(),
                self.mediabox.right.as_numeric(),
                self.mediabox.bottom.as_numeric(),
            ]

            ctm = tuple(float(x) for x in ctm)  # type: ignore[assignment]
            new_x = [
                ctm[0] * corners[i] + ctm[2] * corners[i + 1] + ctm[4]
                for i in range(0, 8, 2)
            ]
            new_y = [
                ctm[1] * corners[i] + ctm[3] * corners[i + 1] + ctm[5]
                for i in range(0, 8, 2)
            ]

            lowerleft = (min(new_x), min(new_y))
            upperright = (max(new_x), max(new_y))
            lowerleft = (min(corners[0], lowerleft[0]), min(corners[1], lowerleft[1]))
            upperright = (
                max(corners[2], upperright[0]),
                max(corners[3], upperright[1]),
            )

            self.mediabox.lower_left = lowerleft
            self.mediabox.upper_right = upperright

    def addTransformation(
        self, ctm: CompressedTransformationMatrix
    ) -> None:  # pragma: no cover
        """
        .. deprecated:: 1.28.0

            Use :meth:`add_transformation` instead.
        """
        deprecate_with_replacement("addTransformation", "add_transformation")
        self.add_transformation(ctm)

    def scale(self, sx: float, sy: float) -> None:
        """
        Scale a page by the given factors by applying a transformation
        matrix to its content and updating the page size.

        This updates the mediabox, the cropbox, and the contents
        of the page.

        :param float sx: The scaling factor on horizontal axis.
        :param float sy: The scaling factor on vertical axis.
        """
        self.add_transformation((sx, 0, 0, sy, 0, 0))
        self.cropbox = self.cropbox.scale(sx, sy)
        self.artbox = self.artbox.scale(sx, sy)
        self.bleedbox = self.bleedbox.scale(sx, sy)
        self.trimbox = self.trimbox.scale(sx, sy)
        self.mediabox = self.mediabox.scale(sx, sy)
        if PG.VP in self:
            viewport = self[PG.VP]
            if isinstance(viewport, ArrayObject):
                bbox = viewport[0]["/BBox"]
            else:
                bbox = viewport["/BBox"]  # type: ignore
            scaled_bbox = RectangleObject(
                (
                    float(bbox[0]) * sx,
                    float(bbox[1]) * sy,
                    float(bbox[2]) * sx,
                    float(bbox[3]) * sy,
                )
            )
            if isinstance(viewport, ArrayObject):
                self[NameObject(PG.VP)][NumberObject(0)][  # type: ignore
                    NameObject("/BBox")
                ] = scaled_bbox
            else:
                self[NameObject(PG.VP)][NameObject("/BBox")] = scaled_bbox  # type: ignore

    def scale_by(self, factor: float) -> None:
        """
        Scale a page by the given factor by applying a transformation
        matrix to its content and updating the page size.

        :param float factor: The scaling factor (for both X and Y axis).
        """
        self.scale(factor, factor)

    def scaleBy(self, factor: float) -> None:  # pragma: no cover
        """
        .. deprecated:: 1.28.0

            Use :meth:`scale_by` instead.
        """
        deprecate_with_replacement("scaleBy", "scale_by")
        self.scale(factor, factor)

    def scale_to(self, width: float, height: float) -> None:
        """
        Scale a page to the specified dimensions by applying a
        transformation matrix to its content and updating the page size.

        :param float width: The new width.
        :param float height: The new height.
        """
        sx = width / float(self.mediabox.width)
        sy = height / float(self.mediabox.height)
        self.scale(sx, sy)

    def scaleTo(self, width: float, height: float) -> None:  # pragma: no cover
        """
        .. deprecated:: 1.28.0

            Use :meth:`scale_to` instead.
        """
        deprecate_with_replacement("scaleTo", "scale_to")
        self.scale_to(width, height)

    def compress_content_streams(self) -> None:
        """
        Compress the size of this page by joining all content streams and
        applying a FlateDecode filter.

        However, it is possible that this function will perform no action if
        content stream compression becomes "automatic".
        """
        content = self.get_contents()
        if content is not None:
            if not isinstance(content, ContentStream):
                content = ContentStream(content, self.pdf)
            self[NameObject(PG.CONTENTS)] = content.flate_encode()

    def compressContentStreams(self) -> None:  # pragma: no cover
        """
        .. deprecated:: 1.28.0

            Use :meth:`compress_content_streams` instead.
        """
        deprecate_with_replacement("compressContentStreams", "compress_content_streams")
        self.compress_content_streams()

    def _extract_text_old(
        self, Tj_sep: str = "", TJ_sep: str = ""
    ) -> str:  # pragma: no cover
        """
        Locate all text drawing commands, in the order they are provided in the
        content stream, and extract the text.  This works well for some PDF
        files, but poorly for others, depending on the generator used.  This will
        be refined in the future.  Do not rely on the order of text coming out of
        this function, as it will change if this function is made more
        sophisticated.

        :return: a string object.
        """
        text = ""
        content = self[PG.CONTENTS].get_object()
        if not isinstance(content, ContentStream):
            content = ContentStream(content, self.pdf)
        # Note: we check all strings are TextStringObjects.  ByteStringObjects
        # are strings where the byte->string encoding was unknown, so adding
        # them to the text here would be gibberish.

        space_scale = 1.0

        for operands, operator in content.operations:
            # Missing operators:
            #   Tf: text font
            #  Tfs: text font size
            #   Tc: '5.2.1 Character Spacing'
            #   Th: '5.2.3 Horizontal Scaling'
            #   Tl: '5.2.4 Leading'
            # Tmode: '5.2.5 Text Rendering Mode'
            # Trise: '5.2.6 Text Rise'

            if operator in [b"Tf", b"Tfs", b"Tc", b"Th", b"Tl", b"Tmode"]:
                pass
            elif operator == b"Tw":  # word spacing
                # See '5.2.2 Word Spacing'
                space_scale = 1.0 + float(operands[0])
            elif operator == b"Tj":
                # See 'TABLE 5.6 Text-showing operators'
                _text = operands[0]
                if isinstance(_text, TextStringObject):
                    text += Tj_sep
                    text += _text
                    text += "\n"
            elif operator == b"T*":
                # See 'TABLE 5.5 Text-positioning operators'
                text += "\n"
            elif operator == b"'":
                # See 'TABLE 5.6 Text-showing operators'
                text += "\n"
                _text = operands[0]
                if isinstance(_text, TextStringObject):
                    text += operands[0]
            elif operator == b'"':
                # See 'TABLE 5.6 Text-showing operators'
                _text = operands[2]
                if isinstance(_text, TextStringObject):
                    text += "\n"
                    text += _text
            elif operator == b"TJ":
                # See 'TABLE 5.6 Text-showing operators'
                for i in operands[0]:
                    if isinstance(i, TextStringObject):
                        text += TJ_sep
                        text += i
                    elif isinstance(i, (NumberObject, FloatObject)):
                        # a positive value decreases and the negative value increases
                        # space
                        if int(i) < -space_scale * 250:
                            if len(text) == 0 or text[-1] != " ":
                                text += " "
                        else:
                            if len(text) > 1 and text[-1] == " ":
                                text = text[:-1]
                text += "\n"
        return text

    def _debug_for_extract(self) -> str:  # pragma: no cover
        out = ""
        for ope, op in ContentStream(
            self["/Contents"].get_object(), self.pdf, "bytes"
        ).operations:
            if op == b"TJ":
                s = [x for x in ope[0] if isinstance(x, str)]
            else:
                s = []
            out += op.decode("utf-8") + " " + "".join(s) + ope.__repr__() + "\n"
        out += "\n=============================\n"
        try:
            for fo in self[PG.RESOURCES]["/Font"]:  # type:ignore
                out += fo + "\n"
                out += self[PG.RESOURCES]["/Font"][fo].__repr__() + "\n"  # type:ignore
                try:
                    enc_repr = self[PG.RESOURCES]["/Font"][fo][  # type:ignore
                        "/Encoding"
                    ].__repr__()
                    out += enc_repr + "\n"
                except Exception:
                    pass
                try:
                    out += (
                        self[PG.RESOURCES]["/Font"][fo][  # type:ignore
                            "/ToUnicode"
                        ]
                        .get_data()
                        .decode()
                        + "\n"
                    )
                except Exception:
                    pass

        except KeyError:
            out += "No Font\n"
        return out

    def _extract_text(
        self,
        obj: Any,
        pdf: Any,
        orientations: Tuple[int, ...] = (0, 90, 180, 270),
        space_width: float = 200.0,
        content_key: Optional[str] = PG.CONTENTS,
    ) -> str:
        """
        Locate all text drawing commands, in the order they are provided in the
        content stream, and extract the text.  This works well for some PDF
        files, but poorly for others, depending on the generator used.  This will
        be refined in the future.  Do not rely on the order of text coming out of
        this function, as it will change if this function is made more
        sophisticated.

        Arabic, Hebrew,... are extracted in the good order. If required an custom RTL range of characters
        can be defined; see function set_custom_rtl

        :param Tuple[int, ...] orientations: list of orientations text_extraction will look for
                    default = (0, 90, 180, 270)
                note: currently only 0(Up),90(turned Left), 180(upside Down), 270 (turned Right)
        :param float space_width: force default space width
                    (if not extracted from font (default 200)
        :param Optional[str] content_key: indicate the default key where to extract data
            None = the object; this allow to reuse the function on XObject
            default = "/Content"
        :return: a string object.
        """
        text: str = ""
        output: str = ""
        rtl_dir: bool = False  # right-to-left
        cmaps: Dict[
            str, Tuple[str, float, Union[str, Dict[int, str]], Dict[str, str]]
        ] = {}
        try:
            objr = obj
            while NameObject(PG.RESOURCES) not in objr:
                # /Resources can be inherited sometimes so we look to parents
                objr = objr["/Parent"].get_object()
                # if no parents we will have no /Resources will be available => an exception wil be raised
            resources_dict = cast(DictionaryObject, objr[PG.RESOURCES])
        except Exception:
            return ""  # no resources means no text is possible (no font) we consider the file as not damaged, no need to check for TJ or Tj
        if "/Font" in resources_dict:
            for f in cast(DictionaryObject, resources_dict["/Font"]):
                cmaps[f] = build_char_map(f, space_width, obj)
        cmap: Tuple[Union[str, Dict[int, str]], Dict[str, str], str] = (
            "charmap",
            {},
            "NotInitialized",
        )  # (encoding,CMAP,font_name)
        try:
            content = (
                obj[content_key].get_object() if isinstance(content_key, str) else obj
            )
            if not isinstance(content, ContentStream):
                content = ContentStream(content, pdf, "bytes")
        except KeyError:  # it means no content can be extracted(certainly empty page)
            return ""
        # Note: we check all strings are TextStringObjects.  ByteStringObjects
        # are strings where the byte->string encoding was unknown, so adding
        # them to the text here would be gibberish.

        cm_matrix: List[float] = [1.0, 0.0, 0.0, 1.0, 0.0, 0.0]
        cm_stack = []
        tm_matrix: List[float] = [1.0, 0.0, 0.0, 1.0, 0.0, 0.0]
        tm_prev: List[float] = [
            1.0,
            0.0,
            0.0,
            1.0,
            0.0,
            0.0,
        ]  # will store cm_matrix * tm_matrix
        char_scale = 1.0
        space_scale = 1.0
        _space_width: float = 500.0  # will be set correctly at first Tf
        TL = 0.0
        font_size = 12.0  # init just in case of

        def mult(m: List[float], n: List[float]) -> List[float]:
            return [
                m[0] * n[0] + m[1] * n[2],
                m[0] * n[1] + m[1] * n[3],
                m[2] * n[0] + m[3] * n[2],
                m[2] * n[1] + m[3] * n[3],
                m[4] * n[0] + m[5] * n[2] + n[4],
                m[4] * n[1] + m[5] * n[3] + n[5],
            ]

        def orient(m: List[float]) -> int:
            if m[3] > 1e-6:
                return 0
            elif m[3] < -1e-6:
                return 180
            elif m[1] > 0:
                return 90
            else:
                return 270

        def current_spacewidth() -> float:
            # return space_scale * _space_width * char_scale
            return _space_width / 1000.0

        def process_operation(operator: bytes, operands: List) -> None:
            nonlocal cm_matrix, cm_stack, tm_matrix, tm_prev, output, text, char_scale, space_scale, _space_width, TL, font_size, cmap, orientations, rtl_dir
            global CUSTOM_RTL_MIN, CUSTOM_RTL_MAX, CUSTOM_RTL_SPECIAL_CHARS

            check_crlf_space: bool = False
            # Table 5.4 page 405
            if operator == b"BT":
                tm_matrix = [1.0, 0.0, 0.0, 1.0, 0.0, 0.0]
                # tm_prev = tm_matrix
                output += text
                # based
                # if output != "" and output[-1]!="\n":
                #    output += "\n"
                text = ""
                return None
            elif operator == b"ET":
                output += text
                text = ""
            # table 4.7, page 219
            # cm_matrix calculation is a reserved for the moment
            elif operator == b"q":
                cm_stack.append(
                    (
                        cm_matrix,
                        cmap,
                        font_size,
                        char_scale,
                        space_scale,
                        _space_width,
                        TL,
                    )
                )
            elif operator == b"Q":
                try:
                    (
                        cm_matrix,
                        cmap,
                        font_size,
                        char_scale,
                        space_scale,
                        _space_width,
                        TL,
                    ) = cm_stack.pop()
                except Exception:
                    cm_matrix = [1.0, 0.0, 0.0, 1.0, 0.0, 0.0]
                # rtl_dir = False
            elif operator == b"cm":
                output += text
                text = ""
                cm_matrix = mult(
                    [
                        float(operands[0]),
                        float(operands[1]),
                        float(operands[2]),
                        float(operands[3]),
                        float(operands[4]),
                        float(operands[5]),
                    ],
                    cm_matrix,
                )
                # rtl_dir = False
            # Table 5.2 page 398
            elif operator == b"Tz":
                char_scale = float(operands[0]) / 100.0
            elif operator == b"Tw":
                space_scale = 1.0 + float(operands[0])
            elif operator == b"TL":
                TL = float(operands[0])
            elif operator == b"Tf":
                if text != "":
                    output += text  # .translate(cmap)
                text = ""
                # rtl_dir = False
                try:
                    _space_width = cmaps[operands[0]][1]
                    cmap = (
                        cmaps[operands[0]][2],
                        cmaps[operands[0]][3],
                        operands[0],
                    )
                except KeyError:  # font not found
                    _space_width = unknown_char_map[1]
                    cmap = (
                        unknown_char_map[2],
                        unknown_char_map[3],
                        "???" + operands[0],
                    )
                try:
                    font_size = float(operands[1])
                except Exception:
                    pass  # keep previous size
            # Table 5.5 page 406
            elif operator == b"Td":
                check_crlf_space = True
                tm_matrix[4] += float(operands[0])
                tm_matrix[5] += float(operands[1])
            elif operator == b"Tm":
                check_crlf_space = True
                tm_matrix = [
                    float(operands[0]),
                    float(operands[1]),
                    float(operands[2]),
                    float(operands[3]),
                    float(operands[4]),
                    float(operands[5]),
                ]
            elif operator == b"T*":
                check_crlf_space = True
                tm_matrix[5] -= TL

            elif operator == b"Tj":
                check_crlf_space = True
                m = mult(tm_matrix, cm_matrix)
                o = orient(m)
                if o in orientations:
                    if isinstance(operands[0], str):
                        text += operands[0]
                    else:
                        t: str = ""
                        tt: bytes = (
                            encode_pdfdocencoding(operands[0])
                            if isinstance(operands[0], str)
                            else operands[0]
                        )
                        if isinstance(cmap[0], str):
                            try:
                                t = tt.decode(
                                    cmap[0], "surrogatepass"
                                )  # apply str encoding
                            except Exception:  # the data does not match the expectation, we use the alternative ; text extraction may not be good
                                t = tt.decode(
                                    "utf-16-be" if cmap[0] == "charmap" else "charmap",
                                    "surrogatepass",
                                )  # apply str encoding
                        else:  # apply dict encoding
                            t = "".join(
                                [
                                    cmap[0][x] if x in cmap[0] else bytes((x,)).decode()
                                    for x in tt
                                ]
                            )
                        # "\u0590 - \u08FF \uFB50 - \uFDFF"
                        for x in "".join(
                            [cmap[1][x] if x in cmap[1] else x for x in t]
                        ):
                            xx = ord(x)
                            # fmt: off
                            if (  # cases where the current inserting order is kept (punctuation,...)
                                (xx <= 0x2F)                        # punctuations but...
                                or (0x3A <= xx and xx <= 0x40)      # numbers (x30-39)
                                or (0x2000 <= xx and xx <= 0x206F)  # upper punctuations..
                                or (0x20A0 <= xx and xx <= 0x21FF)  # but (numbers) indices/exponents
                                or xx in CUSTOM_RTL_SPECIAL_CHARS   # customized....
                            ):
                                text = x + text if rtl_dir else text + x
                            elif (  # right-to-left characters set
                                (0x0590 <= xx and xx <= 0x08FF)
                                or (0xFB1D <= xx and xx <= 0xFDFF)
                                or (0xFE70 <= xx and xx <= 0xFEFF)
                                or (CUSTOM_RTL_MIN <= xx and xx <= CUSTOM_RTL_MAX)
                            ):
                                # print("<",xx,x)
                                if not rtl_dir:
                                    rtl_dir = True
                                    # print("RTL",text,"*")
                                    output += text
                                    text = ""
                                text = x + text
                            else:  # left-to-right
                                # print(">",xx,x,end="")
                                if rtl_dir:
                                    rtl_dir = False
                                    # print("LTR",text,"*")
                                    output += text
                                    text = ""
                                text = text + x
                            # fmt: on
            else:
                return None
            if check_crlf_space:
                m = mult(tm_matrix, cm_matrix)
                o = orient(m)
                deltaX = m[4] - tm_prev[4]
                deltaY = m[5] - tm_prev[5]
                k = math.sqrt(abs(m[0] * m[3]) + abs(m[1] * m[2]))
                f = font_size * k
                tm_prev = m
                if o not in orientations:
                    return None
                try:
                    if o == 0:
                        if deltaY < -0.8 * f:
                            if (output + text)[-1] != "\n":
                                output += text + "\n"
                                text = ""
                        elif (
                            abs(deltaY) < f * 0.3
                            and abs(deltaX) > current_spacewidth() * f * 15
                        ):
                            if (output + text)[-1] != " ":
                                text += " "
                    elif o == 180:
                        if deltaY > 0.8 * f:
                            if (output + text)[-1] != "\n":
                                output += text + "\n"
                                text = ""
                        elif (
                            abs(deltaY) < f * 0.3
                            and abs(deltaX) > current_spacewidth() * f * 15
                        ):
                            if (output + text)[-1] != " ":
                                text += " "
                    elif o == 90:
                        if deltaX > 0.8 * f:
                            if (output + text)[-1] != "\n":
                                output += text + "\n"
                                text = ""
                        elif (
                            abs(deltaX) < f * 0.3
                            and abs(deltaY) > current_spacewidth() * f * 15
                        ):
                            if (output + text)[-1] != " ":
                                text += " "
                    elif o == 270:
                        if deltaX < -0.8 * f:
                            if (output + text)[-1] != "\n":
                                output += text + "\n"
                                text = ""
                        elif (
                            abs(deltaX) < f * 0.3
                            and abs(deltaY) > current_spacewidth() * f * 15
                        ):
                            if (output + text)[-1] != " ":
                                text += " "
                except Exception:
                    pass

        for operands, operator in content.operations:
            # multiple operators are defined in here ####
            if operator == b"'":
                process_operation(b"T*", [])
                process_operation(b"Tj", operands)
            elif operator == b'"':
                process_operation(b"Tw", [operands[0]])
                process_operation(b"Tc", [operands[1]])
                process_operation(b"T*", [])
                process_operation(b"Tj", operands[2:])
            elif operator == b"TD":
                process_operation(b"TL", [-operands[1]])
                process_operation(b"Td", operands)
            elif operator == b"TJ":
                for op in operands[0]:
                    if isinstance(op, (str, bytes)):
                        process_operation(b"Tj", [op])
                    if isinstance(op, (int, float, NumberObject, FloatObject)):
                        if (
                            (abs(float(op)) >= _space_width)
                            and (len(text) > 0)
                            and (text[-1] != " ")
                        ):
                            process_operation(b"Tj", [" "])
            elif operator == b"Do":
                output += text
                try:
                    if output[-1] != "\n":
                        output += "\n"
                except IndexError:
                    pass
                try:
                    xobj = resources_dict["/XObject"]
                    if xobj[operands[0]]["/Subtype"] != "/Image":  # type: ignore
                        # output += text
                        text = self.extract_xform_text(xobj[operands[0]], orientations, space_width)  # type: ignore
                        output += text
                except Exception:
                    logger_warning(
                        f" impossible to decode XFormObject {operands[0]}",
                        __name__,
                    )
                finally:
                    text = ""
            else:
                process_operation(operator, operands)
        output += text  # just in case of
        return output

    def extract_text(
        self,
        *args: Any,
        Tj_sep: str = None,
        TJ_sep: str = None,
        orientations: Union[int, Tuple[int, ...]] = (0, 90, 180, 270),
        space_width: float = 200.0,
    ) -> str:
        """
        Locate all text drawing commands, in the order they are provided in the
        content stream, and extract the text.

        This works well for some PDF files, but poorly for others, depending on
        the generator used.  This will be refined in the future.

        Do not rely on the order of text coming out of this function, as it
        will change if this function is made more sophisticated.

        :param Tj_sep: Deprecated. Kept for compatibility until PyPDF2==4.0.0
        :param TJ_sep: Deprecated. Kept for compatibility until PyPDF2==4.0.0
        :param orientations: (list of) orientations (of the characters) (default: (0,90,270,360))
                single int is equivalent to a singleton ( 0 == (0,) )
                note: currently only 0(Up),90(turned Left), 180(upside Down),270 (turned Right)
        :param float space_width: force default space width (if not extracted from font (default: 200)
        :return: The extracted text
        """
        if len(args) >= 1:
            if isinstance(args[0], str):
                Tj_sep = args[0]
                if len(args) >= 2:
                    if isinstance(args[1], str):
                        TJ_sep = args[1]
                    else:
                        raise TypeError(f"Invalid positional parameter {args[1]}")
                if len(args) >= 3:
                    if isinstance(args[2], (tuple, int)):
                        orientations = args[2]
                    else:
                        raise TypeError(f"Invalid positional parameter {args[2]}")
                if len(args) >= 4:
                    if isinstance(args[3], (float, int)):
                        space_width = args[3]
                    else:
                        raise TypeError(f"Invalid positional parameter {args[3]}")
            elif isinstance(args[0], (tuple, int)):
                orientations = args[0]
                if len(args) >= 2:
                    if isinstance(args[1], (float, int)):
                        space_width = args[1]
                    else:
                        raise TypeError(f"Invalid positional parameter {args[1]}")
            else:
                raise TypeError(f"Invalid positional parameter {args[0]}")
        if Tj_sep is not None or TJ_sep is not None:
            warnings.warn(
                "parameters Tj_Sep, TJ_sep depreciated, and will be removed in PyPDF2 3.0.0.",
                DeprecationWarning,
            )

        if isinstance(orientations, int):
            orientations = (orientations,)

        return self._extract_text(
            self, self.pdf, orientations, space_width, PG.CONTENTS
        )

    def extract_xform_text(
        self,
        xform: EncodedStreamObject,
        orientations: Tuple[int, ...] = (0, 90, 270, 360),
        space_width: float = 200.0,
    ) -> str:
        """
        Extract text from an XObject.

        :param float space_width:  force default space width (if not extracted from font (default 200)

        :return: The extracted text
        """
        return self._extract_text(xform, self.pdf, orientations, space_width, None)

    def extractText(
        self, Tj_sep: str = "", TJ_sep: str = ""
    ) -> str:  # pragma: no cover
        """
        .. deprecated:: 1.28.0

            Use :meth:`extract_text` instead.
        """
        deprecate_with_replacement("extractText", "extract_text")
        return self.extract_text()

    def _get_fonts(self) -> Tuple[Set[str], Set[str]]:
        """
        Get the names of embedded fonts and unembedded fonts.

        :return: (Set of embedded fonts, set of unembedded fonts)
        """
        obj = self.get_object()
        assert isinstance(obj, DictionaryObject)
        fonts, embedded = _get_fonts_walk(cast(DictionaryObject, obj[PG.RESOURCES]))
        unembedded = fonts - embedded
        return embedded, unembedded

    mediabox = _create_rectangle_accessor(PG.MEDIABOX, ())
    """
    A :class:`RectangleObject<PyPDF2.generic.RectangleObject>`, expressed in default user space units,
    defining the boundaries of the physical medium on which the page is
    intended to be displayed or printed.
    """

    @property
    def mediaBox(self) -> RectangleObject:  # pragma: no cover
        """
        .. deprecated:: 1.28.0

            Use :py:attr:`mediabox` instead.
        """
        deprecate_with_replacement("mediaBox", "mediabox")
        return self.mediabox

    @mediaBox.setter
    def mediaBox(self, value: RectangleObject) -> None:  # pragma: no cover
        """
        .. deprecated:: 1.28.0

            Use :py:attr:`mediabox` instead.
        """
        deprecate_with_replacement("mediaBox", "mediabox")
        self.mediabox = value

    cropbox = _create_rectangle_accessor("/CropBox", (PG.MEDIABOX,))
    """
    A :class:`RectangleObject<PyPDF2.generic.RectangleObject>`, expressed in default user space units,
    defining the visible region of default user space.  When the page is
    displayed or printed, its contents are to be clipped (cropped) to this
    rectangle and then imposed on the output medium in some
    implementation-defined manner.  Default value: same as :attr:`mediabox<mediabox>`.
    """

    @property
    def cropBox(self) -> RectangleObject:  # pragma: no cover
        """
        .. deprecated:: 1.28.0

            Use :py:attr:`cropbox` instead.
        """
        deprecate_with_replacement("cropBox", "cropbox")
        return self.cropbox

    @cropBox.setter
    def cropBox(self, value: RectangleObject) -> None:  # pragma: no cover
        deprecate_with_replacement("cropBox", "cropbox")
        self.cropbox = value

    bleedbox = _create_rectangle_accessor("/BleedBox", ("/CropBox", PG.MEDIABOX))
    """
    A :class:`RectangleObject<PyPDF2.generic.RectangleObject>`, expressed in default user space units,
    defining the region to which the contents of the page should be clipped
    when output in a production environment.
    """

    @property
    def bleedBox(self) -> RectangleObject:  # pragma: no cover
        """
        .. deprecated:: 1.28.0

            Use :py:attr:`bleedbox` instead.
        """
        deprecate_with_replacement("bleedBox", "bleedbox")
        return self.bleedbox

    @bleedBox.setter
    def bleedBox(self, value: RectangleObject) -> None:  # pragma: no cover
        deprecate_with_replacement("bleedBox", "bleedbox")
        self.bleedbox = value

    trimbox = _create_rectangle_accessor("/TrimBox", ("/CropBox", PG.MEDIABOX))
    """
    A :class:`RectangleObject<PyPDF2.generic.RectangleObject>`, expressed in default user space units,
    defining the intended dimensions of the finished page after trimming.
    """

    @property
    def trimBox(self) -> RectangleObject:  # pragma: no cover
        """
        .. deprecated:: 1.28.0

            Use :py:attr:`trimbox` instead.
        """
        deprecate_with_replacement("trimBox", "trimbox")
        return self.trimbox

    @trimBox.setter
    def trimBox(self, value: RectangleObject) -> None:  # pragma: no cover
        deprecate_with_replacement("trimBox", "trimbox")
        self.trimbox = value

    artbox = _create_rectangle_accessor("/ArtBox", ("/CropBox", PG.MEDIABOX))
    """
    A :class:`RectangleObject<PyPDF2.generic.RectangleObject>`, expressed in default user space units,
    defining the extent of the page's meaningful content as intended by the
    page's creator.
    """

    @property
    def artBox(self) -> RectangleObject:  # pragma: no cover
        """
        .. deprecated:: 1.28.0

            Use :py:attr:`artbox` instead.
        """
        deprecate_with_replacement("artBox", "artbox")
        return self.artbox

    @artBox.setter
    def artBox(self, value: RectangleObject) -> None:  # pragma: no cover
        deprecate_with_replacement("artBox", "artbox")
        self.artbox = value

    @property
    def annotations(self) -> Optional[ArrayObject]:
        if "/Annots" not in self:
            return None
        else:
            return cast(ArrayObject, self["/Annots"])

    @annotations.setter
    def annotations(self, value: Optional[ArrayObject]) -> None:
        """
        Set the annotations array of the page.

        Typically you don't want to set this value, but append to it.
        If you append to it, don't forget to add the object first to the writer
        and only add the indirect object.
        """
        if value is None:
            del self[NameObject("/Annots")]
        else:
            self[NameObject("/Annots")] = value


class _VirtualList:
    def __init__(
        self,
        length_function: Callable[[], int],
        get_function: Callable[[int], PageObject],
    ) -> None:
        self.length_function = length_function
        self.get_function = get_function
        self.current = -1

    def __len__(self) -> int:
        return self.length_function()

    def __getitem__(self, index: int) -> PageObject:
        if isinstance(index, slice):
            indices = range(*index.indices(len(self)))
            cls = type(self)
            return cls(indices.__len__, lambda idx: self[indices[idx]])
        if not isinstance(index, int):
            raise TypeError("sequence indices must be integers")
        len_self = len(self)
        if index < 0:
            # support negative indexes
            index = len_self + index
        if index < 0 or index >= len_self:
            raise IndexError("sequence index out of range")
        return self.get_function(index)

    def __iter__(self) -> Iterator[PageObject]:
        for i in range(len(self)):
            yield self[i]


def _get_fonts_walk(
    obj: DictionaryObject,
    fnt: Optional[Set[str]] = None,
    emb: Optional[Set[str]] = None,
) -> Tuple[Set[str], Set[str]]:
    """
    If there is a key called 'BaseFont', that is a font that is used in the document.
    If there is a key called 'FontName' and another key in the same dictionary object
    that is called 'FontFilex' (where x is null, 2, or 3), then that fontname is
    embedded.

    We create and add to two sets, fnt = fonts used and emb = fonts embedded.
    """
    if fnt is None:
        fnt = set()
    if emb is None:
        emb = set()
    if not hasattr(obj, "keys"):
        return set(), set()
    fontkeys = ("/FontFile", "/FontFile2", "/FontFile3")
    if "/BaseFont" in obj:
        fnt.add(cast(str, obj["/BaseFont"]))
    if "/FontName" in obj:
        if [x for x in fontkeys if x in obj]:  # test to see if there is FontFile
            emb.add(cast(str, obj["/FontName"]))

    for key in obj.keys():
        _get_fonts_walk(cast(DictionaryObject, obj[key]), fnt, emb)

    return fnt, emb  # return the sets for each page<|MERGE_RESOLUTION|>--- conflicted
+++ resolved
@@ -369,7 +369,6 @@
         return PageObject.create_blank_page(pdf, width, height)
 
     @property
-<<<<<<< HEAD
     def images(self) -> List[File]:
         images_extracted: List[File] = []
         if RES.XOBJECT not in self[PG.RESOURCES]:  # type: ignore
@@ -385,7 +384,8 @@
                         File(name=filename, data=byte_stream, mime_type=mime_type)
                     )
         return images_extracted
-=======
+
+    @property
     def rotation(self) -> int:
         """
         The VISUAL rotation of the page.
@@ -431,7 +431,6 @@
                         max(pt1[1], pt2[1]),
                     )
                 )
->>>>>>> 71de6c8d
 
     def rotate(self, angle: int) -> "PageObject":
         """
