# Copyright (c) 2006, Mathieu Fenniak
# All rights reserved.
#
# Redistribution and use in source and binary forms, with or without
# modification, are permitted provided that the following conditions are
# met:
#
# * Redistributions of source code must retain the above copyright notice,
# this list of conditions and the following disclaimer.
# * Redistributions in binary form must reproduce the above copyright notice,
# this list of conditions and the following disclaimer in the documentation
# and/or other materials provided with the distribution.
# * The name of the author may not be used to endorse or promote products
# derived from this software without specific prior written permission.
#
# THIS SOFTWARE IS PROVIDED BY THE COPYRIGHT HOLDERS AND CONTRIBUTORS "AS IS"
# AND ANY EXPRESS OR IMPLIED WARRANTIES, INCLUDING, BUT NOT LIMITED TO, THE
# IMPLIED WARRANTIES OF MERCHANTABILITY AND FITNESS FOR A PARTICULAR PURPOSE
# ARE DISCLAIMED. IN NO EVENT SHALL THE COPYRIGHT OWNER OR CONTRIBUTORS BE
# LIABLE FOR ANY DIRECT, INDIRECT, INCIDENTAL, SPECIAL, EXEMPLARY, OR
# CONSEQUENTIAL DAMAGES (INCLUDING, BUT NOT LIMITED TO, PROCUREMENT OF
# SUBSTITUTE GOODS OR SERVICES; LOSS OF USE, DATA, OR PROFITS; OR BUSINESS
# INTERRUPTION) HOWEVER CAUSED AND ON ANY THEORY OF LIABILITY, WHETHER IN
# CONTRACT, STRICT LIABILITY, OR TORT (INCLUDING NEGLIGENCE OR OTHERWISE)
# ARISING IN ANY WAY OUT OF THE USE OF THIS SOFTWARE, EVEN IF ADVISED OF THE
# POSSIBILITY OF SUCH DAMAGE.


"""
Implementation of generic PDF objects (dictionary, number, string, and so on).
"""
__author__ = "Mathieu Fenniak"
__author_email__ = "biziqe@mathieu.fenniak.net"

import codecs
import decimal
import logging
import re
import warnings
from io import BytesIO
from typing import Any, Dict, List, Optional, Tuple, Union

from ._utils import (
    WHITESPACES,
    StreamType,
    b_,
    bytes_type,
    deprecate_no_replacement,
    deprecate_with_replacement,
    hex_str,
    hexencode,
    ord_,
    read_non_whitespace,
    read_until_regex,
    skip_over_comment,
    str_,
)
from .constants import FilterTypes as FT
from .constants import StreamAttributes as SA
from .constants import TypArguments as TA
from .constants import TypFitArguments as TF
from .errors import (
    STREAM_TRUNCATED_PREMATURELY,
    PdfReadError,
    PdfReadWarning,
    PdfStreamError,
)

logger = logging.getLogger(__name__)
ObjectPrefix = b_("/<[tf(n%")
NumberSigns = b_("+-")
IndirectPattern = re.compile(b_(r"[+-]?(\d+)\s+(\d+)\s+R[^a-zA-Z]"))


class PdfObject:
    def get_object(self) -> Optional["PdfObject"]:
        """Resolve indirect references."""
        return self

    def getObject(self) -> Optional["PdfObject"]:  # pragma: no cover
        deprecate_with_replacement("getObject", "get_object")
        return self.get_object()

    def write_to_stream(
        self, stream: StreamType, encryption_key: Union[None, str, bytes]
    ) -> None:
        raise NotImplementedError()


class NullObject(PdfObject):
    def write_to_stream(
        self, stream: StreamType, encryption_key: Union[None, str, bytes]
    ) -> None:
        stream.write(b_("null"))

    @staticmethod
    def read_from_stream(stream: StreamType) -> "NullObject":
        nulltxt = stream.read(4)
        if nulltxt != b_("null"):
            raise PdfReadError("Could not read Null object")
        return NullObject()

    def writeToStream(
        self, stream: StreamType, encryption_key: Union[None, str, bytes]
    ) -> None:  # pragma: no cover
        deprecate_with_replacement("writeToStream", "write_to_stream")
        self.write_to_stream(stream, encryption_key)

    @staticmethod
    def readFromStream(stream: StreamType) -> "NullObject":  # pragma: no cover
        deprecate_with_replacement("readFromStream", "read_from_stream")
        return NullObject.read_from_stream(stream)


class BooleanObject(PdfObject):
    def __init__(self, value: Any) -> None:
        self.value = value

    def __eq__(self, __o: object) -> bool:
        if isinstance(__o, BooleanObject):
            return self.value == __o.value
        elif isinstance(__o, bool):
            return self.value == __o
        else:
            return False

    def write_to_stream(
        self, stream: StreamType, encryption_key: Union[None, str, bytes]
    ) -> None:
        if self.value:
            stream.write(b_("true"))
        else:
            stream.write(b_("false"))

    def writeToStream(
        self, stream: StreamType, encryption_key: Union[None, str, bytes]
    ) -> None:  # pragma: no cover
        deprecate_with_replacement("writeToStream", "write_to_stream")
        self.write_to_stream(stream, encryption_key)

    @staticmethod
    def read_from_stream(stream: StreamType) -> "BooleanObject":
        word = stream.read(4)
        if word == b_("true"):
            return BooleanObject(True)
        elif word == b_("fals"):
            stream.read(1)
            return BooleanObject(False)
        else:
            raise PdfReadError("Could not read Boolean object")

    @staticmethod
    def readFromStream(stream: StreamType) -> "BooleanObject":  # pragma: no cover
        deprecate_with_replacement("readFromStream", "read_from_stream")
        return BooleanObject.read_from_stream(stream)


class ArrayObject(list, PdfObject):
    def write_to_stream(
        self, stream: StreamType, encryption_key: Union[None, str, bytes]
    ) -> None:
        stream.write(b_("["))
        for data in self:
            stream.write(b_(" "))
            data.write_to_stream(stream, encryption_key)
        stream.write(b_(" ]"))

    def writeToStream(
        self, stream: StreamType, encryption_key: Union[None, str, bytes]
    ) -> None:  # pragma: no cover
        deprecate_with_replacement("writeToStream", "write_to_stream")
        self.write_to_stream(stream, encryption_key)

    @staticmethod
    def read_from_stream(
        stream: StreamType,
        pdf: Any,
        forcedEncoding: Union[None, str, List[str], Dict[int, str]] = None,
    ) -> "ArrayObject":  # PdfReader
        arr = ArrayObject()
        tmp = stream.read(1)
        if tmp != b_("["):
            raise PdfReadError("Could not read array")
        while True:
            # skip leading whitespace
            tok = stream.read(1)
            while tok.isspace():
                tok = stream.read(1)
            stream.seek(-1, 1)
            # check for array ending
            peekahead = stream.read(1)
            if peekahead == b_("]"):
                break
            stream.seek(-1, 1)
            # read and append obj
            arr.append(read_object(stream, pdf, forcedEncoding))
        return arr

    @staticmethod
    def readFromStream(
        stream: StreamType, pdf: Any  # PdfReader
    ) -> "ArrayObject":  # pragma: no cover
        deprecate_with_replacement("readFromStream", "read_from_stream")
        return ArrayObject.read_from_stream(stream, pdf)


class IndirectObject(PdfObject):
    def __init__(self, idnum: int, generation: int, pdf: Any) -> None:  # PdfReader
        self.idnum = idnum
        self.generation = generation
        self.pdf = pdf

    def get_object(self) -> Optional[PdfObject]:
        return self.pdf.get_object(self).get_object()

    def __repr__(self) -> str:
        return f"IndirectObject({self.idnum!r}, {self.generation!r})"

    def __eq__(self, other: Any) -> bool:
        return (
            other is not None
            and isinstance(other, IndirectObject)
            and self.idnum == other.idnum
            and self.generation == other.generation
            and self.pdf is other.pdf
        )

    def __ne__(self, other: Any) -> bool:
        return not self.__eq__(other)

    def write_to_stream(
        self, stream: StreamType, encryption_key: Union[None, str, bytes]
    ) -> None:
        stream.write(b_(f"{self.idnum} {self.generation} R"))

    def writeToStream(
        self, stream: StreamType, encryption_key: Union[None, str, bytes]
    ) -> None:  # pragma: no cover
        deprecate_with_replacement("writeToStream", "write_to_stream")
        self.write_to_stream(stream, encryption_key)

    @staticmethod
    def read_from_stream(stream: StreamType, pdf: Any) -> "IndirectObject":  # PdfReader
        idnum = b_("")
        while True:
            tok = stream.read(1)
            if not tok:
                raise PdfStreamError(STREAM_TRUNCATED_PREMATURELY)
            if tok.isspace():
                break
            idnum += tok
        generation = b_("")
        while True:
            tok = stream.read(1)
            if not tok:
                raise PdfStreamError(STREAM_TRUNCATED_PREMATURELY)
            if tok.isspace():
                if not generation:
                    continue
                break
            generation += tok
        r = read_non_whitespace(stream)
        if r != b_("R"):
            raise PdfReadError(
                "Error reading indirect object reference at byte %s"
                % hex_str(stream.tell())
            )
        return IndirectObject(int(idnum), int(generation), pdf)

    @staticmethod
    def readFromStream(
        stream: StreamType, pdf: Any  # PdfReader
    ) -> "IndirectObject":  # pragma: no cover
        deprecate_with_replacement("readFromStream", "read_from_stream")
        return IndirectObject.read_from_stream(stream, pdf)


class FloatObject(decimal.Decimal, PdfObject):
    def __new__(
        cls, value: Union[str, Any] = "0", context: Optional[Any] = None
    ) -> "FloatObject":
        try:
            return decimal.Decimal.__new__(cls, str_(value), context)
        except Exception:
            try:
                return decimal.Decimal.__new__(cls, str(value))
            except decimal.InvalidOperation:
                # If this isn't a valid decimal (happens in malformed PDFs)
                # fallback to 0
                logger.warning(f"Invalid FloatObject {value}")
                return decimal.Decimal.__new__(cls, "0")

    def __repr__(self) -> str:
        if self == self.to_integral():
            return str(self.quantize(decimal.Decimal(1)))
        else:
            # Standard formatting adds useless extraneous zeros.
            o = "%.5f" % self
            # Remove the zeros.
            while o and o[-1] == "0":
                o = o[:-1]
            return o

    def as_numeric(self) -> float:
        return float(b_(repr(self)))

    def write_to_stream(
        self, stream: StreamType, encryption_key: Union[None, str, bytes]
    ) -> None:
        stream.write(b_(repr(self)))

    def writeToStream(
        self, stream: StreamType, encryption_key: Union[None, str, bytes]
    ) -> None:  # pragma: no cover
        deprecate_with_replacement("writeToStream", "write_to_stream")
        self.write_to_stream(stream, encryption_key)


class NumberObject(int, PdfObject):
    NumberPattern = re.compile(b_("[^+-.0-9]"))
    ByteDot = b_(".")

    def __new__(cls, value: Any) -> "NumberObject":
        val = int(value)
        try:
            return int.__new__(cls, val)
        except OverflowError:
            return int.__new__(cls, 0)

    def as_numeric(self) -> int:
        return int(b_(repr(self)))

    def write_to_stream(
        self, stream: StreamType, encryption_key: Union[None, str, bytes]
    ) -> None:
        stream.write(b_(repr(self)))

    def writeToStream(
        self, stream: StreamType, encryption_key: Union[None, str, bytes]
    ) -> None:  # pragma: no cover
        deprecate_with_replacement("writeToStream", "write_to_stream")
        self.write_to_stream(stream, encryption_key)

    @staticmethod
    def read_from_stream(stream: StreamType) -> Union["NumberObject", FloatObject]:
        num = read_until_regex(stream, NumberObject.NumberPattern)
        if num.find(NumberObject.ByteDot) != -1:
            return FloatObject(num)
        else:
            return NumberObject(num)

    @staticmethod
    def readFromStream(
        stream: StreamType,
    ) -> Union["NumberObject", FloatObject]:  # pragma: no cover
        deprecate_with_replacement("readFromStream", "read_from_stream")
        return NumberObject.read_from_stream(stream)


def readHexStringFromStream(
    stream: StreamType,
) -> Union["TextStringObject", "ByteStringObject"]:
    stream.read(1)
    txt = ""
    x = b_("")
    while True:
        tok = read_non_whitespace(stream)
        if not tok:
            raise PdfStreamError(STREAM_TRUNCATED_PREMATURELY)
        if tok == b_(">"):
            break
        x += tok
        if len(x) == 2:
            txt += chr(int(x, base=16))
            x = b_("")
    if len(x) == 1:
        x += b_("0")
    if len(x) == 2:
        txt += chr(int(x, base=16))
    return createStringObject(b_(txt))


def readStringFromStream(
    stream: StreamType,
    forcedEncoding: Union[None, str, List[str], Dict[int, str]] = None,
) -> Union["TextStringObject", "ByteStringObject"]:
    tok = stream.read(1)
    parens = 1
    txt = b_("")
    while True:
        tok = stream.read(1)
        if not tok:
            raise PdfStreamError(STREAM_TRUNCATED_PREMATURELY)
        if tok == b_("("):
            parens += 1
        elif tok == b_(")"):
            parens -= 1
            if parens == 0:
                break
        elif tok == b_("\\"):
            tok = stream.read(1)
            escape_dict = {
                b_("n"): b_("\n"),
                b_("r"): b_("\r"),
                b_("t"): b_("\t"),
                b_("b"): b_("\b"),
                b_("f"): b_("\f"),
                b_("c"): b_(r"\c"),
                b_("("): b_("("),
                b_(")"): b_(")"),
                b_("/"): b_("/"),
                b_("\\"): b_("\\"),
                b_(" "): b_(" "),
                b_("/"): b_("/"),
                b_("%"): b_("%"),
                b_("<"): b_("<"),
                b_(">"): b_(">"),
                b_("["): b_("["),
                b_("]"): b_("]"),
                b_("#"): b_("#"),
                b_("_"): b_("_"),
                b_("&"): b_("&"),
                b_("$"): b_("$"),
            }
            try:
                tok = escape_dict[tok]
            except KeyError:
                if tok.isdigit():
                    # "The number ddd may consist of one, two, or three
                    # octal digits; high-order overflow shall be ignored.
                    # Three octal digits shall be used, with leading zeros
                    # as needed, if the next character of the string is also
                    # a digit." (PDF reference 7.3.4.2, p 16)
                    for _ in range(2):
                        ntok = stream.read(1)
                        if ntok.isdigit():
                            tok += ntok
                        else:
                            break
                    tok = b_(chr(int(tok, base=8)))
                elif tok in b_("\n\r"):
                    # This case is  hit when a backslash followed by a line
                    # break occurs.  If it's a multi-char EOL, consume the
                    # second character:
                    tok = stream.read(1)
                    if tok not in b_("\n\r"):
                        stream.seek(-1, 1)
                    # Then don't add anything to the actual string, since this
                    # line break was escaped:
                    tok = b_("")
                else:
                    msg = r"Unexpected escaped string: {}".format(tok.decode("utf8"))
                    # if.strict: PdfReadError(msg)
                    logger.warning(msg)
        txt += tok
    return createStringObject(txt, forcedEncoding)


class ByteStringObject(bytes_type, PdfObject):  # type: ignore
    """
    Represents a string object where the text encoding could not be determined.
    This occurs quite often, as the PDF spec doesn't provide an alternate way to
    represent strings -- for example, the encryption data stored in files (like
    /O) is clearly not text, but is still stored in a "String" object.
    """

    @property
    def original_bytes(self) -> bytes:
        """For compatibility with TextStringObject.original_bytes."""
        return self

    def write_to_stream(
        self, stream: StreamType, encryption_key: Union[None, str, bytes]
    ) -> None:
        bytearr = self
        if encryption_key:
            from ._security import RC4_encrypt

            bytearr = RC4_encrypt(encryption_key, bytearr)  # type: ignore
        stream.write(b_("<"))
        stream.write(hexencode(bytearr))
        stream.write(b_(">"))

    def writeToStream(
        self, stream: StreamType, encryption_key: Union[None, str, bytes]
    ) -> None:  # pragma: no cover
        deprecate_with_replacement("writeToStream", "write_to_stream")
        self.write_to_stream(stream, encryption_key)


class TextStringObject(str, PdfObject):
    """
    Represents a string object that has been decoded into a real unicode string.
    If read from a PDF document, this string appeared to match the
    PDFDocEncoding, or contained a UTF-16BE BOM mark to cause UTF-16 decoding to
    occur.
    """

    autodetect_pdfdocencoding = False
    autodetect_utf16 = False

    @property
    def original_bytes(self) -> bytes:
        """
        It is occasionally possible that a text string object gets created where
        a byte string object was expected due to the autodetection mechanism --
        if that occurs, this "original_bytes" property can be used to
        back-calculate what the original encoded bytes were.
        """
        return self.get_original_bytes()

    def get_original_bytes(self) -> bytes:
        # We're a text string object, but the library is trying to get our raw
        # bytes.  This can happen if we auto-detected this string as text, but
        # we were wrong.  It's pretty common.  Return the original bytes that
        # would have been used to create this object, based upon the autodetect
        # method.
        if self.autodetect_utf16:
            return codecs.BOM_UTF16_BE + self.encode("utf-16be")
        elif self.autodetect_pdfdocencoding:
            return encode_pdfdocencoding(self)
        else:
            raise Exception("no information about original bytes")

    def write_to_stream(
        self, stream: StreamType, encryption_key: Union[None, str, bytes]
    ) -> None:
        # Try to write the string out as a PDFDocEncoding encoded string.  It's
        # nicer to look at in the PDF file.  Sadly, we take a performance hit
        # here for trying...
        try:
            bytearr = encode_pdfdocencoding(self)
        except UnicodeEncodeError:
            bytearr = codecs.BOM_UTF16_BE + self.encode("utf-16be")
        if encryption_key:
            from ._security import RC4_encrypt

            bytearr = RC4_encrypt(encryption_key, bytearr)
            obj = ByteStringObject(bytearr)
            obj.write_to_stream(stream, None)
        else:
            stream.write(b_("("))
            for c in bytearr:
                if not chr(c).isalnum() and c != b_(" "):
                    stream.write(b_("\\%03o" % ord_(c)))
                else:
                    stream.write(b_(chr(c)))
            stream.write(b_(")"))

    def writeToStream(
        self, stream: StreamType, encryption_key: Union[None, str, bytes]
    ) -> None:  # pragma: no cover
        deprecate_with_replacement("writeToStream", "write_to_stream")
        self.write_to_stream(stream, encryption_key)


class NameObject(str, PdfObject):
    delimiterPattern = re.compile(b_(r"\s+|[\(\)<>\[\]{}/%]"))
    surfix = b_("/")

    def write_to_stream(
        self, stream: StreamType, encryption_key: Union[None, str, bytes]
    ) -> None:
        stream.write(b_(self))

    def writeToStream(
        self, stream: StreamType, encryption_key: Union[None, str, bytes]
    ) -> None:  # pragma: no cover
        deprecate_with_replacement("writeToStream", "write_to_stream")
        self.write_to_stream(stream, encryption_key)

    @staticmethod
    def read_from_stream(stream: StreamType, pdf: Any) -> "NameObject":  # PdfReader
        name = stream.read(1)
        if name != NameObject.surfix:
            raise PdfReadError("name read error")
        name += read_until_regex(stream, NameObject.delimiterPattern, ignore_eof=True)
        try:
            try:
                ret = name.decode("utf-8")
            except (UnicodeEncodeError, UnicodeDecodeError):
                ret = name.decode("gbk")
            return NameObject(ret)
        except (UnicodeEncodeError, UnicodeDecodeError):
            # Name objects should represent irregular characters
            # with a '#' followed by the symbol's hex number
            if not pdf.strict:
                warnings.warn("Illegal character in Name Object", PdfReadWarning)
                return NameObject(name)
            else:
                raise PdfReadError("Illegal character in Name Object")

    @staticmethod
    def readFromStream(
        stream: StreamType, pdf: Any  # PdfReader
    ) -> "NameObject":  # pragma: no cover
        deprecate_with_replacement("readFromStream", "read_from_stream")
        return NameObject.read_from_stream(stream, pdf)


class DictionaryObject(dict, PdfObject):
    def raw_get(self, key: Any) -> Any:
        return dict.__getitem__(self, key)

    def __setitem__(self, key: Any, value: Any) -> Any:
        if not isinstance(key, PdfObject):
            raise ValueError("key must be PdfObject")
        if not isinstance(value, PdfObject):
            raise ValueError("value must be PdfObject")
        return dict.__setitem__(self, key, value)

    def setdefault(self, key: Any, value: Optional[Any] = None) -> Any:
        if not isinstance(key, PdfObject):
            raise ValueError("key must be PdfObject")
        if not isinstance(value, PdfObject):
            raise ValueError("value must be PdfObject")
        return dict.setdefault(self, key, value)  # type: ignore

    def __getitem__(self, key: Any) -> PdfObject:
        return dict.__getitem__(self, key).get_object()

    @property
    def xmp_metadata(self) -> Optional[PdfObject]:
        """
        Retrieve XMP (Extensible Metadata Platform) data relevant to the
        this object, if available.

        Stability: Added in v1.12, will exist for all future v1.x releases.
        @return Returns a {@link #xmp.XmpInformation XmlInformation} instance
        that can be used to access XMP metadata from the document.  Can also
        return None if no metadata was found on the document root.
        """
        from .xmp import XmpInformation

        metadata = self.get("/Metadata", None)
        if metadata is None:
            return None
        metadata = metadata.get_object()

        if not isinstance(metadata, XmpInformation):
            metadata = XmpInformation(metadata)
            self[NameObject("/Metadata")] = metadata
        return metadata

    def getXmpMetadata(
        self,
    ) -> Optional[PdfObject]:  # pragma: no cover
        """
        .. deprecated:: 1.28.3

            Use :meth:`xmp_metadata` instead.
        """
        deprecate_with_replacement("getXmpMetadata", "xmp_metadata")
        return self.xmp_metadata

    @property
    def xmpMetadata(self) -> Optional[PdfObject]:  # pragma: no cover
        """
        .. deprecated:: 1.28.3

            Use :meth:`xmp_metadata` instead.
        """
        deprecate_with_replacement("xmpMetadata", "xmp_metadata")
        return self.xmp_metadata

    def write_to_stream(
        self, stream: StreamType, encryption_key: Union[None, str, bytes]
    ) -> None:
        stream.write(b_("<<\n"))
        for key, value in list(self.items()):
            key.write_to_stream(stream, encryption_key)
            stream.write(b_(" "))
            value.write_to_stream(stream, encryption_key)
            stream.write(b_("\n"))
        stream.write(b_(">>"))

    def writeToStream(
        self, stream: StreamType, encryption_key: Union[None, str, bytes]
    ) -> None:  # pragma: no cover
        deprecate_with_replacement("writeToStream", "write_to_stream")
        self.write_to_stream(stream, encryption_key)

    @staticmethod
    def read_from_stream(
        stream: StreamType,
        pdf: Any,  # PdfReader
        forcedEncoding: Union[None, str, List[str], Dict[int, str]] = None,
    ) -> "DictionaryObject":
        def get_next_obj_pos(
            p: int, p1: int, remGens: List[int], pdf: Any
        ) -> int:  # PdfReader
            l = pdf.xref[remGens[0]]
            for o in l:
                if p1 > l[o] and p < l[o]:
                    p1 = l[o]
            if len(remGens) == 1:
                return p1
            else:
                return get_next_obj_pos(p, p1, remGens[1:], pdf)

        def read_unsized_from_steam(stream: StreamType, pdf: Any) -> bytes:  # PdfReader
            # we are just pointing at beginning of the stream
            eon = (
                get_next_obj_pos(stream.tell(), 2**32, [g for g in pdf.xref], pdf) - 1
            )
            curr = stream.tell()
            rw = stream.read(eon - stream.tell())
            p = rw.find(b_("endstream"))
            if p < 0:
                raise PdfReadError(
                    f"Unable to find 'endstream' marker for obj starting at {curr}."
                )
            stream.seek(curr + p + 9)
            return rw[: p - 1]

        tmp = stream.read(2)
        if tmp != b_("<<"):
            raise PdfReadError(
                "Dictionary read error at byte %s: stream must begin with '<<'"
                % hex_str(stream.tell())
            )
        data: Dict[Any, Any] = {}
        while True:
            tok = read_non_whitespace(stream)
            if tok == b_("\x00"):
                continue
            elif tok == b_("%"):
                stream.seek(-1, 1)
                skip_over_comment(stream)
                continue
            if not tok:
                raise PdfStreamError(STREAM_TRUNCATED_PREMATURELY)

            if tok == b_(">"):
                stream.read(1)
                break
            stream.seek(-1, 1)
            key = read_object(stream, pdf)
            tok = read_non_whitespace(stream)
            stream.seek(-1, 1)
            value = read_object(stream, pdf, forcedEncoding)
            if not data.get(key):
                data[key] = value
            elif pdf.strict:
                # multiple definitions of key not permitted
                raise PdfReadError(
                    "Multiple definitions in dictionary at byte %s for key %s"
                    % (hex_str(stream.tell()), key)
                )
            else:
                warnings.warn(
                    "Multiple definitions in dictionary at byte %s for key %s"
                    % (hex_str(stream.tell()), key),
                    PdfReadWarning,
                )

        pos = stream.tell()
        s = read_non_whitespace(stream)
        if s == b_("s") and stream.read(5) == b_("tream"):
            eol = stream.read(1)
            # odd PDF file output has spaces after 'stream' keyword but before EOL.
            # patch provided by Danial Sandler
            while eol == b_(" "):
                eol = stream.read(1)
            if eol not in (b_("\n"), b_("\r")):
                raise PdfStreamError("Stream data must be followed by a newline")
            if eol == b_("\r"):
                # read \n after
                if stream.read(1) != b_("\n"):
                    stream.seek(-1, 1)
            # this is a stream object, not a dictionary
            if SA.LENGTH not in data:
                raise PdfStreamError("Stream length not defined")
            length = data[SA.LENGTH]
            if isinstance(length, IndirectObject):
                t = stream.tell()
                length = pdf.get_object(length)
                stream.seek(t, 0)
            pstart = stream.tell()
            data["__streamdata__"] = stream.read(length)
            e = read_non_whitespace(stream)
            ndstream = stream.read(8)
            if (e + ndstream) != b_("endstream"):
                # (sigh) - the odd PDF file has a length that is too long, so
                # we need to read backwards to find the "endstream" ending.
                # ReportLab (unknown version) generates files with this bug,
                # and Python users into PDF files tend to be our audience.
                # we need to do this to correct the streamdata and chop off
                # an extra character.
                pos = stream.tell()
                stream.seek(-10, 1)
                end = stream.read(9)
                if end == b_("endstream"):
                    # we found it by looking back one character further.
                    data["__streamdata__"] = data["__streamdata__"][:-1]
                elif not pdf.strict:
                    stream.seek(pstart, 0)
                    data["__streamdata__"] = read_unsized_from_steam(stream, pdf)
                    pos = stream.tell()
                else:
                    stream.seek(pos, 0)
                    raise PdfReadError(
                        "Unable to find 'endstream' marker after stream at byte %s."
                        % hex_str(stream.tell())
                    )
        else:
            stream.seek(pos, 0)
        if "__streamdata__" in data:
            return StreamObject.initializeFromDictionary(data)
        else:
            retval = DictionaryObject()
            retval.update(data)
            return retval

    @staticmethod
    def readFromStream(
        stream: StreamType, pdf: Any  # PdfReader
    ) -> "DictionaryObject":  # pragma: no cover
        deprecate_with_replacement("readFromStream", "read_from_stream")
        return DictionaryObject.read_from_stream(stream, pdf)


class TreeObject(DictionaryObject):
    def __init__(self) -> None:
        DictionaryObject.__init__(self)

    def hasChildren(self) -> bool:
        return "/First" in self

    def __iter__(self) -> Any:
        return self.children()

    def children(self) -> Optional[Any]:
        if not self.hasChildren():
            return

        child = self["/First"]
        while True:
            yield child
            if child == self["/Last"]:
                return
            child = child["/Next"]  # type: ignore

    def addChild(self, child: Any, pdf: Any) -> None:  # pragma: no cover
        deprecate_with_replacement("addChild", "add_child")
        self.add_child(child, pdf)

    def add_child(self, child: Any, pdf: Any) -> None:  # PdfReader
        child_obj = child.get_object()
        child = pdf.get_reference(child_obj)
        assert isinstance(child, IndirectObject)

        if "/First" not in self:
            self[NameObject("/First")] = child
            self[NameObject("/Count")] = NumberObject(0)
            prev = None
        else:
            prev = self["/Last"]

        self[NameObject("/Last")] = child
        self[NameObject("/Count")] = NumberObject(self[NameObject("/Count")] + 1)  # type: ignore

        if prev:
            prev_ref = pdf.get_reference(prev)
            assert isinstance(prev_ref, IndirectObject)
            child_obj[NameObject("/Prev")] = prev_ref
            prev[NameObject("/Next")] = child  # type: ignore

        parent_ref = pdf.get_reference(self)
        assert isinstance(parent_ref, IndirectObject)
        child_obj[NameObject("/Parent")] = parent_ref

    def removeChild(self, child: Any) -> None:  # pragma: no cover
        deprecate_with_replacement("removeChild", "remove_child")
        self.remove_child(child)

    def remove_child(self, child: Any) -> None:
        child_obj = child.get_object()

        if NameObject("/Parent") not in child_obj:
            raise ValueError("Removed child does not appear to be a tree item")
        elif child_obj[NameObject("/Parent")] != self:
            raise ValueError("Removed child is not a member of this tree")

        found = False
        prev_ref = None
        prev = None
        cur_ref: Optional[Any] = self[NameObject("/First")]
        cur: Optional[Dict[str, Any]] = cur_ref.get_object()  # type: ignore
        last_ref = self[NameObject("/Last")]
        last = last_ref.get_object()
        while cur is not None:
            if cur == child_obj:
                if prev is None:
                    if NameObject("/Next") in cur:
                        # Removing first tree node
                        next_ref = cur[NameObject("/Next")]
                        next = next_ref.get_object()
                        del next[NameObject("/Prev")]
                        self[NameObject("/First")] = next_ref
                        self[NameObject("/Count")] -= 1  # type: ignore

                    else:
                        # Removing only tree node
                        assert self[NameObject("/Count")] == 1
                        del self[NameObject("/Count")]
                        del self[NameObject("/First")]
                        if NameObject("/Last") in self:
                            del self[NameObject("/Last")]
                else:
                    if NameObject("/Next") in cur:
                        # Removing middle tree node
                        next_ref = cur[NameObject("/Next")]
                        next = next_ref.get_object()
                        next[NameObject("/Prev")] = prev_ref
                        prev[NameObject("/Next")] = next_ref
                        self[NameObject("/Count")] -= 1
                    else:
                        # Removing last tree node
                        assert cur == last
                        del prev[NameObject("/Next")]
                        self[NameObject("/Last")] = prev_ref
                        self[NameObject("/Count")] -= 1
                found = True
                break

            prev_ref = cur_ref
            prev = cur
            if NameObject("/Next") in cur:
                cur_ref = cur[NameObject("/Next")]
                cur = cur_ref.get_object()
            else:
                cur_ref = None
                cur = None

        if not found:
            raise ValueError("Removal couldn't find item in tree")

        del child_obj[NameObject("/Parent")]
        if NameObject("/Next") in child_obj:
            del child_obj[NameObject("/Next")]
        if NameObject("/Prev") in child_obj:
            del child_obj[NameObject("/Prev")]

    def emptyTree(self) -> None:
        # TODO: Missing rename
        for child in self:
            child_obj = child.get_object()
            del child_obj[NameObject("/Parent")]
            if NameObject("/Next") in child_obj:
                del child_obj[NameObject("/Next")]
            if NameObject("/Prev") in child_obj:
                del child_obj[NameObject("/Prev")]

        if NameObject("/Count") in self:
            del self[NameObject("/Count")]
        if NameObject("/First") in self:
            del self[NameObject("/First")]
        if NameObject("/Last") in self:
            del self[NameObject("/Last")]


class StreamObject(DictionaryObject):
    def __init__(self) -> None:
        self.__data: Optional[str] = None
        self.decoded_self: Optional[DecodedStreamObject] = None

    @property
    def decodedSelf(self) -> Optional["DecodedStreamObject"]:  # pragma: no cover
        deprecate_with_replacement("decodedSelf", "decoded_self")
        return self.decoded_self

    @decodedSelf.setter
    def decodedSelf(self, value: "DecodedStreamObject") -> None:  # pragma: no cover
        deprecate_with_replacement("decodedSelf", "decoded_self")
        self.decoded_self = value

    @property
    def _data(self) -> Any:
        return self.__data

    @_data.setter
    def _data(self, value: Any) -> None:
        self.__data = value

    def write_to_stream(
        self, stream: StreamType, encryption_key: Union[None, str, bytes]
    ) -> None:
        self[NameObject(SA.LENGTH)] = NumberObject(len(self._data))
        DictionaryObject.write_to_stream(self, stream, encryption_key)
        del self[SA.LENGTH]
        stream.write(b_("\nstream\n"))
        data = self._data
        if encryption_key:
            from ._security import RC4_encrypt

            data = RC4_encrypt(encryption_key, data)
        stream.write(data)
        stream.write(b_("\nendstream"))

    @staticmethod
    def initializeFromDictionary(
        data: Dict[str, Any]
    ) -> Union["EncodedStreamObject", "DecodedStreamObject"]:
        retval: Union["EncodedStreamObject", "DecodedStreamObject"]
        if SA.FILTER in data:
            retval = EncodedStreamObject()
        else:
            retval = DecodedStreamObject()
        retval._data = data["__streamdata__"]
        del data["__streamdata__"]
        del data[SA.LENGTH]
        retval.update(data)
        return retval

    def flateEncode(self) -> "EncodedStreamObject":  # pragma: no cover
        deprecate_with_replacement("flateEncode", "flate_encode")
        return self.flate_encode()

    def flate_encode(self) -> "EncodedStreamObject":
        from .filters import FlateDecode

        if SA.FILTER in self:
            f = self[SA.FILTER]
            if isinstance(f, ArrayObject):
                f.insert(0, NameObject(FT.FLATE_DECODE))
            else:
                newf = ArrayObject()
                newf.append(NameObject("/FlateDecode"))
                newf.append(f)
                f = newf
        else:
            f = NameObject("/FlateDecode")
        retval = EncodedStreamObject()
        retval[NameObject(SA.FILTER)] = f
        retval._data = FlateDecode.encode(self._data)
        return retval


class DecodedStreamObject(StreamObject):
    def get_data(self) -> Any:
        return self._data

    def set_data(self, data: Any) -> Any:
        self._data = data

    def getData(self) -> Any:  # pragma: no cover
        deprecate_with_replacement("getData", "get_data")
        return self._data

    def setData(self, data: Any) -> None:  # pragma: no cover
        deprecate_with_replacement("setData", "set_data")
        self.set_data(data)


class EncodedStreamObject(StreamObject):
    def __init__(self) -> None:
        self.decoded_self: Optional[DecodedStreamObject] = None

    @property
    def decodedSelf(self) -> Optional["DecodedStreamObject"]:  # pragma: no cover
        deprecate_with_replacement("decodedSelf", "decoded_self")
        return self.decoded_self

    @decodedSelf.setter
    def decodedSelf(self, value: DecodedStreamObject) -> None:  # pragma: no cover
        deprecate_with_replacement("decodedSelf", "decoded_self")
        self.decoded_self = value

    def get_data(self) -> Union[None, str, bytes]:
        from .filters import decodeStreamData

        if self.decoded_self is not None:
            # cached version of decoded object
            return self.decoded_self.get_data()
        else:
            # create decoded object
            decoded = DecodedStreamObject()

            decoded._data = decodeStreamData(self)
            for key, value in list(self.items()):
                if key not in (SA.LENGTH, SA.FILTER, SA.DECODE_PARMS):
                    decoded[key] = value
            self.decoded_self = decoded
            return decoded._data

    def set_data(self, data: Any) -> None:
        raise PdfReadError("Creating EncodedStreamObject is not currently supported")


class ContentStream(DecodedStreamObject):
    def __init__(
        self,
        stream: Any,
        pdf: Any,
        forcedEncoding: Union[None, str, List[str], Dict[int, str]] = None,
    ) -> None:
        self.pdf = pdf

        # The inner list has two elements:
        #  [0] : List
        #  [1] : str
        self.operations: List[Tuple[Any, Any]] = []

        # stream may be a StreamObject or an ArrayObject containing
        # multiple StreamObjects to be cat'd together.
        stream = stream.get_object()
        if isinstance(stream, ArrayObject):
            data = b_("")
            for s in stream:
                data += b_(s.get_object().get_data())
            stream_bytes = BytesIO(b_(data))
        else:
<<<<<<< HEAD
            stream = BytesIO(b_(stream.get_data()))
        # self.savstream = stream
        self.forcedEncoding = forcedEncoding
        self.__parseContentStream(stream)
=======
            stream_data = stream.get_data()
            assert stream_data is not None
            stream_data_bytes = b_(stream_data)
            stream_bytes = BytesIO(stream_data_bytes)
        self.__parseContentStream(stream_bytes)
>>>>>>> 1df859c9

    def __parseContentStream(self, stream: StreamType) -> None:
        # file("f:\\tmp.txt", "w").write(stream.read())
        stream.seek(0, 0)
        operands: List[Union[int, str, PdfObject]] = []
        while True:
            peek = read_non_whitespace(stream)
            if peek == b_("") or ord_(peek) == 0:
                break
            stream.seek(-1, 1)
            if peek.isalpha() or peek == b_("'") or peek == b_('"'):
                operator = read_until_regex(stream, NameObject.delimiterPattern, True)
                if operator == b_("BI"):
                    # begin inline image - a completely different parsing
                    # mechanism is required, of course... thanks buddy...
                    assert operands == []
                    ii = self._readInlineImage(stream)
                    self.operations.append((ii, b_("INLINE IMAGE")))
                else:
                    self.operations.append((operands, operator))
                    operands = []
            elif peek == b_("%"):
                # If we encounter a comment in the content stream, we have to
                # handle it here.  Typically, read_object will handle
                # encountering a comment -- but read_object assumes that
                # following the comment must be the object we're trying to
                # read.  In this case, it could be an operator instead.
                while peek not in (b_("\r"), b_("\n")):
                    peek = stream.read(1)
            else:
                operands.append(read_object(stream, None, self.forcedEncoding))

    def _readInlineImage(self, stream: StreamType) -> Dict[str, Any]:
        # begin reading just after the "BI" - begin image
        # first read the dictionary of settings.
        settings = DictionaryObject()
        while True:
            tok = read_non_whitespace(stream)
            stream.seek(-1, 1)
            if tok == b_("I"):
                # "ID" - begin of image data
                break
            key = read_object(stream, self.pdf)
            tok = read_non_whitespace(stream)
            stream.seek(-1, 1)
            value = read_object(stream, self.pdf)
            settings[key] = value
        # left at beginning of ID
        tmp = stream.read(3)
        assert tmp[:2] == b_("ID")
        data = BytesIO()
        # Read the inline image, while checking for EI (End Image) operator.
        while True:
            # Read 8 kB at a time and check if the chunk contains the E operator.
            buf = stream.read(8192)
            # We have reached the end of the stream, but haven't found the EI operator.
            if not buf:
                raise PdfReadError("Unexpected end of stream")
            loc = buf.find(b_("E"))

            if loc == -1:
                data.write(buf)
            else:
                # Write out everything before the E.
                data.write(buf[0:loc])

                # Seek back in the stream to read the E next.
                stream.seek(loc - len(buf), 1)
                tok = stream.read(1)
                # Check for End Image
                tok2 = stream.read(1)
                if tok2 == b_("I"):
                    # Data can contain EI, so check for the Q operator.
                    tok3 = stream.read(1)
                    info = tok + tok2
                    # We need to find whitespace between EI and Q.
                    has_q_whitespace = False
                    while tok3 in WHITESPACES:
                        has_q_whitespace = True
                        info += tok3
                        tok3 = stream.read(1)
                    if tok3 == b_("Q") and has_q_whitespace:
                        stream.seek(-1, 1)
                        break
                    else:
                        stream.seek(-1, 1)
                        data.write(info)
                else:
                    stream.seek(-1, 1)
                    data.write(tok)
        return {"settings": settings, "data": data.getvalue()}

    @property
    def _data(self) -> bytes:
        newdata = BytesIO()
        for operands, operator in self.operations:
            if operator == b_("INLINE IMAGE"):
                newdata.write(b_("BI"))
                dicttext = BytesIO()
                operands["settings"].write_to_stream(dicttext, None)
                newdata.write(dicttext.getvalue()[2:-2])
                newdata.write(b_("ID "))
                newdata.write(operands["data"])
                newdata.write(b_("EI"))
            else:
                for op in operands:
                    op.write_to_stream(newdata, None)
                    newdata.write(b_(" "))
                newdata.write(b_(operator))
            newdata.write(b_("\n"))
        return newdata.getvalue()

    @_data.setter
    def _data(self, value: Union[str, bytes]) -> None:
        self.__parseContentStream(BytesIO(b_(value)))


def read_object(
    stream: StreamType,
    pdf: Any,  # PdfReader
    forcedEncoding: Union[None, str, List[str], Dict[int, str]] = None,
) -> Union[PdfObject, int, str, ContentStream]:
    tok = stream.read(1)
    stream.seek(-1, 1)  # reset to start
    idx = ObjectPrefix.find(tok)
    if idx == 0:
        return NameObject.read_from_stream(stream, pdf)
    elif idx == 1:
        # hexadecimal string OR dictionary
        peek = stream.read(2)
        stream.seek(-2, 1)  # reset to start

        if peek == b_("<<"):
            return DictionaryObject.read_from_stream(stream, pdf, forcedEncoding)
        else:
            return readHexStringFromStream(stream)
    elif idx == 2:
        return ArrayObject.read_from_stream(stream, pdf, forcedEncoding)
    elif idx == 3 or idx == 4:
        return BooleanObject.read_from_stream(stream)
    elif idx == 5:
        return readStringFromStream(stream, forcedEncoding)
    elif idx == 6:
        return NullObject.read_from_stream(stream)
    elif idx == 7:
        # comment
        while tok not in (b_("\r"), b_("\n")):
            tok = stream.read(1)
            # Prevents an infinite loop by raising an error if the stream is at
            # the EOF
            if len(tok) <= 0:
                raise PdfStreamError("File ended unexpectedly.")
        tok = read_non_whitespace(stream)
        stream.seek(-1, 1)
        return read_object(stream, pdf, forcedEncoding)
    else:
        # number object OR indirect reference
        peek = stream.read(20)
        stream.seek(-len(peek), 1)  # reset to start
        if IndirectPattern.match(peek) is not None:
            return IndirectObject.read_from_stream(stream, pdf)
        else:
            return NumberObject.read_from_stream(stream)


class RectangleObject(ArrayObject):
    """
    This class is used to represent *page boxes* in PyPDF2. These boxes include:
        * :attr:`artbox <PyPDF2._page.PageObject.artbox>`
        * :attr:`bleedbox <PyPDF2._page.PageObject.bleedbox>`
        * :attr:`cropbox <PyPDF2._page.PageObject.cropbox>`
        * :attr:`mediabox <PyPDF2._page.PageObject.mediabox>`
        * :attr:`trimbox <PyPDF2._page.PageObject.trimbox>`
    """

    def __init__(self, arr: Tuple[float, float, float, float]) -> None:
        # must have four points
        assert len(arr) == 4
        # automatically convert arr[x] into NumberObject(arr[x]) if necessary
        ArrayObject.__init__(self, [self._ensure_is_number(x) for x in arr])  # type: ignore

    def _ensure_is_number(self, value: Any) -> Union[FloatObject, NumberObject]:
        if not isinstance(value, (NumberObject, FloatObject)):
            value = FloatObject(value)
        return value

    def ensureIsNumber(
        self, value: Any
    ) -> Union[FloatObject, NumberObject]:  # pragma: no cover
        deprecate_no_replacement("ensureIsNumber")
        return self._ensure_is_number(value)

    def __repr__(self) -> str:
        return "RectangleObject(%s)" % repr(list(self))

    @property
    def left(self) -> FloatObject:
        return self[0]

    @property
    def bottom(self) -> FloatObject:
        return self[1]

    @property
    def right(self) -> FloatObject:
        return self[2]

    @property
    def top(self) -> FloatObject:
        return self[3]

    def getLowerLeft_x(self) -> FloatObject:  # pragma: no cover
        deprecate_with_replacement("getLowerLeft_x", "left")
        return self.left

    def getLowerLeft_y(self) -> FloatObject:  # pragma: no cover
        deprecate_with_replacement("getLowerLeft_y", "bottom")
        return self.bottom

    def getUpperRight_x(self) -> FloatObject:  # pragma: no cover
        deprecate_with_replacement("getUpperRight_x", "right")
        return self.right

    def getUpperRight_y(self) -> FloatObject:  # pragma: no cover
        deprecate_with_replacement("getUpperRight_y", "top")
        return self.top

    def getUpperLeft_x(self) -> FloatObject:  # pragma: no cover
        deprecate_with_replacement("getUpperLeft_x", "left")
        return self.left

    def getUpperLeft_y(self) -> FloatObject:  # pragma: no cover
        deprecate_with_replacement("getUpperLeft_y", "top")
        return self.top

    def getLowerRight_x(self) -> FloatObject:  # pragma: no cover
        deprecate_with_replacement("getLowerRight_x", "right")
        return self.right

    def getLowerRight_y(self) -> FloatObject:  # pragma: no cover
        deprecate_with_replacement("getLowerRight_y", "bottom")
        return self.bottom

    @property
    def lower_left(self) -> Tuple[decimal.Decimal, decimal.Decimal]:
        """
        Property to read and modify the lower left coordinate of this box
        in (x,y) form.
        """
        return self.left, self.bottom

    @lower_left.setter
    def lower_left(self, value: List[Any]) -> None:
        self[0], self[1] = (self._ensure_is_number(x) for x in value)

    @property
    def lower_right(self) -> Tuple[decimal.Decimal, decimal.Decimal]:
        """
        Property to read and modify the lower right coordinate of this box
        in (x,y) form.
        """
        return self.right, self.bottom

    @lower_right.setter
    def lower_right(self, value: List[Any]) -> None:
        self[2], self[1] = (self._ensure_is_number(x) for x in value)

    @property
    def upper_left(self) -> Tuple[decimal.Decimal, decimal.Decimal]:
        """
        Property to read and modify the upper left coordinate of this box
        in (x,y) form.
        """
        return self.left, self.top

    @upper_left.setter
    def upper_left(self, value: List[Any]) -> None:
        self[0], self[3] = (self._ensure_is_number(x) for x in value)

    @property
    def upper_right(self) -> Tuple[decimal.Decimal, decimal.Decimal]:
        """
        Property to read and modify the upper right coordinate of this box
        in (x,y) form.
        """
        return self.right, self.top

    @upper_right.setter
    def upper_right(self, value: List[Any]) -> None:
        self[2], self[3] = (self._ensure_is_number(x) for x in value)

    def getLowerLeft(
        self,
    ) -> Tuple[decimal.Decimal, decimal.Decimal]:  # pragma: no cover
        deprecate_with_replacement("getLowerLeft", "lower_left")
        return self.lower_left

    def getLowerRight(
        self,
    ) -> Tuple[decimal.Decimal, decimal.Decimal]:  # pragma: no cover
        deprecate_with_replacement("getLowerRight", "lower_right")
        return self.lower_right

    def getUpperLeft(
        self,
    ) -> Tuple[decimal.Decimal, decimal.Decimal]:  # pragma: no cover
        deprecate_with_replacement("getUpperLeft", "upper_left")
        return self.upper_left

    def getUpperRight(
        self,
    ) -> Tuple[decimal.Decimal, decimal.Decimal]:  # pragma: no cover
        deprecate_with_replacement("getUpperRight", "upper_right")
        return self.upper_right

    def setLowerLeft(self, value: Tuple[float, float]) -> None:  # pragma: no cover
        deprecate_with_replacement("setLowerLeft", "lower_left")
        self.lower_left = value  # type: ignore

    def setLowerRight(self, value: Tuple[float, float]) -> None:  # pragma: no cover
        deprecate_with_replacement("setLowerRight", "lower_right")
        self[2], self[1] = (self._ensure_is_number(x) for x in value)

    def setUpperLeft(self, value: Tuple[float, float]) -> None:  # pragma: no cover
        deprecate_with_replacement("setUpperLeft", "upper_left")
        self[0], self[3] = (self._ensure_is_number(x) for x in value)

    def setUpperRight(self, value: Tuple[float, float]) -> None:  # pragma: no cover
        deprecate_with_replacement("setUpperRight", "upper_right")
        self[2], self[3] = (self._ensure_is_number(x) for x in value)

    @property
    def width(self) -> decimal.Decimal:
        return self.right - self.left

    def getWidth(self) -> decimal.Decimal:  # pragma: no cover
        deprecate_with_replacement("getWidth", "width")
        return self.width

    @property
    def height(self) -> decimal.Decimal:
        return self.top - self.bottom

    def getHeight(self) -> decimal.Decimal:  # pragma: no cover
        deprecate_with_replacement("getHeight", "height")
        return self.height

    @property
    def lowerLeft(self) -> Tuple[decimal.Decimal, decimal.Decimal]:  # pragma: no cover
        deprecate_with_replacement("lowerLeft", "lower_left")
        return self.lower_left

    @lowerLeft.setter
    def lowerLeft(
        self, value: Tuple[decimal.Decimal, decimal.Decimal]
    ) -> None:  # pragma: no cover
        deprecate_with_replacement("lowerLeft", "lower_left")
        self.lower_left = value

    @property
    def lowerRight(self) -> Tuple[decimal.Decimal, decimal.Decimal]:  # pragma: no cover
        deprecate_with_replacement("lowerRight", "lower_right")
        return self.lower_right

    @lowerRight.setter
    def lowerRight(
        self, value: Tuple[decimal.Decimal, decimal.Decimal]
    ) -> None:  # pragma: no cover
        deprecate_with_replacement("lowerRight", "lower_right")
        self.lower_right = value

    @property
    def upperLeft(self) -> Tuple[decimal.Decimal, decimal.Decimal]:  # pragma: no cover
        deprecate_with_replacement("upperLeft", "upper_left")
        return self.upper_left

    @upperLeft.setter
    def upperLeft(
        self, value: Tuple[decimal.Decimal, decimal.Decimal]
    ) -> None:  # pragma: no cover
        deprecate_with_replacement("upperLeft", "upper_left")
        self.upper_left = value

    @property
    def upperRight(self) -> Tuple[decimal.Decimal, decimal.Decimal]:  # pragma: no cover
        deprecate_with_replacement("upperRight", "upper_right")
        return self.upper_right

    @upperRight.setter
    def upperRight(
        self, value: Tuple[decimal.Decimal, decimal.Decimal]
    ) -> None:  # pragma: no cover
        deprecate_with_replacement("upperRight", "upper_right")
        self.upper_right = value


class Field(TreeObject):
    """
    A class representing a field dictionary. This class is accessed through
    :meth:`get_fields()<PyPDF2.PdfReader.get_fields>`
    """

    def __init__(self, data: Dict[str, Any]) -> None:
        DictionaryObject.__init__(self)
        attributes = (
            "/FT",
            "/Parent",
            "/Kids",
            "/T",
            "/TU",
            "/TM",
            "/Ff",
            "/V",
            "/DV",
            "/AA",
        )
        for attr in attributes:
            try:
                self[NameObject(attr)] = data[attr]
            except KeyError:
                pass

    # TABLE 8.69 Entries common to all field dictionaries
    @property
    def field_type(self) -> Optional[NameObject]:
        """Read-only property accessing the type of this field."""
        return self.get("/FT")

    @property
    def fieldType(self) -> Optional[NameObject]:  # pragma: no cover
        """
        .. deprecated:: 1.28.3

            Use :py:attr:`field_type` instead.
        """
        deprecate_with_replacement("fieldType", "field_type")
        return self.field_type

    @property
    def parent(self) -> Optional[DictionaryObject]:
        """Read-only property accessing the parent of this field."""
        return self.get("/Parent")

    @property
    def kids(self) -> Optional[ArrayObject]:
        """Read-only property accessing the kids of this field."""
        return self.get("/Kids")

    @property
    def name(self) -> Optional[str]:
        """Read-only property accessing the name of this field."""
        return self.get("/T")

    @property
    def alternate_name(self) -> Optional[str]:
        """Read-only property accessing the alternate name of this field."""
        return self.get("/TU")

    @property
    def altName(self) -> Optional[str]:  # pragma: no cover
        """
        .. deprecated:: 1.28.3

            Use :py:attr:`alternate_name` instead.
        """
        deprecate_with_replacement("altName", "alternate_name")
        return self.alternate_name

    @property
    def mapping_name(self) -> Optional[str]:
        """
        Read-only property accessing the mapping name of this field. This
        name is used by PyPDF2 as a key in the dictionary returned by
        :meth:`get_fields()<PyPDF2.PdfReader.get_fields>`
        """
        return self.get("/TM")

    @property
    def mappingName(self) -> Optional[str]:  # pragma: no cover
        """
        .. deprecated:: 1.28.3

            Use :py:attr:`mapping_name` instead.
        """
        deprecate_with_replacement("mappingName", "mapping_name")
        return self.mapping_name

    @property
    def flags(self) -> Optional[int]:
        """
        Read-only property accessing the field flags, specifying various
        characteristics of the field (see Table 8.70 of the PDF 1.7 reference).
        """
        return self.get("/Ff")

    @property
    def value(self) -> Optional[Any]:
        """
        Read-only property accessing the value of this field. Format
        varies based on field type.
        """
        return self.get("/V")

    @property
    def default_value(self) -> Optional[Any]:
        """Read-only property accessing the default value of this field."""
        return self.get("/DV")

    @property
    def defaultValue(self) -> Optional[Any]:  # pragma: no cover
        """
        .. deprecated:: 1.28.3

            Use :py:attr:`default_value` instead.
        """
        deprecate_with_replacement("defaultValue", "default_value")
        return self.default_value

    @property
    def additional_actions(self) -> Optional[DictionaryObject]:
        """
        Read-only property accessing the additional actions dictionary.
        This dictionary defines the field's behavior in response to trigger events.
        See Section 8.5.2 of the PDF 1.7 reference.
        """
        return self.get("/AA")

    @property
    def additionalActions(self) -> Optional[DictionaryObject]:  # pragma: no cover
        """
        .. deprecated:: 1.28.3

            Use :py:attr:`additional_actions` instead.
        """
        deprecate_with_replacement("additionalActions", "additional_actions")
        return self.additional_actions


class Destination(TreeObject):
    """
    A class representing a destination within a PDF file.
    See section 8.2.1 of the PDF 1.6 reference.

    :param str title: Title of this destination.
    :param IndirectObject page: Reference to the page of this destination. Should
        be an instance of :class:`IndirectObject<PyPDF2.generic.IndirectObject>`.
    :param str typ: How the destination is displayed.
    :param args: Additional arguments may be necessary depending on the type.
    :raises PdfReadError: If destination type is invalid.

    .. list-table:: Valid ``typ`` arguments (see PDF spec for details)
       :widths: 50 50

       * - /Fit
         - No additional arguments
       * - /XYZ
         - [left] [top] [zoomFactor]
       * - /FitH
         - [top]
       * - /FitV
         - [left]
       * - /FitR
         - [left] [bottom] [right] [top]
       * - /FitB
         - No additional arguments
       * - /FitBH
         - [top]
       * - /FitBV
         - [left]
    """

    def __init__(
        self,
        title: str,
        page: Union[NumberObject, IndirectObject, NullObject, DictionaryObject],
        typ: Union[str, NumberObject],
        *args: Any,  # ZoomArgType
    ) -> None:
        DictionaryObject.__init__(self)
        self[NameObject("/Title")] = title
        self[NameObject("/Page")] = page
        self[NameObject("/Type")] = typ

        # from table 8.2 of the PDF 1.7 reference.
        if typ == "/XYZ":
            (
                self[NameObject(TA.LEFT)],
                self[NameObject(TA.TOP)],
                self[NameObject("/Zoom")],
            ) = args
        elif typ == TF.FIT_R:
            (
                self[NameObject(TA.LEFT)],
                self[NameObject(TA.BOTTOM)],
                self[NameObject(TA.RIGHT)],
                self[NameObject(TA.TOP)],
            ) = args
        elif typ in [TF.FIT_H, TF.FIT_BH]:
            (self[NameObject(TA.TOP)],) = args
        elif typ in [TF.FIT_V, TF.FIT_BV]:
            (self[NameObject(TA.LEFT)],) = args
        elif typ in [TF.FIT, TF.FIT_B]:
            pass
        else:
            raise PdfReadError("Unknown Destination Type: %r" % typ)

    @property
    def dest_array(self) -> ArrayObject:
        return ArrayObject(
            [self.raw_get("/Page"), self["/Type"]]
            + [
                self[x]
                for x in ["/Left", "/Bottom", "/Right", "/Top", "/Zoom"]
                if x in self
            ]
        )

    def getDestArray(self) -> ArrayObject:  # pragma: no cover
        """
        .. deprecated:: 1.28.3

            Use :py:attr:`dest_array` instead.
        """
        deprecate_with_replacement("getDestArray", "dest_array")
        return self.dest_array

    def write_to_stream(
        self, stream: StreamType, encryption_key: Union[None, str, bytes]
    ) -> None:
        stream.write(b_("<<\n"))
        key = NameObject("/D")
        key.write_to_stream(stream, encryption_key)
        stream.write(b_(" "))
        value = self.dest_array
        value.write_to_stream(stream, encryption_key)

        key = NameObject("/S")
        key.write_to_stream(stream, encryption_key)
        stream.write(b_(" "))
        value_s = NameObject("/GoTo")
        value_s.write_to_stream(stream, encryption_key)

        stream.write(b_("\n"))
        stream.write(b_(">>"))

    @property
    def title(self) -> Optional[str]:
        """
        Read-only property accessing the destination title.

        :rtype: str
        """
        return self.get("/Title")

    @property
    def page(self) -> Optional[int]:
        """
        Read-only property accessing the destination page number.

        :rtype: int
        """
        return self.get("/Page")

    @property
    def typ(self) -> Optional[str]:
        """
        Read-only property accessing the destination type.

        :rtype: str
        """
        return self.get("/Type")

    @property
    def zoom(self) -> Optional[int]:
        """
        Read-only property accessing the zoom factor.

        :rtype: int, or ``None`` if not available.
        """
        return self.get("/Zoom", None)

    @property
    def left(self) -> Optional[FloatObject]:
        """
        Read-only property accessing the left horizontal coordinate.

        :rtype: float, or ``None`` if not available.
        """
        return self.get("/Left", None)

    @property
    def right(self) -> Optional[FloatObject]:
        """
        Read-only property accessing the right horizontal coordinate.

        :rtype: float, or ``None`` if not available.
        """
        return self.get("/Right", None)

    @property
    def top(self) -> Optional[FloatObject]:
        """
        Read-only property accessing the top vertical coordinate.

        :rtype: float, or ``None`` if not available.
        """
        return self.get("/Top", None)

    @property
    def bottom(self) -> Optional[FloatObject]:
        """
        Read-only property accessing the bottom vertical coordinate.

        :rtype: float, or ``None`` if not available.
        """
        return self.get("/Bottom", None)


class Bookmark(Destination):
    def write_to_stream(
        self, stream: StreamType, encryption_key: Union[None, str, bytes]
    ) -> None:
        stream.write(b_("<<\n"))
        for key in [
            NameObject(x)
            for x in ["/Title", "/Parent", "/First", "/Last", "/Next", "/Prev"]
            if x in self
        ]:
            key.write_to_stream(stream, encryption_key)
            stream.write(b_(" "))
            value = self.raw_get(key)
            value.write_to_stream(stream, encryption_key)
            stream.write(b_("\n"))
        key = NameObject("/Dest")
        key.write_to_stream(stream, encryption_key)
        stream.write(b_(" "))
        value = self.dest_array
        value.write_to_stream(stream, encryption_key)
        stream.write(b_("\n"))
        stream.write(b_(">>"))


def createStringObject(
    string: Union[str, bytes],
    forcedEncoding: Union[None, str, List[str], Dict[int, str]] = None,
) -> Union[TextStringObject, ByteStringObject]:
    """
    Given a string, create a ByteStringObject or a TextStringObject to
    represent the string.

    :param string: A string

    :raises TypeError: If string is not of type str or bytes.
    """
    if isinstance(string, str):
        return TextStringObject(string)
    elif isinstance(string, bytes_type):
        if isinstance(forcedEncoding, (list, dict)):
            out = ""
            for x in string:
                try:
                    out += forcedEncoding[x]
                except Exception:
                    out += bytes((x,)).decode("charmap")
            return TextStringObject(out)
        elif isinstance(forcedEncoding, str):
            return TextStringObject(string.decode(forcedEncoding))
        else:
            try:
                if string.startswith(codecs.BOM_UTF16_BE):
                    retval = TextStringObject(string.decode("utf-16"))
                    retval.autodetect_utf16 = True
                    return retval
                else:
                    # This is probably a big performance hit here, but we need to
                    # convert string objects into the text/unicode-aware version if
                    # possible... and the only way to check if that's possible is
                    # to try.  Some strings are strings, some are just byte arrays.
                    retval = TextStringObject(decode_pdfdocencoding(string))
                    retval.autodetect_pdfdocencoding = True
                    return retval
            except UnicodeDecodeError:
                return ByteStringObject(string)
    else:
        raise TypeError("createStringObject should have str or unicode arg")


def encode_pdfdocencoding(unicode_string: str) -> bytes:
    retval = b_("")
    for c in unicode_string:
        try:
            retval += b_(chr(_pdfdoc_encoding_rev[c]))
        except KeyError:
            raise UnicodeEncodeError(
                "pdfdocencoding", c, -1, -1, "does not exist in translation table"
            )
    return retval


def decode_pdfdocencoding(byte_array: bytes) -> str:
    retval = ""
    for b in byte_array:
        c = _pdfdoc_encoding[ord_(b)]
        if c == "\u0000":
            raise UnicodeDecodeError(
                "pdfdocencoding",
                bytearray(b),
                -1,
                -1,
                "does not exist in translation table",
            )
        retval += c
    return retval


# PDFDocEncoding Character Set: Table D.2 of PDF Reference 1.7
# C.1 Predefined encodings sorted by character name of another PDF reference
# Some indices have '\u0000' although they should have something else:
# 22: should be '\u0017'
_pdfdoc_encoding = [
    "\u0000",
    "\u0001",
    "\u0002",
    "\u0003",
    "\u0004",
    "\u0005",
    "\u0006",
    "\u0007",  # 0 -  7
    "\u0008",
    "\u0009",
    "\u000a",
    "\u000b",
    "\u000c",
    "\u000d",
    "\u000e",
    "\u000f",  # 8 - 15
    "\u0010",
    "\u0011",
    "\u0012",
    "\u0013",
    "\u0014",
    "\u0015",
    "\u0000",
    "\u0017",  # 16 - 23
    "\u02d8",
    "\u02c7",
    "\u02c6",
    "\u02d9",
    "\u02dd",
    "\u02db",
    "\u02da",
    "\u02dc",  # 24 - 31
    "\u0020",
    "\u0021",
    "\u0022",
    "\u0023",
    "\u0024",
    "\u0025",
    "\u0026",
    "\u0027",  # 32 - 39
    "\u0028",
    "\u0029",
    "\u002a",
    "\u002b",
    "\u002c",
    "\u002d",
    "\u002e",
    "\u002f",  # 40 - 47
    "\u0030",
    "\u0031",
    "\u0032",
    "\u0033",
    "\u0034",
    "\u0035",
    "\u0036",
    "\u0037",  # 48 - 55
    "\u0038",
    "\u0039",
    "\u003a",
    "\u003b",
    "\u003c",
    "\u003d",
    "\u003e",
    "\u003f",  # 56 - 63
    "\u0040",
    "\u0041",
    "\u0042",
    "\u0043",
    "\u0044",
    "\u0045",
    "\u0046",
    "\u0047",  # 64 - 71
    "\u0048",
    "\u0049",
    "\u004a",
    "\u004b",
    "\u004c",
    "\u004d",
    "\u004e",
    "\u004f",  # 72 - 79
    "\u0050",
    "\u0051",
    "\u0052",
    "\u0053",
    "\u0054",
    "\u0055",
    "\u0056",
    "\u0057",  # 80 - 87
    "\u0058",
    "\u0059",
    "\u005a",
    "\u005b",
    "\u005c",
    "\u005d",
    "\u005e",
    "\u005f",  # 88 - 95
    "\u0060",
    "\u0061",
    "\u0062",
    "\u0063",
    "\u0064",
    "\u0065",
    "\u0066",
    "\u0067",  # 96 - 103
    "\u0068",
    "\u0069",
    "\u006a",
    "\u006b",
    "\u006c",
    "\u006d",
    "\u006e",
    "\u006f",  # 104 - 111
    "\u0070",
    "\u0071",
    "\u0072",
    "\u0073",
    "\u0074",
    "\u0075",
    "\u0076",
    "\u0077",  # 112 - 119
    "\u0078",
    "\u0079",
    "\u007a",
    "\u007b",
    "\u007c",
    "\u007d",
    "\u007e",
    "\u0000",  # 120 - 127
    "\u2022",
    "\u2020",
    "\u2021",
    "\u2026",
    "\u2014",
    "\u2013",
    "\u0192",
    "\u2044",  # 128 - 135
    "\u2039",
    "\u203a",
    "\u2212",
    "\u2030",
    "\u201e",
    "\u201c",
    "\u201d",
    "\u2018",  # 136 - 143
    "\u2019",
    "\u201a",
    "\u2122",
    "\ufb01",
    "\ufb02",
    "\u0141",
    "\u0152",
    "\u0160",  # 144 - 151
    "\u0178",
    "\u017d",
    "\u0131",
    "\u0142",
    "\u0153",
    "\u0161",
    "\u017e",
    "\u0000",  # 152 - 159
    "\u20ac",
    "\u00a1",
    "\u00a2",
    "\u00a3",
    "\u00a4",
    "\u00a5",
    "\u00a6",
    "\u00a7",  # 160 - 167
    "\u00a8",
    "\u00a9",
    "\u00aa",
    "\u00ab",
    "\u00ac",
    "\u0000",
    "\u00ae",
    "\u00af",  # 168 - 175
    "\u00b0",
    "\u00b1",
    "\u00b2",
    "\u00b3",
    "\u00b4",
    "\u00b5",
    "\u00b6",
    "\u00b7",  # 176 - 183
    "\u00b8",
    "\u00b9",
    "\u00ba",
    "\u00bb",
    "\u00bc",
    "\u00bd",
    "\u00be",
    "\u00bf",  # 184 - 191
    "\u00c0",
    "\u00c1",
    "\u00c2",
    "\u00c3",
    "\u00c4",
    "\u00c5",
    "\u00c6",
    "\u00c7",  # 192 - 199
    "\u00c8",
    "\u00c9",
    "\u00ca",
    "\u00cb",
    "\u00cc",
    "\u00cd",
    "\u00ce",
    "\u00cf",  # 200 - 207
    "\u00d0",
    "\u00d1",
    "\u00d2",
    "\u00d3",
    "\u00d4",
    "\u00d5",
    "\u00d6",
    "\u00d7",  # 208 - 215
    "\u00d8",
    "\u00d9",
    "\u00da",
    "\u00db",
    "\u00dc",
    "\u00dd",
    "\u00de",
    "\u00df",  # 216 - 223
    "\u00e0",
    "\u00e1",
    "\u00e2",
    "\u00e3",
    "\u00e4",
    "\u00e5",
    "\u00e6",
    "\u00e7",  # 224 - 231
    "\u00e8",
    "\u00e9",
    "\u00ea",
    "\u00eb",
    "\u00ec",
    "\u00ed",
    "\u00ee",
    "\u00ef",  # 232 - 239
    "\u00f0",
    "\u00f1",
    "\u00f2",
    "\u00f3",
    "\u00f4",
    "\u00f5",
    "\u00f6",
    "\u00f7",  # 240 - 247
    "\u00f8",
    "\u00f9",
    "\u00fa",
    "\u00fb",
    "\u00fc",
    "\u00fd",
    "\u00fe",
    "\u00ff",  # 248 - 255
]

assert len(_pdfdoc_encoding) == 256


def fill_from_encoding(enc: str) -> List[str]:
    lst: List[str] = []
    for x in range(256):
        try:
            lst += (bytes((x,)).decode(enc),)
        except Exception:
            lst += (chr(x),)
    return lst


_win_encoding = fill_from_encoding("cp1252")
_mac_encoding = fill_from_encoding("mac_roman")
_std_encoding = [
    "\x00",
    "\x01",
    "\x02",
    "\x03",
    "\x04",
    "\x05",
    "\x06",
    "\x07",
    "\x08",
    "\t",
    "\n",
    "\x0b",
    "\x0c",
    "\r",
    "\x0e",
    "\x0f",
    "\x10",
    "\x11",
    "\x12",
    "\x13",
    "\x14",
    "\x15",
    "\x16",
    "\x17",
    "\x18",
    "\x19",
    "\x1a",
    "\x1b",
    "\x1c",
    "\x1d",
    "\x1e",
    "\x1f",
    " ",
    "!",
    '"',
    "#",
    "$",
    "%",
    "&",
    "’",
    "(",
    ")",
    "*",
    "+",
    ",",
    "-",
    ".",
    "/",
    "0",
    "1",
    "2",
    "3",
    "4",
    "5",
    "6",
    "7",
    "8",
    "9",
    ":",
    ";",
    "<",
    "=",
    ">",
    "?",
    "@",
    "A",
    "B",
    "C",
    "D",
    "E",
    "F",
    "G",
    "H",
    "I",
    "J",
    "K",
    "L",
    "M",
    "N",
    "O",
    "P",
    "Q",
    "R",
    "S",
    "T",
    "U",
    "V",
    "W",
    "X",
    "Y",
    "Z",
    "[",
    "\\",
    "]",
    "^",
    "_",
    "‘",
    "a",
    "b",
    "c",
    "d",
    "e",
    "f",
    "g",
    "h",
    "i",
    "j",
    "k",
    "l",
    "m",
    "n",
    "o",
    "p",
    "q",
    "r",
    "s",
    "t",
    "u",
    "v",
    "w",
    "x",
    "y",
    "z",
    "{",
    "|",
    "}",
    "~",
    "\x7f",
    "\x80",
    "\x81",
    "\x82",
    "\x83",
    "\x84",
    "\x85",
    "\x86",
    "\x87",
    "\x88",
    "\x89",
    "\x8a",
    "\x8b",
    "\x8c",
    "\x8d",
    "\x8e",
    "\x8f",
    "\x90",
    "\x91",
    "\x92",
    "\x93",
    "\x94",
    "\x95",
    "\x96",
    "\x97",
    "\x98",
    "\x99",
    "\x9a",
    "\x9b",
    "\x9c",
    "\x9d",
    "\x9e",
    "\x9f",
    "\xa0",
    "¡",
    "¢",
    "£",
    "⁄",
    "¥",
    "ƒ",
    "§",
    "¤",
    "'",
    "“",
    "«",
    "‹",
    "›",
    "ﬁ",
    "ﬂ",
    "°",
    "–",
    "†",
    "‡",
    "·",
    "µ",
    "¶",
    "•",
    "‚",
    "„",
    "”",
    "»",
    "…",
    "‰",
    "¾",
    "¿",
    "À",
    "`",
    "´",
    "ˆ",
    "˜",
    "¯",
    "˘",
    "˙",
    "¨",
    "É",
    "˚",
    "¸",
    "Ì",
    "˝",
    "˛",
    "ˇ",
    "—",
    "Ñ",
    "Ò",
    "Ó",
    "Ô",
    "Õ",
    "Ö",
    "×",
    "Ø",
    "Ù",
    "Ú",
    "Û",
    "Ü",
    "Ý",
    "Þ",
    "ß",
    "à",
    "Æ",
    "â",
    "ª",
    "ä",
    "å",
    "æ",
    "ç",
    "Ł",
    "Ø",
    "Œ",
    "º",
    "ì",
    "í",
    "î",
    "ï",
    "ð",
    "æ",
    "ò",
    "ó",
    "ô",
    "ı",
    "ö",
    "÷",
    "ł",
    "ø",
    "œ",
    "ß",
    "ü",
    "ý",
    "þ",
    "ÿ",
]


def rev_encoding(enc: List[str]) -> Dict[str, int]:
    rev: Dict[str, int] = {}
    for i in range(256):
        char = enc[i]
        if char == "\u0000":
            continue
        assert char not in rev, (
            str(char) + " at " + str(i) + " already at " + str(rev[char])
        )
        rev[char] = i
    return rev


_pdfdoc_encoding_rev: Dict[str, int] = rev_encoding(_pdfdoc_encoding)
_win_encoding_rev: Dict[str, int] = rev_encoding(_win_encoding)
_mac_encoding_rev: Dict[str, int] = rev_encoding(_mac_encoding)

charset_encoding: Dict[str, List[str]] = {
    "/StandardCoding": _std_encoding,
    "/WinAnsiEncoding": _win_encoding,
    "/MacRomanEncoding": _mac_encoding,
    "/PDFDocEncoding": _pdfdoc_encoding,
}<|MERGE_RESOLUTION|>--- conflicted
+++ resolved
@@ -1111,18 +1111,10 @@
                 data += b_(s.get_object().get_data())
             stream_bytes = BytesIO(b_(data))
         else:
-<<<<<<< HEAD
             stream = BytesIO(b_(stream.get_data()))
         # self.savstream = stream
         self.forcedEncoding = forcedEncoding
         self.__parseContentStream(stream)
-=======
-            stream_data = stream.get_data()
-            assert stream_data is not None
-            stream_data_bytes = b_(stream_data)
-            stream_bytes = BytesIO(stream_data_bytes)
-        self.__parseContentStream(stream_bytes)
->>>>>>> 1df859c9
 
     def __parseContentStream(self, stream: StreamType) -> None:
         # file("f:\\tmp.txt", "w").write(stream.read())
