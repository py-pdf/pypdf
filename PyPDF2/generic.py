# Copyright (c) 2006, Mathieu Fenniak
# All rights reserved.
#
# Redistribution and use in source and binary forms, with or without
# modification, are permitted provided that the following conditions are
# met:
#
# * Redistributions of source code must retain the above copyright notice,
# this list of conditions and the following disclaimer.
# * Redistributions in binary form must reproduce the above copyright notice,
# this list of conditions and the following disclaimer in the documentation
# and/or other materials provided with the distribution.
# * The name of the author may not be used to endorse or promote products
# derived from this software without specific prior written permission.
#
# THIS SOFTWARE IS PROVIDED BY THE COPYRIGHT HOLDERS AND CONTRIBUTORS "AS IS"
# AND ANY EXPRESS OR IMPLIED WARRANTIES, INCLUDING, BUT NOT LIMITED TO, THE
# IMPLIED WARRANTIES OF MERCHANTABILITY AND FITNESS FOR A PARTICULAR PURPOSE
# ARE DISCLAIMED. IN NO EVENT SHALL THE COPYRIGHT OWNER OR CONTRIBUTORS BE
# LIABLE FOR ANY DIRECT, INDIRECT, INCIDENTAL, SPECIAL, EXEMPLARY, OR
# CONSEQUENTIAL DAMAGES (INCLUDING, BUT NOT LIMITED TO, PROCUREMENT OF
# SUBSTITUTE GOODS OR SERVICES; LOSS OF USE, DATA, OR PROFITS; OR BUSINESS
# INTERRUPTION) HOWEVER CAUSED AND ON ANY THEORY OF LIABILITY, WHETHER IN
# CONTRACT, STRICT LIABILITY, OR TORT (INCLUDING NEGLIGENCE OR OTHERWISE)
# ARISING IN ANY WAY OUT OF THE USE OF THIS SOFTWARE, EVEN IF ADVISED OF THE
# POSSIBILITY OF SUCH DAMAGE.


"""
Implementation of generic PDF objects (dictionary, number, string, and so on).
"""
__author__ = "Mathieu Fenniak"
__author_email__ = "biziqe@mathieu.fenniak.net"

import codecs
import decimal
import logging
import re
import warnings
from io import BytesIO
from typing import Any, Dict, List, Optional, Tuple, Union

from ._utils import (
    WHITESPACES,
    StreamType,
    b_,
    bytes_type,
    deprecate_no_replacement,
    deprecate_with_replacement,
    hex_str,
    hexencode,
    ord_,
    read_non_whitespace,
    read_until_regex,
    skip_over_comment,
    str_,
)
from .constants import FilterTypes as FT
from .constants import StreamAttributes as SA
from .constants import TypArguments as TA
from .constants import TypFitArguments as TF
from .errors import (
    STREAM_TRUNCATED_PREMATURELY,
    PdfReadError,
    PdfReadWarning,
    PdfStreamError,
)

logger = logging.getLogger(__name__)
ObjectPrefix = b_("/<[tf(n%")
NumberSigns = b"+-"
IndirectPattern = re.compile(b_(r"[+-]?(\d+)\s+(\d+)\s+R[^a-zA-Z]"))


class PdfObject:
    def get_object(self) -> Optional["PdfObject"]:
        """Resolve indirect references."""
        return self

    def getObject(self) -> Optional["PdfObject"]:  # pragma: no cover
        deprecate_with_replacement("getObject", "get_object")
        return self.get_object()

    def write_to_stream(
        self, stream: StreamType, encryption_key: Union[None, str, bytes]
    ) -> None:
        raise NotImplementedError


class NullObject(PdfObject):
    def write_to_stream(
        self, stream: StreamType, encryption_key: Union[None, str, bytes]
    ) -> None:
        stream.write(b"null")

    @staticmethod
    def read_from_stream(stream: StreamType) -> "NullObject":
        nulltxt = stream.read(4)
        if nulltxt != b"null":
            raise PdfReadError("Could not read Null object")
        return NullObject()

    def writeToStream(
        self, stream: StreamType, encryption_key: Union[None, str, bytes]
    ) -> None:  # pragma: no cover
        deprecate_with_replacement("writeToStream", "write_to_stream")
        self.write_to_stream(stream, encryption_key)

    @staticmethod
    def readFromStream(stream: StreamType) -> "NullObject":  # pragma: no cover
        deprecate_with_replacement("readFromStream", "read_from_stream")
        return NullObject.read_from_stream(stream)


class BooleanObject(PdfObject):
    def __init__(self, value: Any) -> None:
        self.value = value

    def __eq__(self, __o: object) -> bool:
        if isinstance(__o, BooleanObject):
            return self.value == __o.value
        elif isinstance(__o, bool):
            return self.value == __o
        else:
            return False

    def __repr__(self) -> str:
        return "True" if self.value else "False"

    def write_to_stream(
        self, stream: StreamType, encryption_key: Union[None, str, bytes]
    ) -> None:
        if self.value:
            stream.write(b"true")
        else:
            stream.write(b"false")

    def writeToStream(
        self, stream: StreamType, encryption_key: Union[None, str, bytes]
    ) -> None:  # pragma: no cover
        deprecate_with_replacement("writeToStream", "write_to_stream")
        self.write_to_stream(stream, encryption_key)

    @staticmethod
    def read_from_stream(stream: StreamType) -> "BooleanObject":
        word = stream.read(4)
        if word == b"true":
            return BooleanObject(True)
        elif word == b"fals":
            stream.read(1)
            return BooleanObject(False)
        else:
            raise PdfReadError("Could not read Boolean object")

    @staticmethod
    def readFromStream(stream: StreamType) -> "BooleanObject":  # pragma: no cover
        deprecate_with_replacement("readFromStream", "read_from_stream")
        return BooleanObject.read_from_stream(stream)


class ArrayObject(list, PdfObject):
    def write_to_stream(
        self, stream: StreamType, encryption_key: Union[None, str, bytes]
    ) -> None:
        stream.write(b"[")
        for data in self:
            stream.write(b" ")
            data.write_to_stream(stream, encryption_key)
        stream.write(b" ]")

    def writeToStream(
        self, stream: StreamType, encryption_key: Union[None, str, bytes]
    ) -> None:  # pragma: no cover
        deprecate_with_replacement("writeToStream", "write_to_stream")
        self.write_to_stream(stream, encryption_key)

    @staticmethod
    def read_from_stream(
        stream: StreamType,
        pdf: Any,
        forced_encoding: Union[None, str, List[str], Dict[int, str]] = None,
    ) -> "ArrayObject":  # PdfReader
        arr = ArrayObject()
        tmp = stream.read(1)
        if tmp != b"[":
            raise PdfReadError("Could not read array")
        while True:
            # skip leading whitespace
            tok = stream.read(1)
            while tok.isspace():
                tok = stream.read(1)
            stream.seek(-1, 1)
            # check for array ending
            peekahead = stream.read(1)
            if peekahead == b"]":
                break
            stream.seek(-1, 1)
            # read and append obj
            arr.append(read_object(stream, pdf, forced_encoding))
        return arr

    @staticmethod
    def readFromStream(
        stream: StreamType, pdf: Any  # PdfReader
    ) -> "ArrayObject":  # pragma: no cover
        deprecate_with_replacement("readFromStream", "read_from_stream")
        return ArrayObject.read_from_stream(stream, pdf)


class IndirectObject(PdfObject):
    def __init__(self, idnum: int, generation: int, pdf: Any) -> None:  # PdfReader
        self.idnum = idnum
        self.generation = generation
        self.pdf = pdf

    def get_object(self) -> Optional[PdfObject]:
        return self.pdf.get_object(self).get_object()

    def __repr__(self) -> str:
        return f"IndirectObject({self.idnum!r}, {self.generation!r})"

    def __eq__(self, other: Any) -> bool:
        return (
            other is not None
            and isinstance(other, IndirectObject)
            and self.idnum == other.idnum
            and self.generation == other.generation
            and self.pdf is other.pdf
        )

    def __ne__(self, other: Any) -> bool:
        return not self.__eq__(other)

    def write_to_stream(
        self, stream: StreamType, encryption_key: Union[None, str, bytes]
    ) -> None:
        stream.write(b_(f"{self.idnum} {self.generation} R"))

    def writeToStream(
        self, stream: StreamType, encryption_key: Union[None, str, bytes]
    ) -> None:  # pragma: no cover
        deprecate_with_replacement("writeToStream", "write_to_stream")
        self.write_to_stream(stream, encryption_key)

    @staticmethod
    def read_from_stream(stream: StreamType, pdf: Any) -> "IndirectObject":  # PdfReader
        idnum = b""
        while True:
            tok = stream.read(1)
            if not tok:
                raise PdfStreamError(STREAM_TRUNCATED_PREMATURELY)
            if tok.isspace():
                break
            idnum += tok
        generation = b""
        while True:
            tok = stream.read(1)
            if not tok:
                raise PdfStreamError(STREAM_TRUNCATED_PREMATURELY)
            if tok.isspace():
                if not generation:
                    continue
                break
            generation += tok
        r = read_non_whitespace(stream)
        if r != b"R":
            raise PdfReadError(
                "Error reading indirect object reference at byte %s"
                % hex_str(stream.tell())
            )
        return IndirectObject(int(idnum), int(generation), pdf)

    @staticmethod
    def readFromStream(
        stream: StreamType, pdf: Any  # PdfReader
    ) -> "IndirectObject":  # pragma: no cover
        deprecate_with_replacement("readFromStream", "read_from_stream")
        return IndirectObject.read_from_stream(stream, pdf)


class FloatObject(decimal.Decimal, PdfObject):
    def __new__(
        cls, value: Union[str, Any] = "0", context: Optional[Any] = None
    ) -> "FloatObject":
        try:
            return decimal.Decimal.__new__(cls, str_(value), context)
        except Exception:
            try:
                return decimal.Decimal.__new__(cls, str(value))
            except decimal.InvalidOperation:
                # If this isn't a valid decimal (happens in malformed PDFs)
                # fallback to 0
                logger.warning(f"Invalid FloatObject {value}")
                return decimal.Decimal.__new__(cls, "0")

    def __repr__(self) -> str:
        if self == self.to_integral():
            return str(self.quantize(decimal.Decimal(1)))
        else:
            # Standard formatting adds useless extraneous zeros.
            o = "%.5f" % self
            # Remove the zeros.
            while o and o[-1] == "0":
                o = o[:-1]
            return o

    def as_numeric(self) -> float:
        return float(b_(repr(self)))

    def write_to_stream(
        self, stream: StreamType, encryption_key: Union[None, str, bytes]
    ) -> None:
        stream.write(b_(repr(self)))

    def writeToStream(
        self, stream: StreamType, encryption_key: Union[None, str, bytes]
    ) -> None:  # pragma: no cover
        deprecate_with_replacement("writeToStream", "write_to_stream")
        self.write_to_stream(stream, encryption_key)


class NumberObject(int, PdfObject):
    NumberPattern = re.compile(b"[^+-.0-9]")
    ByteDot = b"."

    def __new__(cls, value: Any) -> "NumberObject":
        val = int(value)
        try:
            return int.__new__(cls, val)
        except OverflowError:
            return int.__new__(cls, 0)

    def as_numeric(self) -> int:
        return int(b_(repr(self)))

    def write_to_stream(
        self, stream: StreamType, encryption_key: Union[None, str, bytes]
    ) -> None:
        stream.write(b_(repr(self)))

    def writeToStream(
        self, stream: StreamType, encryption_key: Union[None, str, bytes]
    ) -> None:  # pragma: no cover
        deprecate_with_replacement("writeToStream", "write_to_stream")
        self.write_to_stream(stream, encryption_key)

    @staticmethod
    def read_from_stream(stream: StreamType) -> Union["NumberObject", FloatObject]:
        num = read_until_regex(stream, NumberObject.NumberPattern)
        if num.find(NumberObject.ByteDot) != -1:
            return FloatObject(num)
        return NumberObject(num)

    @staticmethod
    def readFromStream(
        stream: StreamType,
    ) -> Union["NumberObject", FloatObject]:  # pragma: no cover
        deprecate_with_replacement("readFromStream", "read_from_stream")
        return NumberObject.read_from_stream(stream)


def readHexStringFromStream(
    stream: StreamType,
) -> Union["TextStringObject", "ByteStringObject"]:  # pragma: no cover
    deprecate_with_replacement(
        "readHexStringFromStream", "read_hex_string_from_stream", "4.0.0"
    )
    return read_hex_string_from_stream(stream)


def read_hex_string_from_stream(
    stream: StreamType,
    forced_encoding: Union[None, str, List[str], Dict[int, str]] = None,
) -> Union["TextStringObject", "ByteStringObject"]:
    stream.read(1)
    txt = ""
    x = b""
    while True:
        tok = read_non_whitespace(stream)
        if not tok:
            raise PdfStreamError(STREAM_TRUNCATED_PREMATURELY)
        if tok == b">":
            break
        x += tok
        if len(x) == 2:
            txt += chr(int(x, base=16))
            x = b""
    if len(x) == 1:
        x += b"0"
    if len(x) == 2:
        txt += chr(int(x, base=16))
<<<<<<< HEAD
    return create_string_object(b_(txt))

=======
    return createStringObject(b_(txt), forced_encoding)
>>>>>>> 712c16dd

def readStringFromStream(
    stream: StreamType,
    forced_encoding: Union[None, str, List[str], Dict[int, str]] = None,
) -> Union["TextStringObject", "ByteStringObject"]:  # pragma: no cover
    deprecate_with_replacement("readStringFromStream", "read_string_from_stream")
    return read_string_from_stream(stream, forced_encoding)


def read_string_from_stream(
    stream: StreamType,
    forced_encoding: Union[None, str, List[str], Dict[int, str]] = None,
) -> Union["TextStringObject", "ByteStringObject"]:
    tok = stream.read(1)
    parens = 1
    txt = b""
    while True:
        tok = stream.read(1)
        if not tok:
            raise PdfStreamError(STREAM_TRUNCATED_PREMATURELY)
        if tok == b"(":
            parens += 1
        elif tok == b")":
            parens -= 1
            if parens == 0:
                break
        elif tok == b"\\":
            tok = stream.read(1)
            escape_dict = {
                b_("n"): b_("\n"),
                b_("r"): b_("\r"),
                b_("t"): b_("\t"),
                b_("b"): b_("\b"),
                b_("f"): b_("\f"),
                b_("c"): b_(r"\c"),
                b_("("): b_("("),
                b_(")"): b_(")"),
                b_("/"): b_("/"),
                b_("\\"): b_("\\"),
                b_(" "): b_(" "),
                b_("/"): b_("/"),
                b_("%"): b_("%"),
                b_("<"): b_("<"),
                b_(">"): b_(">"),
                b_("["): b_("["),
                b_("]"): b_("]"),
                b_("#"): b_("#"),
                b_("_"): b_("_"),
                b_("&"): b_("&"),
                b_("$"): b_("$"),
            }
            try:
                tok = escape_dict[tok]
            except KeyError:
                if tok.isdigit():
                    # "The number ddd may consist of one, two, or three
                    # octal digits; high-order overflow shall be ignored.
                    # Three octal digits shall be used, with leading zeros
                    # as needed, if the next character of the string is also
                    # a digit." (PDF reference 7.3.4.2, p 16)
                    for _ in range(2):
                        ntok = stream.read(1)
                        if ntok.isdigit():
                            tok += ntok
                        else:
                            break
                    tok = b_(chr(int(tok, base=8)))
                elif tok in b_("\n\r"):
                    # This case is  hit when a backslash followed by a line
                    # break occurs.  If it's a multi-char EOL, consume the
                    # second character:
                    tok = stream.read(1)
                    if tok not in b_("\n\r"):
                        stream.seek(-1, 1)
                    # Then don't add anything to the actual string, since this
                    # line break was escaped:
                    tok = b_("")
                else:
                    msg = r"Unexpected escaped string: {}".format(tok.decode("utf8"))
                    # if.strict: PdfReadError(msg)
                    logger.warning(msg)
        txt += tok
    return create_string_object(txt, forced_encoding)


class ByteStringObject(bytes_type, PdfObject):  # type: ignore
    """
    Represents a string object where the text encoding could not be determined.
    This occurs quite often, as the PDF spec doesn't provide an alternate way to
    represent strings -- for example, the encryption data stored in files (like
    /O) is clearly not text, but is still stored in a "String" object.
    """

    @property
    def original_bytes(self) -> bytes:
        """For compatibility with TextStringObject.original_bytes."""
        return self

    def write_to_stream(
        self, stream: StreamType, encryption_key: Union[None, str, bytes]
    ) -> None:
        bytearr = self
        if encryption_key:
            from ._security import RC4_encrypt

            bytearr = RC4_encrypt(encryption_key, bytearr)  # type: ignore
        stream.write(b_("<"))
        stream.write(hexencode(bytearr))
        stream.write(b_(">"))

    def writeToStream(
        self, stream: StreamType, encryption_key: Union[None, str, bytes]
    ) -> None:  # pragma: no cover
        deprecate_with_replacement("writeToStream", "write_to_stream")
        self.write_to_stream(stream, encryption_key)


class TextStringObject(str, PdfObject):
    """
    Represents a string object that has been decoded into a real unicode string.
    If read from a PDF document, this string appeared to match the
    PDFDocEncoding, or contained a UTF-16BE BOM mark to cause UTF-16 decoding to
    occur.
    """

    autodetect_pdfdocencoding = False
    autodetect_utf16 = False

    @property
    def original_bytes(self) -> bytes:
        """
        It is occasionally possible that a text string object gets created where
        a byte string object was expected due to the autodetection mechanism --
        if that occurs, this "original_bytes" property can be used to
        back-calculate what the original encoded bytes were.
        """
        return self.get_original_bytes()

    def get_original_bytes(self) -> bytes:
        # We're a text string object, but the library is trying to get our raw
        # bytes.  This can happen if we auto-detected this string as text, but
        # we were wrong.  It's pretty common.  Return the original bytes that
        # would have been used to create this object, based upon the autodetect
        # method.
        if self.autodetect_utf16:
            return codecs.BOM_UTF16_BE + self.encode("utf-16be")
        elif self.autodetect_pdfdocencoding:
            return encode_pdfdocencoding(self)
        else:
            raise Exception("no information about original bytes")

    def write_to_stream(
        self, stream: StreamType, encryption_key: Union[None, str, bytes]
    ) -> None:
        # Try to write the string out as a PDFDocEncoding encoded string.  It's
        # nicer to look at in the PDF file.  Sadly, we take a performance hit
        # here for trying...
        try:
            bytearr = encode_pdfdocencoding(self)
        except UnicodeEncodeError:
            bytearr = codecs.BOM_UTF16_BE + self.encode("utf-16be")
        if encryption_key:
            from ._security import RC4_encrypt

            bytearr = RC4_encrypt(encryption_key, bytearr)
            obj = ByteStringObject(bytearr)
            obj.write_to_stream(stream, None)
        else:
            stream.write(b_("("))
            for c in bytearr:
                if not chr(c).isalnum() and c != b_(" "):
                    stream.write(b_("\\%03o" % ord_(c)))
                else:
                    stream.write(b_(chr(c)))
            stream.write(b_(")"))

    def writeToStream(
        self, stream: StreamType, encryption_key: Union[None, str, bytes]
    ) -> None:  # pragma: no cover
        deprecate_with_replacement("writeToStream", "write_to_stream")
        self.write_to_stream(stream, encryption_key)


class NameObject(str, PdfObject):
    delimiter_pattern = re.compile(b_(r"\s+|[\(\)<>\[\]{}/%]"))
    surfix = b_("/")

    def write_to_stream(
        self, stream: StreamType, encryption_key: Union[None, str, bytes]
    ) -> None:
        stream.write(b_(self))

    def writeToStream(
        self, stream: StreamType, encryption_key: Union[None, str, bytes]
    ) -> None:  # pragma: no cover
        deprecate_with_replacement("writeToStream", "write_to_stream")
        self.write_to_stream(stream, encryption_key)

    @staticmethod
    def read_from_stream(stream: StreamType, pdf: Any) -> "NameObject":  # PdfReader
        name = stream.read(1)
        if name != NameObject.surfix:
            raise PdfReadError("name read error")
        name += read_until_regex(stream, NameObject.delimiter_pattern, ignore_eof=True)
        try:
            try:
                ret = name.decode("utf-8")
            except (UnicodeEncodeError, UnicodeDecodeError):
                ret = name.decode("gbk")
            return NameObject(ret)
        except (UnicodeEncodeError, UnicodeDecodeError) as e:
            # Name objects should represent irregular characters
            # with a '#' followed by the symbol's hex number
            if not pdf.strict:
                warnings.warn("Illegal character in Name Object", PdfReadWarning)
                return NameObject(name)
            else:
                raise PdfReadError("Illegal character in Name Object") from e

    @staticmethod
    def readFromStream(
        stream: StreamType, pdf: Any  # PdfReader
    ) -> "NameObject":  # pragma: no cover
        deprecate_with_replacement("readFromStream", "read_from_stream")
        return NameObject.read_from_stream(stream, pdf)


class DictionaryObject(dict, PdfObject):
    def raw_get(self, key: Any) -> Any:
        return dict.__getitem__(self, key)

    def __setitem__(self, key: Any, value: Any) -> Any:
        if not isinstance(key, PdfObject):
            raise ValueError("key must be PdfObject")
        if not isinstance(value, PdfObject):
            raise ValueError("value must be PdfObject")
        return dict.__setitem__(self, key, value)

    def setdefault(self, key: Any, value: Optional[Any] = None) -> Any:
        if not isinstance(key, PdfObject):
            raise ValueError("key must be PdfObject")
        if not isinstance(value, PdfObject):
            raise ValueError("value must be PdfObject")
        return dict.setdefault(self, key, value)  # type: ignore

    def __getitem__(self, key: Any) -> PdfObject:
        return dict.__getitem__(self, key).get_object()

    @property
    def xmp_metadata(self) -> Optional[PdfObject]:
        """
        Retrieve XMP (Extensible Metadata Platform) data relevant to the
        this object, if available.

        Stability: Added in v1.12, will exist for all future v1.x releases.
        @return Returns a {@link #xmp.XmpInformation XmlInformation} instance
        that can be used to access XMP metadata from the document.  Can also
        return None if no metadata was found on the document root.
        """
        from .xmp import XmpInformation

        metadata = self.get("/Metadata", None)
        if metadata is None:
            return None
        metadata = metadata.get_object()

        if not isinstance(metadata, XmpInformation):
            metadata = XmpInformation(metadata)
            self[NameObject("/Metadata")] = metadata
        return metadata

    def getXmpMetadata(
        self,
    ) -> Optional[PdfObject]:  # pragma: no cover
        """
        .. deprecated:: 1.28.3

            Use :meth:`xmp_metadata` instead.
        """
        deprecate_with_replacement("getXmpMetadata", "xmp_metadata")
        return self.xmp_metadata

    @property
    def xmpMetadata(self) -> Optional[PdfObject]:  # pragma: no cover
        """
        .. deprecated:: 1.28.3

            Use :meth:`xmp_metadata` instead.
        """
        deprecate_with_replacement("xmpMetadata", "xmp_metadata")
        return self.xmp_metadata

    def write_to_stream(
        self, stream: StreamType, encryption_key: Union[None, str, bytes]
    ) -> None:
        stream.write(b_("<<\n"))
        for key, value in list(self.items()):
            key.write_to_stream(stream, encryption_key)
            stream.write(b_(" "))
            value.write_to_stream(stream, encryption_key)
            stream.write(b_("\n"))
        stream.write(b_(">>"))

    def writeToStream(
        self, stream: StreamType, encryption_key: Union[None, str, bytes]
    ) -> None:  # pragma: no cover
        deprecate_with_replacement("writeToStream", "write_to_stream")
        self.write_to_stream(stream, encryption_key)

    @staticmethod
    def read_from_stream(
        stream: StreamType,
        pdf: Any,  # PdfReader
        forced_encoding: Union[None, str, List[str], Dict[int, str]] = None,
    ) -> "DictionaryObject":
        def get_next_obj_pos(
            p: int, p1: int, rem_gens: List[int], pdf: Any
        ) -> int:  # PdfReader
            l = pdf.xref[rem_gens[0]]
            for o in l:
                if p1 > l[o] and p < l[o]:
                    p1 = l[o]
            if len(rem_gens) == 1:
                return p1
            else:
                return get_next_obj_pos(p, p1, rem_gens[1:], pdf)

        def read_unsized_from_steam(stream: StreamType, pdf: Any) -> bytes:  # PdfReader
            # we are just pointing at beginning of the stream
            eon = get_next_obj_pos(stream.tell(), 2**32, list(pdf.xref), pdf) - 1
            curr = stream.tell()
            rw = stream.read(eon - stream.tell())
            p = rw.find(b_("endstream"))
            if p < 0:
                raise PdfReadError(
                    f"Unable to find 'endstream' marker for obj starting at {curr}."
                )
            stream.seek(curr + p + 9)
            return rw[: p - 1]

        tmp = stream.read(2)
        if tmp != b_("<<"):
            raise PdfReadError(
                "Dictionary read error at byte %s: stream must begin with '<<'"
                % hex_str(stream.tell())
            )
        data: Dict[Any, Any] = {}
        while True:
            tok = read_non_whitespace(stream)
            if tok == b_("\x00"):
                continue
            elif tok == b_("%"):
                stream.seek(-1, 1)
                skip_over_comment(stream)
                continue
            if not tok:
                raise PdfStreamError(STREAM_TRUNCATED_PREMATURELY)

            if tok == b_(">"):
                stream.read(1)
                break
            stream.seek(-1, 1)
            key = read_object(stream, pdf)
            tok = read_non_whitespace(stream)
            stream.seek(-1, 1)
            value = read_object(stream, pdf, forced_encoding)
            if not data.get(key):
                data[key] = value
            elif pdf.strict:
                # multiple definitions of key not permitted
                raise PdfReadError(
                    "Multiple definitions in dictionary at byte %s for key %s"
                    % (hex_str(stream.tell()), key)
                )
            else:
                warnings.warn(
                    "Multiple definitions in dictionary at byte %s for key %s"
                    % (hex_str(stream.tell()), key),
                    PdfReadWarning,
                )

        pos = stream.tell()
        s = read_non_whitespace(stream)
        if s == b_("s") and stream.read(5) == b_("tream"):
            eol = stream.read(1)
            # odd PDF file output has spaces after 'stream' keyword but before EOL.
            # patch provided by Danial Sandler
            while eol == b_(" "):
                eol = stream.read(1)
            if eol not in (b_("\n"), b_("\r")):
                raise PdfStreamError("Stream data must be followed by a newline")
            if eol == b_("\r"):
                # read \n after
                if stream.read(1) != b_("\n"):
                    stream.seek(-1, 1)
            # this is a stream object, not a dictionary
            if SA.LENGTH not in data:
                raise PdfStreamError("Stream length not defined")
            length = data[SA.LENGTH]
            if isinstance(length, IndirectObject):
                t = stream.tell()
                length = pdf.get_object(length)
                stream.seek(t, 0)
            pstart = stream.tell()
            data["__streamdata__"] = stream.read(length)
            e = read_non_whitespace(stream)
            ndstream = stream.read(8)
            if (e + ndstream) != b_("endstream"):
                # (sigh) - the odd PDF file has a length that is too long, so
                # we need to read backwards to find the "endstream" ending.
                # ReportLab (unknown version) generates files with this bug,
                # and Python users into PDF files tend to be our audience.
                # we need to do this to correct the streamdata and chop off
                # an extra character.
                pos = stream.tell()
                stream.seek(-10, 1)
                end = stream.read(9)
                if end == b_("endstream"):
                    # we found it by looking back one character further.
                    data["__streamdata__"] = data["__streamdata__"][:-1]
                elif not pdf.strict:
                    stream.seek(pstart, 0)
                    data["__streamdata__"] = read_unsized_from_steam(stream, pdf)
                    pos = stream.tell()
                else:
                    stream.seek(pos, 0)
                    raise PdfReadError(
                        "Unable to find 'endstream' marker after stream at byte %s."
                        % hex_str(stream.tell())
                    )
        else:
            stream.seek(pos, 0)
        if "__streamdata__" in data:
            return StreamObject.initialize_from_dictionary(data)
        else:
            retval = DictionaryObject()
            retval.update(data)
            return retval

    @staticmethod
    def readFromStream(
        stream: StreamType, pdf: Any  # PdfReader
    ) -> "DictionaryObject":  # pragma: no cover
        deprecate_with_replacement("readFromStream", "read_from_stream")
        return DictionaryObject.read_from_stream(stream, pdf)


class TreeObject(DictionaryObject):
    def __init__(self) -> None:
        DictionaryObject.__init__(self)

    def hasChildren(self) -> bool:  # pragma: no cover
        deprecate_with_replacement("hasChildren", "has_children")
        return self.has_children()

    def has_children(self) -> bool:
        return "/First" in self

    def __iter__(self) -> Any:
        return self.children()

    def children(self) -> Optional[Any]:
        if not self.has_children():
            return

        child = self["/First"]
        while True:
            yield child
            if child == self["/Last"]:
                return
            child = child["/Next"]  # type: ignore

    def addChild(self, child: Any, pdf: Any) -> None:  # pragma: no cover
        deprecate_with_replacement("addChild", "add_child")
        self.add_child(child, pdf)

    def add_child(self, child: Any, pdf: Any) -> None:  # PdfReader
        child_obj = child.get_object()
        child = pdf.get_reference(child_obj)
        assert isinstance(child, IndirectObject)

        if "/First" not in self:
            self[NameObject("/First")] = child
            self[NameObject("/Count")] = NumberObject(0)
            prev = None
        else:
            prev = self["/Last"]

        self[NameObject("/Last")] = child
        self[NameObject("/Count")] = NumberObject(self[NameObject("/Count")] + 1)  # type: ignore

        if prev:
            prev_ref = pdf.get_reference(prev)
            assert isinstance(prev_ref, IndirectObject)
            child_obj[NameObject("/Prev")] = prev_ref
            prev[NameObject("/Next")] = child  # type: ignore

        parent_ref = pdf.get_reference(self)
        assert isinstance(parent_ref, IndirectObject)
        child_obj[NameObject("/Parent")] = parent_ref

    def removeChild(self, child: Any) -> None:  # pragma: no cover
        deprecate_with_replacement("removeChild", "remove_child")
        self.remove_child(child)

    def remove_child(self, child: Any) -> None:
        child_obj = child.get_object()

        if NameObject("/Parent") not in child_obj:
            raise ValueError("Removed child does not appear to be a tree item")
        elif child_obj[NameObject("/Parent")] != self:
            raise ValueError("Removed child is not a member of this tree")

        found = False
        prev_ref = None
        prev = None
        cur_ref: Optional[Any] = self[NameObject("/First")]
        cur: Optional[Dict[str, Any]] = cur_ref.get_object()  # type: ignore
        last_ref = self[NameObject("/Last")]
        last = last_ref.get_object()
        while cur is not None:
            if cur == child_obj:
                if prev is None:
                    if NameObject("/Next") in cur:
                        # Removing first tree node
                        next_ref = cur[NameObject("/Next")]
                        next_obj = next_ref.get_object()
                        del next_obj[NameObject("/Prev")]
                        self[NameObject("/First")] = next_ref
                        self[NameObject("/Count")] -= 1  # type: ignore

                    else:
                        # Removing only tree node
                        assert self[NameObject("/Count")] == 1
                        del self[NameObject("/Count")]
                        del self[NameObject("/First")]
                        if NameObject("/Last") in self:
                            del self[NameObject("/Last")]
                else:
                    if NameObject("/Next") in cur:
                        # Removing middle tree node
                        next_ref = cur[NameObject("/Next")]
                        next_obj = next_ref.get_object()
                        next_obj[NameObject("/Prev")] = prev_ref
                        prev[NameObject("/Next")] = next_ref
                        self[NameObject("/Count")] -= 1
                    else:
                        # Removing last tree node
                        assert cur == last
                        del prev[NameObject("/Next")]
                        self[NameObject("/Last")] = prev_ref
                        self[NameObject("/Count")] -= 1
                found = True
                break

            prev_ref = cur_ref
            prev = cur
            if NameObject("/Next") in cur:
                cur_ref = cur[NameObject("/Next")]
                cur = cur_ref.get_object()
            else:
                cur_ref = None
                cur = None

        if not found:
            raise ValueError("Removal couldn't find item in tree")

        del child_obj[NameObject("/Parent")]
        if NameObject("/Next") in child_obj:
            del child_obj[NameObject("/Next")]
        if NameObject("/Prev") in child_obj:
            del child_obj[NameObject("/Prev")]

    def emptyTree(self) -> None:  # pragma: no cover
        deprecate_with_replacement("emptyTree", "empty_tree", "4.0.0")
        self.empty_tree()

    def empty_tree(self) -> None:
        for child in self:
            child_obj = child.get_object()
            del child_obj[NameObject("/Parent")]
            if NameObject("/Next") in child_obj:
                del child_obj[NameObject("/Next")]
            if NameObject("/Prev") in child_obj:
                del child_obj[NameObject("/Prev")]

        if NameObject("/Count") in self:
            del self[NameObject("/Count")]
        if NameObject("/First") in self:
            del self[NameObject("/First")]
        if NameObject("/Last") in self:
            del self[NameObject("/Last")]


class StreamObject(DictionaryObject):
    def __init__(self) -> None:
        self.__data: Optional[str] = None
        self.decoded_self: Optional[DecodedStreamObject] = None

    @property
    def decodedSelf(self) -> Optional["DecodedStreamObject"]:  # pragma: no cover
        deprecate_with_replacement("decodedSelf", "decoded_self")
        return self.decoded_self

    @decodedSelf.setter
    def decodedSelf(self, value: "DecodedStreamObject") -> None:  # pragma: no cover
        deprecate_with_replacement("decodedSelf", "decoded_self")
        self.decoded_self = value

    @property
    def _data(self) -> Any:
        return self.__data

    @_data.setter
    def _data(self, value: Any) -> None:
        self.__data = value

    def write_to_stream(
        self, stream: StreamType, encryption_key: Union[None, str, bytes]
    ) -> None:
        self[NameObject(SA.LENGTH)] = NumberObject(len(self._data))
        DictionaryObject.write_to_stream(self, stream, encryption_key)
        del self[SA.LENGTH]
        stream.write(b_("\nstream\n"))
        data = self._data
        if encryption_key:
            from ._security import RC4_encrypt

            data = RC4_encrypt(encryption_key, data)
        stream.write(data)
        stream.write(b_("\nendstream"))

    @staticmethod
    def initializeFromDictionary(
        data: Dict[str, Any]
    ) -> Union["EncodedStreamObject", "DecodedStreamObject"]:  # pragma: no cover
        return StreamObject.initialize_from_dictionary(data)

    @staticmethod
    def initialize_from_dictionary(
        data: Dict[str, Any]
    ) -> Union["EncodedStreamObject", "DecodedStreamObject"]:
        retval: Union["EncodedStreamObject", "DecodedStreamObject"]
        if SA.FILTER in data:
            retval = EncodedStreamObject()
        else:
            retval = DecodedStreamObject()
        retval._data = data["__streamdata__"]
        del data["__streamdata__"]
        del data[SA.LENGTH]
        retval.update(data)
        return retval

    def flateEncode(self) -> "EncodedStreamObject":  # pragma: no cover
        deprecate_with_replacement("flateEncode", "flate_encode")
        return self.flate_encode()

    def flate_encode(self) -> "EncodedStreamObject":
        from .filters import FlateDecode

        if SA.FILTER in self:
            f = self[SA.FILTER]
            if isinstance(f, ArrayObject):
                f.insert(0, NameObject(FT.FLATE_DECODE))
            else:
                newf = ArrayObject()
                newf.append(NameObject("/FlateDecode"))
                newf.append(f)
                f = newf
        else:
            f = NameObject("/FlateDecode")
        retval = EncodedStreamObject()
        retval[NameObject(SA.FILTER)] = f
        retval._data = FlateDecode.encode(self._data)
        return retval


class DecodedStreamObject(StreamObject):
    def get_data(self) -> Any:
        return self._data

    def set_data(self, data: Any) -> Any:
        self._data = data

    def getData(self) -> Any:  # pragma: no cover
        deprecate_with_replacement("getData", "get_data")
        return self._data

    def setData(self, data: Any) -> None:  # pragma: no cover
        deprecate_with_replacement("setData", "set_data")
        self.set_data(data)


class EncodedStreamObject(StreamObject):
    def __init__(self) -> None:
        self.decoded_self: Optional[DecodedStreamObject] = None

    @property
    def decodedSelf(self) -> Optional["DecodedStreamObject"]:  # pragma: no cover
        deprecate_with_replacement("decodedSelf", "decoded_self")
        return self.decoded_self

    @decodedSelf.setter
    def decodedSelf(self, value: DecodedStreamObject) -> None:  # pragma: no cover
        deprecate_with_replacement("decodedSelf", "decoded_self")
        self.decoded_self = value

    def get_data(self) -> Union[None, str, bytes]:
        from .filters import decode_stream_data

        if self.decoded_self is not None:
            # cached version of decoded object
            return self.decoded_self.get_data()
        else:
            # create decoded object
            decoded = DecodedStreamObject()

            decoded._data = decode_stream_data(self)
            for key, value in list(self.items()):
                if key not in (SA.LENGTH, SA.FILTER, SA.DECODE_PARMS):
                    decoded[key] = value
            self.decoded_self = decoded
            return decoded._data

    def set_data(self, data: Any) -> None:
        raise PdfReadError("Creating EncodedStreamObject is not currently supported")


class ContentStream(DecodedStreamObject):
    def __init__(
        self,
        stream: Any,
        pdf: Any,
        forced_encoding: Union[None, str, List[str], Dict[int, str]] = None,
    ) -> None:
        self.pdf = pdf

        # The inner list has two elements:
        #  [0] : List
        #  [1] : str
        self.operations: List[Tuple[Any, Any]] = []

        # stream may be a StreamObject or an ArrayObject containing
        # multiple StreamObjects to be cat'd together.
        stream = stream.get_object()
        if isinstance(stream, ArrayObject):
            data = b_("")
            for s in stream:
                data += b_(s.get_object().get_data())
            stream_bytes = BytesIO(b_(data))
        else:
            stream_data = stream.get_data()
            assert stream_data is not None
            stream_data_bytes = b_(stream_data)
            stream_bytes = BytesIO(stream_data_bytes)
        # self.savstream = stream
        self.forced_encoding = forced_encoding
        self.__parse_content_stream(stream_bytes)

    def __parse_content_stream(self, stream: StreamType) -> None:
        # file("f:\\tmp.txt", "w").write(stream.read())
        stream.seek(0, 0)
        operands: List[Union[int, str, PdfObject]] = []
        while True:
            peek = read_non_whitespace(stream)
            if peek == b"" or ord_(peek) == 0:
                break
            stream.seek(-1, 1)
            if peek.isalpha() or peek == b"'" or peek == b'"':
                operator = read_until_regex(stream, NameObject.delimiter_pattern, True)
                if operator == b"BI":
                    # begin inline image - a completely different parsing
                    # mechanism is required, of course... thanks buddy...
                    assert operands == []
<<<<<<< HEAD
                    ii = self._read_inline_image(stream)
                    self.operations.append((ii, b_("INLINE IMAGE")))
=======
                    ii = self._readInlineImage(stream)
                    self.operations.append((ii, b"INLINE IMAGE"))
>>>>>>> 712c16dd
                else:
                    self.operations.append((operands, operator))
                    operands = []
            elif peek == b"%":
                # If we encounter a comment in the content stream, we have to
                # handle it here.  Typically, read_object will handle
                # encountering a comment -- but read_object assumes that
                # following the comment must be the object we're trying to
                # read.  In this case, it could be an operator instead.
                while peek not in (b"\r", b"\n"):
                    peek = stream.read(1)
            else:
                operands.append(read_object(stream, None, self.forced_encoding))

    def _read_inline_image(self, stream: StreamType) -> Dict[str, Any]:
        # begin reading just after the "BI" - begin image
        # first read the dictionary of settings.
        settings = DictionaryObject()
        while True:
            tok = read_non_whitespace(stream)
            stream.seek(-1, 1)
            if tok == b"I":
                # "ID" - begin of image data
                break
            key = read_object(stream, self.pdf)
            tok = read_non_whitespace(stream)
            stream.seek(-1, 1)
            value = read_object(stream, self.pdf)
            settings[key] = value
        # left at beginning of ID
        tmp = stream.read(3)
        assert tmp[:2] == b"ID"
        data = BytesIO()
        # Read the inline image, while checking for EI (End Image) operator.
        while True:
            # Read 8 kB at a time and check if the chunk contains the E operator.
            buf = stream.read(8192)
            # We have reached the end of the stream, but haven't found the EI operator.
            if not buf:
                raise PdfReadError("Unexpected end of stream")
            loc = buf.find(b"E")

            if loc == -1:
                data.write(buf)
            else:
                # Write out everything before the E.
                data.write(buf[0:loc])

                # Seek back in the stream to read the E next.
                stream.seek(loc - len(buf), 1)
                tok = stream.read(1)
                # Check for End Image
                tok2 = stream.read(1)
                if tok2 == b"I":
                    # Data can contain EI, so check for the Q operator.
                    tok3 = stream.read(1)
                    info = tok + tok2
                    # We need to find whitespace between EI and Q.
                    has_q_whitespace = False
                    while tok3 in WHITESPACES:
                        has_q_whitespace = True
                        info += tok3
                        tok3 = stream.read(1)
                    if tok3 == b"Q" and has_q_whitespace:
                        stream.seek(-1, 1)
                        break
                    else:
                        stream.seek(-1, 1)
                        data.write(info)
                else:
                    stream.seek(-1, 1)
                    data.write(tok)
        return {"settings": settings, "data": data.getvalue()}

    @property
    def _data(self) -> bytes:
        newdata = BytesIO()
        for operands, operator in self.operations:
            if operator == b"INLINE IMAGE":
                newdata.write(b"BI")
                dicttext = BytesIO()
                operands["settings"].write_to_stream(dicttext, None)
                newdata.write(dicttext.getvalue()[2:-2])
                newdata.write(b"ID ")
                newdata.write(operands["data"])
                newdata.write(b"EI")
            else:
                for op in operands:
                    op.write_to_stream(newdata, None)
                    newdata.write(b" ")
                newdata.write(b_(operator))
            newdata.write(b"\n")
        return newdata.getvalue()

    @_data.setter
    def _data(self, value: Union[str, bytes]) -> None:
        self.__parse_content_stream(BytesIO(b_(value)))


def read_object(
    stream: StreamType,
    pdf: Any,  # PdfReader
    forced_encoding: Union[None, str, List[str], Dict[int, str]] = None,
) -> Union[PdfObject, int, str, ContentStream]:
    tok = stream.read(1)
    stream.seek(-1, 1)  # reset to start
    idx = ObjectPrefix.find(tok)
    if idx == 0:
        return NameObject.read_from_stream(stream, pdf)
    elif idx == 1:
        # hexadecimal string OR dictionary
        peek = stream.read(2)
        stream.seek(-2, 1)  # reset to start

        if peek == b"<<":
            return DictionaryObject.read_from_stream(stream, pdf, forced_encoding)
        else:
<<<<<<< HEAD
            return read_hex_string_from_stream(stream)
=======
            return readHexStringFromStream(stream, forced_encoding)
>>>>>>> 712c16dd
    elif idx == 2:
        return ArrayObject.read_from_stream(stream, pdf, forced_encoding)
    elif idx == 3 or idx == 4:
        return BooleanObject.read_from_stream(stream)
    elif idx == 5:
        return read_string_from_stream(stream, forced_encoding)
    elif idx == 6:
        return NullObject.read_from_stream(stream)
    elif idx == 7:
        # comment
        while tok not in (b_("\r"), b_("\n")):
            tok = stream.read(1)
            # Prevents an infinite loop by raising an error if the stream is at
            # the EOF
            if len(tok) <= 0:
                raise PdfStreamError("File ended unexpectedly.")
        tok = read_non_whitespace(stream)
        stream.seek(-1, 1)
        return read_object(stream, pdf, forced_encoding)
    else:
        # number object OR indirect reference
        peek = stream.read(20)
        stream.seek(-len(peek), 1)  # reset to start
        if IndirectPattern.match(peek) is not None:
            return IndirectObject.read_from_stream(stream, pdf)
        else:
            return NumberObject.read_from_stream(stream)


class RectangleObject(ArrayObject):
    """
    This class is used to represent *page boxes* in PyPDF2. These boxes include:
        * :attr:`artbox <PyPDF2._page.PageObject.artbox>`
        * :attr:`bleedbox <PyPDF2._page.PageObject.bleedbox>`
        * :attr:`cropbox <PyPDF2._page.PageObject.cropbox>`
        * :attr:`mediabox <PyPDF2._page.PageObject.mediabox>`
        * :attr:`trimbox <PyPDF2._page.PageObject.trimbox>`
    """

    def __init__(self, arr: Tuple[float, float, float, float]) -> None:
        # must have four points
        assert len(arr) == 4
        # automatically convert arr[x] into NumberObject(arr[x]) if necessary
        ArrayObject.__init__(self, [self._ensure_is_number(x) for x in arr])  # type: ignore

    def _ensure_is_number(self, value: Any) -> Union[FloatObject, NumberObject]:
        if not isinstance(value, (NumberObject, FloatObject)):
            value = FloatObject(value)
        return value

    def ensureIsNumber(
        self, value: Any
    ) -> Union[FloatObject, NumberObject]:  # pragma: no cover
        deprecate_no_replacement("ensureIsNumber")
        return self._ensure_is_number(value)

    def __repr__(self) -> str:
        return "RectangleObject(%s)" % repr(list(self))

    @property
    def left(self) -> FloatObject:
        return self[0]

    @property
    def bottom(self) -> FloatObject:
        return self[1]

    @property
    def right(self) -> FloatObject:
        return self[2]

    @property
    def top(self) -> FloatObject:
        return self[3]

    def getLowerLeft_x(self) -> FloatObject:  # pragma: no cover
        deprecate_with_replacement("getLowerLeft_x", "left")
        return self.left

    def getLowerLeft_y(self) -> FloatObject:  # pragma: no cover
        deprecate_with_replacement("getLowerLeft_y", "bottom")
        return self.bottom

    def getUpperRight_x(self) -> FloatObject:  # pragma: no cover
        deprecate_with_replacement("getUpperRight_x", "right")
        return self.right

    def getUpperRight_y(self) -> FloatObject:  # pragma: no cover
        deprecate_with_replacement("getUpperRight_y", "top")
        return self.top

    def getUpperLeft_x(self) -> FloatObject:  # pragma: no cover
        deprecate_with_replacement("getUpperLeft_x", "left")
        return self.left

    def getUpperLeft_y(self) -> FloatObject:  # pragma: no cover
        deprecate_with_replacement("getUpperLeft_y", "top")
        return self.top

    def getLowerRight_x(self) -> FloatObject:  # pragma: no cover
        deprecate_with_replacement("getLowerRight_x", "right")
        return self.right

    def getLowerRight_y(self) -> FloatObject:  # pragma: no cover
        deprecate_with_replacement("getLowerRight_y", "bottom")
        return self.bottom

    @property
    def lower_left(self) -> Tuple[decimal.Decimal, decimal.Decimal]:
        """
        Property to read and modify the lower left coordinate of this box
        in (x,y) form.
        """
        return self.left, self.bottom

    @lower_left.setter
    def lower_left(self, value: List[Any]) -> None:
        self[0], self[1] = (self._ensure_is_number(x) for x in value)

    @property
    def lower_right(self) -> Tuple[decimal.Decimal, decimal.Decimal]:
        """
        Property to read and modify the lower right coordinate of this box
        in (x,y) form.
        """
        return self.right, self.bottom

    @lower_right.setter
    def lower_right(self, value: List[Any]) -> None:
        self[2], self[1] = (self._ensure_is_number(x) for x in value)

    @property
    def upper_left(self) -> Tuple[decimal.Decimal, decimal.Decimal]:
        """
        Property to read and modify the upper left coordinate of this box
        in (x,y) form.
        """
        return self.left, self.top

    @upper_left.setter
    def upper_left(self, value: List[Any]) -> None:
        self[0], self[3] = (self._ensure_is_number(x) for x in value)

    @property
    def upper_right(self) -> Tuple[decimal.Decimal, decimal.Decimal]:
        """
        Property to read and modify the upper right coordinate of this box
        in (x,y) form.
        """
        return self.right, self.top

    @upper_right.setter
    def upper_right(self, value: List[Any]) -> None:
        self[2], self[3] = (self._ensure_is_number(x) for x in value)

    def getLowerLeft(
        self,
    ) -> Tuple[decimal.Decimal, decimal.Decimal]:  # pragma: no cover
        deprecate_with_replacement("getLowerLeft", "lower_left")
        return self.lower_left

    def getLowerRight(
        self,
    ) -> Tuple[decimal.Decimal, decimal.Decimal]:  # pragma: no cover
        deprecate_with_replacement("getLowerRight", "lower_right")
        return self.lower_right

    def getUpperLeft(
        self,
    ) -> Tuple[decimal.Decimal, decimal.Decimal]:  # pragma: no cover
        deprecate_with_replacement("getUpperLeft", "upper_left")
        return self.upper_left

    def getUpperRight(
        self,
    ) -> Tuple[decimal.Decimal, decimal.Decimal]:  # pragma: no cover
        deprecate_with_replacement("getUpperRight", "upper_right")
        return self.upper_right

    def setLowerLeft(self, value: Tuple[float, float]) -> None:  # pragma: no cover
        deprecate_with_replacement("setLowerLeft", "lower_left")
        self.lower_left = value  # type: ignore

    def setLowerRight(self, value: Tuple[float, float]) -> None:  # pragma: no cover
        deprecate_with_replacement("setLowerRight", "lower_right")
        self[2], self[1] = (self._ensure_is_number(x) for x in value)

    def setUpperLeft(self, value: Tuple[float, float]) -> None:  # pragma: no cover
        deprecate_with_replacement("setUpperLeft", "upper_left")
        self[0], self[3] = (self._ensure_is_number(x) for x in value)

    def setUpperRight(self, value: Tuple[float, float]) -> None:  # pragma: no cover
        deprecate_with_replacement("setUpperRight", "upper_right")
        self[2], self[3] = (self._ensure_is_number(x) for x in value)

    @property
    def width(self) -> decimal.Decimal:
        return self.right - self.left

    def getWidth(self) -> decimal.Decimal:  # pragma: no cover
        deprecate_with_replacement("getWidth", "width")
        return self.width

    @property
    def height(self) -> decimal.Decimal:
        return self.top - self.bottom

    def getHeight(self) -> decimal.Decimal:  # pragma: no cover
        deprecate_with_replacement("getHeight", "height")
        return self.height

    @property
    def lowerLeft(self) -> Tuple[decimal.Decimal, decimal.Decimal]:  # pragma: no cover
        deprecate_with_replacement("lowerLeft", "lower_left")
        return self.lower_left

    @lowerLeft.setter
    def lowerLeft(
        self, value: Tuple[decimal.Decimal, decimal.Decimal]
    ) -> None:  # pragma: no cover
        deprecate_with_replacement("lowerLeft", "lower_left")
        self.lower_left = value

    @property
    def lowerRight(self) -> Tuple[decimal.Decimal, decimal.Decimal]:  # pragma: no cover
        deprecate_with_replacement("lowerRight", "lower_right")
        return self.lower_right

    @lowerRight.setter
    def lowerRight(
        self, value: Tuple[decimal.Decimal, decimal.Decimal]
    ) -> None:  # pragma: no cover
        deprecate_with_replacement("lowerRight", "lower_right")
        self.lower_right = value

    @property
    def upperLeft(self) -> Tuple[decimal.Decimal, decimal.Decimal]:  # pragma: no cover
        deprecate_with_replacement("upperLeft", "upper_left")
        return self.upper_left

    @upperLeft.setter
    def upperLeft(
        self, value: Tuple[decimal.Decimal, decimal.Decimal]
    ) -> None:  # pragma: no cover
        deprecate_with_replacement("upperLeft", "upper_left")
        self.upper_left = value

    @property
    def upperRight(self) -> Tuple[decimal.Decimal, decimal.Decimal]:  # pragma: no cover
        deprecate_with_replacement("upperRight", "upper_right")
        return self.upper_right

    @upperRight.setter
    def upperRight(
        self, value: Tuple[decimal.Decimal, decimal.Decimal]
    ) -> None:  # pragma: no cover
        deprecate_with_replacement("upperRight", "upper_right")
        self.upper_right = value


class Field(TreeObject):
    """
    A class representing a field dictionary. This class is accessed through
    :meth:`get_fields()<PyPDF2.PdfReader.get_fields>`
    """

    def __init__(self, data: Dict[str, Any]) -> None:
        DictionaryObject.__init__(self)
        attributes = (
            "/FT",
            "/Parent",
            "/Kids",
            "/T",
            "/TU",
            "/TM",
            "/Ff",
            "/V",
            "/DV",
            "/AA",
        )
        for attr in attributes:
            try:
                self[NameObject(attr)] = data[attr]
            except KeyError:
                pass

    # TABLE 8.69 Entries common to all field dictionaries
    @property
    def field_type(self) -> Optional[NameObject]:
        """Read-only property accessing the type of this field."""
        return self.get("/FT")

    @property
    def fieldType(self) -> Optional[NameObject]:  # pragma: no cover
        """
        .. deprecated:: 1.28.3

            Use :py:attr:`field_type` instead.
        """
        deprecate_with_replacement("fieldType", "field_type")
        return self.field_type

    @property
    def parent(self) -> Optional[DictionaryObject]:
        """Read-only property accessing the parent of this field."""
        return self.get("/Parent")

    @property
    def kids(self) -> Optional[ArrayObject]:
        """Read-only property accessing the kids of this field."""
        return self.get("/Kids")

    @property
    def name(self) -> Optional[str]:
        """Read-only property accessing the name of this field."""
        return self.get("/T")

    @property
    def alternate_name(self) -> Optional[str]:
        """Read-only property accessing the alternate name of this field."""
        return self.get("/TU")

    @property
    def altName(self) -> Optional[str]:  # pragma: no cover
        """
        .. deprecated:: 1.28.3

            Use :py:attr:`alternate_name` instead.
        """
        deprecate_with_replacement("altName", "alternate_name")
        return self.alternate_name

    @property
    def mapping_name(self) -> Optional[str]:
        """
        Read-only property accessing the mapping name of this field. This
        name is used by PyPDF2 as a key in the dictionary returned by
        :meth:`get_fields()<PyPDF2.PdfReader.get_fields>`
        """
        return self.get("/TM")

    @property
    def mappingName(self) -> Optional[str]:  # pragma: no cover
        """
        .. deprecated:: 1.28.3

            Use :py:attr:`mapping_name` instead.
        """
        deprecate_with_replacement("mappingName", "mapping_name")
        return self.mapping_name

    @property
    def flags(self) -> Optional[int]:
        """
        Read-only property accessing the field flags, specifying various
        characteristics of the field (see Table 8.70 of the PDF 1.7 reference).
        """
        return self.get("/Ff")

    @property
    def value(self) -> Optional[Any]:
        """
        Read-only property accessing the value of this field. Format
        varies based on field type.
        """
        return self.get("/V")

    @property
    def default_value(self) -> Optional[Any]:
        """Read-only property accessing the default value of this field."""
        return self.get("/DV")

    @property
    def defaultValue(self) -> Optional[Any]:  # pragma: no cover
        """
        .. deprecated:: 1.28.3

            Use :py:attr:`default_value` instead.
        """
        deprecate_with_replacement("defaultValue", "default_value")
        return self.default_value

    @property
    def additional_actions(self) -> Optional[DictionaryObject]:
        """
        Read-only property accessing the additional actions dictionary.
        This dictionary defines the field's behavior in response to trigger events.
        See Section 8.5.2 of the PDF 1.7 reference.
        """
        return self.get("/AA")

    @property
    def additionalActions(self) -> Optional[DictionaryObject]:  # pragma: no cover
        """
        .. deprecated:: 1.28.3

            Use :py:attr:`additional_actions` instead.
        """
        deprecate_with_replacement("additionalActions", "additional_actions")
        return self.additional_actions


class Destination(TreeObject):
    """
    A class representing a destination within a PDF file.
    See section 8.2.1 of the PDF 1.6 reference.

    :param str title: Title of this destination.
    :param IndirectObject page: Reference to the page of this destination. Should
        be an instance of :class:`IndirectObject<PyPDF2.generic.IndirectObject>`.
    :param str typ: How the destination is displayed.
    :param args: Additional arguments may be necessary depending on the type.
    :raises PdfReadError: If destination type is invalid.

    .. list-table:: Valid ``typ`` arguments (see PDF spec for details)
       :widths: 50 50

       * - /Fit
         - No additional arguments
       * - /XYZ
         - [left] [top] [zoomFactor]
       * - /FitH
         - [top]
       * - /FitV
         - [left]
       * - /FitR
         - [left] [bottom] [right] [top]
       * - /FitB
         - No additional arguments
       * - /FitBH
         - [top]
       * - /FitBV
         - [left]
    """

    def __init__(
        self,
        title: str,
        page: Union[NumberObject, IndirectObject, NullObject, DictionaryObject],
        typ: Union[str, NumberObject],
        *args: Any,  # ZoomArgType
    ) -> None:
        DictionaryObject.__init__(self)
        self[NameObject("/Title")] = title
        self[NameObject("/Page")] = page
        self[NameObject("/Type")] = typ

        # from table 8.2 of the PDF 1.7 reference.
        if typ == "/XYZ":
            (
                self[NameObject(TA.LEFT)],
                self[NameObject(TA.TOP)],
                self[NameObject("/Zoom")],
            ) = args
        elif typ == TF.FIT_R:
            (
                self[NameObject(TA.LEFT)],
                self[NameObject(TA.BOTTOM)],
                self[NameObject(TA.RIGHT)],
                self[NameObject(TA.TOP)],
            ) = args
        elif typ in [TF.FIT_H, TF.FIT_BH]:
            (self[NameObject(TA.TOP)],) = args
        elif typ in [TF.FIT_V, TF.FIT_BV]:
            (self[NameObject(TA.LEFT)],) = args
        elif typ in [TF.FIT, TF.FIT_B]:
            pass
        else:
            raise PdfReadError("Unknown Destination Type: %r" % typ)

    @property
    def dest_array(self) -> ArrayObject:
        return ArrayObject(
            [self.raw_get("/Page"), self["/Type"]]
            + [
                self[x]
                for x in ["/Left", "/Bottom", "/Right", "/Top", "/Zoom"]
                if x in self
            ]
        )

    def getDestArray(self) -> ArrayObject:  # pragma: no cover
        """
        .. deprecated:: 1.28.3

            Use :py:attr:`dest_array` instead.
        """
        deprecate_with_replacement("getDestArray", "dest_array")
        return self.dest_array

    def write_to_stream(
        self, stream: StreamType, encryption_key: Union[None, str, bytes]
    ) -> None:
        stream.write(b_("<<\n"))
        key = NameObject("/D")
        key.write_to_stream(stream, encryption_key)
        stream.write(b_(" "))
        value = self.dest_array
        value.write_to_stream(stream, encryption_key)

        key = NameObject("/S")
        key.write_to_stream(stream, encryption_key)
        stream.write(b_(" "))
        value_s = NameObject("/GoTo")
        value_s.write_to_stream(stream, encryption_key)

        stream.write(b_("\n"))
        stream.write(b_(">>"))

    @property
    def title(self) -> Optional[str]:
        """
        Read-only property accessing the destination title.

        :rtype: str
        """
        return self.get("/Title")

    @property
    def page(self) -> Optional[int]:
        """
        Read-only property accessing the destination page number.

        :rtype: int
        """
        return self.get("/Page")

    @property
    def typ(self) -> Optional[str]:
        """
        Read-only property accessing the destination type.

        :rtype: str
        """
        return self.get("/Type")

    @property
    def zoom(self) -> Optional[int]:
        """
        Read-only property accessing the zoom factor.

        :rtype: int, or ``None`` if not available.
        """
        return self.get("/Zoom", None)

    @property
    def left(self) -> Optional[FloatObject]:
        """
        Read-only property accessing the left horizontal coordinate.

        :rtype: float, or ``None`` if not available.
        """
        return self.get("/Left", None)

    @property
    def right(self) -> Optional[FloatObject]:
        """
        Read-only property accessing the right horizontal coordinate.

        :rtype: float, or ``None`` if not available.
        """
        return self.get("/Right", None)

    @property
    def top(self) -> Optional[FloatObject]:
        """
        Read-only property accessing the top vertical coordinate.

        :rtype: float, or ``None`` if not available.
        """
        return self.get("/Top", None)

    @property
    def bottom(self) -> Optional[FloatObject]:
        """
        Read-only property accessing the bottom vertical coordinate.

        :rtype: float, or ``None`` if not available.
        """
        return self.get("/Bottom", None)


class Bookmark(Destination):
    def write_to_stream(
        self, stream: StreamType, encryption_key: Union[None, str, bytes]
    ) -> None:
        stream.write(b_("<<\n"))
        for key in [
            NameObject(x)
            for x in ["/Title", "/Parent", "/First", "/Last", "/Next", "/Prev"]
            if x in self
        ]:
            key.write_to_stream(stream, encryption_key)
            stream.write(b_(" "))
            value = self.raw_get(key)
            value.write_to_stream(stream, encryption_key)
            stream.write(b_("\n"))
        key = NameObject("/Dest")
        key.write_to_stream(stream, encryption_key)
        stream.write(b_(" "))
        value = self.dest_array
        value.write_to_stream(stream, encryption_key)
        stream.write(b_("\n"))
        stream.write(b_(">>"))


def createStringObject(
    string: Union[str, bytes],
    forced_encoding: Union[None, str, List[str], Dict[int, str]] = None,
) -> Union[TextStringObject, ByteStringObject]:  # pragma: no cover
    deprecate_with_replacement("createStringObject", "create_string_object", "4.0.0")
    return create_string_object(string, forced_encoding)


def create_string_object(
    string: Union[str, bytes],
    forced_encoding: Union[None, str, List[str], Dict[int, str]] = None,
) -> Union[TextStringObject, ByteStringObject]:
    """
    Given a string, create a ByteStringObject or a TextStringObject to
    represent the string.

    :param string: A string

    :raises TypeError: If string is not of type str or bytes.
    """
    if isinstance(string, str):
        return TextStringObject(string)
    elif isinstance(string, bytes_type):
        if isinstance(forced_encoding, (list, dict)):
            out = ""
            for x in string:
                try:
                    out += forced_encoding[x]
                except Exception:
                    out += bytes((x,)).decode("charmap")
            return TextStringObject(out)
        elif isinstance(forced_encoding, str):
            if forced_encoding == "bytes":
                return ByteStringObject(string)
            else:
                return TextStringObject(string.decode(forced_encoding))
        else:
            try:
                if string.startswith(codecs.BOM_UTF16_BE):
                    retval = TextStringObject(string.decode("utf-16"))
                    retval.autodetect_utf16 = True
                    return retval
                else:
                    # This is probably a big performance hit here, but we need to
                    # convert string objects into the text/unicode-aware version if
                    # possible... and the only way to check if that's possible is
                    # to try.  Some strings are strings, some are just byte arrays.
                    retval = TextStringObject(decode_pdfdocencoding(string))
                    retval.autodetect_pdfdocencoding = True
                    return retval
            except UnicodeDecodeError:
                return ByteStringObject(string)
    else:
        raise TypeError("create_string_object should have str or unicode arg")


def encode_pdfdocencoding(unicode_string: str) -> bytes:
    retval = b_("")
    for c in unicode_string:
        try:
            retval += b_(chr(_pdfdoc_encoding_rev[c]))
        except KeyError:
            raise UnicodeEncodeError(
                "pdfdocencoding", c, -1, -1, "does not exist in translation table"
            )
    return retval


def decode_pdfdocencoding(byte_array: bytes) -> str:
    retval = ""
    for b in byte_array:
        c = _pdfdoc_encoding[ord_(b)]
        if c == "\u0000":
            raise UnicodeDecodeError(
                "pdfdocencoding",
                bytearray(b),
                -1,
                -1,
                "does not exist in translation table",
            )
        retval += c
    return retval


# PDFDocEncoding Character Set: Table D.2 of PDF Reference 1.7
# C.1 Predefined encodings sorted by character name of another PDF reference
# Some indices have '\u0000' although they should have something else:
# 22: should be '\u0017'
_pdfdoc_encoding = [
    "\u0000",
    "\u0001",
    "\u0002",
    "\u0003",
    "\u0004",
    "\u0005",
    "\u0006",
    "\u0007",  # 0 -  7
    "\u0008",
    "\u0009",
    "\u000a",
    "\u000b",
    "\u000c",
    "\u000d",
    "\u000e",
    "\u000f",  # 8 - 15
    "\u0010",
    "\u0011",
    "\u0012",
    "\u0013",
    "\u0014",
    "\u0015",
    "\u0000",
    "\u0017",  # 16 - 23
    "\u02d8",
    "\u02c7",
    "\u02c6",
    "\u02d9",
    "\u02dd",
    "\u02db",
    "\u02da",
    "\u02dc",  # 24 - 31
    "\u0020",
    "\u0021",
    "\u0022",
    "\u0023",
    "\u0024",
    "\u0025",
    "\u0026",
    "\u0027",  # 32 - 39
    "\u0028",
    "\u0029",
    "\u002a",
    "\u002b",
    "\u002c",
    "\u002d",
    "\u002e",
    "\u002f",  # 40 - 47
    "\u0030",
    "\u0031",
    "\u0032",
    "\u0033",
    "\u0034",
    "\u0035",
    "\u0036",
    "\u0037",  # 48 - 55
    "\u0038",
    "\u0039",
    "\u003a",
    "\u003b",
    "\u003c",
    "\u003d",
    "\u003e",
    "\u003f",  # 56 - 63
    "\u0040",
    "\u0041",
    "\u0042",
    "\u0043",
    "\u0044",
    "\u0045",
    "\u0046",
    "\u0047",  # 64 - 71
    "\u0048",
    "\u0049",
    "\u004a",
    "\u004b",
    "\u004c",
    "\u004d",
    "\u004e",
    "\u004f",  # 72 - 79
    "\u0050",
    "\u0051",
    "\u0052",
    "\u0053",
    "\u0054",
    "\u0055",
    "\u0056",
    "\u0057",  # 80 - 87
    "\u0058",
    "\u0059",
    "\u005a",
    "\u005b",
    "\u005c",
    "\u005d",
    "\u005e",
    "\u005f",  # 88 - 95
    "\u0060",
    "\u0061",
    "\u0062",
    "\u0063",
    "\u0064",
    "\u0065",
    "\u0066",
    "\u0067",  # 96 - 103
    "\u0068",
    "\u0069",
    "\u006a",
    "\u006b",
    "\u006c",
    "\u006d",
    "\u006e",
    "\u006f",  # 104 - 111
    "\u0070",
    "\u0071",
    "\u0072",
    "\u0073",
    "\u0074",
    "\u0075",
    "\u0076",
    "\u0077",  # 112 - 119
    "\u0078",
    "\u0079",
    "\u007a",
    "\u007b",
    "\u007c",
    "\u007d",
    "\u007e",
    "\u0000",  # 120 - 127
    "\u2022",
    "\u2020",
    "\u2021",
    "\u2026",
    "\u2014",
    "\u2013",
    "\u0192",
    "\u2044",  # 128 - 135
    "\u2039",
    "\u203a",
    "\u2212",
    "\u2030",
    "\u201e",
    "\u201c",
    "\u201d",
    "\u2018",  # 136 - 143
    "\u2019",
    "\u201a",
    "\u2122",
    "\ufb01",
    "\ufb02",
    "\u0141",
    "\u0152",
    "\u0160",  # 144 - 151
    "\u0178",
    "\u017d",
    "\u0131",
    "\u0142",
    "\u0153",
    "\u0161",
    "\u017e",
    "\u0000",  # 152 - 159
    "\u20ac",
    "\u00a1",
    "\u00a2",
    "\u00a3",
    "\u00a4",
    "\u00a5",
    "\u00a6",
    "\u00a7",  # 160 - 167
    "\u00a8",
    "\u00a9",
    "\u00aa",
    "\u00ab",
    "\u00ac",
    "\u0000",
    "\u00ae",
    "\u00af",  # 168 - 175
    "\u00b0",
    "\u00b1",
    "\u00b2",
    "\u00b3",
    "\u00b4",
    "\u00b5",
    "\u00b6",
    "\u00b7",  # 176 - 183
    "\u00b8",
    "\u00b9",
    "\u00ba",
    "\u00bb",
    "\u00bc",
    "\u00bd",
    "\u00be",
    "\u00bf",  # 184 - 191
    "\u00c0",
    "\u00c1",
    "\u00c2",
    "\u00c3",
    "\u00c4",
    "\u00c5",
    "\u00c6",
    "\u00c7",  # 192 - 199
    "\u00c8",
    "\u00c9",
    "\u00ca",
    "\u00cb",
    "\u00cc",
    "\u00cd",
    "\u00ce",
    "\u00cf",  # 200 - 207
    "\u00d0",
    "\u00d1",
    "\u00d2",
    "\u00d3",
    "\u00d4",
    "\u00d5",
    "\u00d6",
    "\u00d7",  # 208 - 215
    "\u00d8",
    "\u00d9",
    "\u00da",
    "\u00db",
    "\u00dc",
    "\u00dd",
    "\u00de",
    "\u00df",  # 216 - 223
    "\u00e0",
    "\u00e1",
    "\u00e2",
    "\u00e3",
    "\u00e4",
    "\u00e5",
    "\u00e6",
    "\u00e7",  # 224 - 231
    "\u00e8",
    "\u00e9",
    "\u00ea",
    "\u00eb",
    "\u00ec",
    "\u00ed",
    "\u00ee",
    "\u00ef",  # 232 - 239
    "\u00f0",
    "\u00f1",
    "\u00f2",
    "\u00f3",
    "\u00f4",
    "\u00f5",
    "\u00f6",
    "\u00f7",  # 240 - 247
    "\u00f8",
    "\u00f9",
    "\u00fa",
    "\u00fb",
    "\u00fc",
    "\u00fd",
    "\u00fe",
    "\u00ff",  # 248 - 255
]

assert len(_pdfdoc_encoding) == 256

# manually generated from https://www.unicode.org/Public/MAPPINGS/VENDORS/ADOBE/symbol.txt
_symbol_encoding = [
    "\u0000",
    "\u0001",
    "\u0002",
    "\u0003",
    "\u0004",
    "\u0005",
    "\u0006",
    "\u0007",
    "\u0008",
    "\u0009",
    "\u000A",
    "\u000B",
    "\u000C",
    "\u000D",
    "\u000E",
    "\u000F",
    "\u0010",
    "\u0011",
    "\u0012",
    "\u0013",
    "\u0014",
    "\u0015",
    "\u0016",
    "\u0017",
    "\u0018",
    "\u0019",
    "\u001A",
    "\u001B",
    "\u001C",
    "\u001D",
    "\u001E",
    "\u001F",
    "\u0020",
    "\u0021",
    "\u2200",
    "\u0023",
    "\u2203",
    "\u0025",
    "\u0026",
    "\u220B",
    "\u0028",
    "\u0029",
    "\u2217",
    "\u002B",
    "\u002C",
    "\u2212",
    "\u002E",
    "\u002F",
    "\u0030",
    "\u0031",
    "\u0032",
    "\u0033",
    "\u0034",
    "\u0035",
    "\u0036",
    "\u0037",
    "\u0038",
    "\u0039",
    "\u003A",
    "\u003B",
    "\u003C",
    "\u003D",
    "\u003E",
    "\u003F",
    "\u2245",
    "\u0391",
    "\u0392",
    "\u03A7",
    "\u0394",
    "\u0395",
    "\u03A6",
    "\u0393",
    "\u0397",
    "\u0399",
    "\u03D1",
    "\u039A",
    "\u039B",
    "\u039C",
    "\u039D",
    "\u039F",
    "\u03A0",
    "\u0398",
    "\u03A1",
    "\u03A3",
    "\u03A4",
    "\u03A5",
    "\u03C2",
    "\u03A9",
    "\u039E",
    "\u03A8",
    "\u0396",
    "\u005B",
    "\u2234",
    "\u005D",
    "\u22A5",
    "\u005F",
    "\uF8E5",
    "\u03B1",
    "\u03B2",
    "\u03C7",
    "\u03B4",
    "\u03B5",
    "\u03C6",
    "\u03B3",
    "\u03B7",
    "\u03B9",
    "\u03D5",
    "\u03BA",
    "\u03BB",
    "\u00B5",
    "\u03BD",
    "\u03BF",
    "\u03C0",
    "\u03B8",
    "\u03C1",
    "\u03C3",
    "\u03C4",
    "\u03C5",
    "\u03D6",
    "\u03C9",
    "\u03BE",
    "\u03C8",
    "\u03B6",
    "\u007B",
    "\u007C",
    "\u007D",
    "\u223C",
    "\u007F",
    "\u0080",
    "\u0081",
    "\u0082",
    "\u0083",
    "\u0084",
    "\u0085",
    "\u0086",
    "\u0087",
    "\u0088",
    "\u0089",
    "\u008A",
    "\u008B",
    "\u008C",
    "\u008D",
    "\u008E",
    "\u008F",
    "\u0090",
    "\u0091",
    "\u0092",
    "\u0093",
    "\u0094",
    "\u0095",
    "\u0096",
    "\u0097",
    "\u0098",
    "\u0099",
    "\u009A",
    "\u009B",
    "\u009C",
    "\u009D",
    "\u009E",
    "\u009F",
    "\u20AC",
    "\u03D2",
    "\u2032",
    "\u2264",
    "\u2044",
    "\u221E",
    "\u0192",
    "\u2663",
    "\u2666",
    "\u2665",
    "\u2660",
    "\u2194",
    "\u2190",
    "\u2191",
    "\u2192",
    "\u2193",
    "\u00B0",
    "\u00B1",
    "\u2033",
    "\u2265",
    "\u00D7",
    "\u221D",
    "\u2202",
    "\u2022",
    "\u00F7",
    "\u2260",
    "\u2261",
    "\u2248",
    "\u2026",
    "\uF8E6",
    "\uF8E7",
    "\u21B5",
    "\u2135",
    "\u2111",
    "\u211C",
    "\u2118",
    "\u2297",
    "\u2295",
    "\u2205",
    "\u2229",
    "\u222A",
    "\u2283",
    "\u2287",
    "\u2284",
    "\u2282",
    "\u2286",
    "\u2208",
    "\u2209",
    "\u2220",
    "\u2207",
    "\uF6DA",
    "\uF6D9",
    "\uF6DB",
    "\u220F",
    "\u221A",
    "\u22C5",
    "\u00AC",
    "\u2227",
    "\u2228",
    "\u21D4",
    "\u21D0",
    "\u21D1",
    "\u21D2",
    "\u21D3",
    "\u25CA",
    "\u2329",
    "\uF8E8",
    "\uF8E9",
    "\uF8EA",
    "\u2211",
    "\uF8EB",
    "\uF8EC",
    "\uF8ED",
    "\uF8EE",
    "\uF8EF",
    "\uF8F0",
    "\uF8F1",
    "\uF8F2",
    "\uF8F3",
    "\uF8F4",
    "\u00F0",
    "\u232A",
    "\u222B",
    "\u2320",
    "\uF8F5",
    "\u2321",
    "\uF8F6",
    "\uF8F7",
    "\uF8F8",
    "\uF8F9",
    "\uF8FA",
    "\uF8FB",
    "\uF8FC",
    "\uF8FD",
    "\uF8FE",
    "\u00FF",
]
assert len(_symbol_encoding) == 256

#  manually generated from https://www.unicode.org/Public/MAPPINGS/VENDORS/ADOBE/zdingbat.txt
_zapfding_encoding = [
    "\u0000",
    "\u0001",
    "\u0002",
    "\u0003",
    "\u0004",
    "\u0005",
    "\u0006",
    "\u0007",
    "\u0008",
    "\u0009",
    "\u000A",
    "\u000B",
    "\u000C",
    "\u000D",
    "\u000E",
    "\u000F",
    "\u0010",
    "\u0011",
    "\u0012",
    "\u0013",
    "\u0014",
    "\u0015",
    "\u0016",
    "\u0017",
    "\u0018",
    "\u0019",
    "\u001A",
    "\u001B",
    "\u001C",
    "\u001D",
    "\u001E",
    "\u001F",
    "\u0020",
    "\u2701",
    "\u2702",
    "\u2703",
    "\u2704",
    "\u260E",
    "\u2706",
    "\u2707",
    "\u2708",
    "\u2709",
    "\u261B",
    "\u261E",
    "\u270C",
    "\u270D",
    "\u270E",
    "\u270F",
    "\u2710",
    "\u2711",
    "\u2712",
    "\u2713",
    "\u2714",
    "\u2715",
    "\u2716",
    "\u2717",
    "\u2718",
    "\u2719",
    "\u271A",
    "\u271B",
    "\u271C",
    "\u271D",
    "\u271E",
    "\u271F",
    "\u2720",
    "\u2721",
    "\u2722",
    "\u2723",
    "\u2724",
    "\u2725",
    "\u2726",
    "\u2727",
    "\u2605",
    "\u2729",
    "\u272A",
    "\u272B",
    "\u272C",
    "\u272D",
    "\u272E",
    "\u272F",
    "\u2730",
    "\u2731",
    "\u2732",
    "\u2733",
    "\u2734",
    "\u2735",
    "\u2736",
    "\u2737",
    "\u2738",
    "\u2739",
    "\u273A",
    "\u273B",
    "\u273C",
    "\u273D",
    "\u273E",
    "\u273F",
    "\u2740",
    "\u2741",
    "\u2742",
    "\u2743",
    "\u2744",
    "\u2745",
    "\u2746",
    "\u2747",
    "\u2748",
    "\u2749",
    "\u274A",
    "\u274B",
    "\u25CF",
    "\u274D",
    "\u25A0",
    "\u274F",
    "\u2750",
    "\u2751",
    "\u2752",
    "\u25B2",
    "\u25BC",
    "\u25C6",
    "\u2756",
    "\u25D7",
    "\u2758",
    "\u2759",
    "\u275A",
    "\u275B",
    "\u275C",
    "\u275D",
    "\u275E",
    "\u007F",
    "\uF8D7",
    "\uF8D8",
    "\uF8D9",
    "\uF8DA",
    "\uF8DB",
    "\uF8DC",
    "\uF8DD",
    "\uF8DE",
    "\uF8DF",
    "\uF8E0",
    "\uF8E1",
    "\uF8E2",
    "\uF8E3",
    "\uF8E4",
    "\u008E",
    "\u008F",
    "\u0090",
    "\u0091",
    "\u0092",
    "\u0093",
    "\u0094",
    "\u0095",
    "\u0096",
    "\u0097",
    "\u0098",
    "\u0099",
    "\u009A",
    "\u009B",
    "\u009C",
    "\u009D",
    "\u009E",
    "\u009F",
    "\u00A0",
    "\u2761",
    "\u2762",
    "\u2763",
    "\u2764",
    "\u2765",
    "\u2766",
    "\u2767",
    "\u2663",
    "\u2666",
    "\u2665",
    "\u2660",
    "\u2460",
    "\u2461",
    "\u2462",
    "\u2463",
    "\u2464",
    "\u2465",
    "\u2466",
    "\u2467",
    "\u2468",
    "\u2469",
    "\u2776",
    "\u2777",
    "\u2778",
    "\u2779",
    "\u277A",
    "\u277B",
    "\u277C",
    "\u277D",
    "\u277E",
    "\u277F",
    "\u2780",
    "\u2781",
    "\u2782",
    "\u2783",
    "\u2784",
    "\u2785",
    "\u2786",
    "\u2787",
    "\u2788",
    "\u2789",
    "\u278A",
    "\u278B",
    "\u278C",
    "\u278D",
    "\u278E",
    "\u278F",
    "\u2790",
    "\u2791",
    "\u2792",
    "\u2793",
    "\u2794",
    "\u2192",
    "\u2194",
    "\u2195",
    "\u2798",
    "\u2799",
    "\u279A",
    "\u279B",
    "\u279C",
    "\u279D",
    "\u279E",
    "\u279F",
    "\u27A0",
    "\u27A1",
    "\u27A2",
    "\u27A3",
    "\u27A4",
    "\u27A5",
    "\u27A6",
    "\u27A7",
    "\u27A8",
    "\u27A9",
    "\u27AA",
    "\u27AB",
    "\u27AC",
    "\u27AD",
    "\u27AE",
    "\u27AF",
    "\u00F0",
    "\u27B1",
    "\u27B2",
    "\u27B3",
    "\u27B4",
    "\u27B5",
    "\u27B6",
    "\u27B7",
    "\u27B8",
    "\u27B9",
    "\u27BA",
    "\u27BB",
    "\u27BC",
    "\u27BD",
    "\u27BE",
    "\u00FF",
]
assert len(_zapfding_encoding) == 256


def fill_from_encoding(enc: str) -> List[str]:
    lst: List[str] = []
    for x in range(256):
        try:
            lst += (bytes((x,)).decode(enc),)
        except Exception:
            lst += (chr(x),)
    return lst


_win_encoding = fill_from_encoding("cp1252")
_mac_encoding = fill_from_encoding("mac_roman")
_std_encoding = [
    "\x00",
    "\x01",
    "\x02",
    "\x03",
    "\x04",
    "\x05",
    "\x06",
    "\x07",
    "\x08",
    "\t",
    "\n",
    "\x0b",
    "\x0c",
    "\r",
    "\x0e",
    "\x0f",
    "\x10",
    "\x11",
    "\x12",
    "\x13",
    "\x14",
    "\x15",
    "\x16",
    "\x17",
    "\x18",
    "\x19",
    "\x1a",
    "\x1b",
    "\x1c",
    "\x1d",
    "\x1e",
    "\x1f",
    " ",
    "!",
    '"',
    "#",
    "$",
    "%",
    "&",
    "’",
    "(",
    ")",
    "*",
    "+",
    ",",
    "-",
    ".",
    "/",
    "0",
    "1",
    "2",
    "3",
    "4",
    "5",
    "6",
    "7",
    "8",
    "9",
    ":",
    ";",
    "<",
    "=",
    ">",
    "?",
    "@",
    "A",
    "B",
    "C",
    "D",
    "E",
    "F",
    "G",
    "H",
    "I",
    "J",
    "K",
    "L",
    "M",
    "N",
    "O",
    "P",
    "Q",
    "R",
    "S",
    "T",
    "U",
    "V",
    "W",
    "X",
    "Y",
    "Z",
    "[",
    "\\",
    "]",
    "^",
    "_",
    "‘",
    "a",
    "b",
    "c",
    "d",
    "e",
    "f",
    "g",
    "h",
    "i",
    "j",
    "k",
    "l",
    "m",
    "n",
    "o",
    "p",
    "q",
    "r",
    "s",
    "t",
    "u",
    "v",
    "w",
    "x",
    "y",
    "z",
    "{",
    "|",
    "}",
    "~",
    "\x7f",
    "\x80",
    "\x81",
    "\x82",
    "\x83",
    "\x84",
    "\x85",
    "\x86",
    "\x87",
    "\x88",
    "\x89",
    "\x8a",
    "\x8b",
    "\x8c",
    "\x8d",
    "\x8e",
    "\x8f",
    "\x90",
    "\x91",
    "\x92",
    "\x93",
    "\x94",
    "\x95",
    "\x96",
    "\x97",
    "\x98",
    "\x99",
    "\x9a",
    "\x9b",
    "\x9c",
    "\x9d",
    "\x9e",
    "\x9f",
    "\xa0",
    "¡",
    "¢",
    "£",
    "⁄",
    "¥",
    "ƒ",
    "§",
    "¤",
    "'",
    "“",
    "«",
    "‹",
    "›",
    "ﬁ",
    "ﬂ",
    "°",
    "–",
    "†",
    "‡",
    "·",
    "µ",
    "¶",
    "•",
    "‚",
    "„",
    "”",
    "»",
    "…",
    "‰",
    "¾",
    "¿",
    "À",
    "`",
    "´",
    "ˆ",
    "˜",
    "¯",
    "˘",
    "˙",
    "¨",
    "É",
    "˚",
    "¸",
    "Ì",
    "˝",
    "˛",
    "ˇ",
    "—",
    "Ñ",
    "Ò",
    "Ó",
    "Ô",
    "Õ",
    "Ö",
    "×",
    "Ø",
    "Ù",
    "Ú",
    "Û",
    "Ü",
    "Ý",
    "Þ",
    "ß",
    "à",
    "Æ",
    "â",
    "ª",
    "ä",
    "å",
    "æ",
    "ç",
    "Ł",
    "Ø",
    "Œ",
    "º",
    "ì",
    "í",
    "î",
    "ï",
    "ð",
    "æ",
    "ò",
    "ó",
    "ô",
    "ı",
    "ö",
    "÷",
    "ł",
    "ø",
    "œ",
    "ß",
    "ü",
    "ý",
    "þ",
    "ÿ",
]


def rev_encoding(enc: List[str]) -> Dict[str, int]:
    rev: Dict[str, int] = {}
    for i in range(256):
        char = enc[i]
        if char == "\u0000":
            continue
        assert char not in rev, (
            str(char) + " at " + str(i) + " already at " + str(rev[char])
        )
        rev[char] = i
    return rev


_pdfdoc_encoding_rev: Dict[str, int] = rev_encoding(_pdfdoc_encoding)
_win_encoding_rev: Dict[str, int] = rev_encoding(_win_encoding)
_mac_encoding_rev: Dict[str, int] = rev_encoding(_mac_encoding)
_symbol_encoding_rev: Dict[str, int] = rev_encoding(_symbol_encoding)
_zapfding_encoding_rev: Dict[str, int] = rev_encoding(_zapfding_encoding)

charset_encoding: Dict[str, List[str]] = {
    "/StandardCoding": _std_encoding,
    "/WinAnsiEncoding": _win_encoding,
    "/MacRomanEncoding": _mac_encoding,
    "/PDFDocEncoding": _pdfdoc_encoding,
    "/Symbol": _symbol_encoding,
    "/ZapfDingbats": _zapfding_encoding,
}<|MERGE_RESOLUTION|>--- conflicted
+++ resolved
@@ -389,12 +389,8 @@
         x += b"0"
     if len(x) == 2:
         txt += chr(int(x, base=16))
-<<<<<<< HEAD
-    return create_string_object(b_(txt))
-
-=======
-    return createStringObject(b_(txt), forced_encoding)
->>>>>>> 712c16dd
+    return create_string_object(b_(txt), forced_encoding)
+
 
 def readStringFromStream(
     stream: StreamType,
@@ -1169,13 +1165,8 @@
                     # begin inline image - a completely different parsing
                     # mechanism is required, of course... thanks buddy...
                     assert operands == []
-<<<<<<< HEAD
                     ii = self._read_inline_image(stream)
-                    self.operations.append((ii, b_("INLINE IMAGE")))
-=======
-                    ii = self._readInlineImage(stream)
                     self.operations.append((ii, b"INLINE IMAGE"))
->>>>>>> 712c16dd
                 else:
                     self.operations.append((operands, operator))
                     operands = []
@@ -1293,11 +1284,7 @@
         if peek == b"<<":
             return DictionaryObject.read_from_stream(stream, pdf, forced_encoding)
         else:
-<<<<<<< HEAD
-            return read_hex_string_from_stream(stream)
-=======
-            return readHexStringFromStream(stream, forced_encoding)
->>>>>>> 712c16dd
+            return read_hex_string_from_stream(stream, forced_encoding)
     elif idx == 2:
         return ArrayObject.read_from_stream(stream, pdf, forced_encoding)
     elif idx == 3 or idx == 4:
