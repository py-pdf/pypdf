--- conflicted
+++ resolved
@@ -643,13 +643,9 @@
                     data["__streamdata__"] = data["__streamdata__"][:-1]
                 else:
                     stream.seek(pos, 0)
-<<<<<<< HEAD
                     raise utils.PdfReadError("Unable to find 'endstream' "
                         "marker after stream at byte %s. (nd='%s', end='%s')"%(
                             utils.hexStr(stream.tell()), ndstream, end))
-=======
-                    raise PdfReadError("Unable to find 'endstream' marker after stream at byte %s." % utils.hexStr(stream.tell()))
->>>>>>> c0c5f936
         else:
             stream.seek(pos, 0)
         if "__streamdata__" in data:
