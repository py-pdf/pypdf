--- conflicted
+++ resolved
@@ -43,12 +43,6 @@
 from . import utils
 import decimal
 import codecs
-<<<<<<< HEAD
-import sys
-=======
->>>>>>> 62a7c964
-
-# import debugging
 
 ObjectPrefix = b_("/<[tf(n%")
 NumberSigns = b_("+-")
@@ -352,7 +346,6 @@
                 break
         elif tok == b_("\\"):
             tok = stream.read(1)
-<<<<<<< HEAD
             ESCAPE_DICT = {
                 b_("n"): b_("\n"),
                 b_("r"): b_("\r"),
@@ -376,30 +369,6 @@
                 b_("&"): b_("&"),
                 b_("$"): b_("$"),
             }
-=======
-            ESCAPE_DICT = {b_("n") : b_("\n"),
-                           b_("r") : b_("\r"),
-                           b_("t") : b_("\t"),
-                           b_("b") : b_("\b"),
-                           b_("f") : b_("\f"),
-                           b_("c") : b_(r"\c"),
-                           b_("(") : b_("("),
-                           b_(")") : b_(")"),
-                           b_("/") : b_("/"),
-                           b_("\\") : b_("\\"),
-                           b_(" ") : b_(" "),
-                           b_("/") : b_("/"),
-                           b_("%") : b_("%"),
-                           b_("<") : b_("<"),
-                           b_(">") : b_(">"),
-                           b_("[") : b_("["),
-                           b_("]") : b_("]"),
-                           b_("#") : b_("#"),
-                           b_("_") : b_("_"),
-                           b_("&") : b_("&"),
-                           b_('$') : b_('$'),
-                           }
->>>>>>> 62a7c964
             try:
                 tok = ESCAPE_DICT[tok]
             except KeyError:
@@ -518,7 +487,6 @@
         name = stream.read(1)
         if name != NameObject.surfix:
             raise utils.PdfReadError("name read error")
-<<<<<<< HEAD
         name += utils.readUntilRegex(
             stream, NameObject.delimiterPattern, ignore_eof=True
         )
@@ -526,17 +494,6 @@
             print(name)
         try:
             return NameObject(name.decode("utf-8"))
-=======
-        name += utils.readUntilRegex(stream, NameObject.delimiterPattern,
-            ignore_eof=True)
-        if debug: print(name)
-        try:
-            try:
-                ret=name.decode('utf-8')
-            except (UnicodeEncodeError, UnicodeDecodeError) as e:
-                ret=name.decode('gbk')
-            return NameObject(ret)
->>>>>>> 62a7c964
         except (UnicodeEncodeError, UnicodeDecodeError) as e:
             # Name objects should represent irregular characters
             # with a '#' followed by the symbol's hex number
