--- conflicted
+++ resolved
@@ -139,11 +139,7 @@
         stream.write(b_(" ]"))
 
     @staticmethod
-<<<<<<< HEAD
-    def readFromStream(stream: StreamType, pdf: Any, forcedEncoding: Union[None,str,list] = None) -> "ArrayObject":  # PdfFileReader
-=======
-    def read_from_stream(stream: StreamType, pdf: Any) -> "ArrayObject":  # PdfReader
->>>>>>> e38b23d4
+    def read_from_stream(stream: StreamType, pdf: Any, forcedEncoding: Union[None,str,list] = None) -> "ArrayObject":  # PdfReader
         arr = ArrayObject()
         tmp = stream.read(1)
         if tmp != b_("["):
@@ -160,11 +156,7 @@
                 break
             stream.seek(-1, 1)
             # read and append obj
-<<<<<<< HEAD
-            arr.append(readObject(stream, pdf, forcedEncoding))
-=======
-            arr.append(read_object(stream, pdf))
->>>>>>> e38b23d4
+            arr.append(read_object(stream, pdf, forcedEncoding))
         return arr
 
 
@@ -570,14 +562,9 @@
         stream.write(b_(">>"))
 
     @staticmethod
-<<<<<<< HEAD
-    def readFromStream(
-        stream: StreamType, pdf: Any,  # PdfFileReader
+    def read_from_stream(
+        stream: StreamType, pdf: Any,  # PdfReader
         forcedEncoding: Union[None,str,list] = None
-=======
-    def read_from_stream(
-        stream: StreamType, pdf: Any  # PdfReader
->>>>>>> e38b23d4
     ) -> "DictionaryObject":
         def getNextObjPos(
             p: int, p1: int, remGens: List[int], pdf: Any
@@ -629,11 +616,7 @@
             key = read_object(stream, pdf)
             tok = read_non_whitespace(stream)
             stream.seek(-1, 1)
-<<<<<<< HEAD
-            value = readObject(stream, pdf, forcedEncoding)
-=======
-            value = read_object(stream, pdf)
->>>>>>> e38b23d4
+            value = read_object(stream, pdf, forcedEncoding)
             if not data.get(key):
                 data[key] = value
             elif pdf.strict:
@@ -987,11 +970,7 @@
                 while peek not in (b_("\r"), b_("\n")):
                     peek = stream.read(1)
             else:
-<<<<<<< HEAD
-                operands.append(readObject(stream, None,self.forcedEncoding))
-=======
-                operands.append(read_object(stream, None))
->>>>>>> e38b23d4
+                operands.append(read_object(stream, None,self.forcedEncoding))
 
     def _readInlineImage(self, stream: StreamType) -> Dict[str, Any]:
         # begin reading just after the "BI" - begin image
@@ -1078,14 +1057,9 @@
         self.__parseContentStream(BytesIO(b_(value)))
 
 
-<<<<<<< HEAD
-def readObject(
-    stream: StreamType, pdf: Any,  # PdfFileReader
+def read_object(
+    stream: StreamType, pdf: Any,  # PdfReader
     forcedEncoding:  Union[None,str,list] = None
-=======
-def read_object(
-    stream: StreamType, pdf: Any  # PdfReader
->>>>>>> e38b23d4
 ) -> Union[PdfObject, int, str, ContentStream]:
     tok = stream.read(1)
     stream.seek(-1, 1)  # reset to start
@@ -1098,19 +1072,11 @@
         stream.seek(-2, 1)  # reset to start
 
         if peek == b_("<<"):
-<<<<<<< HEAD
-            return DictionaryObject.readFromStream(stream, pdf, forcedEncoding)
+            return DictionaryObject.read_from_stream(stream, pdf, forcedEncoding)
         else:
             return readHexStringFromStream(stream)
     elif idx == 2:
-        return ArrayObject.readFromStream(stream, pdf, forcedEncoding)
-=======
-            return DictionaryObject.read_from_stream(stream, pdf)
-        else:
-            return readHexStringFromStream(stream)
-    elif idx == 2:
-        return ArrayObject.read_from_stream(stream, pdf)
->>>>>>> e38b23d4
+        return ArrayObject.read_from_stream(stream, pdf, forcedEncoding)
     elif idx == 3 or idx == 4:
         return BooleanObject.read_from_stream(stream)
     elif idx == 5:
@@ -1127,11 +1093,7 @@
                 raise PdfStreamError("File ended unexpectedly.")
         tok = read_non_whitespace(stream)
         stream.seek(-1, 1)
-<<<<<<< HEAD
-        return readObject(stream, pdf, forcedEncoding)
-=======
-        return read_object(stream, pdf)
->>>>>>> e38b23d4
+        return read_object(stream, pdf, forcedEncoding)
     else:
         # number object OR indirect reference
         peek = stream.read(20)
