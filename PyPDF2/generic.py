# Copyright (c) 2006, Mathieu Fenniak
# All rights reserved.
#
# Redistribution and use in source and binary forms, with or without
# modification, are permitted provided that the following conditions are
# met:
#
# * Redistributions of source code must retain the above copyright notice,
# this list of conditions and the following disclaimer.
# * Redistributions in binary form must reproduce the above copyright notice,
# this list of conditions and the following disclaimer in the documentation
# and/or other materials provided with the distribution.
# * The name of the author may not be used to endorse or promote products
# derived from this software without specific prior written permission.
#
# THIS SOFTWARE IS PROVIDED BY THE COPYRIGHT HOLDERS AND CONTRIBUTORS "AS IS"
# AND ANY EXPRESS OR IMPLIED WARRANTIES, INCLUDING, BUT NOT LIMITED TO, THE
# IMPLIED WARRANTIES OF MERCHANTABILITY AND FITNESS FOR A PARTICULAR PURPOSE
# ARE DISCLAIMED. IN NO EVENT SHALL THE COPYRIGHT OWNER OR CONTRIBUTORS BE
# LIABLE FOR ANY DIRECT, INDIRECT, INCIDENTAL, SPECIAL, EXEMPLARY, OR
# CONSEQUENTIAL DAMAGES (INCLUDING, BUT NOT LIMITED TO, PROCUREMENT OF
# SUBSTITUTE GOODS OR SERVICES; LOSS OF USE, DATA, OR PROFITS; OR BUSINESS
# INTERRUPTION) HOWEVER CAUSED AND ON ANY THEORY OF LIABILITY, WHETHER IN
# CONTRACT, STRICT LIABILITY, OR TORT (INCLUDING NEGLIGENCE OR OTHERWISE)
# ARISING IN ANY WAY OUT OF THE USE OF THIS SOFTWARE, EVEN IF ADVISED OF THE
# POSSIBILITY OF SUCH DAMAGE.


"""
Implementation of generic PDF objects (dictionary, number, string, and so on).
"""
__author__ = "Mathieu Fenniak"
__author_email__ = "biziqe@mathieu.fenniak.net"

import codecs
import decimal
import logging
import re
import warnings
from io import BytesIO
from typing import Any, Dict, List, Optional, Tuple, Union

from ._utils import (
    WHITESPACES,
    StreamType,
    b_,
    bytes_type,
    deprecate_no_replacement,
    deprecate_with_replacement,
    hex_str,
    hexencode,
    ord_,
    read_non_whitespace,
    read_until_regex,
    skip_over_comment,
    str_,
)
from .constants import FilterTypes as FT
from .constants import StreamAttributes as SA
from .constants import TypArguments as TA
from .constants import TypFitArguments as TF
from .errors import (
    STREAM_TRUNCATED_PREMATURELY,
    PdfReadError,
    PdfReadWarning,
    PdfStreamError,
)

logger = logging.getLogger(__name__)
ObjectPrefix = b_("/<[tf(n%")
NumberSigns = b_("+-")
IndirectPattern = re.compile(b_(r"[+-]?(\d+)\s+(\d+)\s+R[^a-zA-Z]"))


class PdfObject:
    def get_object(self) -> Optional["PdfObject"]:
        """Resolve indirect references."""
        return self

    def getObject(self) -> Optional["PdfObject"]:  # pragma: no cover
        deprecate_with_replacement("getObject", "get_object")
        return self.get_object()

    def write_to_stream(
        self, stream: StreamType, encryption_key: Union[None, str, bytes]
    ) -> None:
        raise NotImplementedError


class NullObject(PdfObject):
    def write_to_stream(
        self, stream: StreamType, encryption_key: Union[None, str, bytes]
    ) -> None:
        stream.write(b_("null"))

    @staticmethod
    def read_from_stream(stream: StreamType) -> "NullObject":
        nulltxt = stream.read(4)
        if nulltxt != b_("null"):
            raise PdfReadError("Could not read Null object")
        return NullObject()

    def writeToStream(
        self, stream: StreamType, encryption_key: Union[None, str, bytes]
    ) -> None:  # pragma: no cover
        deprecate_with_replacement("writeToStream", "write_to_stream")
        self.write_to_stream(stream, encryption_key)

    @staticmethod
    def readFromStream(stream: StreamType) -> "NullObject":  # pragma: no cover
        deprecate_with_replacement("readFromStream", "read_from_stream")
        return NullObject.read_from_stream(stream)


class BooleanObject(PdfObject):
    def __init__(self, value: Any) -> None:
        self.value = value

    def __eq__(self, __o: object) -> bool:
        if isinstance(__o, BooleanObject):
            return self.value == __o.value
        elif isinstance(__o, bool):
            return self.value == __o
        else:
            return False

    def write_to_stream(
        self, stream: StreamType, encryption_key: Union[None, str, bytes]
    ) -> None:
        if self.value:
            stream.write(b_("true"))
        else:
            stream.write(b_("false"))

    def writeToStream(
        self, stream: StreamType, encryption_key: Union[None, str, bytes]
    ) -> None:  # pragma: no cover
        deprecate_with_replacement("writeToStream", "write_to_stream")
        self.write_to_stream(stream, encryption_key)

    @staticmethod
    def read_from_stream(stream: StreamType) -> "BooleanObject":
        word = stream.read(4)
        if word == b_("true"):
            return BooleanObject(True)
        elif word == b_("fals"):
            stream.read(1)
            return BooleanObject(False)
        else:
            raise PdfReadError("Could not read Boolean object")

    @staticmethod
    def readFromStream(stream: StreamType) -> "BooleanObject":  # pragma: no cover
        deprecate_with_replacement("readFromStream", "read_from_stream")
        return BooleanObject.read_from_stream(stream)


class ArrayObject(list, PdfObject):
    def write_to_stream(
        self, stream: StreamType, encryption_key: Union[None, str, bytes]
    ) -> None:
        stream.write(b_("["))
        for data in self:
            stream.write(b_(" "))
            data.write_to_stream(stream, encryption_key)
        stream.write(b_(" ]"))

    def writeToStream(
        self, stream: StreamType, encryption_key: Union[None, str, bytes]
    ) -> None:  # pragma: no cover
        deprecate_with_replacement("writeToStream", "write_to_stream")
        self.write_to_stream(stream, encryption_key)

    @staticmethod
    def read_from_stream(
        stream: StreamType,
        pdf: Any,
        forced_encoding: Union[None, str, List[str], Dict[int, str]] = None,
    ) -> "ArrayObject":  # PdfReader
        arr = ArrayObject()
        tmp = stream.read(1)
        if tmp != b_("["):
            raise PdfReadError("Could not read array")
        while True:
            # skip leading whitespace
            tok = stream.read(1)
            while tok.isspace():
                tok = stream.read(1)
            stream.seek(-1, 1)
            # check for array ending
            peekahead = stream.read(1)
            if peekahead == b_("]"):
                break
            stream.seek(-1, 1)
            # read and append obj
            arr.append(read_object(stream, pdf, forced_encoding))
        return arr

    @staticmethod
    def readFromStream(
        stream: StreamType, pdf: Any  # PdfReader
    ) -> "ArrayObject":  # pragma: no cover
        deprecate_with_replacement("readFromStream", "read_from_stream")
        return ArrayObject.read_from_stream(stream, pdf)


class IndirectObject(PdfObject):
    def __init__(self, idnum: int, generation: int, pdf: Any) -> None:  # PdfReader
        self.idnum = idnum
        self.generation = generation
        self.pdf = pdf

    def get_object(self) -> Optional[PdfObject]:
        return self.pdf.get_object(self).get_object()

    def __repr__(self) -> str:
        return f"IndirectObject({self.idnum!r}, {self.generation!r})"

    def __eq__(self, other: Any) -> bool:
        return (
            other is not None
            and isinstance(other, IndirectObject)
            and self.idnum == other.idnum
            and self.generation == other.generation
            and self.pdf is other.pdf
        )

    def __ne__(self, other: Any) -> bool:
        return not self.__eq__(other)

    def write_to_stream(
        self, stream: StreamType, encryption_key: Union[None, str, bytes]
    ) -> None:
        stream.write(b_(f"{self.idnum} {self.generation} R"))

    def writeToStream(
        self, stream: StreamType, encryption_key: Union[None, str, bytes]
    ) -> None:  # pragma: no cover
        deprecate_with_replacement("writeToStream", "write_to_stream")
        self.write_to_stream(stream, encryption_key)

    @staticmethod
    def read_from_stream(stream: StreamType, pdf: Any) -> "IndirectObject":  # PdfReader
        idnum = b_("")
        while True:
            tok = stream.read(1)
            if not tok:
                raise PdfStreamError(STREAM_TRUNCATED_PREMATURELY)
            if tok.isspace():
                break
            idnum += tok
        generation = b_("")
        while True:
            tok = stream.read(1)
            if not tok:
                raise PdfStreamError(STREAM_TRUNCATED_PREMATURELY)
            if tok.isspace():
                if not generation:
                    continue
                break
            generation += tok
        r = read_non_whitespace(stream)
        if r != b_("R"):
            raise PdfReadError(
                "Error reading indirect object reference at byte %s"
                % hex_str(stream.tell())
            )
        return IndirectObject(int(idnum), int(generation), pdf)

    @staticmethod
    def readFromStream(
        stream: StreamType, pdf: Any  # PdfReader
    ) -> "IndirectObject":  # pragma: no cover
        deprecate_with_replacement("readFromStream", "read_from_stream")
        return IndirectObject.read_from_stream(stream, pdf)


class FloatObject(decimal.Decimal, PdfObject):
    def __new__(
        cls, value: Union[str, Any] = "0", context: Optional[Any] = None
    ) -> "FloatObject":
        try:
            return decimal.Decimal.__new__(cls, str_(value), context)
        except Exception:
            try:
                return decimal.Decimal.__new__(cls, str(value))
            except decimal.InvalidOperation:
                # If this isn't a valid decimal (happens in malformed PDFs)
                # fallback to 0
                logger.warning(f"Invalid FloatObject {value}")
                return decimal.Decimal.__new__(cls, "0")

    def __repr__(self) -> str:
        if self == self.to_integral():
            return str(self.quantize(decimal.Decimal(1)))
        else:
            # Standard formatting adds useless extraneous zeros.
            o = "%.5f" % self
            # Remove the zeros.
            while o and o[-1] == "0":
                o = o[:-1]
            return o

    def as_numeric(self) -> float:
        return float(b_(repr(self)))

    def write_to_stream(
        self, stream: StreamType, encryption_key: Union[None, str, bytes]
    ) -> None:
        stream.write(b_(repr(self)))

    def writeToStream(
        self, stream: StreamType, encryption_key: Union[None, str, bytes]
    ) -> None:  # pragma: no cover
        deprecate_with_replacement("writeToStream", "write_to_stream")
        self.write_to_stream(stream, encryption_key)


class NumberObject(int, PdfObject):
    NumberPattern = re.compile(b_("[^+-.0-9]"))
    ByteDot = b_(".")

    def __new__(cls, value: Any) -> "NumberObject":
        val = int(value)
        try:
            return int.__new__(cls, val)
        except OverflowError:
            return int.__new__(cls, 0)

    def as_numeric(self) -> int:
        return int(b_(repr(self)))

    def write_to_stream(
        self, stream: StreamType, encryption_key: Union[None, str, bytes]
    ) -> None:
        stream.write(b_(repr(self)))

    def writeToStream(
        self, stream: StreamType, encryption_key: Union[None, str, bytes]
    ) -> None:  # pragma: no cover
        deprecate_with_replacement("writeToStream", "write_to_stream")
        self.write_to_stream(stream, encryption_key)

    @staticmethod
    def read_from_stream(stream: StreamType) -> Union["NumberObject", FloatObject]:
        num = read_until_regex(stream, NumberObject.NumberPattern)
        if num.find(NumberObject.ByteDot) != -1:
            return FloatObject(num)
        else:
            return NumberObject(num)

    @staticmethod
    def readFromStream(
        stream: StreamType,
    ) -> Union["NumberObject", FloatObject]:  # pragma: no cover
        deprecate_with_replacement("readFromStream", "read_from_stream")
        return NumberObject.read_from_stream(stream)


def readHexStringFromStream(  # TODO: PEP8
    stream: StreamType,
) -> Union["TextStringObject", "ByteStringObject"]:
    stream.read(1)
    txt = ""
    x = b_("")
    while True:
        tok = read_non_whitespace(stream)
        if not tok:
            raise PdfStreamError(STREAM_TRUNCATED_PREMATURELY)
        if tok == b_(">"):
            break
        x += tok
        if len(x) == 2:
            txt += chr(int(x, base=16))
            x = b_("")
    if len(x) == 1:
        x += b_("0")
    if len(x) == 2:
        txt += chr(int(x, base=16))
    return createStringObject(b_(txt))


def readStringFromStream(  # TODO: PEP8
    stream: StreamType,
    forced_encoding: Union[None, str, List[str], Dict[int, str]] = None,
) -> Union["TextStringObject", "ByteStringObject"]:
    tok = stream.read(1)
    parens = 1
    txt = b_("")
    while True:
        tok = stream.read(1)
        if not tok:
            raise PdfStreamError(STREAM_TRUNCATED_PREMATURELY)
        if tok == b_("("):
            parens += 1
        elif tok == b_(")"):
            parens -= 1
            if parens == 0:
                break
        elif tok == b_("\\"):
            tok = stream.read(1)
            escape_dict = {
                b_("n"): b_("\n"),
                b_("r"): b_("\r"),
                b_("t"): b_("\t"),
                b_("b"): b_("\b"),
                b_("f"): b_("\f"),
                b_("c"): b_(r"\c"),
                b_("("): b_("("),
                b_(")"): b_(")"),
                b_("/"): b_("/"),
                b_("\\"): b_("\\"),
                b_(" "): b_(" "),
                b_("/"): b_("/"),
                b_("%"): b_("%"),
                b_("<"): b_("<"),
                b_(">"): b_(">"),
                b_("["): b_("["),
                b_("]"): b_("]"),
                b_("#"): b_("#"),
                b_("_"): b_("_"),
                b_("&"): b_("&"),
                b_("$"): b_("$"),
            }
            try:
                tok = escape_dict[tok]
            except KeyError:
                if tok.isdigit():
                    # "The number ddd may consist of one, two, or three
                    # octal digits; high-order overflow shall be ignored.
                    # Three octal digits shall be used, with leading zeros
                    # as needed, if the next character of the string is also
                    # a digit." (PDF reference 7.3.4.2, p 16)
                    for _ in range(2):
                        ntok = stream.read(1)
                        if ntok.isdigit():
                            tok += ntok
                        else:
                            break
                    tok = b_(chr(int(tok, base=8)))
                elif tok in b_("\n\r"):
                    # This case is  hit when a backslash followed by a line
                    # break occurs.  If it's a multi-char EOL, consume the
                    # second character:
                    tok = stream.read(1)
                    if tok not in b_("\n\r"):
                        stream.seek(-1, 1)
                    # Then don't add anything to the actual string, since this
                    # line break was escaped:
                    tok = b_("")
                else:
                    msg = r"Unexpected escaped string: {}".format(tok.decode("utf8"))
                    # if.strict: PdfReadError(msg)
                    logger.warning(msg)
        txt += tok
    return createStringObject(txt, forced_encoding)


class ByteStringObject(bytes_type, PdfObject):  # type: ignore
    """
    Represents a string object where the text encoding could not be determined.
    This occurs quite often, as the PDF spec doesn't provide an alternate way to
    represent strings -- for example, the encryption data stored in files (like
    /O) is clearly not text, but is still stored in a "String" object.
    """

    @property
    def original_bytes(self) -> bytes:
        """For compatibility with TextStringObject.original_bytes."""
        return self

    def write_to_stream(
        self, stream: StreamType, encryption_key: Union[None, str, bytes]
    ) -> None:
        bytearr = self
        if encryption_key:
            from ._security import RC4_encrypt

            bytearr = RC4_encrypt(encryption_key, bytearr)  # type: ignore
        stream.write(b_("<"))
        stream.write(hexencode(bytearr))
        stream.write(b_(">"))

    def writeToStream(
        self, stream: StreamType, encryption_key: Union[None, str, bytes]
    ) -> None:  # pragma: no cover
        deprecate_with_replacement("writeToStream", "write_to_stream")
        self.write_to_stream(stream, encryption_key)


class TextStringObject(str, PdfObject):
    """
    Represents a string object that has been decoded into a real unicode string.
    If read from a PDF document, this string appeared to match the
    PDFDocEncoding, or contained a UTF-16BE BOM mark to cause UTF-16 decoding to
    occur.
    """

    autodetect_pdfdocencoding = False
    autodetect_utf16 = False

    @property
    def original_bytes(self) -> bytes:
        """
        It is occasionally possible that a text string object gets created where
        a byte string object was expected due to the autodetection mechanism --
        if that occurs, this "original_bytes" property can be used to
        back-calculate what the original encoded bytes were.
        """
        return self.get_original_bytes()

    def get_original_bytes(self) -> bytes:
        # We're a text string object, but the library is trying to get our raw
        # bytes.  This can happen if we auto-detected this string as text, but
        # we were wrong.  It's pretty common.  Return the original bytes that
        # would have been used to create this object, based upon the autodetect
        # method.
        if self.autodetect_utf16:
            return codecs.BOM_UTF16_BE + self.encode("utf-16be")
        elif self.autodetect_pdfdocencoding:
            return encode_pdfdocencoding(self)
        else:
            raise Exception("no information about original bytes")

    def write_to_stream(
        self, stream: StreamType, encryption_key: Union[None, str, bytes]
    ) -> None:
        # Try to write the string out as a PDFDocEncoding encoded string.  It's
        # nicer to look at in the PDF file.  Sadly, we take a performance hit
        # here for trying...
        try:
            bytearr = encode_pdfdocencoding(self)
        except UnicodeEncodeError:
            bytearr = codecs.BOM_UTF16_BE + self.encode("utf-16be")
        if encryption_key:
            from ._security import RC4_encrypt

            bytearr = RC4_encrypt(encryption_key, bytearr)
            obj = ByteStringObject(bytearr)
            obj.write_to_stream(stream, None)
        else:
            stream.write(b_("("))
            for c in bytearr:
                if not chr(c).isalnum() and c != b_(" "):
                    stream.write(b_("\\%03o" % ord_(c)))
                else:
                    stream.write(b_(chr(c)))
            stream.write(b_(")"))

    def writeToStream(
        self, stream: StreamType, encryption_key: Union[None, str, bytes]
    ) -> None:  # pragma: no cover
        deprecate_with_replacement("writeToStream", "write_to_stream")
        self.write_to_stream(stream, encryption_key)


class NameObject(str, PdfObject):
    delimiter_pattern = re.compile(b_(r"\s+|[\(\)<>\[\]{}/%]"))
    surfix = b_("/")

    def write_to_stream(
        self, stream: StreamType, encryption_key: Union[None, str, bytes]
    ) -> None:
        stream.write(b_(self))

    def writeToStream(
        self, stream: StreamType, encryption_key: Union[None, str, bytes]
    ) -> None:  # pragma: no cover
        deprecate_with_replacement("writeToStream", "write_to_stream")
        self.write_to_stream(stream, encryption_key)

    @staticmethod
    def read_from_stream(stream: StreamType, pdf: Any) -> "NameObject":  # PdfReader
        name = stream.read(1)
        if name != NameObject.surfix:
            raise PdfReadError("name read error")
        name += read_until_regex(stream, NameObject.delimiter_pattern, ignore_eof=True)
        try:
            try:
                ret = name.decode("utf-8")
            except (UnicodeEncodeError, UnicodeDecodeError):
                ret = name.decode("gbk")
            return NameObject(ret)
        except (UnicodeEncodeError, UnicodeDecodeError) as e:
            # Name objects should represent irregular characters
            # with a '#' followed by the symbol's hex number
            if not pdf.strict:
<<<<<<< HEAD
                warnings.warn("Illegal character in Name Object", utils.PdfReadWarning)
                return NameObject(name.decode('latin-1'))
=======
                warnings.warn("Illegal character in Name Object", PdfReadWarning)
                return NameObject(name)
>>>>>>> df8f1212
            else:
                raise PdfReadError("Illegal character in Name Object") from e

    @staticmethod
    def readFromStream(
        stream: StreamType, pdf: Any  # PdfReader
    ) -> "NameObject":  # pragma: no cover
        deprecate_with_replacement("readFromStream", "read_from_stream")
        return NameObject.read_from_stream(stream, pdf)


class DictionaryObject(dict, PdfObject):
    def raw_get(self, key: Any) -> Any:
        return dict.__getitem__(self, key)

    def __setitem__(self, key: Any, value: Any) -> Any:
        if not isinstance(key, PdfObject):
            raise ValueError("key must be PdfObject")
        if not isinstance(value, PdfObject):
            raise ValueError("value must be PdfObject")
        return dict.__setitem__(self, key, value)

    def setdefault(self, key: Any, value: Optional[Any] = None) -> Any:
        if not isinstance(key, PdfObject):
            raise ValueError("key must be PdfObject")
        if not isinstance(value, PdfObject):
            raise ValueError("value must be PdfObject")
        return dict.setdefault(self, key, value)  # type: ignore

    def __getitem__(self, key: Any) -> PdfObject:
        return dict.__getitem__(self, key).get_object()

    @property
    def xmp_metadata(self) -> Optional[PdfObject]:
        """
        Retrieve XMP (Extensible Metadata Platform) data relevant to the
        this object, if available.

        Stability: Added in v1.12, will exist for all future v1.x releases.
        @return Returns a {@link #xmp.XmpInformation XmlInformation} instance
        that can be used to access XMP metadata from the document.  Can also
        return None if no metadata was found on the document root.
        """
        from .xmp import XmpInformation

        metadata = self.get("/Metadata", None)
        if metadata is None:
            return None
        metadata = metadata.get_object()

        if not isinstance(metadata, XmpInformation):
            metadata = XmpInformation(metadata)
            self[NameObject("/Metadata")] = metadata
        return metadata

    def getXmpMetadata(
        self,
    ) -> Optional[PdfObject]:  # pragma: no cover
        """
        .. deprecated:: 1.28.3

            Use :meth:`xmp_metadata` instead.
        """
        deprecate_with_replacement("getXmpMetadata", "xmp_metadata")
        return self.xmp_metadata

    @property
    def xmpMetadata(self) -> Optional[PdfObject]:  # pragma: no cover
        """
        .. deprecated:: 1.28.3

            Use :meth:`xmp_metadata` instead.
        """
        deprecate_with_replacement("xmpMetadata", "xmp_metadata")
        return self.xmp_metadata

    def write_to_stream(
        self, stream: StreamType, encryption_key: Union[None, str, bytes]
    ) -> None:
        stream.write(b_("<<\n"))
        for key, value in list(self.items()):
            key.write_to_stream(stream, encryption_key)
            stream.write(b_(" "))
            value.write_to_stream(stream, encryption_key)
            stream.write(b_("\n"))
        stream.write(b_(">>"))

    def writeToStream(
        self, stream: StreamType, encryption_key: Union[None, str, bytes]
    ) -> None:  # pragma: no cover
        deprecate_with_replacement("writeToStream", "write_to_stream")
        self.write_to_stream(stream, encryption_key)

    @staticmethod
    def read_from_stream(
        stream: StreamType,
        pdf: Any,  # PdfReader
        forced_encoding: Union[None, str, List[str], Dict[int, str]] = None,
    ) -> "DictionaryObject":
        def get_next_obj_pos(
            p: int, p1: int, rem_gens: List[int], pdf: Any
        ) -> int:  # PdfReader
            l = pdf.xref[rem_gens[0]]
            for o in l:
                if p1 > l[o] and p < l[o]:
                    p1 = l[o]
            if len(rem_gens) == 1:
                return p1
            else:
                return get_next_obj_pos(p, p1, rem_gens[1:], pdf)

        def read_unsized_from_steam(stream: StreamType, pdf: Any) -> bytes:  # PdfReader
            # we are just pointing at beginning of the stream
            eon = get_next_obj_pos(stream.tell(), 2**32, list(pdf.xref), pdf) - 1
            curr = stream.tell()
            rw = stream.read(eon - stream.tell())
            p = rw.find(b_("endstream"))
            if p < 0:
                raise PdfReadError(
                    f"Unable to find 'endstream' marker for obj starting at {curr}."
                )
            stream.seek(curr + p + 9)
            return rw[: p - 1]

        tmp = stream.read(2)
        if tmp != b_("<<"):
            raise PdfReadError(
                "Dictionary read error at byte %s: stream must begin with '<<'"
                % hex_str(stream.tell())
            )
        data: Dict[Any, Any] = {}
        while True:
            tok = read_non_whitespace(stream)
            if tok == b_("\x00"):
                continue
            elif tok == b_("%"):
                stream.seek(-1, 1)
                skip_over_comment(stream)
                continue
            if not tok:
                raise PdfStreamError(STREAM_TRUNCATED_PREMATURELY)

            if tok == b_(">"):
                stream.read(1)
                break
            stream.seek(-1, 1)
            key = read_object(stream, pdf)
            tok = read_non_whitespace(stream)
            stream.seek(-1, 1)
            value = read_object(stream, pdf, forced_encoding)
            if not data.get(key):
                data[key] = value
            elif pdf.strict:
                # multiple definitions of key not permitted
                raise PdfReadError(
                    "Multiple definitions in dictionary at byte %s for key %s"
                    % (hex_str(stream.tell()), key)
                )
            else:
                warnings.warn(
                    "Multiple definitions in dictionary at byte %s for key %s"
                    % (hex_str(stream.tell()), key),
                    PdfReadWarning,
                )

        pos = stream.tell()
        s = read_non_whitespace(stream)
        if s == b_("s") and stream.read(5) == b_("tream"):
            eol = stream.read(1)
            # odd PDF file output has spaces after 'stream' keyword but before EOL.
            # patch provided by Danial Sandler
            while eol == b_(" "):
                eol = stream.read(1)
            if eol not in (b_("\n"), b_("\r")):
                raise PdfStreamError("Stream data must be followed by a newline")
            if eol == b_("\r"):
                # read \n after
                if stream.read(1) != b_("\n"):
                    stream.seek(-1, 1)
            # this is a stream object, not a dictionary
            if SA.LENGTH not in data:
                raise PdfStreamError("Stream length not defined")
            length = data[SA.LENGTH]
            if isinstance(length, IndirectObject):
                t = stream.tell()
                length = pdf.get_object(length)
                stream.seek(t, 0)
            pstart = stream.tell()
            data["__streamdata__"] = stream.read(length)
            e = read_non_whitespace(stream)
            ndstream = stream.read(8)
            if (e + ndstream) != b_("endstream"):
                # (sigh) - the odd PDF file has a length that is too long, so
                # we need to read backwards to find the "endstream" ending.
                # ReportLab (unknown version) generates files with this bug,
                # and Python users into PDF files tend to be our audience.
                # we need to do this to correct the streamdata and chop off
                # an extra character.
                pos = stream.tell()
                stream.seek(-10, 1)
                end = stream.read(9)
                if end == b_("endstream"):
                    # we found it by looking back one character further.
                    data["__streamdata__"] = data["__streamdata__"][:-1]
                elif not pdf.strict:
                    stream.seek(pstart, 0)
                    data["__streamdata__"] = read_unsized_from_steam(stream, pdf)
                    pos = stream.tell()
                else:
                    stream.seek(pos, 0)
                    raise PdfReadError(
                        "Unable to find 'endstream' marker after stream at byte %s."
                        % hex_str(stream.tell())
                    )
        else:
            stream.seek(pos, 0)
        if "__streamdata__" in data:
            return StreamObject.initializeFromDictionary(data)
        else:
            retval = DictionaryObject()
            retval.update(data)
            return retval

    @staticmethod
    def readFromStream(
        stream: StreamType, pdf: Any  # PdfReader
    ) -> "DictionaryObject":  # pragma: no cover
        deprecate_with_replacement("readFromStream", "read_from_stream")
        return DictionaryObject.read_from_stream(stream, pdf)


class TreeObject(DictionaryObject):
    def __init__(self) -> None:
        DictionaryObject.__init__(self)

    def hasChildren(self) -> bool:
        return "/First" in self

    def __iter__(self) -> Any:
        return self.children()

    def children(self) -> Optional[Any]:
        if not self.hasChildren():
            return

        child = self["/First"]
        while True:
            yield child
            if child == self["/Last"]:
                return
            child = child["/Next"]  # type: ignore

    def addChild(self, child: Any, pdf: Any) -> None:  # pragma: no cover
        deprecate_with_replacement("addChild", "add_child")
        self.add_child(child, pdf)

    def add_child(self, child: Any, pdf: Any) -> None:  # PdfReader
        child_obj = child.get_object()
        child = pdf.get_reference(child_obj)
        assert isinstance(child, IndirectObject)

        if "/First" not in self:
            self[NameObject("/First")] = child
            self[NameObject("/Count")] = NumberObject(0)
            prev = None
        else:
            prev = self["/Last"]

        self[NameObject("/Last")] = child
        self[NameObject("/Count")] = NumberObject(self[NameObject("/Count")] + 1)  # type: ignore

        if prev:
            prev_ref = pdf.get_reference(prev)
            assert isinstance(prev_ref, IndirectObject)
            child_obj[NameObject("/Prev")] = prev_ref
            prev[NameObject("/Next")] = child  # type: ignore

        parent_ref = pdf.get_reference(self)
        assert isinstance(parent_ref, IndirectObject)
        child_obj[NameObject("/Parent")] = parent_ref

    def removeChild(self, child: Any) -> None:  # pragma: no cover
        deprecate_with_replacement("removeChild", "remove_child")
        self.remove_child(child)

    def remove_child(self, child: Any) -> None:
        child_obj = child.get_object()

        if NameObject("/Parent") not in child_obj:
            raise ValueError("Removed child does not appear to be a tree item")
        elif child_obj[NameObject("/Parent")] != self:
            raise ValueError("Removed child is not a member of this tree")

        found = False
        prev_ref = None
        prev = None
        cur_ref: Optional[Any] = self[NameObject("/First")]
        cur: Optional[Dict[str, Any]] = cur_ref.get_object()  # type: ignore
        last_ref = self[NameObject("/Last")]
        last = last_ref.get_object()
        while cur is not None:
            if cur == child_obj:
                if prev is None:
                    if NameObject("/Next") in cur:
                        # Removing first tree node
                        next_ref = cur[NameObject("/Next")]
                        next_obj = next_ref.get_object()
                        del next_obj[NameObject("/Prev")]
                        self[NameObject("/First")] = next_ref
                        self[NameObject("/Count")] -= 1  # type: ignore

                    else:
                        # Removing only tree node
                        assert self[NameObject("/Count")] == 1
                        del self[NameObject("/Count")]
                        del self[NameObject("/First")]
                        if NameObject("/Last") in self:
                            del self[NameObject("/Last")]
                else:
                    if NameObject("/Next") in cur:
                        # Removing middle tree node
                        next_ref = cur[NameObject("/Next")]
                        next_obj = next_ref.get_object()
                        next_obj[NameObject("/Prev")] = prev_ref
                        prev[NameObject("/Next")] = next_ref
                        self[NameObject("/Count")] -= 1
                    else:
                        # Removing last tree node
                        assert cur == last
                        del prev[NameObject("/Next")]
                        self[NameObject("/Last")] = prev_ref
                        self[NameObject("/Count")] -= 1
                found = True
                break

            prev_ref = cur_ref
            prev = cur
            if NameObject("/Next") in cur:
                cur_ref = cur[NameObject("/Next")]
                cur = cur_ref.get_object()
            else:
                cur_ref = None
                cur = None

        if not found:
            raise ValueError("Removal couldn't find item in tree")

        del child_obj[NameObject("/Parent")]
        if NameObject("/Next") in child_obj:
            del child_obj[NameObject("/Next")]
        if NameObject("/Prev") in child_obj:
            del child_obj[NameObject("/Prev")]

    def emptyTree(self) -> None:
        # TODO: Missing rename
        for child in self:
            child_obj = child.get_object()
            del child_obj[NameObject("/Parent")]
            if NameObject("/Next") in child_obj:
                del child_obj[NameObject("/Next")]
            if NameObject("/Prev") in child_obj:
                del child_obj[NameObject("/Prev")]

        if NameObject("/Count") in self:
            del self[NameObject("/Count")]
        if NameObject("/First") in self:
            del self[NameObject("/First")]
        if NameObject("/Last") in self:
            del self[NameObject("/Last")]


class StreamObject(DictionaryObject):
    def __init__(self) -> None:
        self.__data: Optional[str] = None
        self.decoded_self: Optional[DecodedStreamObject] = None

    @property
    def decodedSelf(self) -> Optional["DecodedStreamObject"]:  # pragma: no cover
        deprecate_with_replacement("decodedSelf", "decoded_self")
        return self.decoded_self

    @decodedSelf.setter
    def decodedSelf(self, value: "DecodedStreamObject") -> None:  # pragma: no cover
        deprecate_with_replacement("decodedSelf", "decoded_self")
        self.decoded_self = value

    @property
    def _data(self) -> Any:
        return self.__data

    @_data.setter
    def _data(self, value: Any) -> None:
        self.__data = value

    def write_to_stream(
        self, stream: StreamType, encryption_key: Union[None, str, bytes]
    ) -> None:
        self[NameObject(SA.LENGTH)] = NumberObject(len(self._data))
        DictionaryObject.write_to_stream(self, stream, encryption_key)
        del self[SA.LENGTH]
        stream.write(b_("\nstream\n"))
        data = self._data
        if encryption_key:
            from ._security import RC4_encrypt

            data = RC4_encrypt(encryption_key, data)
        stream.write(data)
        stream.write(b_("\nendstream"))

    @staticmethod
    def initializeFromDictionary(
        data: Dict[str, Any]
    ) -> Union["EncodedStreamObject", "DecodedStreamObject"]:
        retval: Union["EncodedStreamObject", "DecodedStreamObject"]
        if SA.FILTER in data:
            retval = EncodedStreamObject()
        else:
            retval = DecodedStreamObject()
        retval._data = data["__streamdata__"]
        del data["__streamdata__"]
        del data[SA.LENGTH]
        retval.update(data)
        return retval

    def flateEncode(self) -> "EncodedStreamObject":  # pragma: no cover
        deprecate_with_replacement("flateEncode", "flate_encode")
        return self.flate_encode()

    def flate_encode(self) -> "EncodedStreamObject":
        from .filters import FlateDecode

        if SA.FILTER in self:
            f = self[SA.FILTER]
            if isinstance(f, ArrayObject):
                f.insert(0, NameObject(FT.FLATE_DECODE))
            else:
                newf = ArrayObject()
                newf.append(NameObject("/FlateDecode"))
                newf.append(f)
                f = newf
        else:
            f = NameObject("/FlateDecode")
        retval = EncodedStreamObject()
        retval[NameObject(SA.FILTER)] = f
        retval._data = FlateDecode.encode(self._data)
        return retval


class DecodedStreamObject(StreamObject):
    def get_data(self) -> Any:
        return self._data

    def set_data(self, data: Any) -> Any:
        self._data = data

    def getData(self) -> Any:  # pragma: no cover
        deprecate_with_replacement("getData", "get_data")
        return self._data

    def setData(self, data: Any) -> None:  # pragma: no cover
        deprecate_with_replacement("setData", "set_data")
        self.set_data(data)


class EncodedStreamObject(StreamObject):
    def __init__(self) -> None:
        self.decoded_self: Optional[DecodedStreamObject] = None

    @property
    def decodedSelf(self) -> Optional["DecodedStreamObject"]:  # pragma: no cover
        deprecate_with_replacement("decodedSelf", "decoded_self")
        return self.decoded_self

    @decodedSelf.setter
    def decodedSelf(self, value: DecodedStreamObject) -> None:  # pragma: no cover
        deprecate_with_replacement("decodedSelf", "decoded_self")
        self.decoded_self = value

    def get_data(self) -> Union[None, str, bytes]:
        from .filters import decodeStreamData

        if self.decoded_self is not None:
            # cached version of decoded object
            return self.decoded_self.get_data()
        else:
            # create decoded object
            decoded = DecodedStreamObject()

            decoded._data = decodeStreamData(self)
            for key, value in list(self.items()):
                if key not in (SA.LENGTH, SA.FILTER, SA.DECODE_PARMS):
                    decoded[key] = value
            self.decoded_self = decoded
            return decoded._data

    def set_data(self, data: Any) -> None:
        raise PdfReadError("Creating EncodedStreamObject is not currently supported")


class ContentStream(DecodedStreamObject):
    def __init__(
        self,
        stream: Any,
        pdf: Any,
        forced_encoding: Union[None, str, List[str], Dict[int, str]] = None,
    ) -> None:
        self.pdf = pdf

        # The inner list has two elements:
        #  [0] : List
        #  [1] : str
        self.operations: List[Tuple[Any, Any]] = []

        # stream may be a StreamObject or an ArrayObject containing
        # multiple StreamObjects to be cat'd together.
        stream = stream.get_object()
        if isinstance(stream, ArrayObject):
            data = b_("")
            for s in stream:
                data += b_(s.get_object().get_data())
            stream_bytes = BytesIO(b_(data))
        else:
            stream_data = stream.get_data()
            assert stream_data is not None
            stream_data_bytes = b_(stream_data)
            stream_bytes = BytesIO(stream_data_bytes)
        # self.savstream = stream
        self.forced_encoding = forced_encoding
        self.__parseContentStream(stream_bytes)

    def __parseContentStream(self, stream: StreamType) -> None:
        # file("f:\\tmp.txt", "w").write(stream.read())
        stream.seek(0, 0)
        operands: List[Union[int, str, PdfObject]] = []
        while True:
            peek = read_non_whitespace(stream)
            if peek == b_("") or ord_(peek) == 0:
                break
            stream.seek(-1, 1)
            if peek.isalpha() or peek == b_("'") or peek == b_('"'):
                operator = read_until_regex(stream, NameObject.delimiter_pattern, True)
                if operator == b_("BI"):
                    # begin inline image - a completely different parsing
                    # mechanism is required, of course... thanks buddy...
                    assert operands == []
                    ii = self._readInlineImage(stream)
                    self.operations.append((ii, b_("INLINE IMAGE")))
                else:
                    self.operations.append((operands, operator))
                    operands = []
            elif peek == b_("%"):
                # If we encounter a comment in the content stream, we have to
                # handle it here.  Typically, read_object will handle
                # encountering a comment -- but read_object assumes that
                # following the comment must be the object we're trying to
                # read.  In this case, it could be an operator instead.
                while peek not in (b_("\r"), b_("\n")):
                    peek = stream.read(1)
            else:
                operands.append(read_object(stream, None, self.forced_encoding))

    def _readInlineImage(self, stream: StreamType) -> Dict[str, Any]:
        # begin reading just after the "BI" - begin image
        # first read the dictionary of settings.
        settings = DictionaryObject()
        while True:
            tok = read_non_whitespace(stream)
            stream.seek(-1, 1)
            if tok == b_("I"):
                # "ID" - begin of image data
                break
            key = read_object(stream, self.pdf)
            tok = read_non_whitespace(stream)
            stream.seek(-1, 1)
            value = read_object(stream, self.pdf)
            settings[key] = value
        # left at beginning of ID
        tmp = stream.read(3)
        assert tmp[:2] == b_("ID")
        data = BytesIO()
        # Read the inline image, while checking for EI (End Image) operator.
        while True:
            # Read 8 kB at a time and check if the chunk contains the E operator.
            buf = stream.read(8192)
            # We have reached the end of the stream, but haven't found the EI operator.
            if not buf:
                raise PdfReadError("Unexpected end of stream")
            loc = buf.find(b_("E"))

            if loc == -1:
                data.write(buf)
            else:
                # Write out everything before the E.
                data.write(buf[0:loc])

                # Seek back in the stream to read the E next.
                stream.seek(loc - len(buf), 1)
                tok = stream.read(1)
                # Check for End Image
                tok2 = stream.read(1)
                if tok2 == b_("I"):
                    # Data can contain EI, so check for the Q operator.
                    tok3 = stream.read(1)
                    info = tok + tok2
                    # We need to find whitespace between EI and Q.
                    has_q_whitespace = False
                    while tok3 in WHITESPACES:
                        has_q_whitespace = True
                        info += tok3
                        tok3 = stream.read(1)
                    if tok3 == b_("Q") and has_q_whitespace:
                        stream.seek(-1, 1)
                        break
                    else:
                        stream.seek(-1, 1)
                        data.write(info)
                else:
                    stream.seek(-1, 1)
                    data.write(tok)
        return {"settings": settings, "data": data.getvalue()}

    @property
    def _data(self) -> bytes:
        newdata = BytesIO()
        for operands, operator in self.operations:
            if operator == b_("INLINE IMAGE"):
                newdata.write(b_("BI"))
                dicttext = BytesIO()
                operands["settings"].write_to_stream(dicttext, None)
                newdata.write(dicttext.getvalue()[2:-2])
                newdata.write(b_("ID "))
                newdata.write(operands["data"])
                newdata.write(b_("EI"))
            else:
                for op in operands:
                    op.write_to_stream(newdata, None)
                    newdata.write(b_(" "))
                newdata.write(b_(operator))
            newdata.write(b_("\n"))
        return newdata.getvalue()

    @_data.setter
    def _data(self, value: Union[str, bytes]) -> None:
        self.__parseContentStream(BytesIO(b_(value)))


def read_object(
    stream: StreamType,
    pdf: Any,  # PdfReader
    forced_encoding: Union[None, str, List[str], Dict[int, str]] = None,
) -> Union[PdfObject, int, str, ContentStream]:
    tok = stream.read(1)
    stream.seek(-1, 1)  # reset to start
    idx = ObjectPrefix.find(tok)
    if idx == 0:
        return NameObject.read_from_stream(stream, pdf)
    elif idx == 1:
        # hexadecimal string OR dictionary
        peek = stream.read(2)
        stream.seek(-2, 1)  # reset to start

        if peek == b_("<<"):
            return DictionaryObject.read_from_stream(stream, pdf, forced_encoding)
        else:
            return readHexStringFromStream(stream)
    elif idx == 2:
        return ArrayObject.read_from_stream(stream, pdf, forced_encoding)
    elif idx == 3 or idx == 4:
        return BooleanObject.read_from_stream(stream)
    elif idx == 5:
        return readStringFromStream(stream, forced_encoding)
    elif idx == 6:
        return NullObject.read_from_stream(stream)
    elif idx == 7:
        # comment
        while tok not in (b_("\r"), b_("\n")):
            tok = stream.read(1)
            # Prevents an infinite loop by raising an error if the stream is at
            # the EOF
            if len(tok) <= 0:
                raise PdfStreamError("File ended unexpectedly.")
        tok = read_non_whitespace(stream)
        stream.seek(-1, 1)
        return read_object(stream, pdf, forced_encoding)
    else:
        # number object OR indirect reference
        peek = stream.read(20)
        stream.seek(-len(peek), 1)  # reset to start
        if IndirectPattern.match(peek) is not None:
            return IndirectObject.read_from_stream(stream, pdf)
        else:
            return NumberObject.read_from_stream(stream)


class RectangleObject(ArrayObject):
    """
    This class is used to represent *page boxes* in PyPDF2. These boxes include:
        * :attr:`artbox <PyPDF2._page.PageObject.artbox>`
        * :attr:`bleedbox <PyPDF2._page.PageObject.bleedbox>`
        * :attr:`cropbox <PyPDF2._page.PageObject.cropbox>`
        * :attr:`mediabox <PyPDF2._page.PageObject.mediabox>`
        * :attr:`trimbox <PyPDF2._page.PageObject.trimbox>`
    """

    def __init__(self, arr: Tuple[float, float, float, float]) -> None:
        # must have four points
        assert len(arr) == 4
        # automatically convert arr[x] into NumberObject(arr[x]) if necessary
        ArrayObject.__init__(self, [self._ensure_is_number(x) for x in arr])  # type: ignore

    def _ensure_is_number(self, value: Any) -> Union[FloatObject, NumberObject]:
        if not isinstance(value, (NumberObject, FloatObject)):
            value = FloatObject(value)
        return value

    def ensureIsNumber(
        self, value: Any
    ) -> Union[FloatObject, NumberObject]:  # pragma: no cover
        deprecate_no_replacement("ensureIsNumber")
        return self._ensure_is_number(value)

    def __repr__(self) -> str:
        return "RectangleObject(%s)" % repr(list(self))

    @property
    def left(self) -> FloatObject:
        return self[0]

    @property
    def bottom(self) -> FloatObject:
        return self[1]

    @property
    def right(self) -> FloatObject:
        return self[2]

    @property
    def top(self) -> FloatObject:
        return self[3]

    def getLowerLeft_x(self) -> FloatObject:  # pragma: no cover
        deprecate_with_replacement("getLowerLeft_x", "left")
        return self.left

    def getLowerLeft_y(self) -> FloatObject:  # pragma: no cover
        deprecate_with_replacement("getLowerLeft_y", "bottom")
        return self.bottom

    def getUpperRight_x(self) -> FloatObject:  # pragma: no cover
        deprecate_with_replacement("getUpperRight_x", "right")
        return self.right

    def getUpperRight_y(self) -> FloatObject:  # pragma: no cover
        deprecate_with_replacement("getUpperRight_y", "top")
        return self.top

    def getUpperLeft_x(self) -> FloatObject:  # pragma: no cover
        deprecate_with_replacement("getUpperLeft_x", "left")
        return self.left

    def getUpperLeft_y(self) -> FloatObject:  # pragma: no cover
        deprecate_with_replacement("getUpperLeft_y", "top")
        return self.top

    def getLowerRight_x(self) -> FloatObject:  # pragma: no cover
        deprecate_with_replacement("getLowerRight_x", "right")
        return self.right

    def getLowerRight_y(self) -> FloatObject:  # pragma: no cover
        deprecate_with_replacement("getLowerRight_y", "bottom")
        return self.bottom

    @property
    def lower_left(self) -> Tuple[decimal.Decimal, decimal.Decimal]:
        """
        Property to read and modify the lower left coordinate of this box
        in (x,y) form.
        """
        return self.left, self.bottom

    @lower_left.setter
    def lower_left(self, value: List[Any]) -> None:
        self[0], self[1] = (self._ensure_is_number(x) for x in value)

    @property
    def lower_right(self) -> Tuple[decimal.Decimal, decimal.Decimal]:
        """
        Property to read and modify the lower right coordinate of this box
        in (x,y) form.
        """
        return self.right, self.bottom

    @lower_right.setter
    def lower_right(self, value: List[Any]) -> None:
        self[2], self[1] = (self._ensure_is_number(x) for x in value)

    @property
    def upper_left(self) -> Tuple[decimal.Decimal, decimal.Decimal]:
        """
        Property to read and modify the upper left coordinate of this box
        in (x,y) form.
        """
        return self.left, self.top

    @upper_left.setter
    def upper_left(self, value: List[Any]) -> None:
        self[0], self[3] = (self._ensure_is_number(x) for x in value)

    @property
    def upper_right(self) -> Tuple[decimal.Decimal, decimal.Decimal]:
        """
        Property to read and modify the upper right coordinate of this box
        in (x,y) form.
        """
        return self.right, self.top

    @upper_right.setter
    def upper_right(self, value: List[Any]) -> None:
        self[2], self[3] = (self._ensure_is_number(x) for x in value)

    def getLowerLeft(
        self,
    ) -> Tuple[decimal.Decimal, decimal.Decimal]:  # pragma: no cover
        deprecate_with_replacement("getLowerLeft", "lower_left")
        return self.lower_left

    def getLowerRight(
        self,
    ) -> Tuple[decimal.Decimal, decimal.Decimal]:  # pragma: no cover
        deprecate_with_replacement("getLowerRight", "lower_right")
        return self.lower_right

    def getUpperLeft(
        self,
    ) -> Tuple[decimal.Decimal, decimal.Decimal]:  # pragma: no cover
        deprecate_with_replacement("getUpperLeft", "upper_left")
        return self.upper_left

    def getUpperRight(
        self,
    ) -> Tuple[decimal.Decimal, decimal.Decimal]:  # pragma: no cover
        deprecate_with_replacement("getUpperRight", "upper_right")
        return self.upper_right

    def setLowerLeft(self, value: Tuple[float, float]) -> None:  # pragma: no cover
        deprecate_with_replacement("setLowerLeft", "lower_left")
        self.lower_left = value  # type: ignore

    def setLowerRight(self, value: Tuple[float, float]) -> None:  # pragma: no cover
        deprecate_with_replacement("setLowerRight", "lower_right")
        self[2], self[1] = (self._ensure_is_number(x) for x in value)

    def setUpperLeft(self, value: Tuple[float, float]) -> None:  # pragma: no cover
        deprecate_with_replacement("setUpperLeft", "upper_left")
        self[0], self[3] = (self._ensure_is_number(x) for x in value)

    def setUpperRight(self, value: Tuple[float, float]) -> None:  # pragma: no cover
        deprecate_with_replacement("setUpperRight", "upper_right")
        self[2], self[3] = (self._ensure_is_number(x) for x in value)

    @property
    def width(self) -> decimal.Decimal:
        return self.right - self.left

    def getWidth(self) -> decimal.Decimal:  # pragma: no cover
        deprecate_with_replacement("getWidth", "width")
        return self.width

    @property
    def height(self) -> decimal.Decimal:
        return self.top - self.bottom

    def getHeight(self) -> decimal.Decimal:  # pragma: no cover
        deprecate_with_replacement("getHeight", "height")
        return self.height

    @property
    def lowerLeft(self) -> Tuple[decimal.Decimal, decimal.Decimal]:  # pragma: no cover
        deprecate_with_replacement("lowerLeft", "lower_left")
        return self.lower_left

    @lowerLeft.setter
    def lowerLeft(
        self, value: Tuple[decimal.Decimal, decimal.Decimal]
    ) -> None:  # pragma: no cover
        deprecate_with_replacement("lowerLeft", "lower_left")
        self.lower_left = value

    @property
    def lowerRight(self) -> Tuple[decimal.Decimal, decimal.Decimal]:  # pragma: no cover
        deprecate_with_replacement("lowerRight", "lower_right")
        return self.lower_right

    @lowerRight.setter
    def lowerRight(
        self, value: Tuple[decimal.Decimal, decimal.Decimal]
    ) -> None:  # pragma: no cover
        deprecate_with_replacement("lowerRight", "lower_right")
        self.lower_right = value

    @property
    def upperLeft(self) -> Tuple[decimal.Decimal, decimal.Decimal]:  # pragma: no cover
        deprecate_with_replacement("upperLeft", "upper_left")
        return self.upper_left

    @upperLeft.setter
    def upperLeft(
        self, value: Tuple[decimal.Decimal, decimal.Decimal]
    ) -> None:  # pragma: no cover
        deprecate_with_replacement("upperLeft", "upper_left")
        self.upper_left = value

    @property
    def upperRight(self) -> Tuple[decimal.Decimal, decimal.Decimal]:  # pragma: no cover
        deprecate_with_replacement("upperRight", "upper_right")
        return self.upper_right

    @upperRight.setter
    def upperRight(
        self, value: Tuple[decimal.Decimal, decimal.Decimal]
    ) -> None:  # pragma: no cover
        deprecate_with_replacement("upperRight", "upper_right")
        self.upper_right = value


class Field(TreeObject):
    """
    A class representing a field dictionary. This class is accessed through
    :meth:`get_fields()<PyPDF2.PdfReader.get_fields>`
    """

    def __init__(self, data: Dict[str, Any]) -> None:
        DictionaryObject.__init__(self)
        attributes = (
            "/FT",
            "/Parent",
            "/Kids",
            "/T",
            "/TU",
            "/TM",
            "/Ff",
            "/V",
            "/DV",
            "/AA",
        )
        for attr in attributes:
            try:
                self[NameObject(attr)] = data[attr]
            except KeyError:
                pass

    # TABLE 8.69 Entries common to all field dictionaries
    @property
    def field_type(self) -> Optional[NameObject]:
        """Read-only property accessing the type of this field."""
        return self.get("/FT")

    @property
    def fieldType(self) -> Optional[NameObject]:  # pragma: no cover
        """
        .. deprecated:: 1.28.3

            Use :py:attr:`field_type` instead.
        """
        deprecate_with_replacement("fieldType", "field_type")
        return self.field_type

    @property
    def parent(self) -> Optional[DictionaryObject]:
        """Read-only property accessing the parent of this field."""
        return self.get("/Parent")

    @property
    def kids(self) -> Optional[ArrayObject]:
        """Read-only property accessing the kids of this field."""
        return self.get("/Kids")

    @property
    def name(self) -> Optional[str]:
        """Read-only property accessing the name of this field."""
        return self.get("/T")

    @property
    def alternate_name(self) -> Optional[str]:
        """Read-only property accessing the alternate name of this field."""
        return self.get("/TU")

    @property
    def altName(self) -> Optional[str]:  # pragma: no cover
        """
        .. deprecated:: 1.28.3

            Use :py:attr:`alternate_name` instead.
        """
        deprecate_with_replacement("altName", "alternate_name")
        return self.alternate_name

    @property
    def mapping_name(self) -> Optional[str]:
        """
        Read-only property accessing the mapping name of this field. This
        name is used by PyPDF2 as a key in the dictionary returned by
        :meth:`get_fields()<PyPDF2.PdfReader.get_fields>`
        """
        return self.get("/TM")

    @property
    def mappingName(self) -> Optional[str]:  # pragma: no cover
        """
        .. deprecated:: 1.28.3

            Use :py:attr:`mapping_name` instead.
        """
        deprecate_with_replacement("mappingName", "mapping_name")
        return self.mapping_name

    @property
    def flags(self) -> Optional[int]:
        """
        Read-only property accessing the field flags, specifying various
        characteristics of the field (see Table 8.70 of the PDF 1.7 reference).
        """
        return self.get("/Ff")

    @property
    def value(self) -> Optional[Any]:
        """
        Read-only property accessing the value of this field. Format
        varies based on field type.
        """
        return self.get("/V")

    @property
    def default_value(self) -> Optional[Any]:
        """Read-only property accessing the default value of this field."""
        return self.get("/DV")

    @property
    def defaultValue(self) -> Optional[Any]:  # pragma: no cover
        """
        .. deprecated:: 1.28.3

            Use :py:attr:`default_value` instead.
        """
        deprecate_with_replacement("defaultValue", "default_value")
        return self.default_value

    @property
    def additional_actions(self) -> Optional[DictionaryObject]:
        """
        Read-only property accessing the additional actions dictionary.
        This dictionary defines the field's behavior in response to trigger events.
        See Section 8.5.2 of the PDF 1.7 reference.
        """
        return self.get("/AA")

    @property
    def additionalActions(self) -> Optional[DictionaryObject]:  # pragma: no cover
        """
        .. deprecated:: 1.28.3

            Use :py:attr:`additional_actions` instead.
        """
        deprecate_with_replacement("additionalActions", "additional_actions")
        return self.additional_actions


class Destination(TreeObject):
    """
    A class representing a destination within a PDF file.
    See section 8.2.1 of the PDF 1.6 reference.

    :param str title: Title of this destination.
    :param IndirectObject page: Reference to the page of this destination. Should
        be an instance of :class:`IndirectObject<PyPDF2.generic.IndirectObject>`.
    :param str typ: How the destination is displayed.
    :param args: Additional arguments may be necessary depending on the type.
    :raises PdfReadError: If destination type is invalid.

    .. list-table:: Valid ``typ`` arguments (see PDF spec for details)
       :widths: 50 50

       * - /Fit
         - No additional arguments
       * - /XYZ
         - [left] [top] [zoomFactor]
       * - /FitH
         - [top]
       * - /FitV
         - [left]
       * - /FitR
         - [left] [bottom] [right] [top]
       * - /FitB
         - No additional arguments
       * - /FitBH
         - [top]
       * - /FitBV
         - [left]
    """

    def __init__(
        self,
        title: str,
        page: Union[NumberObject, IndirectObject, NullObject, DictionaryObject],
        typ: Union[str, NumberObject],
        *args: Any,  # ZoomArgType
    ) -> None:
        DictionaryObject.__init__(self)
        self[NameObject("/Title")] = title
        self[NameObject("/Page")] = page
        self[NameObject("/Type")] = typ

        # from table 8.2 of the PDF 1.7 reference.
        if typ == "/XYZ":
            (
                self[NameObject(TA.LEFT)],
                self[NameObject(TA.TOP)],
                self[NameObject("/Zoom")],
            ) = args
        elif typ == TF.FIT_R:
            (
                self[NameObject(TA.LEFT)],
                self[NameObject(TA.BOTTOM)],
                self[NameObject(TA.RIGHT)],
                self[NameObject(TA.TOP)],
            ) = args
        elif typ in [TF.FIT_H, TF.FIT_BH]:
            (self[NameObject(TA.TOP)],) = args
        elif typ in [TF.FIT_V, TF.FIT_BV]:
            (self[NameObject(TA.LEFT)],) = args
        elif typ in [TF.FIT, TF.FIT_B]:
            pass
        else:
            raise PdfReadError("Unknown Destination Type: %r" % typ)

    @property
    def dest_array(self) -> ArrayObject:
        return ArrayObject(
            [self.raw_get("/Page"), self["/Type"]]
            + [
                self[x]
                for x in ["/Left", "/Bottom", "/Right", "/Top", "/Zoom"]
                if x in self
            ]
        )

    def getDestArray(self) -> ArrayObject:  # pragma: no cover
        """
        .. deprecated:: 1.28.3

            Use :py:attr:`dest_array` instead.
        """
        deprecate_with_replacement("getDestArray", "dest_array")
        return self.dest_array

    def write_to_stream(
        self, stream: StreamType, encryption_key: Union[None, str, bytes]
    ) -> None:
        stream.write(b_("<<\n"))
        key = NameObject("/D")
        key.write_to_stream(stream, encryption_key)
        stream.write(b_(" "))
        value = self.dest_array
        value.write_to_stream(stream, encryption_key)

        key = NameObject("/S")
        key.write_to_stream(stream, encryption_key)
        stream.write(b_(" "))
        value_s = NameObject("/GoTo")
        value_s.write_to_stream(stream, encryption_key)

        stream.write(b_("\n"))
        stream.write(b_(">>"))

    @property
    def title(self) -> Optional[str]:
        """
        Read-only property accessing the destination title.

        :rtype: str
        """
        return self.get("/Title")

    @property
    def page(self) -> Optional[int]:
        """
        Read-only property accessing the destination page number.

        :rtype: int
        """
        return self.get("/Page")

    @property
    def typ(self) -> Optional[str]:
        """
        Read-only property accessing the destination type.

        :rtype: str
        """
        return self.get("/Type")

    @property
    def zoom(self) -> Optional[int]:
        """
        Read-only property accessing the zoom factor.

        :rtype: int, or ``None`` if not available.
        """
        return self.get("/Zoom", None)

    @property
    def left(self) -> Optional[FloatObject]:
        """
        Read-only property accessing the left horizontal coordinate.

        :rtype: float, or ``None`` if not available.
        """
        return self.get("/Left", None)

    @property
    def right(self) -> Optional[FloatObject]:
        """
        Read-only property accessing the right horizontal coordinate.

        :rtype: float, or ``None`` if not available.
        """
        return self.get("/Right", None)

    @property
    def top(self) -> Optional[FloatObject]:
        """
        Read-only property accessing the top vertical coordinate.

        :rtype: float, or ``None`` if not available.
        """
        return self.get("/Top", None)

    @property
    def bottom(self) -> Optional[FloatObject]:
        """
        Read-only property accessing the bottom vertical coordinate.

        :rtype: float, or ``None`` if not available.
        """
        return self.get("/Bottom", None)


class Bookmark(Destination):
    def write_to_stream(
        self, stream: StreamType, encryption_key: Union[None, str, bytes]
    ) -> None:
        stream.write(b_("<<\n"))
        for key in [
            NameObject(x)
            for x in ["/Title", "/Parent", "/First", "/Last", "/Next", "/Prev"]
            if x in self
        ]:
            key.write_to_stream(stream, encryption_key)
            stream.write(b_(" "))
            value = self.raw_get(key)
            value.write_to_stream(stream, encryption_key)
            stream.write(b_("\n"))
        key = NameObject("/Dest")
        key.write_to_stream(stream, encryption_key)
        stream.write(b_(" "))
        value = self.dest_array
        value.write_to_stream(stream, encryption_key)
        stream.write(b_("\n"))
        stream.write(b_(">>"))


def createStringObject(
    string: Union[str, bytes],
    forced_encoding: Union[None, str, List[str], Dict[int, str]] = None,
) -> Union[TextStringObject, ByteStringObject]:
    """
    Given a string, create a ByteStringObject or a TextStringObject to
    represent the string.

    :param string: A string

    :raises TypeError: If string is not of type str or bytes.
    """
    if isinstance(string, str):
        return TextStringObject(string)
    elif isinstance(string, bytes_type):
        if isinstance(forced_encoding, (list, dict)):
            out = ""
            for x in string:
                try:
                    out += forced_encoding[x]
                except Exception:
                    out += bytes((x,)).decode("charmap")
            return TextStringObject(out)
        elif isinstance(forced_encoding, str):
            return TextStringObject(string.decode(forced_encoding))
        else:
            try:
                if string.startswith(codecs.BOM_UTF16_BE):
                    retval = TextStringObject(string.decode("utf-16"))
                    retval.autodetect_utf16 = True
                    return retval
                else:
                    # This is probably a big performance hit here, but we need to
                    # convert string objects into the text/unicode-aware version if
                    # possible... and the only way to check if that's possible is
                    # to try.  Some strings are strings, some are just byte arrays.
                    retval = TextStringObject(decode_pdfdocencoding(string))
                    retval.autodetect_pdfdocencoding = True
                    return retval
            except UnicodeDecodeError:
                return ByteStringObject(string)
    else:
        raise TypeError("createStringObject should have str or unicode arg")


def encode_pdfdocencoding(unicode_string: str) -> bytes:
    retval = b_("")
    for c in unicode_string:
        try:
            retval += b_(chr(_pdfdoc_encoding_rev[c]))
        except KeyError:
            raise UnicodeEncodeError(
                "pdfdocencoding", c, -1, -1, "does not exist in translation table"
            )
    return retval


def decode_pdfdocencoding(byte_array: bytes) -> str:
    retval = ""
    for b in byte_array:
        c = _pdfdoc_encoding[ord_(b)]
        if c == "\u0000":
            raise UnicodeDecodeError(
                "pdfdocencoding",
                bytearray(b),
                -1,
                -1,
                "does not exist in translation table",
            )
        retval += c
    return retval


# PDFDocEncoding Character Set: Table D.2 of PDF Reference 1.7
# C.1 Predefined encodings sorted by character name of another PDF reference
# Some indices have '\u0000' although they should have something else:
# 22: should be '\u0017'
_pdfdoc_encoding = [
    "\u0000",
    "\u0001",
    "\u0002",
    "\u0003",
    "\u0004",
    "\u0005",
    "\u0006",
    "\u0007",  # 0 -  7
    "\u0008",
    "\u0009",
    "\u000a",
    "\u000b",
    "\u000c",
    "\u000d",
    "\u000e",
    "\u000f",  # 8 - 15
    "\u0010",
    "\u0011",
    "\u0012",
    "\u0013",
    "\u0014",
    "\u0015",
    "\u0000",
    "\u0017",  # 16 - 23
    "\u02d8",
    "\u02c7",
    "\u02c6",
    "\u02d9",
    "\u02dd",
    "\u02db",
    "\u02da",
    "\u02dc",  # 24 - 31
    "\u0020",
    "\u0021",
    "\u0022",
    "\u0023",
    "\u0024",
    "\u0025",
    "\u0026",
    "\u0027",  # 32 - 39
    "\u0028",
    "\u0029",
    "\u002a",
    "\u002b",
    "\u002c",
    "\u002d",
    "\u002e",
    "\u002f",  # 40 - 47
    "\u0030",
    "\u0031",
    "\u0032",
    "\u0033",
    "\u0034",
    "\u0035",
    "\u0036",
    "\u0037",  # 48 - 55
    "\u0038",
    "\u0039",
    "\u003a",
    "\u003b",
    "\u003c",
    "\u003d",
    "\u003e",
    "\u003f",  # 56 - 63
    "\u0040",
    "\u0041",
    "\u0042",
    "\u0043",
    "\u0044",
    "\u0045",
    "\u0046",
    "\u0047",  # 64 - 71
    "\u0048",
    "\u0049",
    "\u004a",
    "\u004b",
    "\u004c",
    "\u004d",
    "\u004e",
    "\u004f",  # 72 - 79
    "\u0050",
    "\u0051",
    "\u0052",
    "\u0053",
    "\u0054",
    "\u0055",
    "\u0056",
    "\u0057",  # 80 - 87
    "\u0058",
    "\u0059",
    "\u005a",
    "\u005b",
    "\u005c",
    "\u005d",
    "\u005e",
    "\u005f",  # 88 - 95
    "\u0060",
    "\u0061",
    "\u0062",
    "\u0063",
    "\u0064",
    "\u0065",
    "\u0066",
    "\u0067",  # 96 - 103
    "\u0068",
    "\u0069",
    "\u006a",
    "\u006b",
    "\u006c",
    "\u006d",
    "\u006e",
    "\u006f",  # 104 - 111
    "\u0070",
    "\u0071",
    "\u0072",
    "\u0073",
    "\u0074",
    "\u0075",
    "\u0076",
    "\u0077",  # 112 - 119
    "\u0078",
    "\u0079",
    "\u007a",
    "\u007b",
    "\u007c",
    "\u007d",
    "\u007e",
    "\u0000",  # 120 - 127
    "\u2022",
    "\u2020",
    "\u2021",
    "\u2026",
    "\u2014",
    "\u2013",
    "\u0192",
    "\u2044",  # 128 - 135
    "\u2039",
    "\u203a",
    "\u2212",
    "\u2030",
    "\u201e",
    "\u201c",
    "\u201d",
    "\u2018",  # 136 - 143
    "\u2019",
    "\u201a",
    "\u2122",
    "\ufb01",
    "\ufb02",
    "\u0141",
    "\u0152",
    "\u0160",  # 144 - 151
    "\u0178",
    "\u017d",
    "\u0131",
    "\u0142",
    "\u0153",
    "\u0161",
    "\u017e",
    "\u0000",  # 152 - 159
    "\u20ac",
    "\u00a1",
    "\u00a2",
    "\u00a3",
    "\u00a4",
    "\u00a5",
    "\u00a6",
    "\u00a7",  # 160 - 167
    "\u00a8",
    "\u00a9",
    "\u00aa",
    "\u00ab",
    "\u00ac",
    "\u0000",
    "\u00ae",
    "\u00af",  # 168 - 175
    "\u00b0",
    "\u00b1",
    "\u00b2",
    "\u00b3",
    "\u00b4",
    "\u00b5",
    "\u00b6",
    "\u00b7",  # 176 - 183
    "\u00b8",
    "\u00b9",
    "\u00ba",
    "\u00bb",
    "\u00bc",
    "\u00bd",
    "\u00be",
    "\u00bf",  # 184 - 191
    "\u00c0",
    "\u00c1",
    "\u00c2",
    "\u00c3",
    "\u00c4",
    "\u00c5",
    "\u00c6",
    "\u00c7",  # 192 - 199
    "\u00c8",
    "\u00c9",
    "\u00ca",
    "\u00cb",
    "\u00cc",
    "\u00cd",
    "\u00ce",
    "\u00cf",  # 200 - 207
    "\u00d0",
    "\u00d1",
    "\u00d2",
    "\u00d3",
    "\u00d4",
    "\u00d5",
    "\u00d6",
    "\u00d7",  # 208 - 215
    "\u00d8",
    "\u00d9",
    "\u00da",
    "\u00db",
    "\u00dc",
    "\u00dd",
    "\u00de",
    "\u00df",  # 216 - 223
    "\u00e0",
    "\u00e1",
    "\u00e2",
    "\u00e3",
    "\u00e4",
    "\u00e5",
    "\u00e6",
    "\u00e7",  # 224 - 231
    "\u00e8",
    "\u00e9",
    "\u00ea",
    "\u00eb",
    "\u00ec",
    "\u00ed",
    "\u00ee",
    "\u00ef",  # 232 - 239
    "\u00f0",
    "\u00f1",
    "\u00f2",
    "\u00f3",
    "\u00f4",
    "\u00f5",
    "\u00f6",
    "\u00f7",  # 240 - 247
    "\u00f8",
    "\u00f9",
    "\u00fa",
    "\u00fb",
    "\u00fc",
    "\u00fd",
    "\u00fe",
    "\u00ff",  # 248 - 255
]

assert len(_pdfdoc_encoding) == 256


def fill_from_encoding(enc: str) -> List[str]:
    lst: List[str] = []
    for x in range(256):
        try:
            lst += (bytes((x,)).decode(enc),)
        except Exception:
            lst += (chr(x),)
    return lst


_win_encoding = fill_from_encoding("cp1252")
_mac_encoding = fill_from_encoding("mac_roman")
_std_encoding = [
    "\x00",
    "\x01",
    "\x02",
    "\x03",
    "\x04",
    "\x05",
    "\x06",
    "\x07",
    "\x08",
    "\t",
    "\n",
    "\x0b",
    "\x0c",
    "\r",
    "\x0e",
    "\x0f",
    "\x10",
    "\x11",
    "\x12",
    "\x13",
    "\x14",
    "\x15",
    "\x16",
    "\x17",
    "\x18",
    "\x19",
    "\x1a",
    "\x1b",
    "\x1c",
    "\x1d",
    "\x1e",
    "\x1f",
    " ",
    "!",
    '"',
    "#",
    "$",
    "%",
    "&",
    "’",
    "(",
    ")",
    "*",
    "+",
    ",",
    "-",
    ".",
    "/",
    "0",
    "1",
    "2",
    "3",
    "4",
    "5",
    "6",
    "7",
    "8",
    "9",
    ":",
    ";",
    "<",
    "=",
    ">",
    "?",
    "@",
    "A",
    "B",
    "C",
    "D",
    "E",
    "F",
    "G",
    "H",
    "I",
    "J",
    "K",
    "L",
    "M",
    "N",
    "O",
    "P",
    "Q",
    "R",
    "S",
    "T",
    "U",
    "V",
    "W",
    "X",
    "Y",
    "Z",
    "[",
    "\\",
    "]",
    "^",
    "_",
    "‘",
    "a",
    "b",
    "c",
    "d",
    "e",
    "f",
    "g",
    "h",
    "i",
    "j",
    "k",
    "l",
    "m",
    "n",
    "o",
    "p",
    "q",
    "r",
    "s",
    "t",
    "u",
    "v",
    "w",
    "x",
    "y",
    "z",
    "{",
    "|",
    "}",
    "~",
    "\x7f",
    "\x80",
    "\x81",
    "\x82",
    "\x83",
    "\x84",
    "\x85",
    "\x86",
    "\x87",
    "\x88",
    "\x89",
    "\x8a",
    "\x8b",
    "\x8c",
    "\x8d",
    "\x8e",
    "\x8f",
    "\x90",
    "\x91",
    "\x92",
    "\x93",
    "\x94",
    "\x95",
    "\x96",
    "\x97",
    "\x98",
    "\x99",
    "\x9a",
    "\x9b",
    "\x9c",
    "\x9d",
    "\x9e",
    "\x9f",
    "\xa0",
    "¡",
    "¢",
    "£",
    "⁄",
    "¥",
    "ƒ",
    "§",
    "¤",
    "'",
    "“",
    "«",
    "‹",
    "›",
    "ﬁ",
    "ﬂ",
    "°",
    "–",
    "†",
    "‡",
    "·",
    "µ",
    "¶",
    "•",
    "‚",
    "„",
    "”",
    "»",
    "…",
    "‰",
    "¾",
    "¿",
    "À",
    "`",
    "´",
    "ˆ",
    "˜",
    "¯",
    "˘",
    "˙",
    "¨",
    "É",
    "˚",
    "¸",
    "Ì",
    "˝",
    "˛",
    "ˇ",
    "—",
    "Ñ",
    "Ò",
    "Ó",
    "Ô",
    "Õ",
    "Ö",
    "×",
    "Ø",
    "Ù",
    "Ú",
    "Û",
    "Ü",
    "Ý",
    "Þ",
    "ß",
    "à",
    "Æ",
    "â",
    "ª",
    "ä",
    "å",
    "æ",
    "ç",
    "Ł",
    "Ø",
    "Œ",
    "º",
    "ì",
    "í",
    "î",
    "ï",
    "ð",
    "æ",
    "ò",
    "ó",
    "ô",
    "ı",
    "ö",
    "÷",
    "ł",
    "ø",
    "œ",
    "ß",
    "ü",
    "ý",
    "þ",
    "ÿ",
]


def rev_encoding(enc: List[str]) -> Dict[str, int]:
    rev: Dict[str, int] = {}
    for i in range(256):
        char = enc[i]
        if char == "\u0000":
            continue
        assert char not in rev, (
            str(char) + " at " + str(i) + " already at " + str(rev[char])
        )
        rev[char] = i
    return rev


_pdfdoc_encoding_rev: Dict[str, int] = rev_encoding(_pdfdoc_encoding)
_win_encoding_rev: Dict[str, int] = rev_encoding(_win_encoding)
_mac_encoding_rev: Dict[str, int] = rev_encoding(_mac_encoding)

charset_encoding: Dict[str, List[str]] = {
    "/StandardCoding": _std_encoding,
    "/WinAnsiEncoding": _win_encoding,
    "/MacRomanEncoding": _mac_encoding,
    "/PDFDocEncoding": _pdfdoc_encoding,
}<|MERGE_RESOLUTION|>--- conflicted
+++ resolved
@@ -585,13 +585,8 @@
             # Name objects should represent irregular characters
             # with a '#' followed by the symbol's hex number
             if not pdf.strict:
-<<<<<<< HEAD
-                warnings.warn("Illegal character in Name Object", utils.PdfReadWarning)
+                warnings.warn("Illegal character in Name Object", PdfReadWarning)
                 return NameObject(name.decode('latin-1'))
-=======
-                warnings.warn("Illegal character in Name Object", PdfReadWarning)
-                return NameObject(name)
->>>>>>> df8f1212
             else:
                 raise PdfReadError("Illegal character in Name Object") from e
 
