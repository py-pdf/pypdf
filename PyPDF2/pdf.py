# -*- coding: utf-8 -*-
#
# Copyright (c) 2006, Mathieu Fenniak
# Copyright (c) 2007, Ashish Kulkarni <kulkarni.ashish@gmail.com>
#
# All rights reserved.
#
# Redistribution and use in source and binary forms, with or without
# modification, are permitted provided that the following conditions are
# met:
#
# * Redistributions of source code must retain the above copyright notice,
# this list of conditions and the following disclaimer.
# * Redistributions in binary form must reproduce the above copyright notice,
# this list of conditions and the following disclaimer in the documentation
# and/or other materials provided with the distribution.
# * The name of the author may not be used to endorse or promote products
# derived from this software without specific prior written permission.
#
# THIS SOFTWARE IS PROVIDED BY THE COPYRIGHT HOLDERS AND CONTRIBUTORS "AS IS"
# AND ANY EXPRESS OR IMPLIED WARRANTIES, INCLUDING, BUT NOT LIMITED TO, THE
# IMPLIED WARRANTIES OF MERCHANTABILITY AND FITNESS FOR A PARTICULAR PURPOSE
# ARE DISCLAIMED. IN NO EVENT SHALL THE COPYRIGHT OWNER OR CONTRIBUTORS BE
# LIABLE FOR ANY DIRECT, INDIRECT, INCIDENTAL, SPECIAL, EXEMPLARY, OR
# CONSEQUENTIAL DAMAGES (INCLUDING, BUT NOT LIMITED TO, PROCUREMENT OF
# SUBSTITUTE GOODS OR SERVICES; LOSS OF USE, DATA, OR PROFITS; OR BUSINESS
# INTERRUPTION) HOWEVER CAUSED AND ON ANY THEORY OF LIABILITY, WHETHER IN
# CONTRACT, STRICT LIABILITY, OR TORT (INCLUDING NEGLIGENCE OR OTHERWISE)
# ARISING IN ANY WAY OUT OF THE USE OF THIS SOFTWARE, EVEN IF ADVISED OF THE
# POSSIBILITY OF SUCH DAMAGE.

"""A pure-Python PDF library with an increasing number of capabilities."""

__author__ = "Mathieu Fenniak"
__author_email__ = "biziqe@mathieu.fenniak.net"

import math
import struct
import sys
import uuid
from sys import version_info

if version_info < ( 3, 0 ):
    from cStringIO import StringIO
else:
    from io import StringIO

if version_info < ( 3, 0 ):
    BytesIO = StringIO
else:
    from io import BytesIO

import codecs
import warnings

from PyPDF2.constants import CatalogAttributes as CA
from PyPDF2.constants import Core as CO
from PyPDF2.constants import PageAttributes as PG
from PyPDF2.constants import PagesAttributes as PA
from PyPDF2.constants import Ressources as RES
from PyPDF2.constants import StreamAttributes as SA
from PyPDF2.constants import TrailerKeys as TK
from PyPDF2.errors import PageSizeNotDefinedError, PdfReadError, PdfReadWarning

from . import utils
from .generic import *
from .utils import (
    ConvertFunctionsToVirtualList,
    b_,
    formatWarning,
    isString,
    ord_,
    readNonWhitespace,
    readUntilWhitespace,
    str_,
    u_,
)

from hashlib import md5


class PdfFileWriter(object):
    """
    This class supports writing PDF files out, given pages produced by another
    class (typically :class:`PdfFileReader<PdfFileReader>`).
    """
    def __init__(self):
        self._header = b_("%PDF-1.3")
        self._objects = []  # array of indirect objects

        # The root of our page tree node.
        pages = DictionaryObject()
        pages.update({
                NameObject(PA.TYPE): NameObject("/Pages"),
                NameObject(PA.COUNT): NumberObject(0),
                NameObject(PA.KIDS): ArrayObject(),
                })
        self._pages = self._addObject(pages)

        # info object
        info = DictionaryObject()
        info.update({
                NameObject("/Producer"): createStringObject(codecs.BOM_UTF16_BE + u_("PyPDF2").encode('utf-16be'))
                })
        self._info = self._addObject(info)

        # root object
        root = DictionaryObject()
        root.update({
            NameObject(PA.TYPE): NameObject(CO.CATALOG),
            NameObject(CO.PAGES): self._pages,
            })
        self._root = None
        self._root_object = root
        self.set_need_appearances_writer()

    def _addObject(self, obj):
        self._objects.append(obj)
        return IndirectObject(len(self._objects), 0, self)

    def getObject(self, ido):
        if ido.pdf != self:
            raise ValueError("pdf must be self")
        return self._objects[ido.idnum - 1]

    def _addPage(self, page, action):
        assert page[PA.TYPE] == CO.PAGE
        page[NameObject(PA.PARENT)] = self._pages
        page = self._addObject(page)
        pages = self.getObject(self._pages)
        action(pages[PA.KIDS], page)
        pages[NameObject(PA.COUNT)] = NumberObject(pages[PA.COUNT] + 1)

    def set_need_appearances_writer(self):
        # See 12.7.2 and 7.7.2 for more information:
        # http://www.adobe.com/content/dam/acom/en/devnet/acrobat/pdfs/PDF32000_2008.pdf
        try:
            catalog = self._root_object
            # get the AcroForm tree
            if "/AcroForm" not in catalog:
                self._root_object.update({
                    NameObject("/AcroForm"): IndirectObject(len(self._objects),
                        0, self)})

            need_appearances = NameObject("/NeedAppearances")
            self._root_object["/AcroForm"][need_appearances] = BooleanObject(True)

        except Exception as e:
            print('set_need_appearances_writer() catch : ', repr(e))

    def addPage(self, page):
        """
        Adds a page to this PDF file.  The page is usually acquired from a
        :class:`PdfFileReader<PdfFileReader>` instance.

        :param PageObject page: The page to add to the document. Should be
            an instance of :class:`PageObject<PyPDF2.pdf.PageObject>`
        """
        self._addPage(page, list.append)

    def insertPage(self, page, index=0):
        """
        Insert a page in this PDF file. The page is usually acquired from a
        :class:`PdfFileReader<PdfFileReader>` instance.

        :param PageObject page: The page to add to the document.  This
            argument should be an instance of :class:`PageObject<pdf.PageObject>`.
        :param int index: Position at which the page will be inserted.
        """
        self._addPage(page, lambda l, p: l.insert(index, p))

    def getPage(self, pageNumber):
        """
        Retrieves a page by number from this PDF file.

        :param int pageNumber: The page number to retrieve
            (pages begin at zero)
        :return: the page at the index given by *pageNumber*
        :rtype: :class:`PageObject<pdf.PageObject>`
        """
        pages = self.getObject(self._pages)
        # XXX: crude hack
        return pages[PA.KIDS][pageNumber].getObject()

    def getNumPages(self):
        """
        :return: the number of pages.
        :rtype: int
        """
        pages = self.getObject(self._pages)
        return int(pages[NameObject("/Count")])

    def addBlankPage(self, width=None, height=None):
        """
        Appends a blank page to this PDF file and returns it. If no page size
        is specified, use the size of the last page.

        :param float width: The width of the new page expressed in default user
            space units.
        :param float height: The height of the new page expressed in default
            user space units.
        :return: the newly appended page
        :rtype: :class:`PageObject<PyPDF2.pdf.PageObject>`
        :raises PageSizeNotDefinedError: if width and height are not defined
            and previous page does not exist.
        """
        page = PageObject.createBlankPage(self, width, height)
        self.addPage(page)
        return page

    def insertBlankPage(self, width=None, height=None, index=0):
        """
        Inserts a blank page to this PDF file and returns it. If no page size
        is specified, use the size of the last page.

        :param float width: The width of the new page expressed in default user
            space units.
        :param float height: The height of the new page expressed in default
            user space units.
        :param int index: Position to add the page.
        :return: the newly appended page
        :rtype: :class:`PageObject<PyPDF2.pdf.PageObject>`
        :raises PageSizeNotDefinedError: if width and height are not defined
            and previous page does not exist.
        """
        if width is None or height is None and \
                (self.getNumPages() - 1) >= index:
            oldpage = self.getPage(index)
            width = oldpage.mediaBox.getWidth()
            height = oldpage.mediaBox.getHeight()
        page = PageObject.createBlankPage(self, width, height)
        self.insertPage(page, index)
        return page

    def addJS(self, javascript):
        """
        Add Javascript which will launch upon opening this PDF.

        :param str javascript: Your Javascript.

        >>> output.addJS("this.print({bUI:true,bSilent:false,bShrinkToFit:true});")
        # Example: This will launch the print window when the PDF is opened.
        """
        js = DictionaryObject()
        js.update({
                NameObject(PA.TYPE): NameObject("/Action"),
                NameObject("/S"): NameObject("/JavaScript"),
                NameObject("/JS"): NameObject("(%s)" % javascript)
                })
        js_indirect_object = self._addObject(js)

        # We need a name for parameterized javascript in the pdf file, but it can be anything.
        js_string_name = str(uuid.uuid4())

        js_name_tree = DictionaryObject()
        js_name_tree.update({
                NameObject("/JavaScript"): DictionaryObject({
                  NameObject(CA.NAMES): ArrayObject([createStringObject(js_string_name), js_indirect_object])
                })
              })
        self._addObject(js_name_tree)

        self._root_object.update({
                NameObject("/OpenAction"): js_indirect_object,
                NameObject(CA.NAMES): js_name_tree
                })

    def addAttachment(self, fname, fdata):
        """
        Embed a file inside the PDF.

        :param str fname: The filename to display.
        :param str fdata: The data in the file.

        Reference:
        https://www.adobe.com/content/dam/Adobe/en/devnet/acrobat/pdfs/PDF32000_2008.pdf
        Section 7.11.3
        """

        # We need 3 entries:
        # * The file's data
        # * The /Filespec entry
        # * The file's name, which goes in the Catalog


        # The entry for the file
        """ Sample:
        8 0 obj
        <<
         /Length 12
         /Type /EmbeddedFile
        >>
        stream
        Hello world!
        endstream
        endobj
        """
        file_entry = DecodedStreamObject()
        file_entry.setData(fdata)
        file_entry.update({
                NameObject(PA.TYPE): NameObject("/EmbeddedFile")
                })

        # The Filespec entry
        """ Sample:
        7 0 obj
        <<
         /Type /Filespec
         /F (hello.txt)
         /EF << /F 8 0 R >>
        >>
        """
        efEntry = DictionaryObject()
        efEntry.update({ NameObject("/F"):file_entry })

        filespec = DictionaryObject()
        filespec.update({
                NameObject(PA.TYPE): NameObject("/Filespec"),
                NameObject("/F"): createStringObject(fname),  # Perhaps also try TextStringObject
                NameObject("/EF"): efEntry
                })

        # Then create the entry for the root, as it needs a reference to the Filespec
        """ Sample:
        1 0 obj
        <<
         /Type /Catalog
         /Outlines 2 0 R
         /Pages 3 0 R
         /Names << /EmbeddedFiles << /Names [(hello.txt) 7 0 R] >> >>
        >>
        endobj

        """
        embeddedFilesNamesDictionary = DictionaryObject()
        embeddedFilesNamesDictionary.update({
                NameObject(CA.NAMES): ArrayObject([createStringObject(fname), filespec])
                })

        embeddedFilesDictionary = DictionaryObject()
        embeddedFilesDictionary.update({
                NameObject("/EmbeddedFiles"): embeddedFilesNamesDictionary
                })
        # Update the root
        self._root_object.update({
                NameObject(CA.NAMES): embeddedFilesDictionary
                })

    def appendPagesFromReader(self, reader, after_page_append=None):
        """
        Copy pages from reader to writer. Includes an optional callback parameter
        which is invoked after pages are appended to the writer.

        :param reader: a PdfFileReader object from which to copy page
            annotations to this writer object.  The writer's annots
            will then be updated
        :callback after_page_append (function): Callback function that is invoked after
            each page is appended to the writer. Callback signature:
        :param writer_pageref (PDF page reference): Reference to the page
            appended to the writer.
        """
        # Get page count from writer and reader
        reader_num_pages = reader.getNumPages()
        writer_num_pages = self.getNumPages()

        # Copy pages from reader to writer
        for rpagenum in range(0, reader_num_pages):
            reader_page = reader.getPage(rpagenum)
            self.addPage(reader_page)
            writer_page = self.getPage(writer_num_pages+rpagenum)
            # Trigger callback, pass writer page as parameter
            if callable(after_page_append): after_page_append(writer_page)

    def updatePageFormFieldValues(self, page, fields):
        '''
        Update the form field values for a given page from a fields dictionary.
        Copy field texts and values from fields to page.
        If the field links to a parent object, add the information to the parent.

        :param page: Page reference from PDF writer where the annotations
            and field data will be updated.
        :param fields: a Python dictionary of field names (/T) and text
            values (/V)
        '''
        # Iterate through pages, update field values
        for j in range(0, len(page[PG.ANNOTS])):
            writer_annot = page[PG.ANNOTS][j].getObject()
            # retrieve parent field values, if present
            writer_parent_annot = {}  # fallback if it's not there
            if PG.PARENT in writer_annot:
                writer_parent_annot = writer_annot[PG.PARENT]
            for field in fields:
                if writer_annot.get('/T') == field:
                    writer_annot.update({
                        NameObject("/V"): TextStringObject(fields[field])
                    })
                elif writer_parent_annot.get('/T') == field:
                    writer_parent_annot.update({
                        NameObject("/V"): TextStringObject(fields[field])
                    })

    def cloneReaderDocumentRoot(self, reader):
        '''
        Copy the reader document root to the writer.

        :param reader:  PdfFileReader from the document root should be copied.
        :callback after_page_append:
        '''
        self._root_object = reader.trailer[TK.ROOT]

    def cloneDocumentFromReader(self, reader, after_page_append=None):
        '''
        Create a copy (clone) of a document from a PDF file reader

        :param reader: PDF file reader instance from which the clone
            should be created.
        :callback after_page_append (function): Callback function that is invoked after
            each page is appended to the writer. Signature includes a reference to the
            appended page (delegates to appendPagesFromReader). Callback signature:

            :param writer_pageref (PDF page reference): Reference to the page just
                appended to the document.
        '''
        self.cloneReaderDocumentRoot(reader)
        self.appendPagesFromReader(reader, after_page_append)

    def encrypt(self, user_pwd, owner_pwd = None, use_128bit = True):
        """
        Encrypt this PDF file with the PDF Standard encryption handler.

        :param str user_pwd: The "user password", which allows for opening
            and reading the PDF file with the restrictions provided.
        :param str owner_pwd: The "owner password", which allows for
            opening the PDF files without any restrictions.  By default,
            the owner password is the same as the user password.
        :param bool use_128bit: flag as to whether to use 128bit
            encryption.  When false, 40bit encryption will be used.  By default,
            this flag is on.
        """
        import random
        import time
        if owner_pwd is None:
            owner_pwd = user_pwd
        if use_128bit:
            V = 2
            rev = 3
            keylen = int(128 / 8)
        else:
            V = 1
            rev = 2
            keylen = int(40 / 8)
        # permit everything:
        P = -1
        O = ByteStringObject(_alg33(owner_pwd, user_pwd, rev, keylen))
        ID_1 = ByteStringObject(md5(b_(repr(time.time()))).digest())
        ID_2 = ByteStringObject(md5(b_(repr(random.random()))).digest())
        self._ID = ArrayObject((ID_1, ID_2))
        if rev == 2:
            U, key = _alg34(user_pwd, O, P, ID_1)
        else:
            assert rev == 3
            U, key = _alg35(user_pwd, rev, keylen, O, P, ID_1, False)
        encrypt = DictionaryObject()
        encrypt[NameObject(SA.FILTER)] = NameObject("/Standard")
        encrypt[NameObject("/V")] = NumberObject(V)
        if V == 2:
            encrypt[NameObject(SA.LENGTH)] = NumberObject(keylen * 8)
        encrypt[NameObject("/R")] = NumberObject(rev)
        encrypt[NameObject("/O")] = ByteStringObject(O)
        encrypt[NameObject("/U")] = ByteStringObject(U)
        encrypt[NameObject("/P")] = NumberObject(P)
        self._encrypt = self._addObject(encrypt)
        self._encrypt_key = key

    def write(self, stream):
        """
        Writes the collection of pages added to this object out as a PDF file.

        :param stream: An object to write the file to.  The object must support
            the write method and the tell method, similar to a file object.
        """
        if hasattr(stream, 'mode') and 'b' not in stream.mode:
            warnings.warn("File <%s> to write to is not in binary mode. It may not be written to correctly." % stream.name)
        debug = False

        if not self._root:
            self._root = self._addObject(self._root_object)

        externalReferenceMap = {}

        # PDF objects sometimes have circular references to their /Page objects
        # inside their object tree (for example, annotations).  Those will be
        # indirect references to objects that we've recreated in this PDF.  To
        # address this problem, PageObject's store their original object
        # reference number, and we add it to the external reference map before
        # we sweep for indirect references.  This forces self-page-referencing
        # trees to reference the correct new object location, rather than
        # copying in a new copy of the page object.
        for objIndex in range(len(self._objects)):
            obj = self._objects[objIndex]
            if isinstance(obj, PageObject) and obj.indirectRef is not None:
                data = obj.indirectRef
                if data.pdf not in externalReferenceMap:
                    externalReferenceMap[data.pdf] = {}
                if data.generation not in externalReferenceMap[data.pdf]:
                    externalReferenceMap[data.pdf][data.generation] = {}
                externalReferenceMap[data.pdf][data.generation][data.idnum] = IndirectObject(objIndex + 1, 0, self)

        self.stack = []
        if debug: print(("ERM:", externalReferenceMap, "root:", self._root))
        self._sweepIndirectReferences(externalReferenceMap, self._root)
        del self.stack

        object_positions = self._write_header(stream)
        xref_location = self._write_xref_table(stream, object_positions)
        self._write_trailer(stream)
        stream.write(b_("\nstartxref\n%s\n%%%%EOF\n" % (xref_location)))  # eof

    def _write_header(self, stream):
        object_positions = []
        stream.write(self._header + b_("\n"))
        stream.write(b_("%\xE2\xE3\xCF\xD3\n"))
        for i in range(len(self._objects)):
            obj = self._objects[i]
            # If the obj is None we can't write anything
            if obj is not None:
                idnum = (i + 1)
                object_positions.append(stream.tell())
                stream.write(b_(str(idnum) + " 0 obj\n"))
                key = None
                if hasattr(self, "_encrypt") and idnum != self._encrypt.idnum:
                    pack1 = struct.pack("<i", i + 1)[:3]
                    pack2 = struct.pack("<i", 0)[:2]
                    key = self._encrypt_key + pack1 + pack2
                    assert len(key) == (len(self._encrypt_key) + 5)
                    md5_hash = md5(key).digest()
                    key = md5_hash[:min(16, len(self._encrypt_key) + 5)]
                obj.writeToStream(stream, key)
                stream.write(b_("\nendobj\n"))
        return object_positions

    def _write_xref_table(self, stream, object_positions):
        xref_location = stream.tell()
        stream.write(b_("xref\n"))
        stream.write(b_("0 %s\n" % (len(self._objects) + 1)))
        stream.write(b_("%010d %05d f \n" % (0, 65535)))
        for offset in object_positions:
            stream.write(b_("%010d %05d n \n" % (offset, 0)))
        return xref_location

    def _write_trailer(self, stream):
        stream.write(b_("trailer\n"))
        trailer = DictionaryObject()
        trailer.update({
                NameObject(TK.SIZE): NumberObject(len(self._objects) + 1),
                NameObject(TK.ROOT): self._root,
                NameObject(TK.INFO): self._info,
                })
        if hasattr(self, "_ID"):
            trailer[NameObject(TK.ID)] = self._ID
        if hasattr(self, "_encrypt"):
            trailer[NameObject(TK.ENCRYPT)] = self._encrypt
        trailer.writeToStream(stream, None)

    def addMetadata(self, infos):
        """
        Add custom metadata to the output.

        :param dict infos: a Python dictionary where each key is a field
            and each value is your new metadata.
        """
        args = {}
        for key, value in list(infos.items()):
            args[NameObject(key)] = createStringObject(value)
        self.getObject(self._info).update(args)

    def _sweepIndirectReferences(self, externMap, data):
        debug = False
        if debug: print((data, "TYPE", data.__class__.__name__))
        if isinstance(data, DictionaryObject):
            for key, value in list(data.items()):
                value = self._sweepIndirectReferences(externMap, value)
                if isinstance(value, StreamObject):
                    # a dictionary value is a stream.  streams must be indirect
                    # objects, so we need to change this value.
                    value = self._addObject(value)
                data[key] = value
            return data
        elif isinstance(data, ArrayObject):
            for i in range(len(data)):
                value = self._sweepIndirectReferences(externMap, data[i])
                if isinstance(value, StreamObject):
                    # an array value is a stream.  streams must be indirect
                    # objects, so we need to change this value
                    value = self._addObject(value)
                data[i] = value
            return data
        elif isinstance(data, IndirectObject):
            # internal indirect references are fine
            if data.pdf == self:
                if data.idnum in self.stack:
                    return data
                else:
                    self.stack.append(data.idnum)
                    realdata = self.getObject(data)
                    self._sweepIndirectReferences(externMap, realdata)
                    return data
            else:
                if data.pdf.stream.closed:
                    raise ValueError("I/O operation on closed file: {}".format(data.pdf.stream.name))
                newobj = externMap.get(data.pdf, {}).get(data.generation, {}).get(data.idnum, None)
                if newobj is None:
                    try:
                        newobj = data.pdf.getObject(data)
                        self._objects.append(None) # placeholder
                        idnum = len(self._objects)
                        newobj_ido = IndirectObject(idnum, 0, self)
                        if data.pdf not in externMap:
                            externMap[data.pdf] = {}
                        if data.generation not in externMap[data.pdf]:
                            externMap[data.pdf][data.generation] = {}
                        externMap[data.pdf][data.generation][data.idnum] = newobj_ido
                        newobj = self._sweepIndirectReferences(externMap, newobj)
                        self._objects[idnum-1] = newobj
                        return newobj_ido
                    except ValueError:
                        # Unable to resolve the Object, returning NullObject instead.
                        warnings.warn("Unable to resolve [{}: {}], returning NullObject instead".format(
                            data.__class__.__name__, data
                        ))
                        return NullObject()
                return newobj
        else:
            return data

    def getReference(self, obj):
        idnum = self._objects.index(obj) + 1
        ref = IndirectObject(idnum, 0, self)
        assert ref.getObject() == obj
        return ref

    def getOutlineRoot(self):
        if CO.OUTLINES in self._root_object:
            outline = self._root_object[CO.OUTLINES]
            idnum = self._objects.index(outline) + 1
            outlineRef = IndirectObject(idnum, 0, self)
            assert outlineRef.getObject() == outline
        else:
            outline = TreeObject()
            outline.update({ })
            outlineRef = self._addObject(outline)
            self._root_object[NameObject(CO.OUTLINES)] = outlineRef

        return outline

    def getNamedDestRoot(self):
        if CA.NAMES in self._root_object and isinstance(self._root_object[CA.NAMES], DictionaryObject):
            names = self._root_object[CA.NAMES]
            idnum = self._objects.index(names) + 1
            namesRef = IndirectObject(idnum, 0, self)
            assert namesRef.getObject() == names
            if CA.DESTS in names and isinstance(names[CA.DESTS], DictionaryObject):
                dests = names[CA.DESTS]
                idnum = self._objects.index(dests) + 1
                destsRef = IndirectObject(idnum, 0, self)
                assert destsRef.getObject() == dests
                if CA.NAMES in dests:
                    nd = dests[CA.NAMES]
                else:
                    nd = ArrayObject()
                    dests[NameObject(CA.NAMES)] = nd
            else:
                dests = DictionaryObject()
                destsRef = self._addObject(dests)
                names[NameObject(CA.DESTS)] = destsRef
                nd = ArrayObject()
                dests[NameObject(CA.NAMES)] = nd

        else:
            names = DictionaryObject()
            namesRef = self._addObject(names)
            self._root_object[NameObject(CA.NAMES)] = namesRef
            dests = DictionaryObject()
            destsRef = self._addObject(dests)
            names[NameObject(CA.DESTS)] = destsRef
            nd = ArrayObject()
            dests[NameObject(CA.NAMES)] = nd

        return nd

    def addBookmarkDestination(self, dest, parent=None):
        destRef = self._addObject(dest)

        outlineRef = self.getOutlineRoot()

        if parent is None:
            parent = outlineRef

        parent = parent.getObject()
        # print parent.__class__.__name__
        parent.addChild(destRef, self)

        return destRef

    def addBookmarkDict(self, bookmark, parent=None):
        bookmarkObj = TreeObject()
        for k, v in list(bookmark.items()):
            bookmarkObj[NameObject(str(k))] = v
        bookmarkObj.update(bookmark)

        if '/A' in bookmark:
            action = DictionaryObject()
            for k, v in list(bookmark['/A'].items()):
                action[NameObject(str(k))] = v
            actionRef = self._addObject(action)
            bookmarkObj[NameObject('/A')] = actionRef

        bookmarkRef = self._addObject(bookmarkObj)

        outlineRef = self.getOutlineRoot()

        if parent is None:
            parent = outlineRef

        parent = parent.getObject()
        parent.addChild(bookmarkRef, self)

        return bookmarkRef

    def addBookmark(
        self,
        title,
        pagenum,
        parent=None,
        color=None,
        bold=False,
        italic=False,
        fit='/Fit',
        *args
    ):
        """
        Add a bookmark to this PDF file.

        :param str title: Title to use for this bookmark.
        :param int pagenum: Page number this bookmark will point to.
        :param parent: A reference to a parent bookmark to create nested
            bookmarks.
        :param tuple color: Color of the bookmark as a red, green, blue tuple
            from 0.0 to 1.0
        :param bool bold: Bookmark is bold
        :param bool italic: Bookmark is italic
        :param str fit: The fit of the destination page. See
            :meth:`addLink()<addLink>` for details.
        """
        pageRef = self.getObject(self._pages)[PA.KIDS][pagenum]
        action = DictionaryObject()
        zoomArgs = []
        for a in args:
            if a is not None:
                zoomArgs.append(NumberObject(a))
            else:
                zoomArgs.append(NullObject())
        dest = Destination(NameObject("/"+title + " bookmark"), pageRef, NameObject(fit), *zoomArgs)
        destArray = dest.getDestArray()
        action.update({
            NameObject('/D') : destArray,
            NameObject('/S') : NameObject('/GoTo')
        })
        actionRef = self._addObject(action)

        outlineRef = self.getOutlineRoot()

        if parent is None:
            parent = outlineRef

        bookmark = TreeObject()

        bookmark.update({
            NameObject('/A'): actionRef,
            NameObject('/Title'): createStringObject(title),
        })

        if color is not None:
            bookmark.update({NameObject('/C'): ArrayObject([FloatObject(c) for c in color])})

        format = 0
        if italic:
            format += 1
        if bold:
            format += 2
        if format:
            bookmark.update({NameObject('/F'): NumberObject(format)})

        bookmarkRef = self._addObject(bookmark)

        parent = parent.getObject()
        parent.addChild(bookmarkRef, self)

        return bookmarkRef

    def addNamedDestinationObject(self, dest):
        destRef = self._addObject(dest)

        nd = self.getNamedDestRoot()
        nd.extend([dest['/Title'], destRef])

        return destRef

    def addNamedDestination(self, title, pagenum):
        pageRef = self.getObject(self._pages)[PA.KIDS][pagenum]
        dest = DictionaryObject()
        dest.update({
            NameObject('/D') : ArrayObject([pageRef, NameObject('/FitH'), NumberObject(826)]),
            NameObject('/S') : NameObject('/GoTo')
        })

        destRef = self._addObject(dest)
        nd = self.getNamedDestRoot()

        nd.extend([title, destRef])

        return destRef

    def removeLinks(self):
        """
        Removes links and annotations from this output.
        """
        pages = self.getObject(self._pages)[PA.KIDS]
        for page in pages:
            pageRef = self.getObject(page)
            if PG.ANNOTS in pageRef:
                del pageRef[PG.ANNOTS]

    def removeImages(self, ignoreByteStringObject=False):
        """
        Removes images from this output.

        :param bool ignoreByteStringObject: optional parameter
            to ignore ByteString Objects.
        """
        pages = self.getObject(self._pages)[PA.KIDS]
        jump_operators = [
            b_('cm'), b_('w'), b_('J'), b_('j'), b_('M'), b_('d'), b_('ri'), b_('i'),
            b_('gs'), b_('W'), b_('b'), b_('s'), b_('S'), b_('f'), b_('F'), b_('n'), b_('m'), b_('l'),
            b_('c'), b_('v'), b_('y'), b_('h'), b_('B'), b_('Do'), b_('sh')
        ]
        for j in range(len(pages)):
            page = pages[j]
            pageRef = self.getObject(page)
            content = pageRef['/Contents'].getObject()
            if not isinstance(content, ContentStream):
                content = ContentStream(content, pageRef)

            _operations = []
            seq_graphics = False
            for operands, operator in content.operations:
                if operator in [b_('Tj'), b_("'")]:
                    text = operands[0]
                    if ignoreByteStringObject:
                        if not isinstance(text, TextStringObject):
                            operands[0] = TextStringObject()
                elif operator == b_('"'):
                    text = operands[2]
                    if ignoreByteStringObject and not isinstance(text, TextStringObject):
                        operands[2] = TextStringObject()
                elif operator == b_("TJ"):
                    for i in range(len(operands[0])):
                        if (
                            ignoreByteStringObject
                            and not isinstance(operands[0][i], TextStringObject)
                        ):
                            operands[0][i] = TextStringObject()

                if operator == b_('q'):
                    seq_graphics = True
                if operator == b_('Q'):
                    seq_graphics = False
                if seq_graphics and operator in jump_operators:
                    continue
                if operator == b_('re'):
                    continue
                _operations.append((operands, operator))

            content.operations = _operations
            pageRef.__setitem__(NameObject('/Contents'), content)

    def removeText(self, ignoreByteStringObject=False):
        """
        Removes text from this output.

        :param bool ignoreByteStringObject: optional parameter
            to ignore ByteString Objects.
        """
        pages = self.getObject(self._pages)[PA.KIDS]
        for j in range(len(pages)):
            page = pages[j]
            pageRef = self.getObject(page)
            content = pageRef['/Contents'].getObject()
            if not isinstance(content, ContentStream):
                content = ContentStream(content, pageRef)
            for operands,operator in content.operations:
                if operator in [b_('Tj'), b_("'")]:
                    text = operands[0]
                    if not ignoreByteStringObject:
                        if isinstance(text, TextStringObject):
                            operands[0] = TextStringObject()
                    else:
                        if isinstance(text, (TextStringObject, ByteStringObject)):
                            operands[0] = TextStringObject()
                elif operator == b_('"'):
                    text = operands[2]
                    if not ignoreByteStringObject:
                        if isinstance(text, TextStringObject):
                            operands[2] = TextStringObject()
                    else:
                        if isinstance(text, (TextStringObject, ByteStringObject)):
                            operands[2] = TextStringObject()
                elif operator == b_("TJ"):
                    for i in range(len(operands[0])):
                        if not ignoreByteStringObject:
                            if isinstance(operands[0][i], TextStringObject):
                                operands[0][i] = TextStringObject()
                        else:
                            if isinstance(operands[0][i], (TextStringObject, ByteStringObject)):
                                operands[0][i] = TextStringObject()

            pageRef.__setitem__(NameObject('/Contents'), content)

    def addURI(self, pagenum, uri, rect, border=None):
        """
        Add an URI from a rectangular area to the specified page.
        This uses the basic structure of AddLink

        :param int pagenum: index of the page on which to place the URI action.
        :param int uri: string -- uri of resource to link to.
        :param rect: :class:`RectangleObject<PyPDF2.generic.RectangleObject>` or array of four
            integers specifying the clickable rectangular area
            ``[xLL, yLL, xUR, yUR]``, or string in the form ``"[ xLL yLL xUR yUR ]"``.
        :param border: if provided, an array describing border-drawing
            properties. See the PDF spec for details. No border will be
            drawn if this argument is omitted.

        REMOVED FIT/ZOOM ARG
        -John Mulligan
        """

        pageLink = self.getObject(self._pages)[PA.KIDS][pagenum]
        pageRef = self.getObject(pageLink)

        if border is not None:
            borderArr = [NameObject(n) for n in border[:3]]
            if len(border) == 4:
                dashPattern = ArrayObject([NameObject(n) for n in border[3]])
                borderArr.append(dashPattern)
        else:
            borderArr = [NumberObject(2)] * 3

        if isString(rect):
            rect = NameObject(rect)
        elif isinstance(rect, RectangleObject):
            pass
        else:
            rect = RectangleObject(rect)

        lnk2 = DictionaryObject()
        lnk2.update({
        NameObject('/S'): NameObject('/URI'),
        NameObject('/URI'): TextStringObject(uri)
        });
        lnk = DictionaryObject()
        lnk.update({
        NameObject('/Type'): NameObject(PG.ANNOTS),
        NameObject('/Subtype'): NameObject('/Link'),
        NameObject('/P'): pageLink,
        NameObject('/Rect'): rect,
        NameObject('/H'): NameObject('/I'),
        NameObject('/Border'): ArrayObject(borderArr),
        NameObject('/A'): lnk2
        })
        lnkRef = self._addObject(lnk)

        if PG.ANNOTS in pageRef:
            pageRef[PG.ANNOTS].append(lnkRef)
        else:
            pageRef[NameObject(PG.ANNOTS)] = ArrayObject([lnkRef])

    def addLink(self, pagenum, pagedest, rect, border=None, fit='/Fit', *args):
        """
        Add an internal link from a rectangular area to the specified page.

        :param int pagenum: index of the page on which to place the link.
        :param int pagedest: index of the page to which the link should go.
        :param rect: :class:`RectangleObject<PyPDF2.generic.RectangleObject>` or array of four
            integers specifying the clickable rectangular area
            ``[xLL, yLL, xUR, yUR]``, or string in the form ``"[ xLL yLL xUR yUR ]"``.
        :param border: if provided, an array describing border-drawing
            properties. See the PDF spec for details. No border will be
            drawn if this argument is omitted.
        :param str fit: Page fit or 'zoom' option (see below). Additional arguments may need
            to be supplied. Passing ``None`` will be read as a null value for that coordinate.

    .. list-table:: Valid ``zoom`` arguments (see Table 8.2 of the PDF 1.7 reference for details)
       :widths: 50 200

       * - /Fit
         - No additional arguments
       * - /XYZ
         - [left] [top] [zoomFactor]
       * - /FitH
         - [top]
       * - /FitV
         - [left]
       * - /FitR
         - [left] [bottom] [right] [top]
       * - /FitB
         - No additional arguments
       * - /FitBH
         - [top]
       * - /FitBV
         - [left]
        """

        pageLink = self.getObject(self._pages)[PA.KIDS][pagenum]
        pageDest = self.getObject(self._pages)[PA.KIDS][pagedest] # TODO: switch for external link
        pageRef = self.getObject(pageLink)

        if border is not None:
            borderArr = [NameObject(n) for n in border[:3]]
            if len(border) == 4:
                dashPattern = ArrayObject([NameObject(n) for n in border[3]])
                borderArr.append(dashPattern)
        else:
            borderArr = [NumberObject(0)] * 3

        if isString(rect):
            rect = NameObject(rect)
        elif isinstance(rect, RectangleObject):
            pass
        else:
            rect = RectangleObject(rect)

        zoomArgs = []
        for a in args:
            if a is not None:
                zoomArgs.append(NumberObject(a))
            else:
                zoomArgs.append(NullObject())
        dest = Destination(NameObject("/LinkName"), pageDest, NameObject(fit), *zoomArgs) # TODO: create a better name for the link
        destArray = dest.getDestArray()

        lnk = DictionaryObject()
        lnk.update({
            NameObject('/Type'): NameObject(PG.ANNOTS),
            NameObject('/Subtype'): NameObject('/Link'),
            NameObject('/P'): pageLink,
            NameObject('/Rect'): rect,
            NameObject('/Border'): ArrayObject(borderArr),
            NameObject('/Dest'): destArray
        })
        lnkRef = self._addObject(lnk)

        if PG.ANNOTS in pageRef:
            pageRef[PG.ANNOTS].append(lnkRef)
        else:
            pageRef[NameObject(PG.ANNOTS)] = ArrayObject([lnkRef])

    _valid_layouts = ['/NoLayout', '/SinglePage', '/OneColumn', '/TwoColumnLeft', '/TwoColumnRight', '/TwoPageLeft', '/TwoPageRight']

    def getPageLayout(self):
        """
        Get the page layout.
        See :meth:`setPageLayout()<PdfFileWriter.setPageLayout>` for a description of valid layouts.

        :return: Page layout currently being used.
        :rtype: str, None if not specified
        """
        try:
            return self._root_object['/PageLayout']
        except KeyError:
            return None

    def setPageLayout(self, layout):
        """
        Set the page layout

        :param str layout: The page layout to be used

        .. list-table:: Valid ``layout`` arguments
           :widths: 50 200

           * - /NoLayout
             - Layout explicitly not specified
           * - /SinglePage
             - Show one page at a time
           * - /OneColumn
             - Show one column at a time
           * - /TwoColumnLeft
             - Show pages in two columns, odd-numbered pages on the left
           * - /TwoColumnRight
             - Show pages in two columns, odd-numbered pages on the right
           * - /TwoPageLeft
             - Show two pages at a time, odd-numbered pages on the left
           * - /TwoPageRight
             - Show two pages at a time, odd-numbered pages on the right
        """
        if not isinstance(layout, NameObject):
            if layout not in self._valid_layouts:
                warnings.warn("Layout should be one of: {}".format(', '.join(self._valid_layouts)))
            layout = NameObject(layout)
        self._root_object.update({NameObject('/PageLayout'): layout})

    pageLayout = property(getPageLayout, setPageLayout)
    """Read and write property accessing the :meth:`getPageLayout()<PdfFileWriter.getPageLayout>`
    and :meth:`setPageLayout()<PdfFileWriter.setPageLayout>` methods."""

    _valid_modes = ['/UseNone', '/UseOutlines', '/UseThumbs', '/FullScreen', '/UseOC', '/UseAttachments']

    def getPageMode(self):
        """
        Get the page mode.
        See :meth:`setPageMode()<PdfFileWriter.setPageMode>` for a description
        of valid modes.

        :return: Page mode currently being used.
        :rtype: str, None if not specified
        """
        try:
            return self._root_object['/PageMode']
        except KeyError:
            return None

    def setPageMode(self, mode):
        """
        Set the page mode.

        :param str mode: The page mode to use.

        .. list-table:: Valid ``mode`` arguments
           :widths: 50 200

           * - /UseNone
             - Do not show outlines or thumbnails panels
           * - /UseOutlines
             - Show outlines (aka bookmarks) panel
           * - /UseThumbs
             - Show page thumbnails panel
           * - /FullScreen
             - Fullscreen view
           * - /UseOC
             - Show Optional Content Group (OCG) panel
           * - /UseAttachments
             - Show attachments panel
        """
        if not isinstance(mode, NameObject):
            if mode not in self._valid_modes:
                warnings.warn("Mode should be one of: {}".format(', '.join(self._valid_modes)))
            mode = NameObject(mode)
        self._root_object.update({NameObject('/PageMode'): mode})

    pageMode = property(getPageMode, setPageMode)
    """Read and write property accessing the :meth:`getPageMode()<PdfFileWriter.getPageMode>`
    and :meth:`setPageMode()<PdfFileWriter.setPageMode>` methods."""


class PdfFileReader(object):
    """
    Initializes a PdfFileReader object.  This operation can take some time, as
    the PDF stream's cross-reference tables are read into memory.

    :param stream: A File object or an object that supports the standard read
        and seek methods similar to a File object. Could also be a
        string representing a path to a PDF file.
    :param bool strict: Determines whether user should be warned of all
        problems and also causes some correctable problems to be fatal.
        Defaults to ``True``.
    :param warndest: Destination for logging warnings (defaults to
        ``sys.stderr``).
    :param bool overwriteWarnings: Determines whether to override Python's
        ``warnings.py`` module with a custom implementation (defaults to
        ``True``).
    """
    def __init__(self, stream, strict=True, warndest = None, overwriteWarnings = True):
        if overwriteWarnings:
            # have to dynamically override the default showwarning since there are no
            # public methods that specify the 'file' parameter
            def _showwarning(message, category, filename, lineno, file=warndest, line=None):
                if file is None:
                    file = sys.stderr
                try:
                    # It is possible for sys.stderr to be defined as None, most commonly in the case that the script
                    # is being run vida pythonw.exe on Windows. In this case, just swallow the warning.
                    # See also https://docs.python.org/3/library/sys.html# sys.__stderr__
                    if file is not None:
                        file.write(formatWarning(message, category, filename, lineno, line))
                except IOError:
                    pass
            warnings.showwarning = _showwarning
        self.strict = strict
        self.flattenedPages = None
        self.resolvedObjects = {}
        self.xrefIndex = 0
        self._pageId2Num = None # map page IndirectRef number to Page Number
        if hasattr(stream, 'mode') and 'b' not in stream.mode:
            warnings.warn("PdfFileReader stream/file object is not in binary mode. It may not be read correctly.", PdfReadWarning)
        if isString(stream):
            with open(stream, 'rb') as fileobj:
                stream = BytesIO(b_(fileobj.read()))
        self.read(stream)
        self.stream = stream

        self._override_encryption = False

    def getDocumentInfo(self):
        """
        Retrieves the PDF file's document information dictionary, if it exists.
        Note that some PDF files use metadata streams instead of docinfo
        dictionaries, and these metadata streams will not be accessed by this
        function.

        :return: the document information of this PDF file
        :rtype: :class:`DocumentInformation<pdf.DocumentInformation>` or ``None`` if none exists.
        """
        if TK.INFO not in self.trailer:
            return None
        obj = self.trailer[TK.INFO]
        retval = DocumentInformation()
        retval.update(obj)
        return retval

    documentInfo = property(lambda self: self.getDocumentInfo(), None, None)
    """Read-only property that accesses the :meth:`getDocumentInfo()<PdfFileReader.getDocumentInfo>` function."""

    def getXmpMetadata(self):
        """
        Retrieves XMP (Extensible Metadata Platform) data from the PDF document
        root.

        :return: a :class:`XmpInformation<xmp.XmpInformation>`
            instance that can be used to access XMP metadata from the document.
        :rtype: :class:`XmpInformation<xmp.XmpInformation>` or
            ``None`` if no metadata was found on the document root.
        """
        try:
            self._override_encryption = True
            return self.trailer[TK.ROOT].getXmpMetadata()
        finally:
            self._override_encryption = False

    xmpMetadata = property(lambda self: self.getXmpMetadata(), None, None)
    """
    Read-only property that accesses the
    :meth:`getXmpMetadata()<PdfFileReader.getXmpMetadata>` function.
    """

    def getNumPages(self):
        """
        Calculates the number of pages in this PDF file.

        :return: number of pages
        :rtype: int
        :raises PdfReadError: if file is encrypted and restrictions prevent
            this action.
        """

        # Flattened pages will not work on an Encrypted PDF;
        # the PDF file's page count is used in this case. Otherwise,
        # the original method (flattened page count) is used.
        if self.isEncrypted:
            try:
                self._override_encryption = True
                self.decrypt('')
                return self.trailer[TK.ROOT]["/Pages"]["/Count"]
            except Exception:
                raise PdfReadError("File has not been decrypted")
            finally:
                self._override_encryption = False
        else:
            if self.flattenedPages is None:
                self._flatten()
            return len(self.flattenedPages)

    numPages = property(lambda self: self.getNumPages(), None, None)
    """
    Read-only property that accesses the
    :meth:`getNumPages()<PdfFileReader.getNumPages>` function.
    """

    def getPage(self, pageNumber):
        """
        Retrieves a page by number from this PDF file.

        :param int pageNumber: The page number to retrieve
            (pages begin at zero)
        :return: a :class:`PageObject<pdf.PageObject>` instance.
        :rtype: :class:`PageObject<pdf.PageObject>`
        """
        ## ensure that we're not trying to access an encrypted PDF
        # assert not self.trailer.has_key(TK.ENCRYPT)
        if self.flattenedPages is None:
            self._flatten()
        return self.flattenedPages[pageNumber]

    namedDestinations = property(lambda self:
                                  self.getNamedDestinations(), None, None)
    """
    Read-only property that accesses the
    :meth:`getNamedDestinations()<PdfFileReader.getNamedDestinations>` function.
    """

    # A select group of relevant field attributes. For the complete list,
    # see section 8.6.2 of the PDF 1.7 reference.

    def getFields(self, tree = None, retval = None, fileobj = None):
        """
        Extracts field data if this PDF contains interactive form fields.
        The *tree* and *retval* parameters are for recursive use.

        :param fileobj: A file object (usually a text file) to write
            a report to on all interactive form fields found.
        :return: A dictionary where each key is a field name, and each
            value is a :class:`Field<PyPDF2.generic.Field>` object. By
            default, the mapping name is used for keys.
        :rtype: dict, or ``None`` if form data could not be located.
        """
        fieldAttributes = {"/FT" : "Field Type", PA.PARENT : "Parent",
                       "/T" : "Field Name", "/TU" : "Alternate Field Name",
                       "/TM" : "Mapping Name", "/Ff" : "Field Flags",
                       "/V" : "Value", "/DV" : "Default Value"}
        if retval is None:
            retval = {}
            catalog = self.trailer[TK.ROOT]
            # get the AcroForm tree
            if "/AcroForm" in catalog:
                tree = catalog["/AcroForm"]
            else:
                return None
        if tree is None:
            return retval

        self._checkKids(tree, retval, fileobj)
        for attr in fieldAttributes:
            if attr in tree:
                # Tree is a field
                self._buildField(tree, retval, fileobj, fieldAttributes)
                break

        if "/Fields" in tree:
            fields = tree["/Fields"]
            for f in fields:
                field = f.getObject()
                self._buildField(field, retval, fileobj, fieldAttributes)

        return retval

    def _buildField(self, field, retval, fileobj, fieldAttributes):
        self._checkKids(field, retval, fileobj)
        try:
            key = field["/TM"]
        except KeyError:
            try:
                key = field["/T"]
            except KeyError:
                # Ignore no-name field for now
                return
        if fileobj:
            self._writeField(fileobj, field, fieldAttributes)
            fileobj.write("\n")
        retval[key] = Field(field)

    def _checkKids(self, tree, retval, fileobj):
        if PA.KIDS in tree:
            # recurse down the tree
            for kid in tree[PA.KIDS]:
                self.getFields(kid.getObject(), retval, fileobj)

    def _writeField(self, fileobj, field, fieldAttributes):
        order = ["/TM", "/T", "/FT", PA.PARENT, "/TU", "/Ff", "/V", "/DV"]
        for attr in order:
            attrName = fieldAttributes[attr]
            try:
                if attr == "/FT":
                    # Make the field type value more clear
                    types = {"/Btn":"Button", "/Tx":"Text", "/Ch": "Choice",
                             "/Sig":"Signature"}
                    if field[attr] in types:
                        fileobj.write(attrName + ": " + types[field[attr]] + "\n")
                elif attr == PA.PARENT:
                    # Let's just write the name of the parent
                    try:
                        name = field[PA.PARENT]["/TM"]
                    except KeyError:
                        name = field[PA.PARENT]["/T"]
                    fileobj.write(attrName + ": " + name + "\n")
                else:
                    fileobj.write(attrName + ": " + str(field[attr]) + "\n")
            except KeyError:
                # Field attribute is N/A or unknown, so don't write anything
                pass

    def getFormTextFields(self):
        ''' Retrieves form fields from the document with textual data (inputs, dropdowns)
        '''
        # Retrieve document form fields
        formfields = self.getFields()
        return {
            formfields[field]['/T']: formfields[field].get('/V') for field in formfields \
                if formfields[field].get('/FT') == '/Tx'
        }

    def getNamedDestinations(self, tree=None, retval=None):
        """
        Retrieves the named destinations present in the document.

        :return: a dictionary which maps names to
            :class:`Destinations<PyPDF2.generic.Destination>`.
        :rtype: dict
        """
        if retval is None:
            retval = {}
            catalog = self.trailer[TK.ROOT]

            # get the name tree
            if CA.DESTS in catalog:
                tree = catalog[CA.DESTS]
            elif CA.NAMES in catalog:
                names = catalog[CA.NAMES]
                if CA.DESTS in names:
                    tree = names[CA.DESTS]

        if tree is None:
            return retval

        if PA.KIDS in tree:
            # recurse down the tree
            for kid in tree[PA.KIDS]:
                self.getNamedDestinations(kid.getObject(), retval)

        if CA.NAMES in tree:
            names = tree[CA.NAMES]
            for i in range(0, len(names), 2):
                key = names[i].getObject()
                val = names[i+1].getObject()
                if isinstance(val, DictionaryObject) and '/D' in val:
                    val = val['/D']
                dest = self._buildDestination(key, val)
                if dest is not None:
                    retval[key] = dest

        return retval

    outlines = property(lambda self: self.getOutlines(), None, None)
    """
    Read-only property that accesses the
        :meth:`getOutlines()<PdfFileReader.getOutlines>` function.
    """

    def getOutlines(self, node=None, outlines=None):
        """
        Retrieves the document outline present in the document.

        :return: a nested list of :class:`Destinations<PyPDF2.generic.Destination>`.
        """
        if outlines is None:
            outlines = []
            catalog = self.trailer[TK.ROOT]

            # get the outline dictionary and named destinations
            if CO.OUTLINES in catalog:
                try:
                    lines = catalog[CO.OUTLINES]
                except PdfReadError:
                    # this occurs if the /Outlines object reference is incorrect
                    # for an example of such a file, see https://unglueit-files.s3.amazonaws.com/ebf/7552c42e9280b4476e59e77acc0bc812.pdf
                    # so continue to load the file without the Bookmarks
                    return outlines

                if "/First" in lines:
                    node = lines["/First"]
            self._namedDests = self.getNamedDestinations()

        if node is None:
          return outlines

        # see if there are any more outlines
        while True:
            outline = self._buildOutline(node)
            if outline:
                outlines.append(outline)

            # check for sub-outlines
            if "/First" in node:
                subOutlines = []
                self.getOutlines(node["/First"], subOutlines)
                if subOutlines:
                    outlines.append(subOutlines)

            if "/Next" not in node:
                break
            node = node["/Next"]

        return outlines

    def _getPageNumberByIndirect(self, indirectRef):
        """Generate _pageId2Num"""
        if self._pageId2Num is None:
            id2num = {}
            for i, x in enumerate(self.pages):
                id2num[x.indirectRef.idnum] = i
            self._pageId2Num = id2num

        if isinstance(indirectRef, int):
            idnum = indirectRef
        else:
            idnum = indirectRef.idnum

        ret = self._pageId2Num.get(idnum, -1)
        return ret

    def getPageNumber(self, page):
        """
        Retrieve page number of a given PageObject

        :param PageObject page: The page to get page number. Should be
            an instance of :class:`PageObject<PyPDF2.pdf.PageObject>`
        :return: the page number or -1 if page not found
        :rtype: int
        """
        indirectRef = page.indirectRef
        ret = self._getPageNumberByIndirect(indirectRef)
        return ret

    def getDestinationPageNumber(self, destination):
        """
        Retrieve page number of a given Destination object

        :param Destination destination: The destination to get page number.
             Should be an instance of
             :class:`Destination<PyPDF2.pdf.Destination>`
        :return: the page number or -1 if page not found
        :rtype: int
        """
        indirectRef = destination.page
        ret = self._getPageNumberByIndirect(indirectRef)
        return ret

    def _buildDestination(self, title, array):
        page, typ = array[0:2]
        array = array[2:]
        return Destination(title, page, typ, *array)

    def _buildOutline(self, node):
        dest, title, outline = None, None, None

        if "/A" in node and "/Title" in node:
            # Action, section 8.5 (only type GoTo supported)
            title  = node["/Title"]
            action = node["/A"]
            if action["/S"] == "/GoTo":
                dest = action["/D"]
        elif "/Dest" in node and "/Title" in node:
            # Destination, section 8.2.1
            title = node["/Title"]
            dest  = node["/Dest"]

        # if destination found, then create outline
        if dest:
            if isinstance(dest, ArrayObject):
                outline = self._buildDestination(title, dest)
            elif isString(dest) and dest in self._namedDests:
                outline = self._namedDests[dest]
                outline[NameObject("/Title")] = title
            else:
                raise PdfReadError("Unexpected destination %r" % dest)
        return outline

    pages = property(lambda self: ConvertFunctionsToVirtualList(self.getNumPages, self.getPage),
        None, None)
    """
    Read-only property that emulates a list based upon the
    :meth:`getNumPages()<PdfFileReader.getNumPages>` and
    :meth:`getPage()<PdfFileReader.getPage>` methods.
    """

    def getPageLayout(self):
        """
        Get the page layout.
        See :meth:`setPageLayout()<PdfFileWriter.setPageLayout>`
        for a description of valid layouts.

        :return: Page layout currently being used.
        :rtype: ``str``, ``None`` if not specified
        """
        try:
            return self.trailer[TK.ROOT]['/PageLayout']
        except KeyError:
            return None

    pageLayout = property(getPageLayout)
    """Read-only property accessing the
    :meth:`getPageLayout()<PdfFileReader.getPageLayout>` method."""

    def getPageMode(self):
        """
        Get the page mode.
        See :meth:`setPageMode()<PdfFileWriter.setPageMode>`
        for a description of valid modes.

        :return: Page mode currently being used.
        :rtype: ``str``, ``None`` if not specified
        """
        try:
            return self.trailer[TK.ROOT]['/PageMode']
        except KeyError:
            return None

    pageMode = property(getPageMode)
    """Read-only property accessing the
    :meth:`getPageMode()<PdfFileReader.getPageMode>` method."""

    def _flatten(self, pages=None, inherit=None, indirectRef=None):
        inheritablePageAttributes = (
            NameObject(PG.RESOURCES), NameObject(PG.MEDIABOX),
            NameObject(PG.CROPBOX), NameObject(PG.ROTATE)
            )
        if inherit is None:
            inherit = {}
        if pages is None:
            # Fix issue 327: set flattenedPages attribute only for
            # decrypted file
            catalog = self.trailer[TK.ROOT].getObject()
            pages = catalog["/Pages"].getObject()
            self.flattenedPages = []

        t = "/Pages"
        if PA.TYPE in pages:
            t = pages[PA.TYPE]

        if t == "/Pages":
            for attr in inheritablePageAttributes:
                if attr in pages:
                    inherit[attr] = pages[attr]
            for page in pages[PA.KIDS]:
                addt = {}
                if isinstance(page, IndirectObject):
                    addt["indirectRef"] = page
                self._flatten(page.getObject(), inherit, **addt)
        elif t == "/Page":
            for attr, value in list(inherit.items()):
                # if the page has it's own value, it does not inherit the
                # parent's value:
                if attr not in pages:
                    pages[attr] = value
            pageObj = PageObject(self, indirectRef)
            pageObj.update(pages)
            self.flattenedPages.append(pageObj)

    def _getObjectFromStream(self, indirectReference):
        # indirect reference to object in object stream
        # read the entire object stream into memory
        debug = False
        stmnum, idx = self.xref_objStm[indirectReference.idnum]
        if debug: print(("Here1: %s %s"%(stmnum, idx)))
        objStm = IndirectObject(stmnum, 0, self).getObject()
        if debug: print(("Here2: objStm=%s.. stmnum=%s data=%s"%(objStm, stmnum, objStm.getData())))
        # This is an xref to a stream, so its type better be a stream
        assert objStm['/Type'] == '/ObjStm'
        # /N is the number of indirect objects in the stream
        assert idx < objStm['/N']
        streamData = BytesIO(b_(objStm.getData()))
        for i in range(objStm['/N']):
            readNonWhitespace(streamData)
            streamData.seek(-1, 1)
            objnum = NumberObject.readFromStream(streamData)
            readNonWhitespace(streamData)
            streamData.seek(-1, 1)
            offset = NumberObject.readFromStream(streamData)
            readNonWhitespace(streamData)
            streamData.seek(-1, 1)
            if objnum != indirectReference.idnum:
                # We're only interested in one object
                continue
            if self.strict and idx != i:
                raise PdfReadError("Object is in wrong index.")
            streamData.seek(objStm['/First']+offset, 0)
            if debug:
                pos = streamData.tell()
                streamData.seek(0, 0)
                lines = streamData.readlines()
                for i in range(0, len(lines)):
                    print(lines[i])
                streamData.seek(pos, 0)
            try:
                obj = readObject(streamData, self)
            except PdfStreamError as e:
                # Stream object cannot be read. Normally, a critical error, but
                # Adobe Reader doesn't complain, so continue (in strict mode?)
                e = sys.exc_info()[1]
                warnings.warn("Invalid stream (index %d) within object %d %d: %s" % \
                      (i, indirectReference.idnum, indirectReference.generation, e), PdfReadWarning)

                if self.strict:
                    raise PdfReadError("Can't read object stream: %s"%e)
                # Replace with null. Hopefully it's nothing important.
                obj = NullObject()
            return obj

        if self.strict: raise PdfReadError("This is a fatal error in strict mode.")
        return NullObject()

    def getObject(self, indirectReference):
        debug = False
        if debug: print(("looking at:", indirectReference.idnum, indirectReference.generation))
        retval = self.cacheGetIndirectObject(indirectReference.generation, indirectReference.idnum)
        if retval is not None:
            return retval
        if indirectReference.generation == 0 and \
                        indirectReference.idnum in self.xref_objStm:
            retval = self._getObjectFromStream(indirectReference)
        elif indirectReference.generation in self.xref and \
                indirectReference.idnum in self.xref[indirectReference.generation]:
            start = self.xref[indirectReference.generation][indirectReference.idnum]
            if debug: print(("  Uncompressed Object", indirectReference.idnum, indirectReference.generation, ":", start))
            self.stream.seek(start, 0)
            idnum, generation = self.readObjectHeader(self.stream)
            if idnum != indirectReference.idnum and self.xrefIndex:
                # Xref table probably had bad indexes due to not being zero-indexed
                if self.strict:
                    raise PdfReadError(
                        "Expected object ID (%d %d) does not match actual (%d %d); xref table not zero-indexed." \
                        % (indirectReference.idnum, indirectReference.generation, idnum, generation))
                else: pass # xref table is corrected in non-strict mode
            elif idnum != indirectReference.idnum and self.strict:
                # some other problem
                raise PdfReadError(
                    "Expected object ID (%d %d) does not match actual (%d %d)." \
                    % (indirectReference.idnum, indirectReference.generation, idnum, generation))
            if self.strict:
                assert generation == indirectReference.generation
            retval = readObject(self.stream, self)

            # override encryption is used for the /Encrypt dictionary
            if not self._override_encryption and self.isEncrypted:
<<<<<<< HEAD
                if not hasattr(self, "_encryption"):
                    raise utils.PdfReadError("file has not been decrypted")
                retval = self._encryption.decryptObject(retval, indirectReference.idnum, indirectReference.generation)

=======
                # if we don't have the encryption key:
                if not hasattr(self, '_decryption_key'):
                    raise PdfReadError("file has not been decrypted")
                # otherwise, decrypt here...
                pack1 = struct.pack("<i", indirectReference.idnum)[:3]
                pack2 = struct.pack("<i", indirectReference.generation)[:2]
                key = self._decryption_key + pack1 + pack2
                assert len(key) == (len(self._decryption_key) + 5)
                md5_hash = md5(key).digest()
                key = md5_hash[:min(16, len(self._decryption_key) + 5)]
                retval = self._decryptObject(retval, key)
>>>>>>> 13e7cb3a
        else:
            warnings.warn("Object %d %d not defined."%(indirectReference.idnum,
                        indirectReference.generation), PdfReadWarning)
            if self.strict:
                raise PdfReadError("Could not find object.")
        self.cacheIndirectObject(indirectReference.generation,
                    indirectReference.idnum, retval)
        return retval

    def _decryptObject(self, obj, key):
        if isinstance(obj, (ByteStringObject, TextStringObject)):
            obj = createStringObject(utils.RC4_encrypt(key, obj.original_bytes))
        elif isinstance(obj, StreamObject):
            obj._data = utils.RC4_encrypt(key, obj._data)
        elif isinstance(obj, DictionaryObject):
            for dictkey, value in list(obj.items()):
                obj[dictkey] = self._decryptObject(value, key)
        elif isinstance(obj, ArrayObject):
            for i in range(len(obj)):
                obj[i] = self._decryptObject(obj[i], key)
        return obj

    def readObjectHeader(self, stream):
        # Should never be necessary to read out whitespace, since the
        # cross-reference table should put us in the right spot to read the
        # object header.  In reality... some files have stupid cross reference
        # tables that are off by whitespace bytes.
        extra = False
        utils.skipOverComment(stream)
        extra |= utils.skipOverWhitespace(stream); stream.seek(-1, 1)
        idnum = readUntilWhitespace(stream)
        extra |= utils.skipOverWhitespace(stream); stream.seek(-1, 1)
        generation = readUntilWhitespace(stream)
        extra |= utils.skipOverWhitespace(stream); stream.seek(-1, 1)

        # although it's not used, it might still be necessary to read
        _obj = stream.read(3)  # noqa: F841

        readNonWhitespace(stream)
        stream.seek(-1, 1)
        if (extra and self.strict):
            # not a fatal error
            warnings.warn("Superfluous whitespace found in object header %s %s" % \
                          (idnum, generation), PdfReadWarning)
        return int(idnum), int(generation)

    def cacheGetIndirectObject(self, generation, idnum):
        debug = False
        out = self.resolvedObjects.get((generation, idnum))
        if debug and out: print(("cache hit: %d %d"%(idnum, generation)))
        elif debug: print(("cache miss: %d %d"%(idnum, generation)))
        return out

    def cacheIndirectObject(self, generation, idnum, obj):
        # return None # Sometimes we want to turn off cache for debugging.
        if (generation, idnum) in self.resolvedObjects:
            msg = "Overwriting cache for %s %s"%(generation, idnum)
            if self.strict: raise PdfReadError(msg)
            else:           warnings.warn(msg)
        self.resolvedObjects[(generation, idnum)] = obj
        return obj

    def read(self, stream):
        debug = False
        if debug: print(">>read", stream)
        # start at the end:
        stream.seek(-1, 2)
        if not stream.tell():
            raise PdfReadError('Cannot read an empty file')
        last1K = stream.tell() - 1024 + 1 # offset of last 1024 bytes of stream
        line = b_('')
        while line[:5] != b_("%%EOF"):
            if stream.tell() < last1K:
                raise PdfReadError("EOF marker not found")
            line = self.readNextEndLine(stream, last1K)
            if debug: print("  line:",line)

        # find startxref entry - the location of the xref table
        line = self.readNextEndLine(stream)
        try:
            startxref = int(line)
        except ValueError:
            # 'startxref' may be on the same line as the location
            if not line.startswith(b_("startxref")):
                raise PdfReadError("startxref not found")
            startxref = int(line[9:].strip())
            warnings.warn("startxref on same line as offset")
        else:
            line = self.readNextEndLine(stream)
            if line[:9] != b_("startxref"):
                raise PdfReadError("startxref not found")

        # read all cross reference tables and their trailers
        self.xref = {}
        self.xref_objStm = {}
        self.trailer = DictionaryObject()
        while True:
            # load the xref table
            stream.seek(startxref, 0)
            x = stream.read(1)
            if x == b_("x"):
                # standard cross-reference table
                ref = stream.read(4)
                if ref[:3] != b_("ref"):
                    raise PdfReadError("xref table read error")
                readNonWhitespace(stream)
                stream.seek(-1, 1)
                firsttime = True; # check if the first time looking at the xref table
                while True:
                    num = readObject(stream, self)
                    if firsttime and num != 0:
                         self.xrefIndex = num
                         if self.strict:
                            warnings.warn("Xref table not zero-indexed. ID numbers for objects will be corrected.", PdfReadWarning)
                            # if table not zero indexed, could be due to error from when PDF was created
                            # which will lead to mismatched indices later on, only warned and corrected if self.strict=True
                    firsttime = False
                    readNonWhitespace(stream)
                    stream.seek(-1, 1)
                    size = readObject(stream, self)
                    readNonWhitespace(stream)
                    stream.seek(-1, 1)
                    cnt = 0
                    while cnt < size:
                        line = stream.read(20)

                        # It's very clear in section 3.4.3 of the PDF spec
                        # that all cross-reference table lines are a fixed
                        # 20 bytes (as of PDF 1.7). However, some files have
                        # 21-byte entries (or more) due to the use of \r\n
                        # (CRLF) EOL's. Detect that case, and adjust the line
                        # until it does not begin with a \r (CR) or \n (LF).
                        while line[0] in b_("\x0D\x0A"):
                            stream.seek(-20 + 1, 1)
                            line = stream.read(20)

                        # On the other hand, some malformed PDF files
                        # use a single character EOL without a preceeding
                        # space.  Detect that case, and seek the stream
                        # back one character.  (0-9 means we've bled into
                        # the next xref entry, t means we've bled into the
                        # text "trailer"):
                        if line[-1] in b_("0123456789t"):
                            stream.seek(-1, 1)

                        offset, generation = line[:16].split(b_(" "))
                        offset, generation = int(offset), int(generation)
                        if generation not in self.xref:
                            self.xref[generation] = {}
                        if num in self.xref[generation]:
                            # It really seems like we should allow the last
                            # xref table in the file to override previous
                            # ones. Since we read the file backwards, assume
                            # any existing key is already set correctly.
                            pass
                        else:
                            self.xref[generation][num] = offset
                        cnt += 1
                        num += 1
                    readNonWhitespace(stream)
                    stream.seek(-1, 1)
                    trailertag = stream.read(7)
                    if trailertag != b_("trailer"):
                        # more xrefs!
                        stream.seek(-7, 1)
                    else:
                        break
                readNonWhitespace(stream)
                stream.seek(-1, 1)
                newTrailer = readObject(stream, self)
                for key, value in list(newTrailer.items()):
                    if key not in self.trailer:
                        self.trailer[key] = value
                if "/Prev" in newTrailer:
                    startxref = newTrailer["/Prev"]
                else:
                    break
            elif x.isdigit():
                # PDF 1.5+ Cross-Reference Stream
                stream.seek(-1, 1)
                idnum, generation = self.readObjectHeader(stream)
                xrefstream = readObject(stream, self)
                assert xrefstream["/Type"] == "/XRef"
                self.cacheIndirectObject(generation, idnum, xrefstream)
                streamData = BytesIO(b_(xrefstream.getData()))
                # Index pairs specify the subsections in the dictionary. If
                # none create one subsection that spans everything.
                idx_pairs = xrefstream.get("/Index", [0, xrefstream.get("/Size")])
                if debug: print(("read idx_pairs=%s"%list(self._pairs(idx_pairs))))
                entrySizes = xrefstream.get("/W")
                assert len(entrySizes) >= 3
                if self.strict and len(entrySizes) > 3:
                    raise PdfReadError("Too many entry sizes: %s" %entrySizes)

                def getEntry(i):
                    # Reads the correct number of bytes for each entry. See the
                    # discussion of the W parameter in PDF spec table 17.
                    if entrySizes[i] > 0:
                        d = streamData.read(entrySizes[i])
                        return convertToInt(d, entrySizes[i])

                    # PDF Spec Table 17: A value of zero for an element in the
                    # W array indicates...the default value shall be used
                    if i == 0:  return 1 # First value defaults to 1
                    else:       return 0

                def used_before(num, generation):
                    # We move backwards through the xrefs, don't replace any.
                    return num in self.xref.get(generation, []) or \
                            num in self.xref_objStm

                # Iterate through each subsection
                self._read_xref_subsections(idx_pairs, getEntry, used_before)

                trailerKeys = TK.ROOT, TK.ENCRYPT, TK.INFO, TK.ID
                for key in trailerKeys:
                    if key in xrefstream and key not in self.trailer:
                        self.trailer[NameObject(key)] = xrefstream.raw_get(key)
                if "/Prev" in xrefstream:
                    startxref = xrefstream["/Prev"]
                else:
                    break
            else:
                # some PDFs have /Prev=0 in the trailer, instead of no /Prev
                if startxref == 0:
                    if self.strict:
                        raise PdfReadError(
                            "/Prev=0 in the trailer (try"
                            " opening with strict=False)")
                    else:
                        warnings.warn(
                            "/Prev=0 in the trailer - assuming there"
                            " is no previous xref table"
                        )
                        break
                # bad xref character at startxref.  Let's see if we can find
                # the xref table nearby, as we've observed this error with an
                # off-by-one before.
                stream.seek(-11, 1)
                tmp = stream.read(20)
                xref_loc = tmp.find(b_("xref"))
                if xref_loc != -1:
                    startxref -= (10 - xref_loc)
                    continue
                # No explicit xref table, try finding a cross-reference stream.
                stream.seek(startxref, 0)
                found = False
                for look in range(5):
                    if stream.read(1).isdigit():
                        # This is not a standard PDF, consider adding a warning
                        startxref += look
                        found = True
                        break
                if found:
                    continue
                # no xref table found at specified location
                raise PdfReadError("Could not find xref table at specified location")
        # if not zero-indexed, verify that the table is correct; change it if necessary
        if self.xrefIndex and not self.strict:
            loc = stream.tell()
            for gen in self.xref:
                if gen == 65535: continue
                for id in self.xref[gen]:
                    stream.seek(self.xref[gen][id], 0)
                    try:
                        pid, pgen = self.readObjectHeader(stream)
                    except ValueError:
                        break
                    if pid == id - self.xrefIndex:
                        self._zeroXref(gen)
                        break
                    # if not, then either it's just plain wrong, or the non-zero-index is actually correct
            stream.seek(loc, 0) # return to where it was

    def _read_xref_subsections(self, idx_pairs, getEntry, used_before):
        last_end = 0
        for start, size in self._pairs(idx_pairs):
            # The subsections must increase
            assert start >= last_end
            last_end = start + size
            for num in range(start, start+size):
                # The first entry is the type
                xref_type = getEntry(0)
                # The rest of the elements depend on the xref_type
                if xref_type == 0:
                    # linked list of free objects
                    next_free_object = getEntry(1)  # noqa: F841
                    next_generation = getEntry(2)  # noqa: F841
                elif xref_type == 1:
                    # objects that are in use but are not compressed
                    byte_offset = getEntry(1)
                    generation = getEntry(2)
                    if generation not in self.xref:
                        self.xref[generation] = {}
                    if not used_before(num, generation):
                        self.xref[generation][num] = byte_offset
                elif xref_type == 2:
                    # compressed objects
                    objstr_num = getEntry(1)
                    obstr_idx = getEntry(2)
                    generation = 0 # PDF spec table 18, generation is 0
                    if not used_before(num, generation):
                        self.xref_objStm[num] = (objstr_num, obstr_idx)
                elif self.strict:
                    raise PdfReadError("Unknown xref type: %s"% xref_type)

    def _zeroXref(self, generation):
        self.xref[generation] = {k-self.xrefIndex: v for (k, v) in list(self.xref[generation].items())}

    def _pairs(self, array):
        i = 0
        while True:
            yield array[i], array[i+1]
            i += 2
            if (i+1) >= len(array):
                break

    def readNextEndLine(self, stream, limit_offset=0):
        debug = False
        if debug: print(">>readNextEndLine")
        line = b_("")
        while True:
            # Prevent infinite loops in malformed PDFs
            if stream.tell() == 0 or stream.tell() == limit_offset:
                raise PdfReadError("Could not read malformed PDF file")
            x = stream.read(1)
            if debug: print(("  x:", x, "%x"%ord(x)))
            if stream.tell() < 2:
                raise PdfReadError("EOL marker not found")
            stream.seek(-2, 1)
            if x == b_('\n') or x == b_('\r'): ## \n = LF; \r = CR
                crlf = False
                while x == b_('\n') or x == b_('\r'):
                    if debug:
                        if ord(x) == 0x0D: print("  x is CR 0D")
                        elif ord(x) == 0x0A: print("  x is LF 0A")
                    x = stream.read(1)
                    if x == b_('\n') or x == b_('\r'): # account for CR+LF
                        stream.seek(-1, 1)
                        crlf = True
                    if stream.tell() < 2:
                        raise PdfReadError("EOL marker not found")
                    stream.seek(-2, 1)
                stream.seek(2 if crlf else 1, 1) # if using CR+LF, go back 2 bytes, else 1
                break
            else:
                if debug: print("  x is neither")
                line = x + line
                if debug: print(("  RNEL line:", line))
        if debug: print("leaving RNEL")
        return line

    def decrypt(self, password):
        """
        When using an encrypted / secured PDF file with the PDF Standard
        encryption handler, this function will allow the file to be decrypted.
        It checks the given password against the document's user password and
        owner password, and then stores the resulting decryption key if either
        password is correct.

        It does not matter which password was matched.  Both passwords provide
        the correct decryption key that will allow the document to be used with
        this library.

        :param str password: The password to match.
        :return: ``0`` if the password failed, ``1`` if the password matched the user
            password, and ``2`` if the password matched the owner password.
        :rtype: int
        :raises NotImplementedError: if document uses an unsupported encryption
            method.
        """

        self._override_encryption = True
        try:
            return self._decrypt(password)
        finally:
            self._override_encryption = False

    def decode_permissions(self, permissions_code):
        # Takes the permissions as an integer, returns the allowed access
        permissions = {}
        permissions['print'] = permissions_code & (1 << 3-1) != 0  # bit 3
        permissions['modify'] = permissions_code & (1 << 4-1) != 0  # bit 4
        permissions['copy'] = permissions_code & (1 << 5-1) != 0  # bit 5
        permissions['annotations'] = permissions_code & (1 << 6-1) != 0  # bit 6
        permissions['forms'] = permissions_code & (1 << 9-1) != 0  # bit 9
        permissions['accessability'] = permissions_code & (1 << 10-1) != 0  # bit 10
        permissions['assemble'] = permissions_code & (1 << 11-1) != 0  # bit 11
        permissions['print_high_quality'] = permissions_code & (1 << 12-1) != 0  # bit 12
        return permissions

    def _decrypt(self, password):
<<<<<<< HEAD
        from PyPDF2.encryption import Encryption
        id_entry = self.trailer.get("/ID")
        id1_entry = id_entry[0].getObject().original_bytes if id_entry else b""
        encryptEntry = self.trailer['/Encrypt'].getObject()
        encryption = Encryption.read(encryptEntry, id1_entry)
        # maybe password is owner password
        # TODO: add/modify api to set owner password
        rr = encryption.verify(password, password)
        if rr > 0:
            self._encryption = encryption
        return rr
=======
        # Decrypts data as per Section 3.5 (page 117) of PDF spec v1.7
        # "The security handler defines the use of encryption and decryption in
        # the document, using the rules specified by the CF, StmF, and StrF entries"
        encrypt = self.trailer[TK.ENCRYPT].getObject()
        # /Encrypt Keys:
        # Filter (name)   : "name of the preferred security handler "
        # V (number)      : Algorithm Code
        # Length (integer): Length of encryption key, in bits
        # CF (dictionary) : Crypt filter
        # StmF (name)     : Name of the crypt filter that is used by default when decrypting streams
        # StrF (name)     : The name of the crypt filter that is used when decrypting all strings in the document
        # R (number)      : Standard security handler revision number
        # U (string)      : A 32-byte string, based on the user password
        # P (integer)     : Permissions allowed with user access
        if encrypt['/Filter'] != '/Standard':
            raise NotImplementedError("only Standard PDF encryption handler is available")
        if not (encrypt['/V'] in (1, 2)):
            raise NotImplementedError("only algorithm code 1 and 2 are supported. This PDF uses code %s" % encrypt['/V'])
        user_password, key = self._authenticateUserPassword(password)
        if user_password:
            self._decryption_key = key
            return 1
        else:
            rev = encrypt['/R'].getObject()
            if rev == 2:
                keylen = 5
            else:
                keylen = encrypt[SA.LENGTH].getObject() // 8
            key = _alg33_1(password, rev, keylen)
            real_O = encrypt["/O"].getObject()
            if rev == 2:
                userpass = utils.RC4_encrypt(key, real_O)
            else:
                val = real_O
                for i in range(19, -1, -1):
                    new_key = b_('')
                    for l in range(len(key)):
                        new_key += b_(chr(utils.ord_(key[l]) ^ i))
                    val = utils.RC4_encrypt(new_key, val)
                userpass = val
            owner_password, key = self._authenticateUserPassword(userpass)
            if owner_password:
                self._decryption_key = key
                return 2
        return 0

    def _authenticateUserPassword(self, password):
        encrypt = self.trailer[TK.ENCRYPT].getObject()
        rev = encrypt['/R'].getObject()
        owner_entry = encrypt['/O'].getObject()
        p_entry = encrypt['/P'].getObject()
        id_entry = self.trailer[TK.ID].getObject()
        id1_entry = id_entry[0].getObject()
        real_U = encrypt['/U'].getObject().original_bytes
        if rev == 2:
            U, key = _alg34(password, owner_entry, p_entry, id1_entry)
        elif rev >= 3:
            U, key = _alg35(password, rev,
                    encrypt[SA.LENGTH].getObject() // 8, owner_entry,
                    p_entry, id1_entry,
                    encrypt.get("/EncryptMetadata", BooleanObject(False)).getObject())
            U, real_U = U[:16], real_U[:16]
        return U == real_U, key
>>>>>>> 13e7cb3a

    def getIsEncrypted(self):
        return TK.ENCRYPT in self.trailer

    isEncrypted = property(lambda self: self.getIsEncrypted(), None, None)
    """
    Read-only boolean property showing whether this PDF file is encrypted.
    Note that this property, if true, will remain true even after the
    :meth:`decrypt()<PdfFileReader.decrypt>` method is called.
    """


def getRectangle(self, name, defaults):
    retval = self.get(name)
    if isinstance(retval, RectangleObject):
        return retval
    if retval is None:
        for d in defaults:
            retval = self.get(d)
            if retval is not None:
                break
    if isinstance(retval, IndirectObject):
        retval = self.pdf.getObject(retval)
    retval = RectangleObject(retval)
    setRectangle(self, name, retval)
    return retval


def setRectangle(self, name, value):
    if not isinstance(name, NameObject):
        name = NameObject(name)
    self[name] = value


def deleteRectangle(self, name):
    del self[name]


def createRectangleAccessor(name, fallback):
    return \
        property(
            lambda self: getRectangle(self, name, fallback),
            lambda self, value: setRectangle(self, name, value),
            lambda self: deleteRectangle(self, name)
            )


class PageObject(DictionaryObject):
    """
    This class represents a single page within a PDF file.  Typically this
    object will be created by accessing the
    :meth:`getPage()<PyPDF2.PdfFileReader.getPage>` method of the
    :class:`PdfFileReader<PyPDF2.PdfFileReader>` class, but it is
    also possible to create an empty page with the
    :meth:`createBlankPage()<PageObject.createBlankPage>` static method.

    :param pdf: PDF file the page belongs to.
    :param indirectRef: Stores the original indirect reference to
        this object in its source PDF
    """
    def __init__(self, pdf=None, indirectRef=None):
        DictionaryObject.__init__(self)
        self.pdf = pdf
        self.indirectRef = indirectRef

    @staticmethod
    def createBlankPage(pdf=None, width=None, height=None):
        """
        Returns a new blank page.
        If ``width`` or ``height`` is ``None``, try to get the page size
        from the last page of *pdf*.

        :param pdf: PDF file the page belongs to
        :param float width: The width of the new page expressed in default user
            space units.
        :param float height: The height of the new page expressed in default user
            space units.
        :return: the new blank page:
        :rtype: :class:`PageObject<PageObject>`
        :raises PageSizeNotDefinedError: if ``pdf`` is ``None`` or contains
            no page
        """
        page = PageObject(pdf)

        # Creates a new page (cf PDF Reference  7.7.3.3)
        page.__setitem__(NameObject('/Type'), NameObject('/Page'))
        page.__setitem__(NameObject('/Parent'), NullObject())
        page.__setitem__(NameObject(PG.RESOURCES), DictionaryObject())
        if width is None or height is None:
            if pdf is not None and pdf.getNumPages() > 0:
                lastpage = pdf.getPage(pdf.getNumPages() - 1)
                width = lastpage.mediaBox.getWidth()
                height = lastpage.mediaBox.getHeight()
            else:
                raise PageSizeNotDefinedError()
        page.__setitem__(NameObject(PG.MEDIABOX),
            RectangleObject([0, 0, width, height]))

        return page

    def rotateClockwise(self, angle):
        """
        Rotates a page clockwise by increments of 90 degrees.

        :param int angle: Angle to rotate the page.  Must be an increment
            of 90 deg.
        """
        if angle % 90 != 0:
            raise ValueError("Rotation angle must be a multiple of 90")
        self._rotate(angle)
        return self

    def rotateCounterClockwise(self, angle):
        """
        Rotates a page counter-clockwise by increments of 90 degrees.

        :param int angle: Angle to rotate the page.  Must be an increment
            of 90 deg.
        """
        if angle % 90 != 0:
            raise ValueError("Rotation angle must be a multiple of 90")
        self._rotate(-angle)
        return self

    def _rotate(self, angle):
        rotateObj = self.get("/Rotate", 0)
        currentAngle = rotateObj if isinstance(rotateObj, int) else rotateObj.getObject()
        self[NameObject("/Rotate")] = NumberObject(currentAngle + angle)

    @staticmethod
    def _mergeResources(res1, res2, resource):
        newRes = DictionaryObject()
        newRes.update(res1.get(resource, DictionaryObject()).getObject())
        page2Res = res2.get(resource, DictionaryObject()).getObject()
        renameRes = {}
        for key in list(page2Res.keys()):
            if key in newRes and newRes.raw_get(key) != page2Res.raw_get(key):
                newname = NameObject(key + str(uuid.uuid4()))
                renameRes[key] = newname
                newRes[newname] = page2Res[key]
            elif key not in newRes:
                newRes[key] = page2Res.raw_get(key)
        return newRes, renameRes

    @staticmethod
    def _contentStreamRename(stream, rename, pdf):
        if not rename:
            return stream
        stream = ContentStream(stream, pdf)
        for operands, _operator in stream.operations:
            if isinstance(operands, list):
                for i in range(len(operands)):
                    op = operands[i]
                    if isinstance(op, NameObject):
                        operands[i] = rename.get(op,op)
            elif isinstance(operands, dict):
                for i in operands:
                    op = operands[i]
                    if isinstance(op, NameObject):
                        operands[i] = rename.get(op,op)
            else:
                raise KeyError ("type of operands is %s" % type (operands))
        return stream

    @staticmethod
    def _pushPopGS(contents, pdf):
        # adds a graphics state "push" and "pop" to the beginning and end
        # of a content stream.  This isolates it from changes such as
        # transformation matricies.
        stream = ContentStream(contents, pdf)
        stream.operations.insert(0, [[], "q"])
        stream.operations.append([[], "Q"])
        return stream

    @staticmethod
    def _addTransformationMatrix(contents, pdf, ctm):
        # adds transformation matrix at the beginning of the given
        # contents stream.
        a, b, c, d, e, f = ctm
        contents = ContentStream(contents, pdf)
        contents.operations.insert(0, [[FloatObject(a), FloatObject(b),
            FloatObject(c), FloatObject(d), FloatObject(e),
            FloatObject(f)], " cm"])
        return contents

    def getContents(self):
        """
        Accesses the page contents.

        :return: the ``/Contents`` object, or ``None`` if it doesn't exist.
            ``/Contents`` is optional, as described in PDF Reference  7.7.3.3
        """
        if "/Contents" in self:
            return self["/Contents"].getObject()
        else:
            return None

    def mergePage(self, page2):
        """
        Merges the content streams of two pages into one.  Resource references
        (i.e. fonts) are maintained from both pages.  The mediabox/cropbox/etc
        of this page are not altered.  The parameter page's content stream will
        be added to the end of this page's content stream, meaning that it will
        be drawn after, or "on top" of this page.

        :param PageObject page2: The page to be merged into this one. Should be
            an instance of :class:`PageObject<PageObject>`.
        """
        self._mergePage(page2)

    def _mergePage(self, page2, page2transformation=None, ctm=None, expand=False):
        # First we work on merging the resource dictionaries.  This allows us
        # to find out what symbols in the content streams we might need to
        # rename.

        newResources = DictionaryObject()
        rename = {}
        originalResources = self[PG.RESOURCES].getObject()
        page2Resources = page2[PG.RESOURCES].getObject()
        newAnnots = ArrayObject()

        for page in (self, page2):
            if PG.ANNOTS in page:
                annots = page[PG.ANNOTS]
                if isinstance(annots, ArrayObject):
                    for ref in annots:
                        newAnnots.append(ref)

        for res in "/ExtGState", RES.FONT, RES.XOBJECT, RES.COLOR_SPACE, "/Pattern", "/Shading", "/Properties":
            new, newrename = PageObject._mergeResources(originalResources, page2Resources, res)
            if new:
                newResources[NameObject(res)] = new
                rename.update(newrename)

        # Combine /ProcSet sets.
        newResources[NameObject(RES.PROCSET)] = ArrayObject(
            frozenset(originalResources.get(RES.PROCSET, ArrayObject()).getObject()).union(
                frozenset(page2Resources.get(RES.PROCSET, ArrayObject()).getObject())
            )
        )

        newContentArray = ArrayObject()

        originalContent = self.getContents()
        if originalContent is not None:
            newContentArray.append(PageObject._pushPopGS(
                  originalContent, self.pdf))

        page2Content = page2.getContents()
        if page2Content is not None:
            page2Content = ContentStream(page2Content, self.pdf)
            page2Content.operations.insert(0, [map(FloatObject, [page2.trimBox.getLowerLeft_x(), page2.trimBox.getLowerLeft_y(), page2.trimBox.getWidth(), page2.trimBox.getHeight()]), "re"])
            page2Content.operations.insert(1, [[], "W"])
            page2Content.operations.insert(2, [[], "n"])
            if page2transformation is not None:
                page2Content = page2transformation(page2Content)
            page2Content = PageObject._contentStreamRename(
                page2Content, rename, self.pdf)
            page2Content = PageObject._pushPopGS(page2Content, self.pdf)
            newContentArray.append(page2Content)

        # if expanding the page to fit a new page, calculate the new media box size
        if expand:
            corners1 = [self.mediaBox.getLowerLeft_x().as_numeric(), self.mediaBox.getLowerLeft_y().as_numeric(),
                        self.mediaBox.getUpperRight_x().as_numeric(), self.mediaBox.getUpperRight_y().as_numeric()]
            corners2 = [page2.mediaBox.getLowerLeft_x().as_numeric(), page2.mediaBox.getLowerLeft_y().as_numeric(),
                        page2.mediaBox.getUpperLeft_x().as_numeric(), page2.mediaBox.getUpperLeft_y().as_numeric(),
                        page2.mediaBox.getUpperRight_x().as_numeric(), page2.mediaBox.getUpperRight_y().as_numeric(),
                        page2.mediaBox.getLowerRight_x().as_numeric(), page2.mediaBox.getLowerRight_y().as_numeric()]
            if ctm is not None:
                ctm = [float(x) for x in ctm]
                new_x = [ctm[0]*corners2[i] + ctm[2]*corners2[i+1] + ctm[4] for i in range(0, 8, 2)]
                new_y = [ctm[1]*corners2[i] + ctm[3]*corners2[i+1] + ctm[5] for i in range(0, 8, 2)]
            else:
                new_x = corners2[0:8:2]
                new_y = corners2[1:8:2]
            lowerleft = [min(new_x), min(new_y)]
            upperright = [max(new_x), max(new_y)]
            lowerleft = [min(corners1[0], lowerleft[0]), min(corners1[1], lowerleft[1])]
            upperright = [max(corners1[2], upperright[0]), max(corners1[3], upperright[1])]

            self.mediaBox.setLowerLeft(lowerleft)
            self.mediaBox.setUpperRight(upperright)

        self[NameObject('/Contents')] = ContentStream(newContentArray, self.pdf)
        self[NameObject(PG.RESOURCES)] = newResources
        self[NameObject(PG.ANNOTS)] = newAnnots

    def mergeTransformedPage(self, page2, ctm, expand=False):
        """
        This is similar to mergePage, but a transformation matrix is
        applied to the merged stream.

        :param PageObject page2: The page to be merged into this one. Should be
            an instance of :class:`PageObject<PageObject>`.
        :param tuple ctm: a 6-element tuple containing the operands of the
            transformation matrix
        :param bool expand: Whether the page should be expanded to fit the dimensions
            of the page to be merged.
        """
        self._mergePage(page2, lambda page2Content:
            PageObject._addTransformationMatrix(page2Content, page2.pdf, ctm), ctm, expand)

    def mergeScaledPage(self, page2, scale, expand=False):
        """
        This is similar to mergePage, but the stream to be merged is scaled
        by appling a transformation matrix.

        :param PageObject page2: The page to be merged into this one. Should be
            an instance of :class:`PageObject<PageObject>`.
        :param float scale: The scaling factor
        :param bool expand: Whether the page should be expanded to fit the
            dimensions of the page to be merged.
        """
        # CTM to scale : [ sx 0 0 sy 0 0 ]
        return self.mergeTransformedPage(
            page2,
            [scale, 0, 0, scale, 0, 0],
            expand
        )

    def mergeRotatedPage(self, page2, rotation, expand=False):
        """
        This is similar to mergePage, but the stream to be merged is rotated
        by appling a transformation matrix.

        :param PageObject page2: the page to be merged into this one. Should be
            an instance of :class:`PageObject<PageObject>`.
        :param float rotation: The angle of the rotation, in degrees
        :param bool expand: Whether the page should be expanded to fit the
            dimensions of the page to be merged.
        """
        rotation = math.radians(rotation)
        return self.mergeTransformedPage(page2,
            [math.cos(rotation),  math.sin(rotation),
             -math.sin(rotation), math.cos(rotation),
             0,                   0], expand)

    def mergeTranslatedPage(self, page2, tx, ty, expand=False):
        """
        This is similar to mergePage, but the stream to be merged is translated
        by appling a transformation matrix.

        :param PageObject page2: the page to be merged into this one. Should be
            an instance of :class:`PageObject<PageObject>`.
        :param float tx: The translation on X axis
        :param float ty: The translation on Y axis
        :param bool expand: Whether the page should be expanded to fit the
            dimensions of the page to be merged.
        """
        return self.mergeTransformedPage(
            page2,
            [1, 0, 0, 1, tx, ty],
            expand
        )

    def mergeRotatedTranslatedPage(self, page2, rotation, tx, ty, expand=False):
        """
        This is similar to mergePage, but the stream to be merged is rotated
        and translated by appling a transformation matrix.

        :param PageObject page2: the page to be merged into this one. Should be
            an instance of :class:`PageObject<PageObject>`.
        :param float tx: The translation on X axis
        :param float ty: The translation on Y axis
        :param float rotation: The angle of the rotation, in degrees
        :param bool expand: Whether the page should be expanded to fit the
            dimensions of the page to be merged.
        """

        translation = [[1, 0, 0],
                       [0, 1, 0],
                       [-tx, -ty, 1]]
        rotation = math.radians(rotation)
        rotating = [[math.cos(rotation), math.sin(rotation), 0],
                    [-math.sin(rotation), math.cos(rotation), 0],
                    [0,                  0,                  1]]
        rtranslation = [[1, 0, 0],
                       [0, 1, 0],
                       [tx, ty, 1]]
        ctm = utils.matrixMultiply(translation, rotating)
        ctm = utils.matrixMultiply(ctm, rtranslation)

        return self.mergeTransformedPage(
            page2,
            [ctm[0][0], ctm[0][1], ctm[1][0], ctm[1][1], ctm[2][0], ctm[2][1]],
            expand
        )

    def mergeRotatedScaledPage(self, page2, rotation, scale, expand=False):
        """
        This is similar to mergePage, but the stream to be merged is rotated
        and scaled by appling a transformation matrix.

        :param PageObject page2: the page to be merged into this one. Should be
            an instance of :class:`PageObject<PageObject>`.
        :param float rotation: The angle of the rotation, in degrees
        :param float scale: The scaling factor
        :param bool expand: Whether the page should be expanded to fit the
            dimensions of the page to be merged.
        """
        rotation = math.radians(rotation)
        rotating = [[math.cos(rotation), math.sin(rotation), 0],
                    [-math.sin(rotation), math.cos(rotation), 0],
                    [0,                  0,                  1]]
        scaling = [[scale, 0,    0],
                   [0,    scale, 0],
                   [0,    0,    1]]
        ctm = utils.matrixMultiply(rotating, scaling)

        return self.mergeTransformedPage(
            page2,
            [ctm[0][0], ctm[0][1], ctm[1][0], ctm[1][1], ctm[2][0], ctm[2][1]],
            expand
        )

    def mergeScaledTranslatedPage(self, page2, scale, tx, ty, expand=False):
        """
        This is similar to mergePage, but the stream to be merged is translated
        and scaled by appling a transformation matrix.

        :param PageObject page2: the page to be merged into this one. Should be
            an instance of :class:`PageObject<PageObject>`.
        :param float scale: The scaling factor
        :param float tx: The translation on X axis
        :param float ty: The translation on Y axis
        :param bool expand: Whether the page should be expanded to fit the
            dimensions of the page to be merged.
        """

        translation = [[1, 0, 0],
                       [0, 1, 0],
                       [tx, ty, 1]]
        scaling = [[scale, 0,    0],
                   [0,    scale, 0],
                   [0,    0,    1]]
        ctm = utils.matrixMultiply(scaling, translation)

        return self.mergeTransformedPage(
            page2,
            [ctm[0][0], ctm[0][1], ctm[1][0], ctm[1][1], ctm[2][0], ctm[2][1]],
            expand
        )

    def mergeRotatedScaledTranslatedPage(self, page2, rotation, scale, tx, ty, expand=False):
        """
        This is similar to mergePage, but the stream to be merged is translated,
        rotated and scaled by appling a transformation matrix.

        :param PageObject page2: the page to be merged into this one. Should be
            an instance of :class:`PageObject<PageObject>`.
        :param float tx: The translation on X axis
        :param float ty: The translation on Y axis
        :param float rotation: The angle of the rotation, in degrees
        :param float scale: The scaling factor
        :param bool expand: Whether the page should be expanded to fit the
            dimensions of the page to be merged.
        """
        translation = [[1, 0, 0],
                       [0, 1, 0],
                       [tx, ty, 1]]
        rotation = math.radians(rotation)
        rotating = [[math.cos(rotation), math.sin(rotation), 0],
                    [-math.sin(rotation), math.cos(rotation), 0],
                    [0,                  0,                  1]]
        scaling = [[scale, 0,    0],
                   [0,    scale, 0],
                   [0,    0,    1]]
        ctm = utils.matrixMultiply(rotating, scaling)
        ctm = utils.matrixMultiply(ctm, translation)

        return self.mergeTransformedPage(
            page2,
            [ctm[0][0], ctm[0][1], ctm[1][0], ctm[1][1], ctm[2][0], ctm[2][1]],
            expand
        )

    def addTransformation(self, ctm):
        """
        Applies a transformation matrix to the page.

        :param tuple ctm: A 6-element tuple containing the operands of the
            transformation matrix.
        """
        originalContent = self.getContents()
        if originalContent is not None:
            newContent = PageObject._addTransformationMatrix(
                originalContent, self.pdf, ctm)
            newContent = PageObject._pushPopGS(newContent, self.pdf)
            self[NameObject('/Contents')] = newContent

    def scale(self, sx, sy):
        """
        Scales a page by the given factors by appling a transformation
        matrix to its content and updating the page size.

        :param float sx: The scaling factor on horizontal axis.
        :param float sy: The scaling factor on vertical axis.
        """
        self.addTransformation([sx, 0,
                                0,  sy,
                                0,  0])
        self.mediaBox = RectangleObject([
            float(self.mediaBox.getLowerLeft_x()) * sx,
            float(self.mediaBox.getLowerLeft_y()) * sy,
            float(self.mediaBox.getUpperRight_x()) * sx,
            float(self.mediaBox.getUpperRight_y()) * sy])
        if "/VP" in self:
            viewport = self["/VP"]
            if isinstance(viewport, ArrayObject):
                bbox = viewport[0]["/BBox"]
            else:
                bbox = viewport["/BBox"]
            scaled_bbox = RectangleObject([
                float(bbox[0]) * sx,
                float(bbox[1]) * sy,
                float(bbox[2]) * sx,
                float(bbox[3]) * sy])
            if isinstance(viewport, ArrayObject):
                self[NameObject("/VP")][NumberObject(0)][NameObject("/BBox")] = scaled_bbox
            else:
                self[NameObject("/VP")][NameObject("/BBox")] = scaled_bbox

    def scaleBy(self, factor):
        """
        Scales a page by the given factor by appling a transformation
        matrix to its content and updating the page size.

        :param float factor: The scaling factor (for both X and Y axis).
        """
        self.scale(factor, factor)

    def scaleTo(self, width, height):
        """
        Scales a page to the specified dimentions by appling a
        transformation matrix to its content and updating the page size.

        :param float width: The new width.
        :param float height: The new heigth.
        """
        sx = width / float(self.mediaBox.getUpperRight_x() -
                      self.mediaBox.getLowerLeft_x ())
        sy = height / float(self.mediaBox.getUpperRight_y() -
                       self.mediaBox.getLowerLeft_y ())
        self.scale(sx, sy)

    def compressContentStreams(self):
        """
        Compresses the size of this page by joining all content streams and
        applying a FlateDecode filter.

        However, it is possible that this function will perform no action if
        content stream compression becomes "automatic" for some reason.
        """
        content = self.getContents()
        if content is not None:
            if not isinstance(content, ContentStream):
                content = ContentStream(content, self.pdf)
            self[NameObject("/Contents")] = content.flateEncode()

    def extractText(self, Tj_sep="", TJ_sep=" "):
        """
        Locate all text drawing commands, in the order they are provided in the
        content stream, and extract the text.  This works well for some PDF
        files, but poorly for others, depending on the generator used.  This will
        be refined in the future.  Do not rely on the order of text coming out of
        this function, as it will change if this function is made more
        sophisticated.

        :return: a unicode string object.
        """
        text = u_("")
        content = self["/Contents"].getObject()
        if not isinstance(content, ContentStream):
            content = ContentStream(content, self.pdf)
        # Note: we check all strings are TextStringObjects.  ByteStringObjects
        # are strings where the byte->string encoding was unknown, so adding
        # them to the text here would be gibberish.
        for operands, operator in content.operations:
            if operator == b_("Tj"):
                _text = operands[0]
                if isinstance(_text, TextStringObject):
                    text += Tj_sep
                    text += _text
                    text += "\n"
            elif operator == b_("T*"):
                text += "\n"
            elif operator == b_("'"):
                text += "\n"
                _text = operands[0]
                if isinstance(_text, TextStringObject):
                    text += operands[0]
            elif operator == b_('"'):
                _text = operands[2]
                if isinstance(_text, TextStringObject):
                    text += "\n"
                    text += _text
            elif operator == b_("TJ"):
                for i in operands[0]:
                    if isinstance(i, TextStringObject):
                        text += TJ_sep
                        text += i
                text += "\n"
        return text

    mediaBox = createRectangleAccessor(PG.MEDIABOX, ())
    """
    A :class:`RectangleObject<PyPDF2.generic.RectangleObject>`, expressed in default user space units,
    defining the boundaries of the physical medium on which the page is
    intended to be displayed or printed.
    """

    cropBox = createRectangleAccessor("/CropBox", (PG.MEDIABOX,))
    """
    A :class:`RectangleObject<PyPDF2.generic.RectangleObject>`, expressed in default user space units,
    defining the visible region of default user space.  When the page is
    displayed or printed, its contents are to be clipped (cropped) to this
    rectangle and then imposed on the output medium in some
    implementation-defined manner.  Default value: same as :attr:`mediaBox<mediaBox>`.
    """

    bleedBox = createRectangleAccessor("/BleedBox", ("/CropBox", PG.MEDIABOX))
    """
    A :class:`RectangleObject<PyPDF2.generic.RectangleObject>`, expressed in default user space units,
    defining the region to which the contents of the page should be clipped
    when output in a production enviroment.
    """

    trimBox = createRectangleAccessor("/TrimBox", ("/CropBox", PG.MEDIABOX))
    """
    A :class:`RectangleObject<PyPDF2.generic.RectangleObject>`, expressed in default user space units,
    defining the intended dimensions of the finished page after trimming.
    """

    artBox = createRectangleAccessor("/ArtBox", ("/CropBox", PG.MEDIABOX))
    """
    A :class:`RectangleObject<PyPDF2.generic.RectangleObject>`, expressed in default user space units,
    defining the extent of the page's meaningful content as intended by the
    page's creator.
    """


class ContentStream(DecodedStreamObject):
    def __init__(self, stream, pdf):
        self.pdf = pdf
        self.operations = []
        # stream may be a StreamObject or an ArrayObject containing
        # multiple StreamObjects to be cat'd together.
        stream = stream.getObject()
        if isinstance(stream, ArrayObject):
            data = b_("")
            for s in stream:
                data += b_(s.getObject().getData())
            stream = BytesIO(b_(data))
        else:
            stream = BytesIO(b_(stream.getData()))
        self.__parseContentStream(stream)

    def __parseContentStream(self, stream):
        # file("f:\\tmp.txt", "w").write(stream.read())
        stream.seek(0, 0)
        operands = []
        while True:
            peek = readNonWhitespace(stream)
            if peek == b_('') or ord_(peek) == 0:
                break
            stream.seek(-1, 1)
            if peek.isalpha() or peek == b_("'") or peek == b_('"'):
                operator = utils.readUntilRegex(stream,
                        NameObject.delimiterPattern, True)
                if operator == b_("BI"):
                    # begin inline image - a completely different parsing
                    # mechanism is required, of course... thanks buddy...
                    assert operands == []
                    ii = self._readInlineImage(stream)
                    self.operations.append((ii, b_("INLINE IMAGE")))
                else:
                    self.operations.append((operands, operator))
                    operands = []
            elif peek == b_('%'):
                # If we encounter a comment in the content stream, we have to
                # handle it here.  Typically, readObject will handle
                # encountering a comment -- but readObject assumes that
                # following the comment must be the object we're trying to
                # read.  In this case, it could be an operator instead.
                while peek not in (b_('\r'), b_('\n')):
                    peek = stream.read(1)
            else:
                operands.append(readObject(stream, None))

    def _readInlineImage(self, stream):
        # begin reading just after the "BI" - begin image
        # first read the dictionary of settings.
        settings = DictionaryObject()
        while True:
            tok = readNonWhitespace(stream)
            stream.seek(-1, 1)
            if tok == b_("I"):
                # "ID" - begin of image data
                break
            key = readObject(stream, self.pdf)
            tok = readNonWhitespace(stream)
            stream.seek(-1, 1)
            value = readObject(stream, self.pdf)
            settings[key] = value
        # left at beginning of ID
        tmp = stream.read(3)
        assert tmp[:2] == b_("ID")
        data = BytesIO()
        # Read the inline image, while checking for EI (End Image) operator.
        while True:
            # Read 8 kB at a time and check if the chunk contains the E operator.
            buf = stream.read(8192)
            # We have reached the end of the stream, but haven't found the EI operator.
            if not buf:
                raise PdfReadError("Unexpected end of stream")
            loc = buf.find(b_("E"))

            if loc == -1:
                data.write(buf)
            else:
                # Write out everything before the E.
                data.write(buf[0:loc])

                # Seek back in the stream to read the E next.
                stream.seek(loc - len(buf), 1)
                tok = stream.read(1)
                # Check for End Image
                tok2 = stream.read(1)
                if tok2 == b_("I"):
                    # Data can contain EI, so check for the Q operator.
                    tok3 = stream.read(1)
                    info = tok + tok2
                    # We need to find whitespace between EI and Q.
                    has_q_whitespace = False
                    while tok3 in utils.WHITESPACES:
                        has_q_whitespace = True
                        info += tok3
                        tok3 = stream.read(1)
                    if tok3 == b_("Q") and has_q_whitespace:
                        stream.seek(-1, 1)
                        break
                    else:
                        stream.seek(-1, 1)
                        data.write(info)
                else:
                    stream.seek(-1, 1)
                    data.write(tok)
        return {"settings": settings, "data": data.getvalue()}

    def _getData(self):
        newdata = BytesIO()
        for operands, operator in self.operations:
            if operator == b_("INLINE IMAGE"):
                newdata.write(b_("BI"))
                dicttext = BytesIO()
                operands["settings"].writeToStream(dicttext, None)
                newdata.write(dicttext.getvalue()[2:-2])
                newdata.write(b_("ID "))
                newdata.write(operands["data"])
                newdata.write(b_("EI"))
            else:
                for op in operands:
                    op.writeToStream(newdata, None)
                    newdata.write(b_(" "))
                newdata.write(b_(operator))
            newdata.write(b_("\n"))
        return newdata.getvalue()

    def _setData(self, value):
        self.__parseContentStream(BytesIO(b_(value)))

    _data = property(_getData, _setData)


class DocumentInformation(DictionaryObject):
    """
    A class representing the basic document metadata provided in a PDF File.
    This class is accessible through
    :meth:`.getDocumentInfo()`

    All text properties of the document metadata have
    *two* properties, eg. author and author_raw. The non-raw property will
    always return a ``TextStringObject``, making it ideal for a case where
    the metadata is being displayed. The raw property can sometimes return
    a ``ByteStringObject``, if PyPDF2 was unable to decode the string's
    text encoding; this requires additional safety in the caller and
    therefore is not as commonly accessed.
    """

    def __init__(self):
        DictionaryObject.__init__(self)

    def getText(self, key):
        retval = self.get(key, None)
        if isinstance(retval, TextStringObject):
            return retval
        return None

    title = property(lambda self: self.getText("/Title") or self.get("/Title").getObject() if self.get("/Title") else None)
    """Read-only property accessing the document's **title**.
    Returns a unicode string (``TextStringObject``) or ``None``
    if the title is not specified."""
    title_raw = property(lambda self: self.get("/Title"))
    """The "raw" version of title; can return a ``ByteStringObject``."""

    author = property(lambda self: self.getText("/Author"))
    """Read-only property accessing the document's **author**.
    Returns a unicode string (``TextStringObject``) or ``None``
    if the author is not specified."""
    author_raw = property(lambda self: self.get("/Author"))
    """The "raw" version of author; can return a ``ByteStringObject``."""

    subject = property(lambda self: self.getText("/Subject"))
    """Read-only property accessing the document's **subject**.
    Returns a unicode string (``TextStringObject``) or ``None``
    if the subject is not specified."""
    subject_raw = property(lambda self: self.get("/Subject"))
    """The "raw" version of subject; can return a ``ByteStringObject``."""

    creator = property(lambda self: self.getText("/Creator"))
    """Read-only property accessing the document's **creator**. If the
    document was converted to PDF from another format, this is the name of the
    application (e.g. OpenOffice) that created the original document from
    which it was converted. Returns a unicode string (``TextStringObject``)
    or ``None`` if the creator is not specified."""
    creator_raw = property(lambda self: self.get("/Creator"))
    """The "raw" version of creator; can return a ``ByteStringObject``."""

    producer = property(lambda self: self.getText("/Producer"))
    """Read-only property accessing the document's **producer**.
    If the document was converted to PDF from another format, this is
    the name of the application (for example, OSX Quartz) that converted
    it to PDF. Returns a unicode string (``TextStringObject``)
    or ``None`` if the producer is not specified."""
    producer_raw = property(lambda self: self.get("/Producer"))
    """The "raw" version of producer; can return a ``ByteStringObject``."""


def convertToInt(d, size):
    if size > 8:
        raise PdfReadError("invalid size in convertToInt")
    d = b_("\x00\x00\x00\x00\x00\x00\x00\x00") + b_(d)
    d = d[-8:]
    return struct.unpack(">q", d)[0]

# ref: pdf1.8 spec section 3.5.2 algorithm 3.2
_encryption_padding = b_('\x28\xbf\x4e\x5e\x4e\x75\x8a\x41\x64\x00\x4e\x56') + \
        b_('\xff\xfa\x01\x08\x2e\x2e\x00\xb6\xd0\x68\x3e\x80\x2f\x0c') + \
        b_('\xa9\xfe\x64\x53\x69\x7a')


# Implementation of algorithm 3.2 of the PDF standard security handler,
# section 3.5.2 of the PDF 1.6 reference.
def _alg32(password, rev, keylen, owner_entry, p_entry, id1_entry, metadata_encrypt=True):
    # 1. Pad or truncate the password string to exactly 32 bytes.  If the
    # password string is more than 32 bytes long, use only its first 32 bytes;
    # if it is less than 32 bytes long, pad it by appending the required number
    # of additional bytes from the beginning of the padding string
    # (_encryption_padding).
    password = b_((str_(password) + str_(_encryption_padding))[:32])
    # 2. Initialize the MD5 hash function and pass the result of step 1 as
    # input to this function.
    m = md5(password)
    # 3. Pass the value of the encryption dictionary's /O entry to the MD5 hash
    # function.
    m.update(owner_entry.original_bytes)
    # 4. Treat the value of the /P entry as an unsigned 4-byte integer and pass
    # these bytes to the MD5 hash function, low-order byte first.
    p_entry = struct.pack('<i', p_entry)
    m.update(p_entry)
    # 5. Pass the first element of the file's file identifier array to the MD5
    # hash function.
    m.update(id1_entry.original_bytes)
    # 6. (Revision 3 or greater) If document metadata is not being encrypted,
    # pass 4 bytes with the value 0xFFFFFFFF to the MD5 hash function.
    if rev >= 3 and not metadata_encrypt:
        m.update(b_("\xff\xff\xff\xff"))
    # 7. Finish the hash.
    md5_hash = m.digest()
    # 8. (Revision 3 or greater) Do the following 50 times: Take the output
    # from the previous MD5 hash and pass the first n bytes of the output as
    # input into a new MD5 hash, where n is the number of bytes of the
    # encryption key as defined by the value of the encryption dictionary's
    # /Length entry.
    if rev >= 3:
        for _ in range(50):
            md5_hash = md5(md5_hash[:keylen]).digest()
    # 9. Set the encryption key to the first n bytes of the output from the
    # final MD5 hash, where n is always 5 for revision 2 but, for revision 3 or
    # greater, depends on the value of the encryption dictionary's /Length
    # entry.
    return md5_hash[:keylen]


# Implementation of algorithm 3.3 of the PDF standard security handler,
# section 3.5.2 of the PDF 1.6 reference.
def _alg33(owner_pwd, user_pwd, rev, keylen):
    # steps 1 - 4
    key = _alg33_1(owner_pwd, rev, keylen)
    # 5. Pad or truncate the user password string as described in step 1 of
    # algorithm 3.2.
    user_pwd = b_((user_pwd + str_(_encryption_padding))[:32])
    # 6. Encrypt the result of step 5, using an RC4 encryption function with
    # the encryption key obtained in step 4.
    val = utils.RC4_encrypt(key, user_pwd)
    # 7. (Revision 3 or greater) Do the following 19 times: Take the output
    # from the previous invocation of the RC4 function and pass it as input to
    # a new invocation of the function; use an encryption key generated by
    # taking each byte of the encryption key obtained in step 4 and performing
    # an XOR operation between that byte and the single-byte value of the
    # iteration counter (from 1 to 19).
    if rev >= 3:
        for i in range(1, 20):
            new_key = ''
            for l in range(len(key)):
                new_key += chr(ord_(key[l]) ^ i)
            val = utils.RC4_encrypt(new_key, val)
    # 8. Store the output from the final invocation of the RC4 as the value of
    # the /O entry in the encryption dictionary.
    return val


# Steps 1-4 of algorithm 3.3
def _alg33_1(password, rev, keylen):
    # 1. Pad or truncate the owner password string as described in step 1 of
    # algorithm 3.2.  If there is no owner password, use the user password
    # instead.
    password = b_((password + str_(_encryption_padding))[:32])
    # 2. Initialize the MD5 hash function and pass the result of step 1 as
    # input to this function.
    m = md5(password)
    # 3. (Revision 3 or greater) Do the following 50 times: Take the output
    # from the previous MD5 hash and pass it as input into a new MD5 hash.
    md5_hash = m.digest()
    if rev >= 3:
        for _ in range(50):
            md5_hash = md5(md5_hash).digest()
    # 4. Create an RC4 encryption key using the first n bytes of the output
    # from the final MD5 hash, where n is always 5 for revision 2 but, for
    # revision 3 or greater, depends on the value of the encryption
    # dictionary's /Length entry.
    key = md5_hash[:keylen]
    return key


# Implementation of algorithm 3.4 of the PDF standard security handler,
# section 3.5.2 of the PDF 1.6 reference.
def _alg34(password, owner_entry, p_entry, id1_entry):
    # 1. Create an encryption key based on the user password string, as
    # described in algorithm 3.2.
    key = _alg32(password, 2, 5, owner_entry, p_entry, id1_entry)
    # 2. Encrypt the 32-byte padding string shown in step 1 of algorithm 3.2,
    # using an RC4 encryption function with the encryption key from the
    # preceding step.
    U = utils.RC4_encrypt(key, _encryption_padding)
    # 3. Store the result of step 2 as the value of the /U entry in the
    # encryption dictionary.
    return U, key


# Implementation of algorithm 3.4 of the PDF standard security handler,
# section 3.5.2 of the PDF 1.6 reference.
def _alg35(password, rev, keylen, owner_entry, p_entry, id1_entry, metadata_encrypt):
    # 1. Create an encryption key based on the user password string, as
    # described in Algorithm 3.2.
    key = _alg32(password, rev, keylen, owner_entry, p_entry, id1_entry)
    # 2. Initialize the MD5 hash function and pass the 32-byte padding string
    # shown in step 1 of Algorithm 3.2 as input to this function.
    m = md5()
    m.update(_encryption_padding)
    # 3. Pass the first element of the file's file identifier array (the value
    # of the ID entry in the document's trailer dictionary; see Table 3.13 on
    # page 73) to the hash function and finish the hash.  (See implementation
    # note 25 in Appendix H.)
    m.update(id1_entry.original_bytes)
    md5_hash = m.digest()
    # 4. Encrypt the 16-byte result of the hash, using an RC4 encryption
    # function with the encryption key from step 1.
    val = utils.RC4_encrypt(key, md5_hash)
    # 5. Do the following 19 times: Take the output from the previous
    # invocation of the RC4 function and pass it as input to a new invocation
    # of the function; use an encryption key generated by taking each byte of
    # the original encryption key (obtained in step 2) and performing an XOR
    # operation between that byte and the single-byte value of the iteration
    # counter (from 1 to 19).
    for i in range(1, 20):
        new_key = b_('')
        for k in key:
            new_key += b_(chr(ord_(k) ^ i))
        val = utils.RC4_encrypt(new_key, val)
    # 6. Append 16 bytes of arbitrary padding to the output from the final
    # invocation of the RC4 function and store the 32-byte result as the value
    # of the U entry in the encryption dictionary.
    # (implementator note: I don't know what "arbitrary padding" is supposed to
    # mean, so I have used null bytes.  This seems to match a few other
    # people's implementations)
    return val + (b_('\x00') * 16), key<|MERGE_RESOLUTION|>--- conflicted
+++ resolved
@@ -1740,24 +1740,9 @@
 
             # override encryption is used for the /Encrypt dictionary
             if not self._override_encryption and self.isEncrypted:
-<<<<<<< HEAD
                 if not hasattr(self, "_encryption"):
                     raise utils.PdfReadError("file has not been decrypted")
                 retval = self._encryption.decryptObject(retval, indirectReference.idnum, indirectReference.generation)
-
-=======
-                # if we don't have the encryption key:
-                if not hasattr(self, '_decryption_key'):
-                    raise PdfReadError("file has not been decrypted")
-                # otherwise, decrypt here...
-                pack1 = struct.pack("<i", indirectReference.idnum)[:3]
-                pack2 = struct.pack("<i", indirectReference.generation)[:2]
-                key = self._decryption_key + pack1 + pack2
-                assert len(key) == (len(self._decryption_key) + 5)
-                md5_hash = md5(key).digest()
-                key = md5_hash[:min(16, len(self._decryption_key) + 5)]
-                retval = self._decryptObject(retval, key)
->>>>>>> 13e7cb3a
         else:
             warnings.warn("Object %d %d not defined."%(indirectReference.idnum,
                         indirectReference.generation), PdfReadWarning)
@@ -2150,83 +2135,17 @@
         return permissions
 
     def _decrypt(self, password):
-<<<<<<< HEAD
         from PyPDF2.encryption import Encryption
-        id_entry = self.trailer.get("/ID")
+        id_entry = self.trailer.get(TK.ID)
         id1_entry = id_entry[0].getObject().original_bytes if id_entry else b""
-        encryptEntry = self.trailer['/Encrypt'].getObject()
-        encryption = Encryption.read(encryptEntry, id1_entry)
+        encrypt_entry = self.trailer[TK.ENCRYPT].getObject()
+        encryption = Encryption.read(encrypt_entry, id1_entry)
         # maybe password is owner password
         # TODO: add/modify api to set owner password
         rr = encryption.verify(password, password)
         if rr > 0:
             self._encryption = encryption
         return rr
-=======
-        # Decrypts data as per Section 3.5 (page 117) of PDF spec v1.7
-        # "The security handler defines the use of encryption and decryption in
-        # the document, using the rules specified by the CF, StmF, and StrF entries"
-        encrypt = self.trailer[TK.ENCRYPT].getObject()
-        # /Encrypt Keys:
-        # Filter (name)   : "name of the preferred security handler "
-        # V (number)      : Algorithm Code
-        # Length (integer): Length of encryption key, in bits
-        # CF (dictionary) : Crypt filter
-        # StmF (name)     : Name of the crypt filter that is used by default when decrypting streams
-        # StrF (name)     : The name of the crypt filter that is used when decrypting all strings in the document
-        # R (number)      : Standard security handler revision number
-        # U (string)      : A 32-byte string, based on the user password
-        # P (integer)     : Permissions allowed with user access
-        if encrypt['/Filter'] != '/Standard':
-            raise NotImplementedError("only Standard PDF encryption handler is available")
-        if not (encrypt['/V'] in (1, 2)):
-            raise NotImplementedError("only algorithm code 1 and 2 are supported. This PDF uses code %s" % encrypt['/V'])
-        user_password, key = self._authenticateUserPassword(password)
-        if user_password:
-            self._decryption_key = key
-            return 1
-        else:
-            rev = encrypt['/R'].getObject()
-            if rev == 2:
-                keylen = 5
-            else:
-                keylen = encrypt[SA.LENGTH].getObject() // 8
-            key = _alg33_1(password, rev, keylen)
-            real_O = encrypt["/O"].getObject()
-            if rev == 2:
-                userpass = utils.RC4_encrypt(key, real_O)
-            else:
-                val = real_O
-                for i in range(19, -1, -1):
-                    new_key = b_('')
-                    for l in range(len(key)):
-                        new_key += b_(chr(utils.ord_(key[l]) ^ i))
-                    val = utils.RC4_encrypt(new_key, val)
-                userpass = val
-            owner_password, key = self._authenticateUserPassword(userpass)
-            if owner_password:
-                self._decryption_key = key
-                return 2
-        return 0
-
-    def _authenticateUserPassword(self, password):
-        encrypt = self.trailer[TK.ENCRYPT].getObject()
-        rev = encrypt['/R'].getObject()
-        owner_entry = encrypt['/O'].getObject()
-        p_entry = encrypt['/P'].getObject()
-        id_entry = self.trailer[TK.ID].getObject()
-        id1_entry = id_entry[0].getObject()
-        real_U = encrypt['/U'].getObject().original_bytes
-        if rev == 2:
-            U, key = _alg34(password, owner_entry, p_entry, id1_entry)
-        elif rev >= 3:
-            U, key = _alg35(password, rev,
-                    encrypt[SA.LENGTH].getObject() // 8, owner_entry,
-                    p_entry, id1_entry,
-                    encrypt.get("/EncryptMetadata", BooleanObject(False)).getObject())
-            U, real_U = U[:16], real_U[:16]
-        return U == real_U, key
->>>>>>> 13e7cb3a
 
     def getIsEncrypted(self):
         return TK.ENCRYPT in self.trailer
