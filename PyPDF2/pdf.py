--- conflicted
+++ resolved
@@ -46,11 +46,9 @@
 import math
 import struct
 import sys
-<<<<<<< HEAD
 import uuid
-=======
 import re
->>>>>>> d10e5504
+
 from sys import version_info
 if version_info < ( 3, 0 ):
     from cStringIO import StringIO
@@ -2760,13 +2758,6 @@
             return ""
 
         for operands, operator in content.operations:
-<<<<<<< HEAD
-            if operator == b_("Tj"):
-                _text = operands[0]
-                if isinstance(_text, TextStringObject):
-                    text += Tj_sep
-                    text += _text
-=======
             if operator == b_("Tf"):
                 try:
                     font = operands[0]
@@ -2778,7 +2769,6 @@
                     cmap = None
             elif operator == b_("Tj"):
                 text += translate(operands[0])
->>>>>>> d10e5504
             elif operator == b_("T*"):
                 text += "\n"
             elif operator == b_("'"):
@@ -2788,14 +2778,7 @@
                 text += translate(operands[2])
             elif operator == b_("TJ"):
                 for i in operands[0]:
-<<<<<<< HEAD
-                    if isinstance(i, TextStringObject):
-                        text += TJ_sep
-                        text += i
-                text += "\n"
-=======
                     text += translate(i)
->>>>>>> d10e5504
         return text
 
     mediaBox = createRectangleAccessor("/MediaBox", ())
