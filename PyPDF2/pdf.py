--- conflicted
+++ resolved
@@ -2830,16 +2830,6 @@
         data = BytesIO()
         # Read the inline image, while checking for EI (End Image) operator.
         while True:
-<<<<<<< HEAD
-            # Read the inline image, while checking for EI (End Image) operator.
-            tok = stream.read(1)
-            if not tok:
-                if self.strict:
-                    raise utils.PdfReadError("No end to inline image.")
-                # Even though we're not raising, this is almost certainly bad.
-                break
-            if tok == b_("E"):
-=======
             # Read 8 kB at a time and check if the chunk contains the E operator.
             buf = stream.read(8192)
             # We have reached the end of the stream, but haven't found the EI operator.
@@ -2856,7 +2846,6 @@
                 # Seek back in the stream to read the E next.
                 stream.seek(loc - len(buf), 1)
                 tok = stream.read(1)
->>>>>>> 89bc0930
                 # Check for End Image
                 tok2 = stream.read(1)
                 if tok2 == b_("I"):
