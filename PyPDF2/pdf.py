# -*- coding: utf-8 -*-
#
# Copyright (c) 2006, Mathieu Fenniak
# Copyright (c) 2007, Ashish Kulkarni <kulkarni.ashish@gmail.com>
#
# All rights reserved.
#
# Redistribution and use in source and binary forms, with or without
# modification, are permitted provided that the following conditions are
# met:
#
# * Redistributions of source code must retain the above copyright notice,
# this list of conditions and the following disclaimer.
# * Redistributions in binary form must reproduce the above copyright notice,
# this list of conditions and the following disclaimer in the documentation
# and/or other materials provided with the distribution.
# * The name of the author may not be used to endorse or promote products
# derived from this software without specific prior written permission.
#
# THIS SOFTWARE IS PROVIDED BY THE COPYRIGHT HOLDERS AND CONTRIBUTORS "AS IS"
# AND ANY EXPRESS OR IMPLIED WARRANTIES, INCLUDING, BUT NOT LIMITED TO, THE
# IMPLIED WARRANTIES OF MERCHANTABILITY AND FITNESS FOR A PARTICULAR PURPOSE
# ARE DISCLAIMED. IN NO EVENT SHALL THE COPYRIGHT OWNER OR CONTRIBUTORS BE
# LIABLE FOR ANY DIRECT, INDIRECT, INCIDENTAL, SPECIAL, EXEMPLARY, OR
# CONSEQUENTIAL DAMAGES (INCLUDING, BUT NOT LIMITED TO, PROCUREMENT OF
# SUBSTITUTE GOODS OR SERVICES; LOSS OF USE, DATA, OR PROFITS; OR BUSINESS
# INTERRUPTION) HOWEVER CAUSED AND ON ANY THEORY OF LIABILITY, WHETHER IN
# CONTRACT, STRICT LIABILITY, OR TORT (INCLUDING NEGLIGENCE OR OTHERWISE)
# ARISING IN ANY WAY OUT OF THE USE OF THIS SOFTWARE, EVEN IF ADVISED OF THE
# POSSIBILITY OF SUCH DAMAGE.

"""
A pure-Python PDF library with an increasing number of capabilities.
"""

__author__ = "Mathieu Fenniak"
__author_email__ = "biziqe@mathieu.fenniak.net"

__maintainer__ = "Phaseit, Inc."
__maintainer_email = "PyPDF2@phaseit.net"

import math
import struct
import sys
import uuid
from sys import version_info
if version_info < ( 3, 0 ):
    from cStringIO import StringIO
else:
    from io import StringIO

if version_info < ( 3, 0 ):
    BytesIO = StringIO
else:
    from io import BytesIO

from . import utils
import warnings
import codecs
from .generic import *
from .utils import readNonWhitespace, readUntilWhitespace, ConvertFunctionsToVirtualList
from .utils import isString, b_, u_, ord_, str_, formatWarning

if version_info < ( 2, 4 ):
   from sets import ImmutableSet as frozenset

if version_info < ( 2, 5 ):
    from md5 import md5
else:
    from hashlib import md5


class PdfFileWriter(object):
    """
    This class supports writing PDF files out, given pages produced by another
    class (typically :class:`PdfFileReader<PdfFileReader>`).
    """
    def __init__(self):
        self._header = b_("%PDF-1.3")
        self._objects = []  # array of indirect objects

        # The root of our page tree node.
        pages = DictionaryObject()
        pages.update({
                NameObject("/Type"): NameObject("/Pages"),
                NameObject("/Count"): NumberObject(0),
                NameObject("/Kids"): ArrayObject(),
                })
        self._pages = self._addObject(pages)

        # info object
        info = DictionaryObject()
        info.update({
                NameObject("/Producer"): createStringObject(codecs.BOM_UTF16_BE + u_("PyPDF2").encode('utf-16be'))
                })
        self._info = self._addObject(info)

        # root object
        root = DictionaryObject()
        root.update({
            NameObject("/Type"): NameObject("/Catalog"),
            NameObject("/Pages"): self._pages,
            })
        self._root = None
        self._root_object = root

    def _addObject(self, obj):
        self._objects.append(obj)
        return IndirectObject(len(self._objects), 0, self)

    def getObject(self, ido):
        if ido.pdf != self:
            raise ValueError("pdf must be self")
        return self._objects[ido.idnum - 1]

    def _addPage(self, page, action):
        assert page["/Type"] == "/Page"
        page[NameObject("/Parent")] = self._pages
        page = self._addObject(page)
        pages = self.getObject(self._pages)
        action(pages["/Kids"], page)
        pages[NameObject("/Count")] = NumberObject(pages["/Count"] + 1)

    def addPage(self, page):
        """
        Adds a page to this PDF file.  The page is usually acquired from a
        :class:`PdfFileReader<PdfFileReader>` instance.

        :param PageObject page: The page to add to the document. Should be
            an instance of :class:`PageObject<PyPDF2.pdf.PageObject>`
        """
        self._addPage(page, list.append)

    def insertPage(self, page, index=0):
        """
        Insert a page in this PDF file. The page is usually acquired from a
        :class:`PdfFileReader<PdfFileReader>` instance.

        :param PageObject page: The page to add to the document.  This
            argument should be an instance of :class:`PageObject<pdf.PageObject>`.
        :param int index: Position at which the page will be inserted.
        """
        self._addPage(page, lambda l, p: l.insert(index, p))

    def getPage(self, pageNumber):
        """
        Retrieves a page by number from this PDF file.

        :param int pageNumber: The page number to retrieve
            (pages begin at zero)
        :return: the page at the index given by *pageNumber*
        :rtype: :class:`PageObject<pdf.PageObject>`
        """
        pages = self.getObject(self._pages)
        # XXX: crude hack
        return pages["/Kids"][pageNumber].getObject()

    def getNumPages(self):
        """
        :return: the number of pages.
        :rtype: int
        """
        pages = self.getObject(self._pages)
        return int(pages[NameObject("/Count")])

    def addBlankPage(self, width=None, height=None):
        """
        Appends a blank page to this PDF file and returns it. If no page size
        is specified, use the size of the last page.

        :param float width: The width of the new page expressed in default user
            space units.
        :param float height: The height of the new page expressed in default
            user space units.
        :return: the newly appended page
        :rtype: :class:`PageObject<PyPDF2.pdf.PageObject>`
        :raises PageSizeNotDefinedError: if width and height are not defined
            and previous page does not exist.
        """
        page = PageObject.createBlankPage(self, width, height)
        self.addPage(page)
        return page

    def insertBlankPage(self, width=None, height=None, index=0):
        """
        Inserts a blank page to this PDF file and returns it. If no page size
        is specified, use the size of the last page.

        :param float width: The width of the new page expressed in default user
            space units.
        :param float height: The height of the new page expressed in default
            user space units.
        :param int index: Position to add the page.
        :return: the newly appended page
        :rtype: :class:`PageObject<PyPDF2.pdf.PageObject>`
        :raises PageSizeNotDefinedError: if width and height are not defined
            and previous page does not exist.
        """
        if width is None or height is None and \
                (self.getNumPages() - 1) >= index:
            oldpage = self.getPage(index)
            width = oldpage.mediaBox.getWidth()
            height = oldpage.mediaBox.getHeight()
        page = PageObject.createBlankPage(self, width, height)
        self.insertPage(page, index)
        return page

    def addJS(self, javascript):
        """
        Add Javascript which will launch upon opening this PDF.

        :param str javascript: Your Javascript.

        >>> output.addJS("this.print({bUI:true,bSilent:false,bShrinkToFit:true});")
        # Example: This will launch the print window when the PDF is opened.
        """
        js = DictionaryObject()
        js.update({
                NameObject("/Type"): NameObject("/Action"),
                NameObject("/S"): NameObject("/JavaScript"),
                NameObject("/JS"): NameObject("(%s)" % javascript)
                })
        js_indirect_object = self._addObject(js)

        # We need a name for parameterized javascript in the pdf file, but it can be anything.
        js_string_name = str(uuid.uuid4())

        js_name_tree = DictionaryObject()
        js_name_tree.update({
                NameObject("/JavaScript"): DictionaryObject({
                  NameObject("/Names"): ArrayObject([createStringObject(js_string_name), js_indirect_object])
                })
              })
        self._addObject(js_name_tree)

        self._root_object.update({
                NameObject("/OpenAction"): js_indirect_object,
                NameObject("/Names"): js_name_tree
                })

    def addAttachment(self, fname, fdata):
        """
        Embed a file inside the PDF.

        :param str fname: The filename to display.
        :param str fdata: The data in the file.

        Reference:
        https://www.adobe.com/content/dam/Adobe/en/devnet/acrobat/pdfs/PDF32000_2008.pdf
        Section 7.11.3
        """

        # We need 3 entries:
        # * The file's data
        # * The /Filespec entry
        # * The file's name, which goes in the Catalog


        # The entry for the file
        """ Sample:
        8 0 obj
        <<
         /Length 12
         /Type /EmbeddedFile
        >>
        stream
        Hello world!
        endstream
        endobj
        """
        file_entry = DecodedStreamObject()
        file_entry.setData(fdata)
        file_entry.update({
                NameObject("/Type"): NameObject("/EmbeddedFile")
                })

        # The Filespec entry
        """ Sample:
        7 0 obj
        <<
         /Type /Filespec
         /F (hello.txt)
         /EF << /F 8 0 R >>
        >>
        """
        efEntry = DictionaryObject()
        efEntry.update({ NameObject("/F"):file_entry })

        filespec = DictionaryObject()
        filespec.update({
                NameObject("/Type"): NameObject("/Filespec"),
                NameObject("/F"): createStringObject(fname),  # Perhaps also try TextStringObject
                NameObject("/EF"): efEntry
                })

        # Then create the entry for the root, as it needs a reference to the Filespec
        """ Sample:
        1 0 obj
        <<
         /Type /Catalog
         /Outlines 2 0 R
         /Pages 3 0 R
         /Names << /EmbeddedFiles << /Names [(hello.txt) 7 0 R] >> >>
        >>
        endobj

        """
        embeddedFilesNamesDictionary = DictionaryObject()
        embeddedFilesNamesDictionary.update({
                NameObject("/Names"): ArrayObject([createStringObject(fname), filespec])
                })

        embeddedFilesDictionary = DictionaryObject()
        embeddedFilesDictionary.update({
                NameObject("/EmbeddedFiles"): embeddedFilesNamesDictionary
                })
        # Update the root
        self._root_object.update({
                NameObject("/Names"): embeddedFilesDictionary
                })

    def appendPagesFromReader(self, reader, after_page_append=None):
        """
        Copy pages from reader to writer. Includes an optional callback parameter
        which is invoked after pages are appended to the writer.

        :param reader: a PdfFileReader object from which to copy page
            annotations to this writer object.  The writer's annots
            will then be updated
        :callback after_page_append (function): Callback function that is invoked after
            each page is appended to the writer. Callback signature:
        :param writer_pageref (PDF page reference): Reference to the page
            appended to the writer.
        """
        # Get page count from writer and reader
        reader_num_pages = reader.getNumPages()
        writer_num_pages = self.getNumPages()

        # Copy pages from reader to writer
        for rpagenum in range(0, reader_num_pages):
            reader_page = reader.getPage(rpagenum)
            self.addPage(reader_page)
            writer_page = self.getPage(writer_num_pages+rpagenum)
            # Trigger callback, pass writer page as parameter
            if callable(after_page_append): after_page_append(writer_page)

    def updatePageFormFieldValues(self, page, fields):
        '''
        Update the form field values for a given page from a fields dictionary.
        Copy field texts and values from fields to page.

        :param page: Page reference from PDF writer where the annotations
            and field data will be updated.
        :param fields: a Python dictionary of field names (/T) and text
            values (/V)
        '''
        # Iterate through pages, update field values
        for j in range(0, len(page['/Annots'])):
            writer_annot = page['/Annots'][j].getObject()
            for field in fields:
                if writer_annot.get('/T') == field:
                    writer_annot.update({
                        NameObject("/V"): TextStringObject(fields[field])
                    })

    def cloneReaderDocumentRoot(self, reader):
        '''
        Copy the reader document root to the writer.

        :param reader:  PdfFileReader from the document root should be copied.
        :callback after_page_append:
        '''
        self._root_object = reader.trailer['/Root']

    def cloneDocumentFromReader(self, reader, after_page_append=None):
        '''
        Create a copy (clone) of a document from a PDF file reader

        :param reader: PDF file reader instance from which the clone
            should be created.
        :callback after_page_append (function): Callback function that is invoked after
            each page is appended to the writer. Signature includes a reference to the
            appended page (delegates to appendPagesFromReader). Callback signature:

            :param writer_pageref (PDF page reference): Reference to the page just
                appended to the document.
        '''
        self.cloneReaderDocumentRoot(reader)
        self.appendPagesFromReader(reader, after_page_append)

    def encrypt(self, user_pwd, owner_pwd = None, use_128bit = True):
        """
        Encrypt this PDF file with the PDF Standard encryption handler.

        :param str user_pwd: The "user password", which allows for opening
            and reading the PDF file with the restrictions provided.
        :param str owner_pwd: The "owner password", which allows for
            opening the PDF files without any restrictions.  By default,
            the owner password is the same as the user password.
        :param bool use_128bit: flag as to whether to use 128bit
            encryption.  When false, 40bit encryption will be used.  By default,
            this flag is on.
        """
        import time, random
        if owner_pwd is None:
            owner_pwd = user_pwd
        if use_128bit:
            V = 2
            rev = 3
            keylen = int(128 / 8)
        else:
            V = 1
            rev = 2
            keylen = int(40 / 8)
        # permit everything:
        P = -1
        O = ByteStringObject(_alg33(owner_pwd, user_pwd, rev, keylen))
        ID_1 = ByteStringObject(md5(b_(repr(time.time()))).digest())
        ID_2 = ByteStringObject(md5(b_(repr(random.random()))).digest())
        self._ID = ArrayObject((ID_1, ID_2))
        if rev == 2:
            U, key = _alg34(user_pwd, O, P, ID_1)
        else:
            assert rev == 3
            U, key = _alg35(user_pwd, rev, keylen, O, P, ID_1, False)
        encrypt = DictionaryObject()
        encrypt[NameObject("/Filter")] = NameObject("/Standard")
        encrypt[NameObject("/V")] = NumberObject(V)
        if V == 2:
            encrypt[NameObject("/Length")] = NumberObject(keylen * 8)
        encrypt[NameObject("/R")] = NumberObject(rev)
        encrypt[NameObject("/O")] = ByteStringObject(O)
        encrypt[NameObject("/U")] = ByteStringObject(U)
        encrypt[NameObject("/P")] = NumberObject(P)
        self._encrypt = self._addObject(encrypt)
        self._encrypt_key = key

    def write(self, stream):
        """
        Writes the collection of pages added to this object out as a PDF file.

        :param stream: An object to write the file to.  The object must support
            the write method and the tell method, similar to a file object.
        """
        if hasattr(stream, 'mode') and 'b' not in stream.mode:
            warnings.warn("File <%s> to write to is not in binary mode. It may not be written to correctly." % stream.name)
        debug = False
        import struct

        if not self._root:
            self._root = self._addObject(self._root_object)

        externalReferenceMap = {}

        # PDF objects sometimes have circular references to their /Page objects
        # inside their object tree (for example, annotations).  Those will be
        # indirect references to objects that we've recreated in this PDF.  To
        # address this problem, PageObject's store their original object
        # reference number, and we add it to the external reference map before
        # we sweep for indirect references.  This forces self-page-referencing
        # trees to reference the correct new object location, rather than
        # copying in a new copy of the page object.
        for objIndex in range(len(self._objects)):
            obj = self._objects[objIndex]
            if isinstance(obj, PageObject) and obj.indirectRef is not None:
                data = obj.indirectRef
                if data.pdf not in externalReferenceMap:
                    externalReferenceMap[data.pdf] = {}
                if data.generation not in externalReferenceMap[data.pdf]:
                    externalReferenceMap[data.pdf][data.generation] = {}
                externalReferenceMap[data.pdf][data.generation][data.idnum] = IndirectObject(objIndex + 1, 0, self)

        self.stack = []
        if debug: print(("ERM:", externalReferenceMap, "root:", self._root))
        self._sweepIndirectReferences(externalReferenceMap, self._root)
        del self.stack

        # Begin writing:
        object_positions = []
        stream.write(self._header + b_("\n"))
        stream.write(b_("%\xE2\xE3\xCF\xD3\n"))
        for i in range(len(self._objects)):
            obj = self._objects[i]
            # If the obj is None we can't write anything
            if obj is not None:
                idnum = (i + 1)
                object_positions.append(stream.tell())
                stream.write(b_(str(idnum) + " 0 obj\n"))
                key = None
                if hasattr(self, "_encrypt") and idnum != self._encrypt.idnum:
                    pack1 = struct.pack("<i", i + 1)[:3]
                    pack2 = struct.pack("<i", 0)[:2]
                    key = self._encrypt_key + pack1 + pack2
                    assert len(key) == (len(self._encrypt_key) + 5)
                    md5_hash = md5(key).digest()
                    key = md5_hash[:min(16, len(self._encrypt_key) + 5)]
                obj.writeToStream(stream, key)
                stream.write(b_("\nendobj\n"))

        # xref table
        xref_location = stream.tell()
        stream.write(b_("xref\n"))
        stream.write(b_("0 %s\n" % (len(self._objects) + 1)))
        stream.write(b_("%010d %05d f \n" % (0, 65535)))
        for offset in object_positions:
            stream.write(b_("%010d %05d n \n" % (offset, 0)))

        # trailer
        stream.write(b_("trailer\n"))
        trailer = DictionaryObject()
        trailer.update({
                NameObject("/Size"): NumberObject(len(self._objects) + 1),
                NameObject("/Root"): self._root,
                NameObject("/Info"): self._info,
                })
        if hasattr(self, "_ID"):
            trailer[NameObject("/ID")] = self._ID
        if hasattr(self, "_encrypt"):
            trailer[NameObject("/Encrypt")] = self._encrypt
        trailer.writeToStream(stream, None)

        # eof
        stream.write(b_("\nstartxref\n%s\n%%%%EOF\n" % (xref_location)))

    def addMetadata(self, infos):
        """
        Add custom metadata to the output.

        :param dict infos: a Python dictionary where each key is a field
            and each value is your new metadata.
        """
        args = {}
        for key, value in list(infos.items()):
            args[NameObject(key)] = createStringObject(value)
        self.getObject(self._info).update(args)

    def _sweepIndirectReferences(self, externMap, data):
        debug = False
        if debug: print((data, "TYPE", data.__class__.__name__))
        if isinstance(data, DictionaryObject):
            for key, value in list(data.items()):
                value = self._sweepIndirectReferences(externMap, value)
                if isinstance(value, StreamObject):
                    # a dictionary value is a stream.  streams must be indirect
                    # objects, so we need to change this value.
                    value = self._addObject(value)
                data[key] = value
            return data
        elif isinstance(data, ArrayObject):
            for i in range(len(data)):
                value = self._sweepIndirectReferences(externMap, data[i])
                if isinstance(value, StreamObject):
                    # an array value is a stream.  streams must be indirect
                    # objects, so we need to change this value
                    value = self._addObject(value)
                data[i] = value
            return data
        elif isinstance(data, IndirectObject):
            # internal indirect references are fine
            if data.pdf == self:
                if data.idnum in self.stack:
                    return data
                else:
                    self.stack.append(data.idnum)
                    realdata = self.getObject(data)
                    self._sweepIndirectReferences(externMap, realdata)
                    return data
            else:
                if data.pdf.stream.closed:
                    raise ValueError("I/O operation on closed file: {}".format(data.pdf.stream.name))
                newobj = externMap.get(data.pdf, {}).get(data.generation, {}).get(data.idnum, None)
                if newobj is None:
                    try:
                        newobj = data.pdf.getObject(data)
                        self._objects.append(None) # placeholder
                        idnum = len(self._objects)
                        newobj_ido = IndirectObject(idnum, 0, self)
                        if data.pdf not in externMap:
                            externMap[data.pdf] = {}
                        if data.generation not in externMap[data.pdf]:
                            externMap[data.pdf][data.generation] = {}
                        externMap[data.pdf][data.generation][data.idnum] = newobj_ido
                        newobj = self._sweepIndirectReferences(externMap, newobj)
                        self._objects[idnum-1] = newobj
                        return newobj_ido
                    except ValueError:
                        # Unable to resolve the Object, returning NullObject instead.
                        warnings.warn("Unable to resolve [{}: {}], returning NullObject instead".format(
                            data.__class__.__name__, data
                        ))
                        return NullObject()
                return newobj
        else:
            return data

    def getReference(self, obj):
        idnum = self._objects.index(obj) + 1
        ref = IndirectObject(idnum, 0, self)
        assert ref.getObject() == obj
        return ref

    def getOutlineRoot(self):
        if '/Outlines' in self._root_object:
            outline = self._root_object['/Outlines']
            idnum = self._objects.index(outline) + 1
            outlineRef = IndirectObject(idnum, 0, self)
            assert outlineRef.getObject() == outline
        else:
            outline = TreeObject()
            outline.update({ })
            outlineRef = self._addObject(outline)
            self._root_object[NameObject('/Outlines')] = outlineRef

        return outline

    def getNamedDestRoot(self):
        if '/Names' in self._root_object and isinstance(self._root_object['/Names'], DictionaryObject):
            names = self._root_object['/Names']
            idnum = self._objects.index(names) + 1
            namesRef = IndirectObject(idnum, 0, self)
            assert namesRef.getObject() == names
            if '/Dests' in names and isinstance(names['/Dests'], DictionaryObject):
                dests = names['/Dests']
                idnum = self._objects.index(dests) + 1
                destsRef = IndirectObject(idnum, 0, self)
                assert destsRef.getObject() == dests
                if '/Names' in dests:
                    nd = dests['/Names']
                else:
                    nd = ArrayObject()
                    dests[NameObject('/Names')] = nd
            else:
                dests = DictionaryObject()
                destsRef = self._addObject(dests)
                names[NameObject('/Dests')] = destsRef
                nd = ArrayObject()
                dests[NameObject('/Names')] = nd

        else:
            names = DictionaryObject()
            namesRef = self._addObject(names)
            self._root_object[NameObject('/Names')] = namesRef
            dests = DictionaryObject()
            destsRef = self._addObject(dests)
            names[NameObject('/Dests')] = destsRef
            nd = ArrayObject()
            dests[NameObject('/Names')] = nd

        return nd

    def addBookmarkDestination(self, dest, parent=None):
        destRef = self._addObject(dest)

        outlineRef = self.getOutlineRoot()

        if parent is None:
            parent = outlineRef

        parent = parent.getObject()
        # print parent.__class__.__name__
        parent.addChild(destRef, self)

        return destRef

    def addBookmarkDict(self, bookmark, parent=None):
        bookmarkObj = TreeObject()
        for k, v in list(bookmark.items()):
            bookmarkObj[NameObject(str(k))] = v
        bookmarkObj.update(bookmark)

        if '/A' in bookmark:
            action = DictionaryObject()
            for k, v in list(bookmark['/A'].items()):
                action[NameObject(str(k))] = v
            actionRef = self._addObject(action)
            bookmarkObj[NameObject('/A')] = actionRef

        bookmarkRef = self._addObject(bookmarkObj)

        outlineRef = self.getOutlineRoot()

        if parent is None:
            parent = outlineRef

        parent = parent.getObject()
        parent.addChild(bookmarkRef, self)

        return bookmarkRef

    def addBookmark(self, title, pagenum, parent=None, color=None, bold=False, italic=False, fit='/Fit', *args):
        """
        Add a bookmark to this PDF file.

        :param str title: Title to use for this bookmark.
        :param int pagenum: Page number this bookmark will point to.
        :param parent: A reference to a parent bookmark to create nested
            bookmarks.
        :param tuple color: Color of the bookmark as a red, green, blue tuple
            from 0.0 to 1.0
        :param bool bold: Bookmark is bold
        :param bool italic: Bookmark is italic
        :param str fit: The fit of the destination page. See
            :meth:`addLink()<addLink>` for details.
        """
        pageRef = self.getObject(self._pages)['/Kids'][pagenum]
        action = DictionaryObject()
        zoomArgs = []
        for a in args:
            if a is not None:
                zoomArgs.append(NumberObject(a))
            else:
                zoomArgs.append(NullObject())
        dest = Destination(NameObject("/"+title + " bookmark"), pageRef, NameObject(fit), *zoomArgs)
        destArray = dest.getDestArray()
        action.update({
            NameObject('/D') : destArray,
            NameObject('/S') : NameObject('/GoTo')
        })
        actionRef = self._addObject(action)

        outlineRef = self.getOutlineRoot()

        if parent is None:
            parent = outlineRef

        bookmark = TreeObject()

        bookmark.update({
            NameObject('/A'): actionRef,
            NameObject('/Title'): createStringObject(title),
        })

        if color is not None:
            bookmark.update({NameObject('/C'): ArrayObject([FloatObject(c) for c in color])})

        format = 0
        if italic:
            format += 1
        if bold:
            format += 2
        if format:
            bookmark.update({NameObject('/F'): NumberObject(format)})

        bookmarkRef = self._addObject(bookmark)

        parent = parent.getObject()
        parent.addChild(bookmarkRef, self)

        return bookmarkRef

    def addNamedDestinationObject(self, dest):
        destRef = self._addObject(dest)

        nd = self.getNamedDestRoot()
        nd.extend([dest['/Title'], destRef])

        return destRef

    def addNamedDestination(self, title, pagenum):
        pageRef = self.getObject(self._pages)['/Kids'][pagenum]
        dest = DictionaryObject()
        dest.update({
            NameObject('/D') : ArrayObject([pageRef, NameObject('/FitH'), NumberObject(826)]),
            NameObject('/S') : NameObject('/GoTo')
        })

        destRef = self._addObject(dest)
        nd = self.getNamedDestRoot()

        nd.extend([title, destRef])

        return destRef

    def removeLinks(self):
        """
        Removes links and annotations from this output.
        """
        pages = self.getObject(self._pages)['/Kids']
        for page in pages:
            pageRef = self.getObject(page)
            if "/Annots" in pageRef:
                del pageRef['/Annots']

    def removeImages(self, ignoreByteStringObject=False):
        """
        Removes images from this output.

        :param bool ignoreByteStringObject: optional parameter
            to ignore ByteString Objects.
        """
        pages = self.getObject(self._pages)['/Kids']
        jump_operators = [
            b_('cm'), b_('w'), b_('J'), b_('j'), b_('M'), b_('d'), b_('ri'), b_('i'),
            b_('gs'), b_('W'), b_('b'), b_('s'), b_('S'), b_('f'), b_('F'), b_('n'), b_('m'), b_('l'),
            b_('c'), b_('v'), b_('y'), b_('h'), b_('B'), b_('Do'), b_('sh')
        ]
        for j in range(len(pages)):
            page = pages[j]
            pageRef = self.getObject(page)
            content = pageRef['/Contents'].getObject()
            if not isinstance(content, ContentStream):
                content = ContentStream(content, pageRef)

            _operations = []
            seq_graphics = False
            for operands, operator in content.operations:
                if operator in [b_('Tj'), b_("'")]:
                    text = operands[0]
                    if ignoreByteStringObject:
                        if not isinstance(text, TextStringObject):
                            operands[0] = TextStringObject()
                elif operator == b_('"'):
                    text = operands[2]
                    if ignoreByteStringObject and not isinstance(text, TextStringObject):
                        operands[2] = TextStringObject()
                elif operator == b_("TJ"):
                    for i in range(len(operands[0])):
                        if (
                            ignoreByteStringObject
                            and not isinstance(operands[0][i], TextStringObject)
                        ):
                            operands[0][i] = TextStringObject()

                if operator == b_('q'):
                    seq_graphics = True
                if operator == b_('Q'):
                    seq_graphics = False
                if seq_graphics and operator in jump_operators:
                    continue
                if operator == b_('re'):
                    continue
                _operations.append((operands, operator))

            content.operations = _operations
            pageRef.__setitem__(NameObject('/Contents'), content)

    def removeText(self, ignoreByteStringObject=False):
        """
        Removes text from this output.

        :param bool ignoreByteStringObject: optional parameter
            to ignore ByteString Objects.
        """
        pages = self.getObject(self._pages)['/Kids']
        for j in range(len(pages)):
            page = pages[j]
            pageRef = self.getObject(page)
            content = pageRef['/Contents'].getObject()
            if not isinstance(content, ContentStream):
                content = ContentStream(content, pageRef)
            for operands,operator in content.operations:
                if operator in [b_('Tj'), b_("'")]:
                    text = operands[0]
                    if not ignoreByteStringObject:
                        if isinstance(text, TextStringObject):
                            operands[0] = TextStringObject()
                    else:
                        if isinstance(text, (TextStringObject, ByteStringObject)):
                            operands[0] = TextStringObject()
                elif operator == b_('"'):
                    text = operands[2]
                    if not ignoreByteStringObject:
                        if isinstance(text, TextStringObject):
                            operands[2] = TextStringObject()
                    else:
                        if isinstance(text, (TextStringObject, ByteStringObject)):
                            operands[2] = TextStringObject()
                elif operator == b_("TJ"):
                    for i in range(len(operands[0])):
                        if not ignoreByteStringObject:
                            if isinstance(operands[0][i], TextStringObject):
                                operands[0][i] = TextStringObject()
                        else:
                            if isinstance(operands[0][i], (TextStringObject, ByteStringObject)):
                                operands[0][i] = TextStringObject()

            pageRef.__setitem__(NameObject('/Contents'), content)

    def addURI(self, pagenum, uri, rect, border=None):
        """
        Add an URI from a rectangular area to the specified page.
        This uses the basic structure of AddLink

        :param int pagenum: index of the page on which to place the URI action.
        :param int uri: string -- uri of resource to link to.
        :param rect: :class:`RectangleObject<PyPDF2.generic.RectangleObject>` or array of four
            integers specifying the clickable rectangular area
            ``[xLL, yLL, xUR, yUR]``, or string in the form ``"[ xLL yLL xUR yUR ]"``.
        :param border: if provided, an array describing border-drawing
            properties. See the PDF spec for details. No border will be
            drawn if this argument is omitted.

        REMOVED FIT/ZOOM ARG
        -John Mulligan
        """

        pageLink = self.getObject(self._pages)['/Kids'][pagenum]
        pageRef = self.getObject(pageLink)

        if border is not None:
            borderArr = [NameObject(n) for n in border[:3]]
            if len(border) == 4:
                dashPattern = ArrayObject([NameObject(n) for n in border[3]])
                borderArr.append(dashPattern)
        else:
            borderArr = [NumberObject(2)] * 3

        if isString(rect):
            rect = NameObject(rect)
        elif isinstance(rect, RectangleObject):
            pass
        else:
            rect = RectangleObject(rect)

        lnk2 = DictionaryObject()
        lnk2.update({
        NameObject('/S'): NameObject('/URI'),
        NameObject('/URI'): TextStringObject(uri)
        });
        lnk = DictionaryObject()
        lnk.update({
        NameObject('/Type'): NameObject('/Annot'),
        NameObject('/Subtype'): NameObject('/Link'),
        NameObject('/P'): pageLink,
        NameObject('/Rect'): rect,
        NameObject('/H'): NameObject('/I'),
        NameObject('/Border'): ArrayObject(borderArr),
        NameObject('/A'): lnk2
        })
        lnkRef = self._addObject(lnk)

        if "/Annots" in pageRef:
            pageRef['/Annots'].append(lnkRef)
        else:
            pageRef[NameObject('/Annots')] = ArrayObject([lnkRef])

    def addLink(self, pagenum, pagedest, rect, border=None, fit='/Fit', *args):
        """
        Add an internal link from a rectangular area to the specified page.

        :param int pagenum: index of the page on which to place the link.
        :param int pagedest: index of the page to which the link should go.
        :param rect: :class:`RectangleObject<PyPDF2.generic.RectangleObject>` or array of four
            integers specifying the clickable rectangular area
            ``[xLL, yLL, xUR, yUR]``, or string in the form ``"[ xLL yLL xUR yUR ]"``.
        :param border: if provided, an array describing border-drawing
            properties. See the PDF spec for details. No border will be
            drawn if this argument is omitted.
        :param str fit: Page fit or 'zoom' option (see below). Additional arguments may need
            to be supplied. Passing ``None`` will be read as a null value for that coordinate.

    .. list-table:: Valid ``zoom`` arguments (see Table 8.2 of the PDF 1.7 reference for details)
       :widths: 50 200

       * - /Fit
         - No additional arguments
       * - /XYZ
         - [left] [top] [zoomFactor]
       * - /FitH
         - [top]
       * - /FitV
         - [left]
       * - /FitR
         - [left] [bottom] [right] [top]
       * - /FitB
         - No additional arguments
       * - /FitBH
         - [top]
       * - /FitBV
         - [left]
        """

        pageLink = self.getObject(self._pages)['/Kids'][pagenum]
        pageDest = self.getObject(self._pages)['/Kids'][pagedest] # TODO: switch for external link
        pageRef = self.getObject(pageLink)

        if border is not None:
            borderArr = [NameObject(n) for n in border[:3]]
            if len(border) == 4:
                dashPattern = ArrayObject([NameObject(n) for n in border[3]])
                borderArr.append(dashPattern)
        else:
            borderArr = [NumberObject(0)] * 3

        if isString(rect):
            rect = NameObject(rect)
        elif isinstance(rect, RectangleObject):
            pass
        else:
            rect = RectangleObject(rect)

        zoomArgs = []
        for a in args:
            if a is not None:
                zoomArgs.append(NumberObject(a))
            else:
                zoomArgs.append(NullObject())
        dest = Destination(NameObject("/LinkName"), pageDest, NameObject(fit), *zoomArgs) # TODO: create a better name for the link
        destArray = dest.getDestArray()

        lnk = DictionaryObject()
        lnk.update({
            NameObject('/Type'): NameObject('/Annot'),
            NameObject('/Subtype'): NameObject('/Link'),
            NameObject('/P'): pageLink,
            NameObject('/Rect'): rect,
            NameObject('/Border'): ArrayObject(borderArr),
            NameObject('/Dest'): destArray
        })
        lnkRef = self._addObject(lnk)

        if "/Annots" in pageRef:
            pageRef['/Annots'].append(lnkRef)
        else:
            pageRef[NameObject('/Annots')] = ArrayObject([lnkRef])

    _valid_layouts = ['/NoLayout', '/SinglePage', '/OneColumn', '/TwoColumnLeft', '/TwoColumnRight', '/TwoPageLeft', '/TwoPageRight']

    def getPageLayout(self):
        """
        Get the page layout.
        See :meth:`setPageLayout()<PdfFileWriter.setPageLayout>` for a description of valid layouts.

        :return: Page layout currently being used.
        :rtype: str, None if not specified
        """
        try:
            return self._root_object['/PageLayout']
        except KeyError:
            return None

    def setPageLayout(self, layout):
        """
        Set the page layout

        :param str layout: The page layout to be used

        .. list-table:: Valid ``layout`` arguments
           :widths: 50 200

           * - /NoLayout
             - Layout explicitly not specified
           * - /SinglePage
             - Show one page at a time
           * - /OneColumn
             - Show one column at a time
           * - /TwoColumnLeft
             - Show pages in two columns, odd-numbered pages on the left
           * - /TwoColumnRight
             - Show pages in two columns, odd-numbered pages on the right
           * - /TwoPageLeft
             - Show two pages at a time, odd-numbered pages on the left
           * - /TwoPageRight
             - Show two pages at a time, odd-numbered pages on the right
        """
        if not isinstance(layout, NameObject):
            if layout not in self._valid_layouts:
                warnings.warn("Layout should be one of: {}".format(', '.join(self._valid_layouts)))
            layout = NameObject(layout)
        self._root_object.update({NameObject('/PageLayout'): layout})

    pageLayout = property(getPageLayout, setPageLayout)
    """Read and write property accessing the :meth:`getPageLayout()<PdfFileWriter.getPageLayout>`
    and :meth:`setPageLayout()<PdfFileWriter.setPageLayout>` methods."""

    _valid_modes = ['/UseNone', '/UseOutlines', '/UseThumbs', '/FullScreen', '/UseOC', '/UseAttachments']

    def getPageMode(self):
        """
        Get the page mode.
        See :meth:`setPageMode()<PdfFileWriter.setPageMode>` for a description
        of valid modes.

        :return: Page mode currently being used.
        :rtype: str, None if not specified
        """
        try:
            return self._root_object['/PageMode']
        except KeyError:
            return None

    def setPageMode(self, mode):
        """
        Set the page mode.

        :param str mode: The page mode to use.

        .. list-table:: Valid ``mode`` arguments
           :widths: 50 200

           * - /UseNone
             - Do not show outlines or thumbnails panels
           * - /UseOutlines
             - Show outlines (aka bookmarks) panel
           * - /UseThumbs
             - Show page thumbnails panel
           * - /FullScreen
             - Fullscreen view
           * - /UseOC
             - Show Optional Content Group (OCG) panel
           * - /UseAttachments
             - Show attachments panel
        """
        if not isinstance(mode, NameObject):
            if mode not in self._valid_modes:
                warnings.warn("Mode should be one of: {}".format(', '.join(self._valid_modes)))
            mode = NameObject(mode)
        self._root_object.update({NameObject('/PageMode'): mode})

    pageMode = property(getPageMode, setPageMode)
    """Read and write property accessing the :meth:`getPageMode()<PdfFileWriter.getPageMode>`
    and :meth:`setPageMode()<PdfFileWriter.setPageMode>` methods."""


class PdfFileReader(object):
    """
    Initializes a PdfFileReader object.  This operation can take some time, as
    the PDF stream's cross-reference tables are read into memory.

    :param stream: A File object or an object that supports the standard read
        and seek methods similar to a File object. Could also be a
        string representing a path to a PDF file.
    :param bool strict: Determines whether user should be warned of all
        problems and also causes some correctable problems to be fatal.
        Defaults to ``True``.
    :param warndest: Destination for logging warnings (defaults to
        ``sys.stderr``).
    :param bool overwriteWarnings: Determines whether to override Python's
        ``warnings.py`` module with a custom implementation (defaults to
        ``True``).
    """
    def __init__(self, stream, strict=True, warndest = None, overwriteWarnings = True):
        if overwriteWarnings:
            # have to dynamically override the default showwarning since there are no
            # public methods that specify the 'file' parameter
            def _showwarning(message, category, filename, lineno, file=warndest, line=None):
                if file is None:
                    file = sys.stderr
                try:
                    # It is possible for sys.stderr to be defined as None, most commonly in the case that the script
                    # is being run vida pythonw.exe on Windows. In this case, just swallow the warning.
                    # See also https://docs.python.org/3/library/sys.html# sys.__stderr__
                    if file is not None:
                        file.write(formatWarning(message, category, filename, lineno, line))
                except IOError:
                    pass
            warnings.showwarning = _showwarning
        self.strict = strict
        self.flattenedPages = None
        self.resolvedObjects = {}
        self.xrefIndex = 0
        self._pageId2Num = None # map page IndirectRef number to Page Number
        if hasattr(stream, 'mode') and 'b' not in stream.mode:
            warnings.warn("PdfFileReader stream/file object is not in binary mode. It may not be read correctly.", utils.PdfReadWarning)
        if isString(stream):
            with open(stream, 'rb') as fileobj:
                stream = BytesIO(b_(fileobj.read()))
        self.read(stream)
        self.stream = stream

        self._override_encryption = False

    def getDocumentInfo(self):
        """
        Retrieves the PDF file's document information dictionary, if it exists.
        Note that some PDF files use metadata streams instead of docinfo
        dictionaries, and these metadata streams will not be accessed by this
        function.

        :return: the document information of this PDF file
        :rtype: :class:`DocumentInformation<pdf.DocumentInformation>` or ``None`` if none exists.
        """
        if "/Info" not in self.trailer:
            return None
        obj = self.trailer['/Info']
        retval = DocumentInformation()
        retval.update(obj)
        return retval

    documentInfo = property(lambda self: self.getDocumentInfo(), None, None)
    """Read-only property that accesses the :meth:`getDocumentInfo()<PdfFileReader.getDocumentInfo>` function."""

    def getXmpMetadata(self):
        """
        Retrieves XMP (Extensible Metadata Platform) data from the PDF document
        root.

        :return: a :class:`XmpInformation<xmp.XmpInformation>`
            instance that can be used to access XMP metadata from the document.
        :rtype: :class:`XmpInformation<xmp.XmpInformation>` or
            ``None`` if no metadata was found on the document root.
        """
        try:
            self._override_encryption = True
            return self.trailer["/Root"].getXmpMetadata()
        finally:
            self._override_encryption = False

    xmpMetadata = property(lambda self: self.getXmpMetadata(), None, None)
    """
    Read-only property that accesses the
    :meth:`getXmpMetadata()<PdfFileReader.getXmpMetadata>` function.
    """

    def getNumPages(self):
        """
        Calculates the number of pages in this PDF file.

        :return: number of pages
        :rtype: int
        :raises PdfReadError: if file is encrypted and restrictions prevent
            this action.
        """

        # Flattened pages will not work on an Encrypted PDF;
        # the PDF file's page count is used in this case. Otherwise,
        # the original method (flattened page count) is used.
        if self.isEncrypted:
            try:
                self._override_encryption = True
                self.decrypt('')
                return self.trailer["/Root"]["/Pages"]["/Count"]
            except Exception:
                raise utils.PdfReadError("File has not been decrypted")
            finally:
                self._override_encryption = False
        else:
            if self.flattenedPages is None:
                self._flatten()
            return len(self.flattenedPages)

    numPages = property(lambda self: self.getNumPages(), None, None)
    """
    Read-only property that accesses the
    :meth:`getNumPages()<PdfFileReader.getNumPages>` function.
    """

    def getPage(self, pageNumber):
        """
        Retrieves a page by number from this PDF file.

        :param int pageNumber: The page number to retrieve
            (pages begin at zero)
        :return: a :class:`PageObject<pdf.PageObject>` instance.
        :rtype: :class:`PageObject<pdf.PageObject>`
        """
        ## ensure that we're not trying to access an encrypted PDF
        # assert not self.trailer.has_key("/Encrypt")
        if self.flattenedPages is None:
            self._flatten()
        return self.flattenedPages[pageNumber]

    namedDestinations = property(lambda self:
                                  self.getNamedDestinations(), None, None)
    """
    Read-only property that accesses the
    :meth:`getNamedDestinations()<PdfFileReader.getNamedDestinations>` function.
    """

    # A select group of relevant field attributes. For the complete list,
    # see section 8.6.2 of the PDF 1.7 reference.

    def getFields(self, tree = None, retval = None, fileobj = None):
        """
        Extracts field data if this PDF contains interactive form fields.
        The *tree* and *retval* parameters are for recursive use.

        :param fileobj: A file object (usually a text file) to write
            a report to on all interactive form fields found.
        :return: A dictionary where each key is a field name, and each
            value is a :class:`Field<PyPDF2.generic.Field>` object. By
            default, the mapping name is used for keys.
        :rtype: dict, or ``None`` if form data could not be located.
        """
        fieldAttributes = {"/FT" : "Field Type", "/Parent" : "Parent",
                       "/T" : "Field Name", "/TU" : "Alternate Field Name",
                       "/TM" : "Mapping Name", "/Ff" : "Field Flags",
                       "/V" : "Value", "/DV" : "Default Value"}
        if retval is None:
            retval = {}
            catalog = self.trailer["/Root"]
            # get the AcroForm tree
            if "/AcroForm" in catalog:
                tree = catalog["/AcroForm"]
            else:
                return None
        if tree is None:
            return retval

        self._checkKids(tree, retval, fileobj)
        for attr in fieldAttributes:
            if attr in tree:
                # Tree is a field
                self._buildField(tree, retval, fileobj, fieldAttributes)
                break

        if "/Fields" in tree:
            fields = tree["/Fields"]
            for f in fields:
                field = f.getObject()
                self._buildField(field, retval, fileobj, fieldAttributes)

        return retval

    def _buildField(self, field, retval, fileobj, fieldAttributes):
        self._checkKids(field, retval, fileobj)
        try:
            key = field["/TM"]
        except KeyError:
            try:
                key = field["/T"]
            except KeyError:
                # Ignore no-name field for now
                return
        if fileobj:
            self._writeField(fileobj, field, fieldAttributes)
            fileobj.write("\n")
        retval[key] = Field(field)

    def _checkKids(self, tree, retval, fileobj):
        if "/Kids" in tree:
            # recurse down the tree
            for kid in tree["/Kids"]:
                self.getFields(kid.getObject(), retval, fileobj)

    def _writeField(self, fileobj, field, fieldAttributes):
        order = ["/TM", "/T", "/FT", "/Parent", "/TU", "/Ff", "/V", "/DV"]
        for attr in order:
            attrName = fieldAttributes[attr]
            try:
                if attr == "/FT":
                    # Make the field type value more clear
                    types = {"/Btn":"Button", "/Tx":"Text", "/Ch": "Choice",
                             "/Sig":"Signature"}
                    if field[attr] in types:
                        fileobj.write(attrName + ": " + types[field[attr]] + "\n")
                elif attr == "/Parent":
                    # Let's just write the name of the parent
                    try:
                        name = field["/Parent"]["/TM"]
                    except KeyError:
                        name = field["/Parent"]["/T"]
                    fileobj.write(attrName + ": " + name + "\n")
                else:
                    fileobj.write(attrName + ": " + str(field[attr]) + "\n")
            except KeyError:
                # Field attribute is N/A or unknown, so don't write anything
                pass

    def getFormTextFields(self):
        ''' Retrieves form fields from the document with textual data (inputs, dropdowns)
        '''
        # Retrieve document form fields
        formfields = self.getFields()
        return dict(
            (formfields[field]['/T'], formfields[field].get('/V')) for field in formfields \
                if formfields[field].get('/FT') == '/Tx'
        )

    def getNamedDestinations(self, tree=None, retval=None):
        """
        Retrieves the named destinations present in the document.

        :return: a dictionary which maps names to
            :class:`Destinations<PyPDF2.generic.Destination>`.
        :rtype: dict
        """
        if retval is None:
            retval = {}
            catalog = self.trailer["/Root"]

            # get the name tree
            if "/Dests" in catalog:
                tree = catalog["/Dests"]
            elif "/Names" in catalog:
                names = catalog['/Names']
                if "/Dests" in names:
                    tree = names['/Dests']

        if tree is None:
            return retval

        if "/Kids" in tree:
            # recurse down the tree
            for kid in tree["/Kids"]:
                self.getNamedDestinations(kid.getObject(), retval)

        if "/Names" in tree:
            names = tree["/Names"]
            for i in range(0, len(names), 2):
                key = names[i].getObject()
                val = names[i+1].getObject()
                if isinstance(val, DictionaryObject) and '/D' in val:
                    val = val['/D']
                dest = self._buildDestination(key, val)
                if dest is not None:
                    retval[key] = dest

        return retval

    outlines = property(lambda self: self.getOutlines(), None, None)
    """
    Read-only property that accesses the
        :meth:`getOutlines()<PdfFileReader.getOutlines>` function.
    """

    def getOutlines(self, node=None, outlines=None):
        """
        Retrieves the document outline present in the document.

        :return: a nested list of :class:`Destinations<PyPDF2.generic.Destination>`.
        """
        if outlines is None:
            outlines = []
            catalog = self.trailer["/Root"]

            # get the outline dictionary and named destinations
            if "/Outlines" in catalog:
                try:
                    lines = catalog["/Outlines"]
                except utils.PdfReadError:
                    # this occurs if the /Outlines object reference is incorrect
                    # for an example of such a file, see https://unglueit-files.s3.amazonaws.com/ebf/7552c42e9280b4476e59e77acc0bc812.pdf
                    # so continue to load the file without the Bookmarks
                    return outlines

                if "/First" in lines:
                    node = lines["/First"]
            self._namedDests = self.getNamedDestinations()

        if node is None:
          return outlines

        # see if there are any more outlines
        while True:
            outline = self._buildOutline(node)
            if outline:
                outlines.append(outline)

            # check for sub-outlines
            if "/First" in node:
                subOutlines = []
                self.getOutlines(node["/First"], subOutlines)
                if subOutlines:
                    outlines.append(subOutlines)

            if "/Next" not in node:
                break
            node = node["/Next"]

        return outlines

    def _getPageNumberByIndirect(self, indirectRef):
        """Generate _pageId2Num"""
        if self._pageId2Num is None:
            id2num = {}
            for i, x in enumerate(self.pages):
                id2num[x.indirectRef.idnum] = i
            self._pageId2Num = id2num

        if isinstance(indirectRef, int):
            idnum = indirectRef
        else:
            idnum = indirectRef.idnum

        ret = self._pageId2Num.get(idnum, -1)
        return ret

    def getPageNumber(self, page):
        """
        Retrieve page number of a given PageObject

        :param PageObject page: The page to get page number. Should be
            an instance of :class:`PageObject<PyPDF2.pdf.PageObject>`
        :return: the page number or -1 if page not found
        :rtype: int
        """
        indirectRef = page.indirectRef
        ret = self._getPageNumberByIndirect(indirectRef)
        return ret

    def getDestinationPageNumber(self, destination):
        """
        Retrieve page number of a given Destination object

        :param Destination destination: The destination to get page number.
             Should be an instance of
             :class:`Destination<PyPDF2.pdf.Destination>`
        :return: the page number or -1 if page not found
        :rtype: int
        """
        indirectRef = destination.page
        ret = self._getPageNumberByIndirect(indirectRef)
        return ret

    def _buildDestination(self, title, array):
        page, typ = array[0:2]
        array = array[2:]
        return Destination(title, page, typ, *array)

    def _buildOutline(self, node):
        dest, title, outline = None, None, None

        if "/A" in node and "/Title" in node:
            # Action, section 8.5 (only type GoTo supported)
            title  = node["/Title"]
            action = node["/A"]
            if action["/S"] == "/GoTo":
                dest = action["/D"]
        elif "/Dest" in node and "/Title" in node:
            # Destination, section 8.2.1
            title = node["/Title"]
            dest  = node["/Dest"]

        # if destination found, then create outline
        if dest:
            if isinstance(dest, ArrayObject):
                outline = self._buildDestination(title, dest)
            elif isString(dest) and dest in self._namedDests:
                outline = self._namedDests[dest]
                outline[NameObject("/Title")] = title
            else:
                raise utils.PdfReadError("Unexpected destination %r" % dest)
        return outline

    pages = property(lambda self: ConvertFunctionsToVirtualList(self.getNumPages, self.getPage),
        None, None)
    """
    Read-only property that emulates a list based upon the
    :meth:`getNumPages()<PdfFileReader.getNumPages>` and
    :meth:`getPage()<PdfFileReader.getPage>` methods.
    """

    def getPageLayout(self):
        """
        Get the page layout.
        See :meth:`setPageLayout()<PdfFileWriter.setPageLayout>`
        for a description of valid layouts.

        :return: Page layout currently being used.
        :rtype: ``str``, ``None`` if not specified
        """
        try:
            return self.trailer['/Root']['/PageLayout']
        except KeyError:
            return None

    pageLayout = property(getPageLayout)
    """Read-only property accessing the
    :meth:`getPageLayout()<PdfFileReader.getPageLayout>` method."""

    def getPageMode(self):
        """
        Get the page mode.
        See :meth:`setPageMode()<PdfFileWriter.setPageMode>`
        for a description of valid modes.

        :return: Page mode currently being used.
        :rtype: ``str``, ``None`` if not specified
        """
        try:
            return self.trailer['/Root']['/PageMode']
        except KeyError:
            return None

    pageMode = property(getPageMode)
    """Read-only property accessing the
    :meth:`getPageMode()<PdfFileReader.getPageMode>` method."""

    def _flatten(self, pages=None, inherit=None, indirectRef=None):
        inheritablePageAttributes = (
            NameObject("/Resources"), NameObject("/MediaBox"),
            NameObject("/CropBox"), NameObject("/Rotate")
            )
        if inherit is None:
            inherit = dict()
<<<<<<< HEAD
        if pages == None:
            # Fix issue 327: set flattenedPages attribute only for
            # decrypted file
=======
        if pages is None:
            self.flattenedPages = []
>>>>>>> 733989af
            catalog = self.trailer["/Root"].getObject()
            pages = catalog["/Pages"].getObject()
            self.flattenedPages = []

        t = "/Pages"
        if "/Type" in pages:
            t = pages["/Type"]

        if t == "/Pages":
            for attr in inheritablePageAttributes:
                if attr in pages:
                    inherit[attr] = pages[attr]
            for page in pages["/Kids"]:
                addt = {}
                if isinstance(page, IndirectObject):
                    addt["indirectRef"] = page
                self._flatten(page.getObject(), inherit, **addt)
        elif t == "/Page":
            for attr, value in list(inherit.items()):
                # if the page has it's own value, it does not inherit the
                # parent's value:
                if attr not in pages:
                    pages[attr] = value
            pageObj = PageObject(self, indirectRef)
            pageObj.update(pages)
            self.flattenedPages.append(pageObj)

    def _getObjectFromStream(self, indirectReference):
        # indirect reference to object in object stream
        # read the entire object stream into memory
        debug = False
        stmnum, idx = self.xref_objStm[indirectReference.idnum]
        if debug: print(("Here1: %s %s"%(stmnum, idx)))
        objStm = IndirectObject(stmnum, 0, self).getObject()
        if debug: print(("Here2: objStm=%s.. stmnum=%s data=%s"%(objStm, stmnum, objStm.getData())))
        # This is an xref to a stream, so its type better be a stream
        assert objStm['/Type'] == '/ObjStm'
        # /N is the number of indirect objects in the stream
        assert idx < objStm['/N']
        streamData = BytesIO(b_(objStm.getData()))
        for i in range(objStm['/N']):
            readNonWhitespace(streamData)
            streamData.seek(-1, 1)
            objnum = NumberObject.readFromStream(streamData)
            readNonWhitespace(streamData)
            streamData.seek(-1, 1)
            offset = NumberObject.readFromStream(streamData)
            readNonWhitespace(streamData)
            streamData.seek(-1, 1)
            if objnum != indirectReference.idnum:
                # We're only interested in one object
                continue
            if self.strict and idx != i:
                raise utils.PdfReadError("Object is in wrong index.")
            streamData.seek(objStm['/First']+offset, 0)
            if debug:
                pos = streamData.tell()
                streamData.seek(0, 0)
                lines = streamData.readlines()
                for i in range(0, len(lines)):
                    print(lines[i])
                streamData.seek(pos, 0)
            try:
                obj = readObject(streamData, self)
            except utils.PdfStreamError as e:
                # Stream object cannot be read. Normally, a critical error, but
                # Adobe Reader doesn't complain, so continue (in strict mode?)
                e = sys.exc_info()[1]
                warnings.warn("Invalid stream (index %d) within object %d %d: %s" % \
                      (i, indirectReference.idnum, indirectReference.generation, e), utils.PdfReadWarning)

                if self.strict:
                    raise utils.PdfReadError("Can't read object stream: %s"%e)
                # Replace with null. Hopefully it's nothing important.
                obj = NullObject()
            return obj

        if self.strict: raise utils.PdfReadError("This is a fatal error in strict mode.")
        return NullObject()

    def getObject(self, indirectReference):
        debug = False
        if debug: print(("looking at:", indirectReference.idnum, indirectReference.generation))
        retval = self.cacheGetIndirectObject(indirectReference.generation,
                                                indirectReference.idnum)
        if retval is not None:
            return retval
        if indirectReference.generation == 0 and \
                        indirectReference.idnum in self.xref_objStm:
            retval = self._getObjectFromStream(indirectReference)
        elif indirectReference.generation in self.xref and \
                indirectReference.idnum in self.xref[indirectReference.generation]:
            start = self.xref[indirectReference.generation][indirectReference.idnum]
            if debug: print(("  Uncompressed Object", indirectReference.idnum, indirectReference.generation, ":", start))
            self.stream.seek(start, 0)
            idnum, generation = self.readObjectHeader(self.stream)
            if idnum != indirectReference.idnum and self.xrefIndex:
                # Xref table probably had bad indexes due to not being zero-indexed
                if self.strict:
                    raise utils.PdfReadError("Expected object ID (%d %d) does not match actual (%d %d); xref table not zero-indexed." \
                                     % (indirectReference.idnum, indirectReference.generation, idnum, generation))
                else: pass # xref table is corrected in non-strict mode
            elif idnum != indirectReference.idnum and self.strict:
                # some other problem
                raise utils.PdfReadError("Expected object ID (%d %d) does not match actual (%d %d)." \
                                         % (indirectReference.idnum, indirectReference.generation, idnum, generation))
            if self.strict:
                assert generation == indirectReference.generation
            retval = readObject(self.stream, self)

            # override encryption is used for the /Encrypt dictionary
            if not self._override_encryption and self.isEncrypted:
                # if we don't have the encryption key:
                if not hasattr(self, '_decryption_key'):
                    raise utils.PdfReadError("file has not been decrypted")
                # otherwise, decrypt here...
                import struct
                pack1 = struct.pack("<i", indirectReference.idnum)[:3]
                pack2 = struct.pack("<i", indirectReference.generation)[:2]
                key = self._decryption_key + pack1 + pack2
                assert len(key) == (len(self._decryption_key) + 5)
                md5_hash = md5(key).digest()
                key = md5_hash[:min(16, len(self._decryption_key) + 5)]
                retval = self._decryptObject(retval, key)
        else:
            warnings.warn("Object %d %d not defined."%(indirectReference.idnum,
                        indirectReference.generation), utils.PdfReadWarning)
            if self.strict:
                raise utils.PdfReadError("Could not find object.")
        self.cacheIndirectObject(indirectReference.generation,
                    indirectReference.idnum, retval)
        return retval

    def _decryptObject(self, obj, key):
        if isinstance(obj, (ByteStringObject, TextStringObject)):
            obj = createStringObject(utils.RC4_encrypt(key, obj.original_bytes))
        elif isinstance(obj, StreamObject):
            obj._data = utils.RC4_encrypt(key, obj._data)
        elif isinstance(obj, DictionaryObject):
            for dictkey, value in list(obj.items()):
                obj[dictkey] = self._decryptObject(value, key)
        elif isinstance(obj, ArrayObject):
            for i in range(len(obj)):
                obj[i] = self._decryptObject(obj[i], key)
        return obj

    def readObjectHeader(self, stream):
        # Should never be necessary to read out whitespace, since the
        # cross-reference table should put us in the right spot to read the
        # object header.  In reality... some files have stupid cross reference
        # tables that are off by whitespace bytes.
        extra = False
        utils.skipOverComment(stream)
        extra |= utils.skipOverWhitespace(stream); stream.seek(-1, 1)
        idnum = readUntilWhitespace(stream)
        extra |= utils.skipOverWhitespace(stream); stream.seek(-1, 1)
        generation = readUntilWhitespace(stream)

        # although it's not used, it might still be necessary to read
        _obj = stream.read(3)  # noqa: F841

        readNonWhitespace(stream)
        stream.seek(-1, 1)
        if (extra and self.strict):
            # not a fatal error
            warnings.warn("Superfluous whitespace found in object header %s %s" % \
                          (idnum, generation), utils.PdfReadWarning)
        return int(idnum), int(generation)

    def cacheGetIndirectObject(self, generation, idnum):
        debug = False
        out = self.resolvedObjects.get((generation, idnum))
        if debug and out: print(("cache hit: %d %d"%(idnum, generation)))
        elif debug: print(("cache miss: %d %d"%(idnum, generation)))
        return out

    def cacheIndirectObject(self, generation, idnum, obj):
        # return None # Sometimes we want to turn off cache for debugging.
        if (generation, idnum) in self.resolvedObjects:
            msg = "Overwriting cache for %s %s"%(generation, idnum)
            if self.strict: raise utils.PdfReadError(msg)
            else:           warnings.warn(msg)
        self.resolvedObjects[(generation, idnum)] = obj
        return obj

    def read(self, stream):
        debug = False
        if debug: print(">>read", stream)
        # start at the end:
        stream.seek(-1, 2)
        if not stream.tell():
            raise utils.PdfReadError('Cannot read an empty file')
        last1K = stream.tell() - 1024 + 1 # offset of last 1024 bytes of stream
        line = b_('')
        while line[:5] != b_("%%EOF"):
            if stream.tell() < last1K:
                raise utils.PdfReadError("EOF marker not found")
            line = self.readNextEndLine(stream)
            if debug: print("  line:",line)

        # find startxref entry - the location of the xref table
        line = self.readNextEndLine(stream)
        try:
            startxref = int(line)
        except ValueError:
            # 'startxref' may be on the same line as the location
            if not line.startswith(b_("startxref")):
                raise utils.PdfReadError("startxref not found")
            startxref = int(line[9:].strip())
            warnings.warn("startxref on same line as offset")
        else:
            line = self.readNextEndLine(stream)
            if line[:9] != b_("startxref"):
                raise utils.PdfReadError("startxref not found")

        # read all cross reference tables and their trailers
        self.xref = {}
        self.xref_objStm = {}
        self.trailer = DictionaryObject()
        while True:
            # load the xref table
            stream.seek(startxref, 0)
            x = stream.read(1)
            if x == b_("x"):
                # standard cross-reference table
                ref = stream.read(4)
                if ref[:3] != b_("ref"):
                    raise utils.PdfReadError("xref table read error")
                readNonWhitespace(stream)
                stream.seek(-1, 1)
                firsttime = True; # check if the first time looking at the xref table
                while True:
                    num = readObject(stream, self)
                    if firsttime and num != 0:
                         self.xrefIndex = num
                         if self.strict:
                            warnings.warn("Xref table not zero-indexed. ID numbers for objects will be corrected.", utils.PdfReadWarning)
                            # if table not zero indexed, could be due to error from when PDF was created
                            # which will lead to mismatched indices later on, only warned and corrected if self.strict=True
                    firsttime = False
                    readNonWhitespace(stream)
                    stream.seek(-1, 1)
                    size = readObject(stream, self)
                    readNonWhitespace(stream)
                    stream.seek(-1, 1)
                    cnt = 0
                    while cnt < size:
                        line = stream.read(20)

                        # It's very clear in section 3.4.3 of the PDF spec
                        # that all cross-reference table lines are a fixed
                        # 20 bytes (as of PDF 1.7). However, some files have
                        # 21-byte entries (or more) due to the use of \r\n
                        # (CRLF) EOL's. Detect that case, and adjust the line
                        # until it does not begin with a \r (CR) or \n (LF).
                        while line[0] in b_("\x0D\x0A"):
                            stream.seek(-20 + 1, 1)
                            line = stream.read(20)

                        # On the other hand, some malformed PDF files
                        # use a single character EOL without a preceeding
                        # space.  Detect that case, and seek the stream
                        # back one character.  (0-9 means we've bled into
                        # the next xref entry, t means we've bled into the
                        # text "trailer"):
                        if line[-1] in b_("0123456789t"):
                            stream.seek(-1, 1)

                        offset, generation = line[:16].split(b_(" "))
                        offset, generation = int(offset), int(generation)
                        if generation not in self.xref:
                            self.xref[generation] = {}
                        if num in self.xref[generation]:
                            # It really seems like we should allow the last
                            # xref table in the file to override previous
                            # ones. Since we read the file backwards, assume
                            # any existing key is already set correctly.
                            pass
                        else:
                            self.xref[generation][num] = offset
                        cnt += 1
                        num += 1
                    readNonWhitespace(stream)
                    stream.seek(-1, 1)
                    trailertag = stream.read(7)
                    if trailertag != b_("trailer"):
                        # more xrefs!
                        stream.seek(-7, 1)
                    else:
                        break
                readNonWhitespace(stream)
                stream.seek(-1, 1)
                newTrailer = readObject(stream, self)
                for key, value in list(newTrailer.items()):
                    if key not in self.trailer:
                        self.trailer[key] = value
                if "/Prev" in newTrailer:
                    startxref = newTrailer["/Prev"]
                else:
                    break
            elif x.isdigit():
                # PDF 1.5+ Cross-Reference Stream
                stream.seek(-1, 1)
                idnum, generation = self.readObjectHeader(stream)
                xrefstream = readObject(stream, self)
                assert xrefstream["/Type"] == "/XRef"
                self.cacheIndirectObject(generation, idnum, xrefstream)
                streamData = BytesIO(b_(xrefstream.getData()))
                # Index pairs specify the subsections in the dictionary. If
                # none create one subsection that spans everything.
                idx_pairs = xrefstream.get("/Index", [0, xrefstream.get("/Size")])
                if debug: print(("read idx_pairs=%s"%list(self._pairs(idx_pairs))))
                entrySizes = xrefstream.get("/W")
                assert len(entrySizes) >= 3
                if self.strict and len(entrySizes) > 3:
                    raise utils.PdfReadError("Too many entry sizes: %s" %entrySizes)

                def getEntry(i):
                    # Reads the correct number of bytes for each entry. See the
                    # discussion of the W parameter in PDF spec table 17.
                    if entrySizes[i] > 0:
                        d = streamData.read(entrySizes[i])
                        return convertToInt(d, entrySizes[i])

                    # PDF Spec Table 17: A value of zero for an element in the
                    # W array indicates...the default value shall be used
                    if i == 0:  return 1 # First value defaults to 1
                    else:       return 0

                def used_before(num, generation):
                    # We move backwards through the xrefs, don't replace any.
                    return num in self.xref.get(generation, []) or \
                            num in self.xref_objStm

                # Iterate through each subsection
                last_end = 0
                for start, size in self._pairs(idx_pairs):
                    # The subsections must increase
                    assert start >= last_end
                    last_end = start + size
                    for num in range(start, start+size):
                        # The first entry is the type
                        xref_type = getEntry(0)
                        # The rest of the elements depend on the xref_type
                        if xref_type == 0:
                            # linked list of free objects
                            next_free_object = getEntry(1)  # noqa: F841
                            next_generation = getEntry(2)  # noqa: F841
                        elif xref_type == 1:
                            # objects that are in use but are not compressed
                            byte_offset = getEntry(1)
                            generation = getEntry(2)
                            if generation not in self.xref:
                                self.xref[generation] = {}
                            if not used_before(num, generation):
                                self.xref[generation][num] = byte_offset
                                if debug: print(("XREF Uncompressed: %s %s"%(
                                                num, generation)))
                        elif xref_type == 2:
                            # compressed objects
                            objstr_num = getEntry(1)
                            obstr_idx = getEntry(2)
                            generation = 0 # PDF spec table 18, generation is 0
                            if not used_before(num, generation):
                                if debug: print(("XREF Compressed: %s %s %s"%(
                                        num, objstr_num, obstr_idx)))
                                self.xref_objStm[num] = (objstr_num, obstr_idx)
                        elif self.strict:
                            raise utils.PdfReadError("Unknown xref type: %s"%
                                                        xref_type)

                trailerKeys = "/Root", "/Encrypt", "/Info", "/ID"
                for key in trailerKeys:
                    if key in xrefstream and key not in self.trailer:
                        self.trailer[NameObject(key)] = xrefstream.raw_get(key)
                if "/Prev" in xrefstream:
                    startxref = xrefstream["/Prev"]
                else:
                    break
            else:
                # some PDFs have /Prev=0 in the trailer, instead of no /Prev
                if startxref == 0:
                    if self.strict:
                        raise utils.PdfReadError("/Prev=0 in the trailer (try"
                                                 " opening with strict=False)")
                    else:
                        warnings.warn("/Prev=0 in the trailer - assuming there"
                                      " is no previous xref table")
                        break
                # bad xref character at startxref.  Let's see if we can find
                # the xref table nearby, as we've observed this error with an
                # off-by-one before.
                stream.seek(-11, 1)
                tmp = stream.read(20)
                xref_loc = tmp.find(b_("xref"))
                if xref_loc != -1:
                    startxref -= (10 - xref_loc)
                    continue
                # No explicit xref table, try finding a cross-reference stream.
                stream.seek(startxref, 0)
                found = False
                for look in range(5):
                    if stream.read(1).isdigit():
                        # This is not a standard PDF, consider adding a warning
                        startxref += look
                        found = True
                        break
                if found:
                    continue
                # no xref table found at specified location
                raise utils.PdfReadError("Could not find xref table at specified location")
        # if not zero-indexed, verify that the table is correct; change it if necessary
        if self.xrefIndex and not self.strict:
            loc = stream.tell()
            for gen in self.xref:
                if gen == 65535: continue
                for id in self.xref[gen]:
                    stream.seek(self.xref[gen][id], 0)
                    try:
                        pid, pgen = self.readObjectHeader(stream)
                    except ValueError:
                        break
                    if pid == id - self.xrefIndex:
                        self._zeroXref(gen)
                        break
                    # if not, then either it's just plain wrong, or the non-zero-index is actually correct
            stream.seek(loc, 0) # return to where it was

    def _zeroXref(self, generation):
        self.xref[generation] = dict( (k-self.xrefIndex, v) for (k, v) in list(self.xref[generation].items()) )

    def _pairs(self, array):
        i = 0
        while True:
            yield array[i], array[i+1]
            i += 2
            if (i+1) >= len(array):
                break

    def readNextEndLine(self, stream):
        debug = False
        if debug: print(">>readNextEndLine")
        line = b_("")
        while True:
            # Prevent infinite loops in malformed PDFs
            if stream.tell() == 0:
                raise utils.PdfReadError("Could not read malformed PDF file")
            x = stream.read(1)
            if debug: print(("  x:", x, "%x"%ord(x)))
            if stream.tell() < 2:
                raise utils.PdfReadError("EOL marker not found")
            stream.seek(-2, 1)
            if x == b_('\n') or x == b_('\r'): ## \n = LF; \r = CR
                crlf = False
                while x == b_('\n') or x == b_('\r'):
                    if debug:
                        if ord(x) == 0x0D: print("  x is CR 0D")
                        elif ord(x) == 0x0A: print("  x is LF 0A")
                    x = stream.read(1)
                    if x == b_('\n') or x == b_('\r'): # account for CR+LF
                        stream.seek(-1, 1)
                        crlf = True
                    if stream.tell() < 2:
                        raise utils.PdfReadError("EOL marker not found")
                    stream.seek(-2, 1)
                stream.seek(2 if crlf else 1, 1) # if using CR+LF, go back 2 bytes, else 1
                break
            else:
                if debug: print("  x is neither")
                line = x + line
                if debug: print(("  RNEL line:", line))
        if debug: print("leaving RNEL")
        return line

    def decrypt(self, password):
        """
        When using an encrypted / secured PDF file with the PDF Standard
        encryption handler, this function will allow the file to be decrypted.
        It checks the given password against the document's user password and
        owner password, and then stores the resulting decryption key if either
        password is correct.

        It does not matter which password was matched.  Both passwords provide
        the correct decryption key that will allow the document to be used with
        this library.

        :param str password: The password to match.
        :return: ``0`` if the password failed, ``1`` if the password matched the user
            password, and ``2`` if the password matched the owner password.
        :rtype: int
        :raises NotImplementedError: if document uses an unsupported encryption
            method.
        """

        self._override_encryption = True
        try:
            return self._decrypt(password)
        finally:
            self._override_encryption = False

    def _decrypt(self, password):
        encrypt = self.trailer['/Encrypt'].getObject()
        if encrypt['/Filter'] != '/Standard':
            raise NotImplementedError("only Standard PDF encryption handler is available")
        if not (encrypt['/V'] in (1, 2)):
            raise NotImplementedError("only algorithm code 1 and 2 are supported. This PDF uses code %s" % encrypt['/V'])
        user_password, key = self._authenticateUserPassword(password)
        if user_password:
            self._decryption_key = key
            return 1
        else:
            rev = encrypt['/R'].getObject()
            if rev == 2:
                keylen = 5
            else:
                keylen = encrypt['/Length'].getObject() // 8
            key = _alg33_1(password, rev, keylen)
            real_O = encrypt["/O"].getObject()
            if rev == 2:
                userpass = utils.RC4_encrypt(key, real_O)
            else:
                val = real_O
                for i in range(19, -1, -1):
                    new_key = b_('')
                    for l in range(len(key)):
                        new_key += b_(chr(utils.ord_(key[l]) ^ i))
                    val = utils.RC4_encrypt(new_key, val)
                userpass = val
            owner_password, key = self._authenticateUserPassword(userpass)
            if owner_password:
                self._decryption_key = key
                return 2
        return 0

    def _authenticateUserPassword(self, password):
        encrypt = self.trailer['/Encrypt'].getObject()
        rev = encrypt['/R'].getObject()
        owner_entry = encrypt['/O'].getObject()
        p_entry = encrypt['/P'].getObject()
        id_entry = self.trailer['/ID'].getObject()
        id1_entry = id_entry[0].getObject()
        real_U = encrypt['/U'].getObject().original_bytes
        if rev == 2:
            U, key = _alg34(password, owner_entry, p_entry, id1_entry)
        elif rev >= 3:
            U, key = _alg35(password, rev,
                    encrypt["/Length"].getObject() // 8, owner_entry,
                    p_entry, id1_entry,
                    encrypt.get("/EncryptMetadata", BooleanObject(False)).getObject())
            U, real_U = U[:16], real_U[:16]
        return U == real_U, key

    def getIsEncrypted(self):
        return "/Encrypt" in self.trailer

    isEncrypted = property(lambda self: self.getIsEncrypted(), None, None)
    """
    Read-only boolean property showing whether this PDF file is encrypted.
    Note that this property, if true, will remain true even after the
    :meth:`decrypt()<PdfFileReader.decrypt>` method is called.
    """


def getRectangle(self, name, defaults):
    retval = self.get(name)
    if isinstance(retval, RectangleObject):
        return retval
    if retval is None:
        for d in defaults:
            retval = self.get(d)
            if retval is not None:
                break
    if isinstance(retval, IndirectObject):
        retval = self.pdf.getObject(retval)
    retval = RectangleObject(retval)
    setRectangle(self, name, retval)
    return retval


def setRectangle(self, name, value):
    if not isinstance(name, NameObject):
        name = NameObject(name)
    self[name] = value


def deleteRectangle(self, name):
    del self[name]


def createRectangleAccessor(name, fallback):
    return \
        property(
            lambda self: getRectangle(self, name, fallback),
            lambda self, value: setRectangle(self, name, value),
            lambda self: deleteRectangle(self, name)
            )


class PageObject(DictionaryObject):
    """
    This class represents a single page within a PDF file.  Typically this
    object will be created by accessing the
    :meth:`getPage()<PyPDF2.PdfFileReader.getPage>` method of the
    :class:`PdfFileReader<PyPDF2.PdfFileReader>` class, but it is
    also possible to create an empty page with the
    :meth:`createBlankPage()<PageObject.createBlankPage>` static method.

    :param pdf: PDF file the page belongs to.
    :param indirectRef: Stores the original indirect reference to
        this object in its source PDF
    """
    def __init__(self, pdf=None, indirectRef=None):
        DictionaryObject.__init__(self)
        self.pdf = pdf
        self.indirectRef = indirectRef

    def createBlankPage(pdf=None, width=None, height=None):
        """
        Returns a new blank page.
        If ``width`` or ``height`` is ``None``, try to get the page size
        from the last page of *pdf*.

        :param pdf: PDF file the page belongs to
        :param float width: The width of the new page expressed in default user
            space units.
        :param float height: The height of the new page expressed in default user
            space units.
        :return: the new blank page:
        :rtype: :class:`PageObject<PageObject>`
        :raises PageSizeNotDefinedError: if ``pdf`` is ``None`` or contains
            no page
        """
        page = PageObject(pdf)

        # Creates a new page (cf PDF Reference  7.7.3.3)
        page.__setitem__(NameObject('/Type'), NameObject('/Page'))
        page.__setitem__(NameObject('/Parent'), NullObject())
        page.__setitem__(NameObject('/Resources'), DictionaryObject())
        if width is None or height is None:
            if pdf is not None and pdf.getNumPages() > 0:
                lastpage = pdf.getPage(pdf.getNumPages() - 1)
                width = lastpage.mediaBox.getWidth()
                height = lastpage.mediaBox.getHeight()
            else:
                raise utils.PageSizeNotDefinedError()
        page.__setitem__(NameObject('/MediaBox'),
            RectangleObject([0, 0, width, height]))

        return page
    createBlankPage = staticmethod(createBlankPage)  # type: ignore

    def rotateClockwise(self, angle):
        """
        Rotates a page clockwise by increments of 90 degrees.

        :param int angle: Angle to rotate the page.  Must be an increment
            of 90 deg.
        """
        assert angle % 90 == 0
        self._rotate(angle)
        return self

    def rotateCounterClockwise(self, angle):
        """
        Rotates a page counter-clockwise by increments of 90 degrees.

        :param int angle: Angle to rotate the page.  Must be an increment
            of 90 deg.
        """
        assert angle % 90 == 0
        self._rotate(-angle)
        return self

    def _rotate(self, angle):
        rotateObj = self.get("/Rotate", 0)
        currentAngle = rotateObj if isinstance(rotateObj, int) else rotateObj.getObject()
        self[NameObject("/Rotate")] = NumberObject(currentAngle + angle)

    def _mergeResources(res1, res2, resource):
        newRes = DictionaryObject()
        newRes.update(res1.get(resource, DictionaryObject()).getObject())
        page2Res = res2.get(resource, DictionaryObject()).getObject()
        renameRes = {}
        for key in list(page2Res.keys()):
            if key in newRes and newRes.raw_get(key) != page2Res.raw_get(key):
                newname = NameObject(key + str(uuid.uuid4()))
                renameRes[key] = newname
                newRes[newname] = page2Res[key]
            elif key not in newRes:
                newRes[key] = page2Res.raw_get(key)
        return newRes, renameRes
    _mergeResources = staticmethod(_mergeResources)  # type: ignore

    def _contentStreamRename(stream, rename, pdf):
        if not rename:
            return stream
        stream = ContentStream(stream, pdf)
        for operands, _operator in stream.operations:
            if isinstance(operands, list):
                for i in range(len(operands)):
                    op = operands[i]
                    if isinstance(op, NameObject):
                        operands[i] = rename.get(op,op)
            elif isinstance(operands, dict):
                for i in operands:
                    op = operands[i]
                    if isinstance(op, NameObject):
                        operands[i] = rename.get(op,op)
            else:
                raise KeyError ("type of operands is %s" % type (operands))
        return stream
    _contentStreamRename = staticmethod(_contentStreamRename)  # type: ignore

    def _pushPopGS(contents, pdf):
        # adds a graphics state "push" and "pop" to the beginning and end
        # of a content stream.  This isolates it from changes such as
        # transformation matricies.
        stream = ContentStream(contents, pdf)
        stream.operations.insert(0, [[], "q"])
        stream.operations.append([[], "Q"])
        return stream
    _pushPopGS = staticmethod(_pushPopGS)  # type: ignore

    def _addTransformationMatrix(contents, pdf, ctm):
        # adds transformation matrix at the beginning of the given
        # contents stream.
        a, b, c, d, e, f = ctm
        contents = ContentStream(contents, pdf)
        contents.operations.insert(0, [[FloatObject(a), FloatObject(b),
            FloatObject(c), FloatObject(d), FloatObject(e),
            FloatObject(f)], " cm"])
        return contents
    _addTransformationMatrix = staticmethod(_addTransformationMatrix)  # type: ignore

    def getContents(self):
        """
        Accesses the page contents.

        :return: the ``/Contents`` object, or ``None`` if it doesn't exist.
            ``/Contents`` is optional, as described in PDF Reference  7.7.3.3
        """
        if "/Contents" in self:
            return self["/Contents"].getObject()
        else:
            return None

    def mergePage(self, page2):
        """
        Merges the content streams of two pages into one.  Resource references
        (i.e. fonts) are maintained from both pages.  The mediabox/cropbox/etc
        of this page are not altered.  The parameter page's content stream will
        be added to the end of this page's content stream, meaning that it will
        be drawn after, or "on top" of this page.

        :param PageObject page2: The page to be merged into this one. Should be
            an instance of :class:`PageObject<PageObject>`.
        """
        self._mergePage(page2)

    def _mergePage(self, page2, page2transformation=None, ctm=None, expand=False):
        # First we work on merging the resource dictionaries.  This allows us
        # to find out what symbols in the content streams we might need to
        # rename.

        newResources = DictionaryObject()
        rename = {}
        originalResources = self["/Resources"].getObject()
        page2Resources = page2["/Resources"].getObject()
        newAnnots = ArrayObject()

        for page in (self, page2):
            if "/Annots" in page:
                annots = page["/Annots"]
                if isinstance(annots, ArrayObject):
                    for ref in annots:
                        newAnnots.append(ref)

        for res in "/ExtGState", "/Font", "/XObject", "/ColorSpace", "/Pattern", "/Shading", "/Properties":
            new, newrename = PageObject._mergeResources(originalResources, page2Resources, res)
            if new:
                newResources[NameObject(res)] = new
                rename.update(newrename)

        # Combine /ProcSet sets.
        newResources[NameObject("/ProcSet")] = ArrayObject(
            frozenset(originalResources.get("/ProcSet", ArrayObject()).getObject()).union(
                frozenset(page2Resources.get("/ProcSet", ArrayObject()).getObject())
            )
        )

        newContentArray = ArrayObject()

        originalContent = self.getContents()
        if originalContent is not None:
            newContentArray.append(PageObject._pushPopGS(
                  originalContent, self.pdf))

        page2Content = page2.getContents()
        if page2Content is not None:
            if page2transformation is not None:
                page2Content = page2transformation(page2Content)
            page2Content = PageObject._contentStreamRename(
                page2Content, rename, self.pdf)
            page2Content = PageObject._pushPopGS(page2Content, self.pdf)
            newContentArray.append(page2Content)

        # if expanding the page to fit a new page, calculate the new media box size
        if expand:
            corners1 = [self.mediaBox.getLowerLeft_x().as_numeric(), self.mediaBox.getLowerLeft_y().as_numeric(),
                        self.mediaBox.getUpperRight_x().as_numeric(), self.mediaBox.getUpperRight_y().as_numeric()]
            corners2 = [page2.mediaBox.getLowerLeft_x().as_numeric(), page2.mediaBox.getLowerLeft_y().as_numeric(),
                        page2.mediaBox.getUpperLeft_x().as_numeric(), page2.mediaBox.getUpperLeft_y().as_numeric(),
                        page2.mediaBox.getUpperRight_x().as_numeric(), page2.mediaBox.getUpperRight_y().as_numeric(),
                        page2.mediaBox.getLowerRight_x().as_numeric(), page2.mediaBox.getLowerRight_y().as_numeric()]
            if ctm is not None:
                ctm = [float(x) for x in ctm]
                new_x = [ctm[0]*corners2[i] + ctm[2]*corners2[i+1] + ctm[4] for i in range(0, 8, 2)]
                new_y = [ctm[1]*corners2[i] + ctm[3]*corners2[i+1] + ctm[5] for i in range(0, 8, 2)]
            else:
                new_x = corners2[0:8:2]
                new_y = corners2[1:8:2]
            lowerleft = [min(new_x), min(new_y)]
            upperright = [max(new_x), max(new_y)]
            lowerleft = [min(corners1[0], lowerleft[0]), min(corners1[1], lowerleft[1])]
            upperright = [max(corners1[2], upperright[0]), max(corners1[3], upperright[1])]

            self.mediaBox.setLowerLeft(lowerleft)
            self.mediaBox.setUpperRight(upperright)

        self[NameObject('/Contents')] = ContentStream(newContentArray, self.pdf)
        self[NameObject('/Resources')] = newResources
        self[NameObject('/Annots')] = newAnnots

    def mergeTransformedPage(self, page2, ctm, expand=False):
        """
        This is similar to mergePage, but a transformation matrix is
        applied to the merged stream.

        :param PageObject page2: The page to be merged into this one. Should be
            an instance of :class:`PageObject<PageObject>`.
        :param tuple ctm: a 6-element tuple containing the operands of the
            transformation matrix
        :param bool expand: Whether the page should be expanded to fit the dimensions
            of the page to be merged.
        """
        self._mergePage(page2, lambda page2Content:
            PageObject._addTransformationMatrix(page2Content, page2.pdf, ctm), ctm, expand)

    def mergeScaledPage(self, page2, scale, expand=False):
        """
        This is similar to mergePage, but the stream to be merged is scaled
        by appling a transformation matrix.

        :param PageObject page2: The page to be merged into this one. Should be
            an instance of :class:`PageObject<PageObject>`.
        :param float scale: The scaling factor
        :param bool expand: Whether the page should be expanded to fit the
            dimensions of the page to be merged.
        """
        # CTM to scale : [ sx 0 0 sy 0 0 ]
        return self.mergeTransformedPage(page2, [scale, 0,
                                                 0,      scale,
                                                 0,      0], expand)

    def mergeRotatedPage(self, page2, rotation, expand=False):
        """
        This is similar to mergePage, but the stream to be merged is rotated
        by appling a transformation matrix.

        :param PageObject page2: the page to be merged into this one. Should be
            an instance of :class:`PageObject<PageObject>`.
        :param float rotation: The angle of the rotation, in degrees
        :param bool expand: Whether the page should be expanded to fit the
            dimensions of the page to be merged.
        """
        rotation = math.radians(rotation)
        return self.mergeTransformedPage(page2,
            [math.cos(rotation),  math.sin(rotation),
             -math.sin(rotation), math.cos(rotation),
             0,                   0], expand)

    def mergeTranslatedPage(self, page2, tx, ty, expand=False):
        """
        This is similar to mergePage, but the stream to be merged is translated
        by appling a transformation matrix.

        :param PageObject page2: the page to be merged into this one. Should be
            an instance of :class:`PageObject<PageObject>`.
        :param float tx: The translation on X axis
        :param float ty: The translation on Y axis
        :param bool expand: Whether the page should be expanded to fit the
            dimensions of the page to be merged.
        """
        return self.mergeTransformedPage(page2, [1,  0,
                                                 0,  1,
                                                 tx, ty], expand)

    def mergeRotatedTranslatedPage(self, page2, rotation, tx, ty, expand=False):
        """
        This is similar to mergePage, but the stream to be merged is rotated
        and translated by appling a transformation matrix.

        :param PageObject page2: the page to be merged into this one. Should be
            an instance of :class:`PageObject<PageObject>`.
        :param float tx: The translation on X axis
        :param float ty: The translation on Y axis
        :param float rotation: The angle of the rotation, in degrees
        :param bool expand: Whether the page should be expanded to fit the
            dimensions of the page to be merged.
        """

        translation = [[1, 0, 0],
                       [0, 1, 0],
                       [-tx, -ty, 1]]
        rotation = math.radians(rotation)
        rotating = [[math.cos(rotation), math.sin(rotation), 0],
                    [-math.sin(rotation), math.cos(rotation), 0],
                    [0,                  0,                  1]]
        rtranslation = [[1, 0, 0],
                       [0, 1, 0],
                       [tx, ty, 1]]
        ctm = utils.matrixMultiply(translation, rotating)
        ctm = utils.matrixMultiply(ctm, rtranslation)

        return self.mergeTransformedPage(page2, [ctm[0][0], ctm[0][1],
                                                 ctm[1][0], ctm[1][1],
                                                 ctm[2][0], ctm[2][1]], expand)

    def mergeRotatedScaledPage(self, page2, rotation, scale, expand=False):
        """
        This is similar to mergePage, but the stream to be merged is rotated
        and scaled by appling a transformation matrix.

        :param PageObject page2: the page to be merged into this one. Should be
            an instance of :class:`PageObject<PageObject>`.
        :param float rotation: The angle of the rotation, in degrees
        :param float scale: The scaling factor
        :param bool expand: Whether the page should be expanded to fit the
            dimensions of the page to be merged.
        """
        rotation = math.radians(rotation)
        rotating = [[math.cos(rotation), math.sin(rotation), 0],
                    [-math.sin(rotation), math.cos(rotation), 0],
                    [0,                  0,                  1]]
        scaling = [[scale, 0,    0],
                   [0,    scale, 0],
                   [0,    0,    1]]
        ctm = utils.matrixMultiply(rotating, scaling)

        return self.mergeTransformedPage(page2,
                                         [ctm[0][0], ctm[0][1],
                                          ctm[1][0], ctm[1][1],
                                          ctm[2][0], ctm[2][1]], expand)

    def mergeScaledTranslatedPage(self, page2, scale, tx, ty, expand=False):
        """
        This is similar to mergePage, but the stream to be merged is translated
        and scaled by appling a transformation matrix.

        :param PageObject page2: the page to be merged into this one. Should be
            an instance of :class:`PageObject<PageObject>`.
        :param float scale: The scaling factor
        :param float tx: The translation on X axis
        :param float ty: The translation on Y axis
        :param bool expand: Whether the page should be expanded to fit the
            dimensions of the page to be merged.
        """

        translation = [[1, 0, 0],
                       [0, 1, 0],
                       [tx, ty, 1]]
        scaling = [[scale, 0,    0],
                   [0,    scale, 0],
                   [0,    0,    1]]
        ctm = utils.matrixMultiply(scaling, translation)

        return self.mergeTransformedPage(page2, [ctm[0][0], ctm[0][1],
                                                 ctm[1][0], ctm[1][1],
                                                 ctm[2][0], ctm[2][1]], expand)

    def mergeRotatedScaledTranslatedPage(self, page2, rotation, scale, tx, ty, expand=False):
        """
        This is similar to mergePage, but the stream to be merged is translated,
        rotated and scaled by appling a transformation matrix.

        :param PageObject page2: the page to be merged into this one. Should be
            an instance of :class:`PageObject<PageObject>`.
        :param float tx: The translation on X axis
        :param float ty: The translation on Y axis
        :param float rotation: The angle of the rotation, in degrees
        :param float scale: The scaling factor
        :param bool expand: Whether the page should be expanded to fit the
            dimensions of the page to be merged.
        """
        translation = [[1, 0, 0],
                       [0, 1, 0],
                       [tx, ty, 1]]
        rotation = math.radians(rotation)
        rotating = [[math.cos(rotation), math.sin(rotation), 0],
                    [-math.sin(rotation), math.cos(rotation), 0],
                    [0,                  0,                  1]]
        scaling = [[scale, 0,    0],
                   [0,    scale, 0],
                   [0,    0,    1]]
        ctm = utils.matrixMultiply(rotating, scaling)
        ctm = utils.matrixMultiply(ctm, translation)

        return self.mergeTransformedPage(page2, [ctm[0][0], ctm[0][1],
                                                 ctm[1][0], ctm[1][1],
                                                 ctm[2][0], ctm[2][1]], expand)

    def addTransformation(self, ctm):
        """
        Applies a transformation matrix to the page.

        :param tuple ctm: A 6-element tuple containing the operands of the
            transformation matrix.
        """
        originalContent = self.getContents()
        if originalContent is not None:
            newContent = PageObject._addTransformationMatrix(
                originalContent, self.pdf, ctm)
            newContent = PageObject._pushPopGS(newContent, self.pdf)
            self[NameObject('/Contents')] = newContent

    def scale(self, sx, sy):
        """
        Scales a page by the given factors by appling a transformation
        matrix to its content and updating the page size.

        :param float sx: The scaling factor on horizontal axis.
        :param float sy: The scaling factor on vertical axis.
        """
        self.addTransformation([sx, 0,
                                0,  sy,
                                0,  0])
        self.mediaBox = RectangleObject([
            float(self.mediaBox.getLowerLeft_x()) * sx,
            float(self.mediaBox.getLowerLeft_y()) * sy,
            float(self.mediaBox.getUpperRight_x()) * sx,
            float(self.mediaBox.getUpperRight_y()) * sy])
        if "/VP" in self:
            viewport = self["/VP"]
            if isinstance(viewport, ArrayObject):
                bbox = viewport[0]["/BBox"]
            else:
                bbox = viewport["/BBox"]
            scaled_bbox = RectangleObject([
                float(bbox[0]) * sx,
                float(bbox[1]) * sy,
                float(bbox[2]) * sx,
                float(bbox[3]) * sy])
            if isinstance(viewport, ArrayObject):
                self[NameObject("/VP")][NumberObject(0)][NameObject("/BBox")] = scaled_bbox
            else:
                self[NameObject("/VP")][NameObject("/BBox")] = scaled_bbox

    def scaleBy(self, factor):
        """
        Scales a page by the given factor by appling a transformation
        matrix to its content and updating the page size.

        :param float factor: The scaling factor (for both X and Y axis).
        """
        self.scale(factor, factor)

    def scaleTo(self, width, height):
        """
        Scales a page to the specified dimentions by appling a
        transformation matrix to its content and updating the page size.

        :param float width: The new width.
        :param float height: The new heigth.
        """
        sx = width / float(self.mediaBox.getUpperRight_x() -
                      self.mediaBox.getLowerLeft_x ())
        sy = height / float(self.mediaBox.getUpperRight_y() -
                       self.mediaBox.getLowerLeft_y ())
        self.scale(sx, sy)

    def compressContentStreams(self):
        """
        Compresses the size of this page by joining all content streams and
        applying a FlateDecode filter.

        However, it is possible that this function will perform no action if
        content stream compression becomes "automatic" for some reason.
        """
        content = self.getContents()
        if content is not None:
            if not isinstance(content, ContentStream):
                content = ContentStream(content, self.pdf)
            self[NameObject("/Contents")] = content.flateEncode()

    def extractText(self, Tj_sep="", TJ_sep=" "):
        """
        Locate all text drawing commands, in the order they are provided in the
        content stream, and extract the text.  This works well for some PDF
        files, but poorly for others, depending on the generator used.  This will
        be refined in the future.  Do not rely on the order of text coming out of
        this function, as it will change if this function is made more
        sophisticated.

        :return: a unicode string object.
        """
        text = u_("")
        content = self["/Contents"].getObject()
        if not isinstance(content, ContentStream):
            content = ContentStream(content, self.pdf)
        # Note: we check all strings are TextStringObjects.  ByteStringObjects
        # are strings where the byte->string encoding was unknown, so adding
        # them to the text here would be gibberish.
        for operands, operator in content.operations:
            if operator == b_("Tj"):
                _text = operands[0]
                if isinstance(_text, TextStringObject):
                    text += Tj_sep
                    text += _text
                    text += "\n"
            elif operator == b_("T*"):
                text += "\n"
            elif operator == b_("'"):
                text += "\n"
                _text = operands[0]
                if isinstance(_text, TextStringObject):
                    text += operands[0]
            elif operator == b_('"'):
                _text = operands[2]
                if isinstance(_text, TextStringObject):
                    text += "\n"
                    text += _text
            elif operator == b_("TJ"):
                for i in operands[0]:
                    if isinstance(i, TextStringObject):
                        text += TJ_sep
                        text += i
                text += "\n"
        return text

    mediaBox = createRectangleAccessor("/MediaBox", ())
    """
    A :class:`RectangleObject<PyPDF2.generic.RectangleObject>`, expressed in default user space units,
    defining the boundaries of the physical medium on which the page is
    intended to be displayed or printed.
    """

    cropBox = createRectangleAccessor("/CropBox", ("/MediaBox",))
    """
    A :class:`RectangleObject<PyPDF2.generic.RectangleObject>`, expressed in default user space units,
    defining the visible region of default user space.  When the page is
    displayed or printed, its contents are to be clipped (cropped) to this
    rectangle and then imposed on the output medium in some
    implementation-defined manner.  Default value: same as :attr:`mediaBox<mediaBox>`.
    """

    bleedBox = createRectangleAccessor("/BleedBox", ("/CropBox", "/MediaBox"))
    """
    A :class:`RectangleObject<PyPDF2.generic.RectangleObject>`, expressed in default user space units,
    defining the region to which the contents of the page should be clipped
    when output in a production enviroment.
    """

    trimBox = createRectangleAccessor("/TrimBox", ("/CropBox", "/MediaBox"))
    """
    A :class:`RectangleObject<PyPDF2.generic.RectangleObject>`, expressed in default user space units,
    defining the intended dimensions of the finished page after trimming.
    """

    artBox = createRectangleAccessor("/ArtBox", ("/CropBox", "/MediaBox"))
    """
    A :class:`RectangleObject<PyPDF2.generic.RectangleObject>`, expressed in default user space units,
    defining the extent of the page's meaningful content as intended by the
    page's creator.
    """


class ContentStream(DecodedStreamObject):
    def __init__(self, stream, pdf):
        self.pdf = pdf
        self.operations = []
        # stream may be a StreamObject or an ArrayObject containing
        # multiple StreamObjects to be cat'd together.
        stream = stream.getObject()
        if isinstance(stream, ArrayObject):
            data = b_("")
            for s in stream:
                data += b_(s.getObject().getData())
            stream = BytesIO(b_(data))
        else:
            stream = BytesIO(b_(stream.getData()))
        self.__parseContentStream(stream)

    def __parseContentStream(self, stream):
        # file("f:\\tmp.txt", "w").write(stream.read())
        stream.seek(0, 0)
        operands = []
        while True:
            peek = readNonWhitespace(stream)
            if peek == b_('') or ord_(peek) == 0:
                break
            stream.seek(-1, 1)
            if peek.isalpha() or peek == b_("'") or peek == b_('"'):
                operator = utils.readUntilRegex(stream,
                        NameObject.delimiterPattern, True)
                if operator == b_("BI"):
                    # begin inline image - a completely different parsing
                    # mechanism is required, of course... thanks buddy...
                    assert operands == []
                    ii = self._readInlineImage(stream)
                    self.operations.append((ii, b_("INLINE IMAGE")))
                else:
                    self.operations.append((operands, operator))
                    operands = []
            elif peek == b_('%'):
                # If we encounter a comment in the content stream, we have to
                # handle it here.  Typically, readObject will handle
                # encountering a comment -- but readObject assumes that
                # following the comment must be the object we're trying to
                # read.  In this case, it could be an operator instead.
                while peek not in (b_('\r'), b_('\n')):
                    peek = stream.read(1)
            else:
                operands.append(readObject(stream, None))

    def _readInlineImage(self, stream):
        # begin reading just after the "BI" - begin image
        # first read the dictionary of settings.
        settings = DictionaryObject()
        while True:
            tok = readNonWhitespace(stream)
            stream.seek(-1, 1)
            if tok == b_("I"):
                # "ID" - begin of image data
                break
            key = readObject(stream, self.pdf)
            tok = readNonWhitespace(stream)
            stream.seek(-1, 1)
            value = readObject(stream, self.pdf)
            settings[key] = value
        # left at beginning of ID
        tmp = stream.read(3)
        assert tmp[:2] == b_("ID")
        data = BytesIO()
        # Read the inline image, while checking for EI (End Image) operator.
        while True:
            # Read 8 kB at a time and check if the chunk contains the E operator.
            buf = stream.read(8192)
            # We have reached the end of the stream, but haven't found the EI operator.
            if not buf:
                raise utils.PdfReadError("Unexpected end of stream")
            loc = buf.find(b_("E"))

            if loc == -1:
                data.write(buf)
            else:
                # Write out everything before the E.
                data.write(buf[0:loc])

                # Seek back in the stream to read the E next.
                stream.seek(loc - len(buf), 1)
                tok = stream.read(1)
                # Check for End Image
                tok2 = stream.read(1)
                if tok2 == b_("I"):
                    # Data can contain EI, so check for the Q operator.
                    tok3 = stream.read(1)
                    info = tok + tok2
                    # We need to find whitespace between EI and Q.
                    has_q_whitespace = False
                    while tok3 in utils.WHITESPACES:
                        has_q_whitespace = True
                        info += tok3
                        tok3 = stream.read(1)
                    if tok3 == b_("Q") and has_q_whitespace:
                        stream.seek(-1, 1)
                        break
                    else:
                        stream.seek(-1, 1)
                        data.write(info)
                else:
                    stream.seek(-1, 1)
                    data.write(tok)
        return {"settings": settings, "data": data.getvalue()}

    def _getData(self):
        newdata = BytesIO()
        for operands, operator in self.operations:
            if operator == b_("INLINE IMAGE"):
                newdata.write(b_("BI"))
                dicttext = BytesIO()
                operands["settings"].writeToStream(dicttext, None)
                newdata.write(dicttext.getvalue()[2:-2])
                newdata.write(b_("ID "))
                newdata.write(operands["data"])
                newdata.write(b_("EI"))
            else:
                for op in operands:
                    op.writeToStream(newdata, None)
                    newdata.write(b_(" "))
                newdata.write(b_(operator))
            newdata.write(b_("\n"))
        return newdata.getvalue()

    def _setData(self, value):
        self.__parseContentStream(BytesIO(b_(value)))

    _data = property(_getData, _setData)


class DocumentInformation(DictionaryObject):
    """
    A class representing the basic document metadata provided in a PDF File.
    This class is accessible through
    :meth:`.getDocumentInfo()`

    All text properties of the document metadata have
    *two* properties, eg. author and author_raw. The non-raw property will
    always return a ``TextStringObject``, making it ideal for a case where
    the metadata is being displayed. The raw property can sometimes return
    a ``ByteStringObject``, if PyPDF2 was unable to decode the string's
    text encoding; this requires additional safety in the caller and
    therefore is not as commonly accessed.
    """

    def __init__(self):
        DictionaryObject.__init__(self)

    def getText(self, key):
        retval = self.get(key, None)
        if isinstance(retval, TextStringObject):
            return retval
        return None

    title = property(lambda self: self.getText("/Title") or self.get("/Title").getObject() if self.get("/Title") else None)
    """Read-only property accessing the document's **title**.
    Returns a unicode string (``TextStringObject``) or ``None``
    if the title is not specified."""
    title_raw = property(lambda self: self.get("/Title"))
    """The "raw" version of title; can return a ``ByteStringObject``."""

    author = property(lambda self: self.getText("/Author"))
    """Read-only property accessing the document's **author**.
    Returns a unicode string (``TextStringObject``) or ``None``
    if the author is not specified."""
    author_raw = property(lambda self: self.get("/Author"))
    """The "raw" version of author; can return a ``ByteStringObject``."""

    subject = property(lambda self: self.getText("/Subject"))
    """Read-only property accessing the document's **subject**.
    Returns a unicode string (``TextStringObject``) or ``None``
    if the subject is not specified."""
    subject_raw = property(lambda self: self.get("/Subject"))
    """The "raw" version of subject; can return a ``ByteStringObject``."""

    creator = property(lambda self: self.getText("/Creator"))
    """Read-only property accessing the document's **creator**. If the
    document was converted to PDF from another format, this is the name of the
    application (e.g. OpenOffice) that created the original document from
    which it was converted. Returns a unicode string (``TextStringObject``)
    or ``None`` if the creator is not specified."""
    creator_raw = property(lambda self: self.get("/Creator"))
    """The "raw" version of creator; can return a ``ByteStringObject``."""

    producer = property(lambda self: self.getText("/Producer"))
    """Read-only property accessing the document's **producer**.
    If the document was converted to PDF from another format, this is
    the name of the application (for example, OSX Quartz) that converted
    it to PDF. Returns a unicode string (``TextStringObject``)
    or ``None`` if the producer is not specified."""
    producer_raw = property(lambda self: self.get("/Producer"))
    """The "raw" version of producer; can return a ``ByteStringObject``."""


def convertToInt(d, size):
    if size > 8:
        raise utils.PdfReadError("invalid size in convertToInt")
    d = b_("\x00\x00\x00\x00\x00\x00\x00\x00") + b_(d)
    d = d[-8:]
    return struct.unpack(">q", d)[0]

# ref: pdf1.8 spec section 3.5.2 algorithm 3.2
_encryption_padding = b_('\x28\xbf\x4e\x5e\x4e\x75\x8a\x41\x64\x00\x4e\x56') + \
        b_('\xff\xfa\x01\x08\x2e\x2e\x00\xb6\xd0\x68\x3e\x80\x2f\x0c') + \
        b_('\xa9\xfe\x64\x53\x69\x7a')


# Implementation of algorithm 3.2 of the PDF standard security handler,
# section 3.5.2 of the PDF 1.6 reference.
def _alg32(password, rev, keylen, owner_entry, p_entry, id1_entry, metadata_encrypt=True):
    # 1. Pad or truncate the password string to exactly 32 bytes.  If the
    # password string is more than 32 bytes long, use only its first 32 bytes;
    # if it is less than 32 bytes long, pad it by appending the required number
    # of additional bytes from the beginning of the padding string
    # (_encryption_padding).
    password = b_((str_(password) + str_(_encryption_padding))[:32])
    # 2. Initialize the MD5 hash function and pass the result of step 1 as
    # input to this function.
    import struct
    m = md5(password)
    # 3. Pass the value of the encryption dictionary's /O entry to the MD5 hash
    # function.
    m.update(owner_entry.original_bytes)
    # 4. Treat the value of the /P entry as an unsigned 4-byte integer and pass
    # these bytes to the MD5 hash function, low-order byte first.
    p_entry = struct.pack('<i', p_entry)
    m.update(p_entry)
    # 5. Pass the first element of the file's file identifier array to the MD5
    # hash function.
    m.update(id1_entry.original_bytes)
    # 6. (Revision 3 or greater) If document metadata is not being encrypted,
    # pass 4 bytes with the value 0xFFFFFFFF to the MD5 hash function.
    if rev >= 3 and not metadata_encrypt:
        m.update(b_("\xff\xff\xff\xff"))
    # 7. Finish the hash.
    md5_hash = m.digest()
    # 8. (Revision 3 or greater) Do the following 50 times: Take the output
    # from the previous MD5 hash and pass the first n bytes of the output as
    # input into a new MD5 hash, where n is the number of bytes of the
    # encryption key as defined by the value of the encryption dictionary's
    # /Length entry.
    if rev >= 3:
        for _ in range(50):
            md5_hash = md5(md5_hash[:keylen]).digest()
    # 9. Set the encryption key to the first n bytes of the output from the
    # final MD5 hash, where n is always 5 for revision 2 but, for revision 3 or
    # greater, depends on the value of the encryption dictionary's /Length
    # entry.
    return md5_hash[:keylen]


# Implementation of algorithm 3.3 of the PDF standard security handler,
# section 3.5.2 of the PDF 1.6 reference.
def _alg33(owner_pwd, user_pwd, rev, keylen):
    # steps 1 - 4
    key = _alg33_1(owner_pwd, rev, keylen)
    # 5. Pad or truncate the user password string as described in step 1 of
    # algorithm 3.2.
    user_pwd = b_((user_pwd + str_(_encryption_padding))[:32])
    # 6. Encrypt the result of step 5, using an RC4 encryption function with
    # the encryption key obtained in step 4.
    val = utils.RC4_encrypt(key, user_pwd)
    # 7. (Revision 3 or greater) Do the following 19 times: Take the output
    # from the previous invocation of the RC4 function and pass it as input to
    # a new invocation of the function; use an encryption key generated by
    # taking each byte of the encryption key obtained in step 4 and performing
    # an XOR operation between that byte and the single-byte value of the
    # iteration counter (from 1 to 19).
    if rev >= 3:
        for i in range(1, 20):
            new_key = ''
            for l in range(len(key)):
                new_key += chr(ord_(key[l]) ^ i)
            val = utils.RC4_encrypt(new_key, val)
    # 8. Store the output from the final invocation of the RC4 as the value of
    # the /O entry in the encryption dictionary.
    return val


# Steps 1-4 of algorithm 3.3
def _alg33_1(password, rev, keylen):
    # 1. Pad or truncate the owner password string as described in step 1 of
    # algorithm 3.2.  If there is no owner password, use the user password
    # instead.
    password = b_((password + str_(_encryption_padding))[:32])
    # 2. Initialize the MD5 hash function and pass the result of step 1 as
    # input to this function.
    m = md5(password)
    # 3. (Revision 3 or greater) Do the following 50 times: Take the output
    # from the previous MD5 hash and pass it as input into a new MD5 hash.
    md5_hash = m.digest()
    if rev >= 3:
        for _ in range(50):
            md5_hash = md5(md5_hash).digest()
    # 4. Create an RC4 encryption key using the first n bytes of the output
    # from the final MD5 hash, where n is always 5 for revision 2 but, for
    # revision 3 or greater, depends on the value of the encryption
    # dictionary's /Length entry.
    key = md5_hash[:keylen]
    return key


# Implementation of algorithm 3.4 of the PDF standard security handler,
# section 3.5.2 of the PDF 1.6 reference.
def _alg34(password, owner_entry, p_entry, id1_entry):
    # 1. Create an encryption key based on the user password string, as
    # described in algorithm 3.2.
    key = _alg32(password, 2, 5, owner_entry, p_entry, id1_entry)
    # 2. Encrypt the 32-byte padding string shown in step 1 of algorithm 3.2,
    # using an RC4 encryption function with the encryption key from the
    # preceding step.
    U = utils.RC4_encrypt(key, _encryption_padding)
    # 3. Store the result of step 2 as the value of the /U entry in the
    # encryption dictionary.
    return U, key


# Implementation of algorithm 3.4 of the PDF standard security handler,
# section 3.5.2 of the PDF 1.6 reference.
def _alg35(password, rev, keylen, owner_entry, p_entry, id1_entry, metadata_encrypt):
    # 1. Create an encryption key based on the user password string, as
    # described in Algorithm 3.2.
    key = _alg32(password, rev, keylen, owner_entry, p_entry, id1_entry)
    # 2. Initialize the MD5 hash function and pass the 32-byte padding string
    # shown in step 1 of Algorithm 3.2 as input to this function.
    m = md5()
    m.update(_encryption_padding)
    # 3. Pass the first element of the file's file identifier array (the value
    # of the ID entry in the document's trailer dictionary; see Table 3.13 on
    # page 73) to the hash function and finish the hash.  (See implementation
    # note 25 in Appendix H.)
    m.update(id1_entry.original_bytes)
    md5_hash = m.digest()
    # 4. Encrypt the 16-byte result of the hash, using an RC4 encryption
    # function with the encryption key from step 1.
    val = utils.RC4_encrypt(key, md5_hash)
    # 5. Do the following 19 times: Take the output from the previous
    # invocation of the RC4 function and pass it as input to a new invocation
    # of the function; use an encryption key generated by taking each byte of
    # the original encryption key (obtained in step 2) and performing an XOR
    # operation between that byte and the single-byte value of the iteration
    # counter (from 1 to 19).
    for i in range(1, 20):
        new_key = b_('')
        for k in key:
            new_key += b_(chr(ord_(k) ^ i))
        val = utils.RC4_encrypt(new_key, val)
    # 6. Append 16 bytes of arbitrary padding to the output from the final
    # invocation of the RC4 function and store the 32-byte result as the value
    # of the U entry in the encryption dictionary.
    # (implementator note: I don't know what "arbitrary padding" is supposed to
    # mean, so I have used null bytes.  This seems to match a few other
    # people's implementations)
    return val + (b_('\x00') * 16), key<|MERGE_RESOLUTION|>--- conflicted
+++ resolved
@@ -1574,14 +1574,9 @@
             )
         if inherit is None:
             inherit = dict()
-<<<<<<< HEAD
-        if pages == None:
+        if pages is None:
             # Fix issue 327: set flattenedPages attribute only for
             # decrypted file
-=======
-        if pages is None:
-            self.flattenedPages = []
->>>>>>> 733989af
             catalog = self.trailer["/Root"].getObject()
             pages = catalog["/Pages"].getObject()
             self.flattenedPages = []
