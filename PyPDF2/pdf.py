--- conflicted
+++ resolved
@@ -2117,11 +2117,10 @@
         return permissions            
             
     def _decrypt(self, password):
-<<<<<<< HEAD
         # Decrypts data as per Section 3.5 (page 117) of PDF spec v1.7
         # "The security handler defines the use of encryption and decryption in
         # the document, using the rules specified by the CF, StmF, and StrF entries"
-        encrypt = self.trailer['/Encrypt'].getObject()
+        encrypt = self.trailer[TK.ENCRYPT].getObject()
         # /Encrypt Keys:
         # Filter (name)   : "name of the preferred security handler "
         # V (number)      : Algorithm Code
@@ -2132,9 +2131,6 @@
         # R (number)      : Standard security handler revision number
         # U (string)      : A 32-byte string, based on the user password
         # P (integer)     : Permissions allowed with user access
-=======
-        encrypt = self.trailer[TK.ENCRYPT].getObject()
->>>>>>> c0c5f936
         if encrypt['/Filter'] != '/Standard':
             raise NotImplementedError("only Standard PDF encryption handler is available")
         if not (encrypt['/V'] in (1, 2)):
