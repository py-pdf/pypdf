--- conflicted
+++ resolved
@@ -2155,9 +2155,11 @@
         return permissions
 
     def _decrypt(self, password):
-<<<<<<< HEAD
         from PyPDF2.encryption import Encryption
         id_entry = self.trailer.get(TK.ID)
+        # Some documents may not have a /ID, use two empty
+        # byte strings instead. Solves
+        # https://github.com/mstamy2/PyPDF2/issues/608
         id1_entry = id_entry[0].getObject().original_bytes if id_entry else b""
         encrypt_entry = self.trailer[TK.ENCRYPT].getObject()
         encryption = Encryption.read(encrypt_entry, id1_entry)
@@ -2167,77 +2169,6 @@
         if rr > 0:
             self._encryption = encryption
         return rr
-=======
-        # Decrypts data as per Section 3.5 (page 117) of PDF spec v1.7
-        # "The security handler defines the use of encryption and decryption in
-        # the document, using the rules specified by the CF, StmF, and StrF entries"
-        encrypt = self.trailer[TK.ENCRYPT].getObject()
-        # /Encrypt Keys:
-        # Filter (name)   : "name of the preferred security handler "
-        # V (number)      : Algorithm Code
-        # Length (integer): Length of encryption key, in bits
-        # CF (dictionary) : Crypt filter
-        # StmF (name)     : Name of the crypt filter that is used by default when decrypting streams
-        # StrF (name)     : The name of the crypt filter that is used when decrypting all strings in the document
-        # R (number)      : Standard security handler revision number
-        # U (string)      : A 32-byte string, based on the user password
-        # P (integer)     : Permissions allowed with user access
-        if encrypt['/Filter'] != '/Standard':
-            raise NotImplementedError("only Standard PDF encryption handler is available")
-        if not (encrypt['/V'] in (1, 2)):
-            raise NotImplementedError("only algorithm code 1 and 2 are supported. This PDF uses code %s" % encrypt['/V'])
-        user_password, key = self._authenticateUserPassword(password)
-        if user_password:
-            self._decryption_key = key
-            return 1
-        else:
-            rev = encrypt['/R'].getObject()
-            if rev == 2:
-                keylen = 5
-            else:
-                keylen = encrypt[SA.LENGTH].getObject() // 8
-            key = _alg33_1(password, rev, keylen)
-            real_O = encrypt["/O"].getObject()
-            if rev == 2:
-                userpass = utils.RC4_encrypt(key, real_O)
-            else:
-                val = real_O
-                for i in range(19, -1, -1):
-                    new_key = b_('')
-                    for l in range(len(key)):
-                        new_key += b_(chr(utils.ord_(key[l]) ^ i))
-                    val = utils.RC4_encrypt(new_key, val)
-                userpass = val
-            owner_password, key = self._authenticateUserPassword(userpass)
-            if owner_password:
-                self._decryption_key = key
-                return 2
-        return 0
-
-    def _authenticateUserPassword(self, password):
-        encrypt = self.trailer[TK.ENCRYPT].getObject()
-        rev = encrypt['/R'].getObject()
-        owner_entry = encrypt['/O'].getObject()
-        p_entry = encrypt['/P'].getObject()
-        if TK.ID in self.trailer:
-            id_entry = self.trailer[TK.ID].getObject()
-        else:
-            # Some documents may not have a /ID, use two empty
-            # byte strings instead. Solves
-            # https://github.com/mstamy2/PyPDF2/issues/608
-            id_entry = ArrayObject([ByteStringObject(b''), ByteStringObject(b'')])
-        id1_entry = id_entry[0].getObject()
-        real_U = encrypt['/U'].getObject().original_bytes
-        if rev == 2:
-            U, key = _alg34(password, owner_entry, p_entry, id1_entry)
-        elif rev >= 3:
-            U, key = _alg35(password, rev,
-                    encrypt[SA.LENGTH].getObject() // 8, owner_entry,
-                    p_entry, id1_entry,
-                    encrypt.get("/EncryptMetadata", BooleanObject(False)).getObject())
-            U, real_U = U[:16], real_U[:16]
-        return U == real_U, key
->>>>>>> 80f2f257
 
     def getIsEncrypted(self):
         return TK.ENCRYPT in self.trailer
