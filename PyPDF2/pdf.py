# -*- coding: utf-8 -*-
#
# Copyright (c) 2006, Mathieu Fenniak
# Copyright (c) 2007, Ashish Kulkarni <kulkarni.ashish@gmail.com>
#
# All rights reserved.
#
# Redistribution and use in source and binary forms, with or without
# modification, are permitted provided that the following conditions are
# met:
#
# * Redistributions of source code must retain the above copyright notice,
# this list of conditions and the following disclaimer.
# * Redistributions in binary form must reproduce the above copyright notice,
# this list of conditions and the following disclaimer in the documentation
# and/or other materials provided with the distribution.
# * The name of the author may not be used to endorse or promote products
# derived from this software without specific prior written permission.
#
# THIS SOFTWARE IS PROVIDED BY THE COPYRIGHT HOLDERS AND CONTRIBUTORS "AS IS"
# AND ANY EXPRESS OR IMPLIED WARRANTIES, INCLUDING, BUT NOT LIMITED TO, THE
# IMPLIED WARRANTIES OF MERCHANTABILITY AND FITNESS FOR A PARTICULAR PURPOSE
# ARE DISCLAIMED. IN NO EVENT SHALL THE COPYRIGHT OWNER OR CONTRIBUTORS BE
# LIABLE FOR ANY DIRECT, INDIRECT, INCIDENTAL, SPECIAL, EXEMPLARY, OR
# CONSEQUENTIAL DAMAGES (INCLUDING, BUT NOT LIMITED TO, PROCUREMENT OF
# SUBSTITUTE GOODS OR SERVICES; LOSS OF USE, DATA, OR PROFITS; OR BUSINESS
# INTERRUPTION) HOWEVER CAUSED AND ON ANY THEORY OF LIABILITY, WHETHER IN
# CONTRACT, STRICT LIABILITY, OR TORT (INCLUDING NEGLIGENCE OR OTHERWISE)
# ARISING IN ANY WAY OUT OF THE USE OF THIS SOFTWARE, EVEN IF ADVISED OF THE
# POSSIBILITY OF SUCH DAMAGE.

"""This module is deprecated. Import from PyPDF2 or PyPDF2.errors directly."""

__author__ = "Mathieu Fenniak"
__author_email__ = "biziqe@mathieu.fenniak.net"

import math  # noqa: F401
import struct  # noqa: F401
import sys  # noqa: F401
import uuid  # noqa: F401
from sys import version_info

if version_info < (3, 0):
    from cStringIO import StringIO

    BytesIO = StringIO
else:
<<<<<<< HEAD
    from io import BytesIO

import codecs
import warnings

from PyPDF2.constants import CatalogAttributes as CA
from PyPDF2.constants import Core as CO
from PyPDF2.constants import PageAttributes as PG
from PyPDF2.constants import PagesAttributes as PA
from PyPDF2.constants import Ressources as RES
from PyPDF2.constants import StreamAttributes as SA
from PyPDF2.constants import TrailerKeys as TK
from PyPDF2.errors import DependencyError, PageSizeNotDefinedError, PdfReadError, PdfReadWarning
=======
    from io import StringIO, BytesIO  # noqa: F401

import codecs  # noqa: F401
import warnings  # noqa: F401
from hashlib import md5  # noqa: F401

from PyPDF2._page import *  # noqa: F401
from PyPDF2._reader import *  # noqa: F401
from PyPDF2._writer import *  # noqa: F401
from PyPDF2.constants import CatalogAttributes as CA  # noqa: F401
from PyPDF2.constants import Core as CO  # noqa: F401
from PyPDF2.constants import PageAttributes as PG  # noqa: F401
from PyPDF2.constants import PagesAttributes as PA  # noqa: F401
from PyPDF2.constants import Ressources as RES  # noqa: F401
from PyPDF2.constants import StreamAttributes as SA  # noqa: F401
from PyPDF2.constants import TrailerKeys as TK  # noqa: F401
from PyPDF2.errors import (  # noqa: F401
    PageSizeNotDefinedError,
    PdfReadError,
    PdfReadWarning,
)
>>>>>>> f3cb316f

from . import utils  # noqa: F401
from .generic import *  # noqa: F401
from .utils import (  # noqa: F401
    ConvertFunctionsToVirtualList,
    b_,
    formatWarning,
    isString,
    ord_,
    readNonWhitespace,
    readUntilWhitespace,
    str_,
    u_,
<<<<<<< HEAD
)

from hashlib import md5


class PdfFileWriter(object):
    """
    This class supports writing PDF files out, given pages produced by another
    class (typically :class:`PdfFileReader<PdfFileReader>`).
    """
    def __init__(self):
        self._header = b_("%PDF-1.3")
        self._objects = []  # array of indirect objects

        # The root of our page tree node.
        pages = DictionaryObject()
        pages.update({
                NameObject(PA.TYPE): NameObject("/Pages"),
                NameObject(PA.COUNT): NumberObject(0),
                NameObject(PA.KIDS): ArrayObject(),
                })
        self._pages = self._addObject(pages)

        # info object
        info = DictionaryObject()
        info.update({
                NameObject("/Producer"): createStringObject(codecs.BOM_UTF16_BE + u_("PyPDF2").encode('utf-16be'))
                })
        self._info = self._addObject(info)

        # root object
        root = DictionaryObject()
        root.update({
            NameObject(PA.TYPE): NameObject(CO.CATALOG),
            NameObject(CO.PAGES): self._pages,
            })
        self._root = None
        self._root_object = root
        self.set_need_appearances_writer()

    def _addObject(self, obj):
        self._objects.append(obj)
        return IndirectObject(len(self._objects), 0, self)

    def getObject(self, ido):
        if ido.pdf != self:
            raise ValueError("pdf must be self")
        return self._objects[ido.idnum - 1]

    def _addPage(self, page, action):
        assert page[PA.TYPE] == CO.PAGE
        page[NameObject(PA.PARENT)] = self._pages
        page = self._addObject(page)
        pages = self.getObject(self._pages)
        action(pages[PA.KIDS], page)
        pages[NameObject(PA.COUNT)] = NumberObject(pages[PA.COUNT] + 1)

    def set_need_appearances_writer(self):
        # See 12.7.2 and 7.7.2 for more information:
        # http://www.adobe.com/content/dam/acom/en/devnet/acrobat/pdfs/PDF32000_2008.pdf
        try:
            catalog = self._root_object
            # get the AcroForm tree
            if "/AcroForm" not in catalog:
                self._root_object.update({
                    NameObject("/AcroForm"): IndirectObject(len(self._objects),
                        0, self)})

            need_appearances = NameObject("/NeedAppearances")
            self._root_object["/AcroForm"][need_appearances] = BooleanObject(True)

        except Exception as e:
            logger.error('set_need_appearances_writer() catch : ', repr(e))

    def addPage(self, page):
        """
        Adds a page to this PDF file.  The page is usually acquired from a
        :class:`PdfFileReader<PdfFileReader>` instance.

        :param PageObject page: The page to add to the document. Should be
            an instance of :class:`PageObject<PyPDF2.pdf.PageObject>`
        """
        self._addPage(page, list.append)

    def insertPage(self, page, index=0):
        """
        Insert a page in this PDF file. The page is usually acquired from a
        :class:`PdfFileReader<PdfFileReader>` instance.

        :param PageObject page: The page to add to the document.  This
            argument should be an instance of :class:`PageObject<pdf.PageObject>`.
        :param int index: Position at which the page will be inserted.
        """
        self._addPage(page, lambda l, p: l.insert(index, p))

    def getPage(self, pageNumber):
        """
        Retrieves a page by number from this PDF file.

        :param int pageNumber: The page number to retrieve
            (pages begin at zero)
        :return: the page at the index given by *pageNumber*
        :rtype: :class:`PageObject<pdf.PageObject>`
        """
        pages = self.getObject(self._pages)
        # XXX: crude hack
        return pages[PA.KIDS][pageNumber].getObject()

    def getNumPages(self):
        """
        :return: the number of pages.
        :rtype: int
        """
        pages = self.getObject(self._pages)
        return int(pages[NameObject("/Count")])

    def addBlankPage(self, width=None, height=None):
        """
        Appends a blank page to this PDF file and returns it. If no page size
        is specified, use the size of the last page.

        :param float width: The width of the new page expressed in default user
            space units.
        :param float height: The height of the new page expressed in default
            user space units.
        :return: the newly appended page
        :rtype: :class:`PageObject<PyPDF2.pdf.PageObject>`
        :raises PageSizeNotDefinedError: if width and height are not defined
            and previous page does not exist.
        """
        page = PageObject.createBlankPage(self, width, height)
        self.addPage(page)
        return page

    def insertBlankPage(self, width=None, height=None, index=0):
        """
        Inserts a blank page to this PDF file and returns it. If no page size
        is specified, use the size of the last page.

        :param float width: The width of the new page expressed in default user
            space units.
        :param float height: The height of the new page expressed in default
            user space units.
        :param int index: Position to add the page.
        :return: the newly appended page
        :rtype: :class:`PageObject<PyPDF2.pdf.PageObject>`
        :raises PageSizeNotDefinedError: if width and height are not defined
            and previous page does not exist.
        """
        if width is None or height is None and \
                (self.getNumPages() - 1) >= index:
            oldpage = self.getPage(index)
            width = oldpage.mediaBox.getWidth()
            height = oldpage.mediaBox.getHeight()
        page = PageObject.createBlankPage(self, width, height)
        self.insertPage(page, index)
        return page

    def addJS(self, javascript):
        """
        Add Javascript which will launch upon opening this PDF.

        :param str javascript: Your Javascript.

        >>> output.addJS("this.print({bUI:true,bSilent:false,bShrinkToFit:true});")
        # Example: This will launch the print window when the PDF is opened.
        """
        js = DictionaryObject()
        js.update({
                NameObject(PA.TYPE): NameObject("/Action"),
                NameObject("/S"): NameObject("/JavaScript"),
                NameObject("/JS"): NameObject("(%s)" % javascript)
                })
        js_indirect_object = self._addObject(js)

        # We need a name for parameterized javascript in the pdf file, but it can be anything.
        js_string_name = str(uuid.uuid4())

        js_name_tree = DictionaryObject()
        js_name_tree.update({
                NameObject("/JavaScript"): DictionaryObject({
                  NameObject(CA.NAMES): ArrayObject([createStringObject(js_string_name), js_indirect_object])
                })
              })
        self._addObject(js_name_tree)

        self._root_object.update({
                NameObject("/OpenAction"): js_indirect_object,
                NameObject(CA.NAMES): js_name_tree
                })

    def addAttachment(self, fname, fdata):
        """
        Embed a file inside the PDF.

        :param str fname: The filename to display.
        :param str fdata: The data in the file.

        Reference:
        https://www.adobe.com/content/dam/Adobe/en/devnet/acrobat/pdfs/PDF32000_2008.pdf
        Section 7.11.3
        """
        # We need three entries:
        # * The file's data
        # * The /Filespec entry
        # * The file's name, which goes in the Catalog


        # The entry for the file
        """ Sample:
        8 0 obj
        <<
         /Length 12
         /Type /EmbeddedFile
        >>
        stream
        Hello world!
        endstream
        endobj
        """
        file_entry = DecodedStreamObject()
        file_entry.setData(fdata)
        file_entry.update({
                NameObject(PA.TYPE): NameObject("/EmbeddedFile")
                })

        # The Filespec entry
        """ Sample:
        7 0 obj
        <<
         /Type /Filespec
         /F (hello.txt)
         /EF << /F 8 0 R >>
        >>
        """
        efEntry = DictionaryObject()
        efEntry.update({ NameObject("/F"):file_entry })

        filespec = DictionaryObject()
        filespec.update({
                NameObject(PA.TYPE): NameObject("/Filespec"),
                NameObject("/F"): createStringObject(fname),  # Perhaps also try TextStringObject
                NameObject("/EF"): efEntry
                })

        # Then create the entry for the root, as it needs a reference to the Filespec
        """ Sample:
        1 0 obj
        <<
         /Type /Catalog
         /Outlines 2 0 R
         /Pages 3 0 R
         /Names << /EmbeddedFiles << /Names [(hello.txt) 7 0 R] >> >>
        >>
        endobj

        """
        embeddedFilesNamesDictionary = DictionaryObject()
        embeddedFilesNamesDictionary.update({
                NameObject(CA.NAMES): ArrayObject([createStringObject(fname), filespec])
                })

        embeddedFilesDictionary = DictionaryObject()
        embeddedFilesDictionary.update({
                NameObject("/EmbeddedFiles"): embeddedFilesNamesDictionary
                })
        # Update the root
        self._root_object.update({
                NameObject(CA.NAMES): embeddedFilesDictionary
                })

    def appendPagesFromReader(self, reader, after_page_append=None):
        """
        Copy pages from reader to writer. Includes an optional callback parameter
        which is invoked after pages are appended to the writer.

        :param reader: a PdfFileReader object from which to copy page
            annotations to this writer object.  The writer's annots
            will then be updated
        :callback after_page_append (function): Callback function that is invoked after
            each page is appended to the writer. Callback signature:
        :param writer_pageref (PDF page reference): Reference to the page
            appended to the writer.
        """
        # Get page count from writer and reader
        reader_num_pages = reader.getNumPages()
        writer_num_pages = self.getNumPages()

        # Copy pages from reader to writer
        for rpagenum in range(0, reader_num_pages):
            reader_page = reader.getPage(rpagenum)
            self.addPage(reader_page)
            writer_page = self.getPage(writer_num_pages+rpagenum)
            # Trigger callback, pass writer page as parameter
            if callable(after_page_append): after_page_append(writer_page)

    def updatePageFormFieldValues(self, page, fields, flags=0):
        '''
        Update the form field values for a given page from a fields dictionary.
        Copy field texts and values from fields to page.
        If the field links to a parent object, add the information to the parent.

        :param page: Page reference from PDF writer where the annotations
            and field data will be updated.
        :param fields: a Python dictionary of field names (/T) and text
            values (/V)
        :param flags: An integer (0 to 7). The first bit sets ReadOnly, the
            second bit sets Required, the third bit sets NoExport. See
            PDF Reference Table 8.70 for details.
        '''
        # Iterate through pages, update field values
        for j in range(0, len(page[PG.ANNOTS])):
            writer_annot = page[PG.ANNOTS][j].getObject()
            # retrieve parent field values, if present
            writer_parent_annot = {}  # fallback if it's not there
            if PG.PARENT in writer_annot:
                writer_parent_annot = writer_annot[PG.PARENT]
            for field in fields:
                if writer_annot.get('/T') == field:
                    writer_annot.update({
                        NameObject("/V"): TextStringObject(fields[field])
                    })
                    if flags:
                        writer_annot.update({NameObject("/Ff"): NumberObject(flags)})
                elif writer_parent_annot.get('/T') == field:
                    writer_parent_annot.update({
                        NameObject("/V"): TextStringObject(fields[field])
                    })

    def cloneReaderDocumentRoot(self, reader):
        '''
        Copy the reader document root to the writer.

        :param reader:  PdfFileReader from the document root should be copied.
        :callback after_page_append:
        '''
        self._root_object = reader.trailer[TK.ROOT]

    def cloneDocumentFromReader(self, reader, after_page_append=None):
        '''
        Create a copy (clone) of a document from a PDF file reader

        :param reader: PDF file reader instance from which the clone
            should be created.
        :callback after_page_append (function): Callback function that is invoked after
            each page is appended to the writer. Signature includes a reference to the
            appended page (delegates to appendPagesFromReader). Callback signature:

            :param writer_pageref (PDF page reference): Reference to the page just
                appended to the document.
        '''
        self.cloneReaderDocumentRoot(reader)
        self.appendPagesFromReader(reader, after_page_append)

    def encrypt(self, user_pwd, owner_pwd = None, use_128bit = True, permissions_flag=-1):
        """
        Encrypt this PDF file with the PDF Standard encryption handler.

        :param str user_pwd: The "user password", which allows for opening
            and reading the PDF file with the restrictions provided.
        :param str owner_pwd: The "owner password", which allows for
            opening the PDF files without any restrictions.  By default,
            the owner password is the same as the user password.
        :param bool use_128bit: flag as to whether to use 128bit
            encryption.  When false, 40bit encryption will be used.  By default,
            this flag is on.
        :param unsigned int permissions_flag: permissions as described in
            TABLE 3.20 of the PDF 1.7 specification. A bit value of 1 means the
            permission is grantend. Hence an integer value of -1 will set all
            flags.
            Bit position 3 is for printing, 4 is for modifying content, 5 and 6
            control annotations, 9 for form fields, 10 for extraction of
            text and graphics.
        """
        import random
        import time
        if owner_pwd is None:
            owner_pwd = user_pwd
        if use_128bit:
            V = 2
            rev = 3
            keylen = int(128 / 8)
        else:
            V = 1
            rev = 2
            keylen = int(40 / 8)
        P = permissions_flag
        O = ByteStringObject(_alg33(owner_pwd, user_pwd, rev, keylen))
        ID_1 = ByteStringObject(md5(b_(repr(time.time()))).digest())
        ID_2 = ByteStringObject(md5(b_(repr(random.random()))).digest())
        self._ID = ArrayObject((ID_1, ID_2))
        if rev == 2:
            U, key = _alg34(user_pwd, O, P, ID_1)
        else:
            assert rev == 3
            U, key = _alg35(user_pwd, rev, keylen, O, P, ID_1, False)
        encrypt = DictionaryObject()
        encrypt[NameObject(SA.FILTER)] = NameObject("/Standard")
        encrypt[NameObject("/V")] = NumberObject(V)
        if V == 2:
            encrypt[NameObject(SA.LENGTH)] = NumberObject(keylen * 8)
        encrypt[NameObject("/R")] = NumberObject(rev)
        encrypt[NameObject("/O")] = ByteStringObject(O)
        encrypt[NameObject("/U")] = ByteStringObject(U)
        encrypt[NameObject("/P")] = NumberObject(P)
        self._encrypt = self._addObject(encrypt)
        self._encrypt_key = key

    def write(self, stream):
        """
        Writes the collection of pages added to this object out as a PDF file.

        :param stream: An object to write the file to.  The object must support
            the write method and the tell method, similar to a file object.
        """
        if hasattr(stream, 'mode') and 'b' not in stream.mode:
            warnings.warn("File <%s> to write to is not in binary mode. It may not be written to correctly." % stream.name)

        if not self._root:
            self._root = self._addObject(self._root_object)

        externalReferenceMap = {}

        # PDF objects sometimes have circular references to their /Page objects
        # inside their object tree (for example, annotations).  Those will be
        # indirect references to objects that we've recreated in this PDF.  To
        # address this problem, PageObject's store their original object
        # reference number, and we add it to the external reference map before
        # we sweep for indirect references.  This forces self-page-referencing
        # trees to reference the correct new object location, rather than
        # copying in a new copy of the page object.
        for objIndex in range(len(self._objects)):
            obj = self._objects[objIndex]
            if isinstance(obj, PageObject) and obj.indirectRef is not None:
                data = obj.indirectRef
                if data.pdf not in externalReferenceMap:
                    externalReferenceMap[data.pdf] = {}
                if data.generation not in externalReferenceMap[data.pdf]:
                    externalReferenceMap[data.pdf][data.generation] = {}
                externalReferenceMap[data.pdf][data.generation][data.idnum] = IndirectObject(objIndex + 1, 0, self)

        self.stack = []
        self._sweepIndirectReferences(externalReferenceMap, self._root)
        del self.stack

        object_positions = self._write_header(stream)
        xref_location = self._write_xref_table(stream, object_positions)
        self._write_trailer(stream)
        stream.write(b_("\nstartxref\n%s\n%%%%EOF\n" % (xref_location)))  # eof

    def _write_header(self, stream):
        object_positions = []
        stream.write(self._header + b_("\n"))
        stream.write(b_("%\xE2\xE3\xCF\xD3\n"))
        for i in range(len(self._objects)):
            obj = self._objects[i]
            # If the obj is None we can't write anything
            if obj is not None:
                idnum = (i + 1)
                object_positions.append(stream.tell())
                stream.write(b_(str(idnum) + " 0 obj\n"))
                key = None
                if hasattr(self, "_encrypt") and idnum != self._encrypt.idnum:
                    pack1 = struct.pack("<i", i + 1)[:3]
                    pack2 = struct.pack("<i", 0)[:2]
                    key = self._encrypt_key + pack1 + pack2
                    assert len(key) == (len(self._encrypt_key) + 5)
                    md5_hash = md5(key).digest()
                    key = md5_hash[:min(16, len(self._encrypt_key) + 5)]
                obj.writeToStream(stream, key)
                stream.write(b_("\nendobj\n"))
        return object_positions

    def _write_xref_table(self, stream, object_positions):
        xref_location = stream.tell()
        stream.write(b_("xref\n"))
        stream.write(b_("0 %s\n" % (len(self._objects) + 1)))
        stream.write(b_("%010d %05d f \n" % (0, 65535)))
        for offset in object_positions:
            stream.write(b_("%010d %05d n \n" % (offset, 0)))
        return xref_location

    def _write_trailer(self, stream):
        stream.write(b_("trailer\n"))
        trailer = DictionaryObject()
        trailer.update({
                NameObject(TK.SIZE): NumberObject(len(self._objects) + 1),
                NameObject(TK.ROOT): self._root,
                NameObject(TK.INFO): self._info,
                })
        if hasattr(self, "_ID"):
            trailer[NameObject(TK.ID)] = self._ID
        if hasattr(self, "_encrypt"):
            trailer[NameObject(TK.ENCRYPT)] = self._encrypt
        trailer.writeToStream(stream, None)

    def addMetadata(self, infos):
        """
        Add custom metadata to the output.

        :param dict infos: a Python dictionary where each key is a field
            and each value is your new metadata.
        """
        args = {}
        for key, value in list(infos.items()):
            args[NameObject(key)] = createStringObject(value)
        self.getObject(self._info).update(args)

    def _sweepIndirectReferences(self, externMap, data):
        if isinstance(data, DictionaryObject):
            for key, value in list(data.items()):
                value = self._sweepIndirectReferences(externMap, value)
                if isinstance(value, StreamObject):
                    # a dictionary value is a stream.  streams must be indirect
                    # objects, so we need to change this value.
                    value = self._addObject(value)
                data[key] = value
            return data
        elif isinstance(data, ArrayObject):
            for i in range(len(data)):
                value = self._sweepIndirectReferences(externMap, data[i])
                if isinstance(value, StreamObject):
                    # an array value is a stream.  streams must be indirect
                    # objects, so we need to change this value
                    value = self._addObject(value)
                data[i] = value
            return data
        elif isinstance(data, IndirectObject):
            # internal indirect references are fine
            if data.pdf == self:
                if data.idnum in self.stack:
                    return data
                else:
                    self.stack.append(data.idnum)
                    realdata = self.getObject(data)
                    self._sweepIndirectReferences(externMap, realdata)
                    return data
            else:
                if hasattr(data.pdf, "stream") and data.pdf.stream.closed:
                    raise ValueError("I/O operation on closed file: {}".format(data.pdf.stream.name))
                newobj = externMap.get(data.pdf, {}).get(data.generation, {}).get(data.idnum, None)
                if newobj is None:
                    try:
                        newobj = data.pdf.getObject(data)
                        self._objects.append(None) # placeholder
                        idnum = len(self._objects)
                        newobj_ido = IndirectObject(idnum, 0, self)
                        if data.pdf not in externMap:
                            externMap[data.pdf] = {}
                        if data.generation not in externMap[data.pdf]:
                            externMap[data.pdf][data.generation] = {}
                        externMap[data.pdf][data.generation][data.idnum] = newobj_ido
                        newobj = self._sweepIndirectReferences(externMap, newobj)
                        self._objects[idnum-1] = newobj
                        return newobj_ido
                    except (ValueError, RecursionError):
                        # Unable to resolve the Object, returning NullObject instead.
                        warnings.warn("Unable to resolve [{}: {}], returning NullObject instead".format(
                            data.__class__.__name__, data
                        ))
                        return NullObject()
                return newobj
        else:
            return data

    def getReference(self, obj):
        idnum = self._objects.index(obj) + 1
        ref = IndirectObject(idnum, 0, self)
        assert ref.getObject() == obj
        return ref

    def getOutlineRoot(self):
        if CO.OUTLINES in self._root_object:
            outline = self._root_object[CO.OUTLINES]
            idnum = self._objects.index(outline) + 1
            outlineRef = IndirectObject(idnum, 0, self)
            assert outlineRef.getObject() == outline
        else:
            outline = TreeObject()
            outline.update({ })
            outlineRef = self._addObject(outline)
            self._root_object[NameObject(CO.OUTLINES)] = outlineRef

        return outline

    def getNamedDestRoot(self):
        if CA.NAMES in self._root_object and isinstance(self._root_object[CA.NAMES], DictionaryObject):
            names = self._root_object[CA.NAMES]
            idnum = self._objects.index(names) + 1
            namesRef = IndirectObject(idnum, 0, self)
            assert namesRef.getObject() == names
            if CA.DESTS in names and isinstance(names[CA.DESTS], DictionaryObject):
                dests = names[CA.DESTS]
                idnum = self._objects.index(dests) + 1
                destsRef = IndirectObject(idnum, 0, self)
                assert destsRef.getObject() == dests
                if CA.NAMES in dests:
                    nd = dests[CA.NAMES]
                else:
                    nd = ArrayObject()
                    dests[NameObject(CA.NAMES)] = nd
            else:
                dests = DictionaryObject()
                destsRef = self._addObject(dests)
                names[NameObject(CA.DESTS)] = destsRef
                nd = ArrayObject()
                dests[NameObject(CA.NAMES)] = nd

        else:
            names = DictionaryObject()
            namesRef = self._addObject(names)
            self._root_object[NameObject(CA.NAMES)] = namesRef
            dests = DictionaryObject()
            destsRef = self._addObject(dests)
            names[NameObject(CA.DESTS)] = destsRef
            nd = ArrayObject()
            dests[NameObject(CA.NAMES)] = nd

        return nd

    def addBookmarkDestination(self, dest, parent=None):
        destRef = self._addObject(dest)

        outlineRef = self.getOutlineRoot()

        if parent is None:
            parent = outlineRef

        parent = parent.getObject()
        parent.addChild(destRef, self)

        return destRef

    def addBookmarkDict(self, bookmark, parent=None):
        bookmarkObj = TreeObject()
        for k, v in list(bookmark.items()):
            bookmarkObj[NameObject(str(k))] = v
        bookmarkObj.update(bookmark)

        if '/A' in bookmark:
            action = DictionaryObject()
            for k, v in list(bookmark['/A'].items()):
                action[NameObject(str(k))] = v
            actionRef = self._addObject(action)
            bookmarkObj[NameObject('/A')] = actionRef

        bookmarkRef = self._addObject(bookmarkObj)

        outlineRef = self.getOutlineRoot()

        if parent is None:
            parent = outlineRef

        parent = parent.getObject()
        parent.addChild(bookmarkRef, self)

        return bookmarkRef

    def addBookmark(
        self,
        title,
        pagenum,
        parent=None,
        color=None,
        bold=False,
        italic=False,
        fit='/Fit',
        *args
    ):
        """
        Add a bookmark to this PDF file.

        :param str title: Title to use for this bookmark.
        :param int pagenum: Page number this bookmark will point to.
        :param parent: A reference to a parent bookmark to create nested
            bookmarks.
        :param tuple color: Color of the bookmark as a red, green, blue tuple
            from 0.0 to 1.0
        :param bool bold: Bookmark is bold
        :param bool italic: Bookmark is italic
        :param str fit: The fit of the destination page. See
            :meth:`addLink()<addLink>` for details.
        """
        pageRef = self.getObject(self._pages)[PA.KIDS][pagenum]
        action = DictionaryObject()
        zoomArgs = []
        for a in args:
            if a is not None:
                zoomArgs.append(NumberObject(a))
            else:
                zoomArgs.append(NullObject())
        dest = Destination(NameObject("/"+title + " bookmark"), pageRef, NameObject(fit), *zoomArgs)
        destArray = dest.getDestArray()
        action.update({
            NameObject('/D') : destArray,
            NameObject('/S') : NameObject('/GoTo')
        })
        actionRef = self._addObject(action)

        outlineRef = self.getOutlineRoot()

        if parent is None:
            parent = outlineRef

        bookmark = TreeObject()

        bookmark.update({
            NameObject('/A'): actionRef,
            NameObject('/Title'): createStringObject(title),
        })

        if color is not None:
            bookmark.update({NameObject('/C'): ArrayObject([FloatObject(c) for c in color])})

        format = 0
        if italic:
            format += 1
        if bold:
            format += 2
        if format:
            bookmark.update({NameObject('/F'): NumberObject(format)})

        bookmarkRef = self._addObject(bookmark)

        parent = parent.getObject()
        parent.addChild(bookmarkRef, self)

        return bookmarkRef

    def addNamedDestinationObject(self, dest):
        destRef = self._addObject(dest)

        nd = self.getNamedDestRoot()
        nd.extend([dest['/Title'], destRef])

        return destRef

    def addNamedDestination(self, title, pagenum):
        pageRef = self.getObject(self._pages)[PA.KIDS][pagenum]
        dest = DictionaryObject()
        dest.update({
            NameObject('/D') : ArrayObject([pageRef, NameObject('/FitH'), NumberObject(826)]),
            NameObject('/S') : NameObject('/GoTo')
        })

        destRef = self._addObject(dest)
        nd = self.getNamedDestRoot()

        nd.extend([title, destRef])

        return destRef

    def removeLinks(self):
        """
        Removes links and annotations from this output.
        """
        pages = self.getObject(self._pages)[PA.KIDS]
        for page in pages:
            pageRef = self.getObject(page)
            if PG.ANNOTS in pageRef:
                del pageRef[PG.ANNOTS]

    def removeImages(self, ignoreByteStringObject=False):
        """
        Removes images from this output.

        :param bool ignoreByteStringObject: optional parameter
            to ignore ByteString Objects.
        """
        pages = self.getObject(self._pages)[PA.KIDS]
        jump_operators = [
            b_('cm'), b_('w'), b_('J'), b_('j'), b_('M'), b_('d'), b_('ri'), b_('i'),
            b_('gs'), b_('W'), b_('b'), b_('s'), b_('S'), b_('f'), b_('F'), b_('n'), b_('m'), b_('l'),
            b_('c'), b_('v'), b_('y'), b_('h'), b_('B'), b_('Do'), b_('sh')
        ]
        for j in range(len(pages)):
            page = pages[j]
            pageRef = self.getObject(page)
            content = pageRef['/Contents'].getObject()
            if not isinstance(content, ContentStream):
                content = ContentStream(content, pageRef)

            _operations = []
            seq_graphics = False
            for operands, operator in content.operations:
                if operator in [b_('Tj'), b_("'")]:
                    text = operands[0]
                    if ignoreByteStringObject:
                        if not isinstance(text, TextStringObject):
                            operands[0] = TextStringObject()
                elif operator == b_('"'):
                    text = operands[2]
                    if ignoreByteStringObject and not isinstance(text, TextStringObject):
                        operands[2] = TextStringObject()
                elif operator == b_("TJ"):
                    for i in range(len(operands[0])):
                        if (
                            ignoreByteStringObject
                            and not isinstance(operands[0][i], TextStringObject)
                        ):
                            operands[0][i] = TextStringObject()

                if operator == b_('q'):
                    seq_graphics = True
                if operator == b_('Q'):
                    seq_graphics = False
                if seq_graphics and operator in jump_operators:
                    continue
                if operator == b_('re'):
                    continue
                _operations.append((operands, operator))

            content.operations = _operations
            pageRef.__setitem__(NameObject('/Contents'), content)

    def removeText(self, ignoreByteStringObject=False):
        """
        Removes text from this output.

        :param bool ignoreByteStringObject: optional parameter
            to ignore ByteString Objects.
        """
        pages = self.getObject(self._pages)[PA.KIDS]
        for j in range(len(pages)):
            page = pages[j]
            pageRef = self.getObject(page)
            content = pageRef['/Contents'].getObject()
            if not isinstance(content, ContentStream):
                content = ContentStream(content, pageRef)
            for operands,operator in content.operations:
                if operator in [b_('Tj'), b_("'")]:
                    text = operands[0]
                    if not ignoreByteStringObject:
                        if isinstance(text, TextStringObject):
                            operands[0] = TextStringObject()
                    else:
                        if isinstance(text, (TextStringObject, ByteStringObject)):
                            operands[0] = TextStringObject()
                elif operator == b_('"'):
                    text = operands[2]
                    if not ignoreByteStringObject:
                        if isinstance(text, TextStringObject):
                            operands[2] = TextStringObject()
                    else:
                        if isinstance(text, (TextStringObject, ByteStringObject)):
                            operands[2] = TextStringObject()
                elif operator == b_("TJ"):
                    for i in range(len(operands[0])):
                        if not ignoreByteStringObject:
                            if isinstance(operands[0][i], TextStringObject):
                                operands[0][i] = TextStringObject()
                        else:
                            if isinstance(operands[0][i], (TextStringObject, ByteStringObject)):
                                operands[0][i] = TextStringObject()

            pageRef.__setitem__(NameObject('/Contents'), content)

    def addURI(self, pagenum, uri, rect, border=None):
        """
        Add an URI from a rectangular area to the specified page.
        This uses the basic structure of AddLink

        :param int pagenum: index of the page on which to place the URI action.
        :param int uri: string -- uri of resource to link to.
        :param rect: :class:`RectangleObject<PyPDF2.generic.RectangleObject>` or array of four
            integers specifying the clickable rectangular area
            ``[xLL, yLL, xUR, yUR]``, or string in the form ``"[ xLL yLL xUR yUR ]"``.
        :param border: if provided, an array describing border-drawing
            properties. See the PDF spec for details. No border will be
            drawn if this argument is omitted.

        REMOVED FIT/ZOOM ARG
        -John Mulligan
        """

        pageLink = self.getObject(self._pages)[PA.KIDS][pagenum]
        pageRef = self.getObject(pageLink)

        if border is not None:
            borderArr = [NameObject(n) for n in border[:3]]
            if len(border) == 4:
                dashPattern = ArrayObject([NameObject(n) for n in border[3]])
                borderArr.append(dashPattern)
        else:
            borderArr = [NumberObject(2)] * 3

        if isString(rect):
            rect = NameObject(rect)
        elif isinstance(rect, RectangleObject):
            pass
        else:
            rect = RectangleObject(rect)

        lnk2 = DictionaryObject()
        lnk2.update({
        NameObject('/S'): NameObject('/URI'),
        NameObject('/URI'): TextStringObject(uri)
        });
        lnk = DictionaryObject()
        lnk.update({
        NameObject('/Type'): NameObject(PG.ANNOTS),
        NameObject('/Subtype'): NameObject('/Link'),
        NameObject('/P'): pageLink,
        NameObject('/Rect'): rect,
        NameObject('/H'): NameObject('/I'),
        NameObject('/Border'): ArrayObject(borderArr),
        NameObject('/A'): lnk2
        })
        lnkRef = self._addObject(lnk)

        if PG.ANNOTS in pageRef:
            pageRef[PG.ANNOTS].append(lnkRef)
        else:
            pageRef[NameObject(PG.ANNOTS)] = ArrayObject([lnkRef])

    def addLink(self, pagenum, pagedest, rect, border=None, fit='/Fit', *args):
        """
        Add an internal link from a rectangular area to the specified page.

        :param int pagenum: index of the page on which to place the link.
        :param int pagedest: index of the page to which the link should go.
        :param rect: :class:`RectangleObject<PyPDF2.generic.RectangleObject>` or array of four
            integers specifying the clickable rectangular area
            ``[xLL, yLL, xUR, yUR]``, or string in the form ``"[ xLL yLL xUR yUR ]"``.
        :param border: if provided, an array describing border-drawing
            properties. See the PDF spec for details. No border will be
            drawn if this argument is omitted.
        :param str fit: Page fit or 'zoom' option (see below). Additional arguments may need
            to be supplied. Passing ``None`` will be read as a null value for that coordinate.

    .. list-table:: Valid ``zoom`` arguments (see Table 8.2 of the PDF 1.7 reference for details)
       :widths: 50 200

       * - /Fit
         - No additional arguments
       * - /XYZ
         - [left] [top] [zoomFactor]
       * - /FitH
         - [top]
       * - /FitV
         - [left]
       * - /FitR
         - [left] [bottom] [right] [top]
       * - /FitB
         - No additional arguments
       * - /FitBH
         - [top]
       * - /FitBV
         - [left]
        """

        pageLink = self.getObject(self._pages)[PA.KIDS][pagenum]
        pageDest = self.getObject(self._pages)[PA.KIDS][pagedest] # TODO: switch for external link
        pageRef = self.getObject(pageLink)

        if border is not None:
            borderArr = [NameObject(n) for n in border[:3]]
            if len(border) == 4:
                dashPattern = ArrayObject([NameObject(n) for n in border[3]])
                borderArr.append(dashPattern)
        else:
            borderArr = [NumberObject(0)] * 3

        if isString(rect):
            rect = NameObject(rect)
        elif isinstance(rect, RectangleObject):
            pass
        else:
            rect = RectangleObject(rect)

        zoomArgs = []
        for a in args:
            if a is not None:
                zoomArgs.append(NumberObject(a))
            else:
                zoomArgs.append(NullObject())
        dest = Destination(NameObject("/LinkName"), pageDest, NameObject(fit), *zoomArgs) # TODO: create a better name for the link
        destArray = dest.getDestArray()

        lnk = DictionaryObject()
        lnk.update({
            NameObject('/Type'): NameObject(PG.ANNOTS),
            NameObject('/Subtype'): NameObject('/Link'),
            NameObject('/P'): pageLink,
            NameObject('/Rect'): rect,
            NameObject('/Border'): ArrayObject(borderArr),
            NameObject('/Dest'): destArray
        })
        lnkRef = self._addObject(lnk)

        if PG.ANNOTS in pageRef:
            pageRef[PG.ANNOTS].append(lnkRef)
        else:
            pageRef[NameObject(PG.ANNOTS)] = ArrayObject([lnkRef])

    _valid_layouts = ['/NoLayout', '/SinglePage', '/OneColumn', '/TwoColumnLeft', '/TwoColumnRight', '/TwoPageLeft', '/TwoPageRight']

    def getPageLayout(self):
        """
        Get the page layout.
        See :meth:`setPageLayout()<PdfFileWriter.setPageLayout>` for a description of valid layouts.

        :return: Page layout currently being used.
        :rtype: str, None if not specified
        """
        try:
            return self._root_object['/PageLayout']
        except KeyError:
            return None

    def setPageLayout(self, layout):
        """
        Set the page layout.

        :param str layout: The page layout to be used.

        .. list-table:: Valid ``layout`` arguments
           :widths: 50 200

           * - /NoLayout
             - Layout explicitly not specified
           * - /SinglePage
             - Show one page at a time
           * - /OneColumn
             - Show one column at a time
           * - /TwoColumnLeft
             - Show pages in two columns, odd-numbered pages on the left
           * - /TwoColumnRight
             - Show pages in two columns, odd-numbered pages on the right
           * - /TwoPageLeft
             - Show two pages at a time, odd-numbered pages on the left
           * - /TwoPageRight
             - Show two pages at a time, odd-numbered pages on the right
        """
        if not isinstance(layout, NameObject):
            if layout not in self._valid_layouts:
                warnings.warn("Layout should be one of: {}".format(', '.join(self._valid_layouts)))
            layout = NameObject(layout)
        self._root_object.update({NameObject('/PageLayout'): layout})

    pageLayout = property(getPageLayout, setPageLayout)
    """Read and write property accessing the :meth:`getPageLayout()<PdfFileWriter.getPageLayout>`
    and :meth:`setPageLayout()<PdfFileWriter.setPageLayout>` methods."""

    _valid_modes = ['/UseNone', '/UseOutlines', '/UseThumbs', '/FullScreen', '/UseOC', '/UseAttachments']

    def getPageMode(self):
        """
        Get the page mode.
        See :meth:`setPageMode()<PdfFileWriter.setPageMode>` for a description
        of valid modes.

        :return: Page mode currently being used.
        :rtype: str, None if not specified.
        """
        try:
            return self._root_object['/PageMode']
        except KeyError:
            return None

    def setPageMode(self, mode):
        """
        Set the page mode.

        :param str mode: The page mode to use.

        .. list-table:: Valid ``mode`` arguments
           :widths: 50 200

           * - /UseNone
             - Do not show outlines or thumbnails panels
           * - /UseOutlines
             - Show outlines (aka bookmarks) panel
           * - /UseThumbs
             - Show page thumbnails panel
           * - /FullScreen
             - Fullscreen view
           * - /UseOC
             - Show Optional Content Group (OCG) panel
           * - /UseAttachments
             - Show attachments panel
        """
        if not isinstance(mode, NameObject):
            if mode not in self._valid_modes:
                warnings.warn("Mode should be one of: {}".format(', '.join(self._valid_modes)))
            mode = NameObject(mode)
        self._root_object.update({NameObject('/PageMode'): mode})

    pageMode = property(getPageMode, setPageMode)
    """Read and write property accessing the :meth:`getPageMode()<PdfFileWriter.getPageMode>`
    and :meth:`setPageMode()<PdfFileWriter.setPageMode>` methods."""


class PdfFileReader(object):
    """
    Initializes a PdfFileReader object.  This operation can take some time, as
    the PDF stream's cross-reference tables are read into memory.

    :param stream: A File object or an object that supports the standard read
        and seek methods similar to a File object. Could also be a
        string representing a path to a PDF file.
    :param bool strict: Determines whether user should be warned of all
        problems and also causes some correctable problems to be fatal.
        Defaults to ``True``.
    :param warndest: Destination for logging warnings (defaults to
        ``sys.stderr``).
    :param bool overwriteWarnings: Determines whether to override Python's
        ``warnings.py`` module with a custom implementation (defaults to
        ``True``).
    """
    def __init__(self, stream, strict=True, warndest = None, overwriteWarnings = True):
        if overwriteWarnings:
            # Have to dynamically override the default showwarning since there are no
            # public methods that specify the 'file' parameter
            def _showwarning(message, category, filename, lineno, file=warndest, line=None):
                if file is None:
                    file = sys.stderr
                try:
                    # It is possible for sys.stderr to be defined as None, most commonly in the case that the script
                    # is being run vida pythonw.exe on Windows. In this case, just swallow the warning.
                    # See also https://docs.python.org/3/library/sys.html# sys.__stderr__
                    if file is not None:
                        file.write(formatWarning(message, category, filename, lineno, line))
                except IOError:
                    pass
            warnings.showwarning = _showwarning
        self.strict = strict
        self.flattenedPages = None
        self.resolvedObjects = {}
        self.xrefIndex = 0
        self._pageId2Num = None # map page IndirectRef number to Page Number
        if hasattr(stream, 'mode') and 'b' not in stream.mode:
            warnings.warn("PdfFileReader stream/file object is not in binary mode. It may not be read correctly.", PdfReadWarning)
        if isString(stream):
            with open(stream, 'rb') as fileobj:
                stream = BytesIO(b_(fileobj.read()))
        self.read(stream)
        self.stream = stream

        self._override_encryption = False

    def getDocumentInfo(self):
        """
        Retrieves the PDF file's document information dictionary, if it exists.
        Note that some PDF files use metadata streams instead of docinfo
        dictionaries, and these metadata streams will not be accessed by this
        function.

        :return: the document information of this PDF file
        :rtype: :class:`DocumentInformation<pdf.DocumentInformation>` or ``None`` if none exists.
        """
        if TK.INFO not in self.trailer:
            return None
        obj = self.trailer[TK.INFO]
        retval = DocumentInformation()
        retval.update(obj)
        return retval

    documentInfo = property(lambda self: self.getDocumentInfo(), None, None)
    """Read-only property that accesses the :meth:`getDocumentInfo()<PdfFileReader.getDocumentInfo>` function."""

    def getXmpMetadata(self):
        """
        Retrieves XMP (Extensible Metadata Platform) data from the PDF document
        root.

        :return: a :class:`XmpInformation<xmp.XmpInformation>`
            instance that can be used to access XMP metadata from the document.
        :rtype: :class:`XmpInformation<xmp.XmpInformation>` or
            ``None`` if no metadata was found on the document root.
        """
        try:
            self._override_encryption = True
            return self.trailer[TK.ROOT].getXmpMetadata()
        finally:
            self._override_encryption = False

    xmpMetadata = property(lambda self: self.getXmpMetadata(), None, None)
    """
    Read-only property that accesses the
    :meth:`getXmpMetadata()<PdfFileReader.getXmpMetadata>` function.
    """

    def getNumPages(self):
        """
        Calculates the number of pages in this PDF file.

        :return: number of pages
        :rtype: int
        :raises PdfReadError: if file is encrypted and restrictions prevent
            this action.
        """

        # Flattened pages will not work on an Encrypted PDF;
        # the PDF file's page count is used in this case. Otherwise,
        # the original method (flattened page count) is used.
        if self.isEncrypted:
            try:
                self._override_encryption = True
                self.decrypt('')
                return self.trailer[TK.ROOT]["/Pages"]["/Count"]
            except DependencyError as e:
                # make dependency error clear to users
                raise e
            except Exception:
                raise PdfReadError("File has not been decrypted")
            finally:
                self._override_encryption = False
        else:
            if self.flattenedPages is None:
                self._flatten()
            return len(self.flattenedPages)

    numPages = property(lambda self: self.getNumPages(), None, None)
    """
    Read-only property that accesses the
    :meth:`getNumPages()<PdfFileReader.getNumPages>` function.
    """

    def getPage(self, pageNumber):
        """
        Retrieves a page by number from this PDF file.

        :param int pageNumber: The page number to retrieve
            (pages begin at zero)
        :return: a :class:`PageObject<pdf.PageObject>` instance.
        :rtype: :class:`PageObject<pdf.PageObject>`
        """
        # ensure that we're not trying to access an encrypted PDF
        # assert not self.trailer.has_key(TK.ENCRYPT)
        if self.flattenedPages is None:
            self._flatten()
        return self.flattenedPages[pageNumber]

    namedDestinations = property(lambda self:
                                  self.getNamedDestinations(), None, None)
    """
    Read-only property that accesses the
    :meth:`getNamedDestinations()<PdfFileReader.getNamedDestinations>` function.
    """

    # A select group of relevant field attributes. For the complete list,
    # see section 8.6.2 of the PDF 1.7 reference.

    def getFields(self, tree = None, retval = None, fileobj = None):
        """
        Extracts field data if this PDF contains interactive form fields.
        The *tree* and *retval* parameters are for recursive use.

        :param fileobj: A file object (usually a text file) to write
            a report to on all interactive form fields found.
        :return: A dictionary where each key is a field name, and each
            value is a :class:`Field<PyPDF2.generic.Field>` object. By
            default, the mapping name is used for keys.
        :rtype: dict, or ``None`` if form data could not be located.
        """
        fieldAttributes = {"/FT" : "Field Type", PA.PARENT : "Parent",
                       "/T" : "Field Name", "/TU" : "Alternate Field Name",
                       "/TM" : "Mapping Name", "/Ff" : "Field Flags",
                       "/V" : "Value", "/DV" : "Default Value"}
        if retval is None:
            retval = {}
            catalog = self.trailer[TK.ROOT]
            # get the AcroForm tree
            if "/AcroForm" in catalog:
                tree = catalog["/AcroForm"]
            else:
                return None
        if tree is None:
            return retval

        self._checkKids(tree, retval, fileobj)
        for attr in fieldAttributes:
            if attr in tree:
                # Tree is a field
                self._buildField(tree, retval, fileobj, fieldAttributes)
                break

        if "/Fields" in tree:
            fields = tree["/Fields"]
            for f in fields:
                field = f.getObject()
                self._buildField(field, retval, fileobj, fieldAttributes)

        return retval

    def _buildField(self, field, retval, fileobj, fieldAttributes):
        self._checkKids(field, retval, fileobj)
        try:
            key = field["/TM"]
        except KeyError:
            try:
                key = field["/T"]
            except KeyError:
                # Ignore no-name field for now
                return
        if fileobj:
            self._writeField(fileobj, field, fieldAttributes)
            fileobj.write("\n")
        retval[key] = Field(field)

    def _checkKids(self, tree, retval, fileobj):
        if PA.KIDS in tree:
            # recurse down the tree
            for kid in tree[PA.KIDS]:
                self.getFields(kid.getObject(), retval, fileobj)

    def _writeField(self, fileobj, field, fieldAttributes):
        order = ["/TM", "/T", "/FT", PA.PARENT, "/TU", "/Ff", "/V", "/DV"]
        for attr in order:
            attrName = fieldAttributes[attr]
            try:
                if attr == "/FT":
                    # Make the field type value more clear
                    types = {"/Btn":"Button", "/Tx":"Text", "/Ch": "Choice",
                             "/Sig":"Signature"}
                    if field[attr] in types:
                        fileobj.write(attrName + ": " + types[field[attr]] + "\n")
                elif attr == PA.PARENT:
                    # Let's just write the name of the parent
                    try:
                        name = field[PA.PARENT]["/TM"]
                    except KeyError:
                        name = field[PA.PARENT]["/T"]
                    fileobj.write(attrName + ": " + name + "\n")
                else:
                    fileobj.write(attrName + ": " + str(field[attr]) + "\n")
            except KeyError:
                # Field attribute is N/A or unknown, so don't write anything
                pass

    def getFormTextFields(self):
        ''' Retrieves form fields from the document with textual data (inputs, dropdowns)
        '''
        # Retrieve document form fields
        formfields = self.getFields()
        if formfields is None:
            return {}
        return {
            formfields[field]['/T']: formfields[field].get('/V') for field in formfields \
                if formfields[field].get('/FT') == '/Tx'
        }

    def getNamedDestinations(self, tree=None, retval=None):
        """
        Retrieves the named destinations present in the document.

        :return: a dictionary which maps names to
            :class:`Destinations<PyPDF2.generic.Destination>`.
        :rtype: dict
        """
        if retval is None:
            retval = {}
            catalog = self.trailer[TK.ROOT]

            # get the name tree
            if CA.DESTS in catalog:
                tree = catalog[CA.DESTS]
            elif CA.NAMES in catalog:
                names = catalog[CA.NAMES]
                if CA.DESTS in names:
                    tree = names[CA.DESTS]

        if tree is None:
            return retval

        if PA.KIDS in tree:
            # recurse down the tree
            for kid in tree[PA.KIDS]:
                self.getNamedDestinations(kid.getObject(), retval)

        if CA.NAMES in tree:
            names = tree[CA.NAMES]
            for i in range(0, len(names), 2):
                key = names[i].getObject()
                val = names[i+1].getObject()
                if isinstance(val, DictionaryObject) and '/D' in val:
                    val = val['/D']
                dest = self._buildDestination(key, val)
                if dest is not None:
                    retval[key] = dest

        return retval

    outlines = property(lambda self: self.getOutlines(), None, None)
    """
    Read-only property that accesses the
        :meth:`getOutlines()<PdfFileReader.getOutlines>` function.
    """

    def getOutlines(self, node=None, outlines=None):
        """
        Retrieves the document outline present in the document.

        :return: a nested list of :class:`Destinations<PyPDF2.generic.Destination>`.
        """
        if outlines is None:
            outlines = []
            catalog = self.trailer[TK.ROOT]

            # get the outline dictionary and named destinations
            if CO.OUTLINES in catalog:
                try:
                    lines = catalog[CO.OUTLINES]
                except PdfReadError:
                    # this occurs if the /Outlines object reference is incorrect
                    # for an example of such a file, see https://unglueit-files.s3.amazonaws.com/ebf/7552c42e9280b4476e59e77acc0bc812.pdf
                    # so continue to load the file without the Bookmarks
                    return outlines

                if "/First" in lines:
                    node = lines["/First"]
            self._namedDests = self.getNamedDestinations()

        if node is None:
          return outlines

        # see if there are any more outlines
        while True:
            outline = self._buildOutline(node)
            if outline:
                outlines.append(outline)

            # check for sub-outlines
            if "/First" in node:
                subOutlines = []
                self.getOutlines(node["/First"], subOutlines)
                if subOutlines:
                    outlines.append(subOutlines)

            if "/Next" not in node:
                break
            node = node["/Next"]

        return outlines

    def _getPageNumberByIndirect(self, indirectRef):
        """Generate _pageId2Num"""
        if self._pageId2Num is None:
            id2num = {}
            for i, x in enumerate(self.pages):
                id2num[x.indirectRef.idnum] = i
            self._pageId2Num = id2num

        if isinstance(indirectRef, int):
            idnum = indirectRef
        else:
            idnum = indirectRef.idnum

        ret = self._pageId2Num.get(idnum, -1)
        return ret

    def getPageNumber(self, page):
        """
        Retrieve page number of a given PageObject

        :param PageObject page: The page to get page number. Should be
            an instance of :class:`PageObject<PyPDF2.pdf.PageObject>`
        :return: the page number or -1 if page not found
        :rtype: int
        """
        indirectRef = page.indirectRef
        ret = self._getPageNumberByIndirect(indirectRef)
        return ret

    def getDestinationPageNumber(self, destination):
        """
        Retrieve page number of a given Destination object

        :param Destination destination: The destination to get page number.
             Should be an instance of
             :class:`Destination<PyPDF2.pdf.Destination>`
        :return: the page number or -1 if page not found
        :rtype: int
        """
        indirectRef = destination.page
        ret = self._getPageNumberByIndirect(indirectRef)
        return ret

    def _buildDestination(self, title, array):
        page, typ = array[0:2]
        array = array[2:]
        return Destination(title, page, typ, *array)

    def _buildOutline(self, node):
        dest, title, outline = None, None, None

        if "/A" in node and "/Title" in node:
            # Action, section 8.5 (only type GoTo supported)
            title  = node["/Title"]
            action = node["/A"]
            if action["/S"] == "/GoTo":
                dest = action["/D"]
        elif "/Dest" in node and "/Title" in node:
            # Destination, section 8.2.1
            title = node["/Title"]
            dest  = node["/Dest"]

        # if destination found, then create outline
        if dest:
            if isinstance(dest, ArrayObject):
                outline = self._buildDestination(title, dest)
            elif isString(dest) and dest in self._namedDests:
                outline = self._namedDests[dest]
                outline[NameObject("/Title")] = title
            else:
                raise PdfReadError("Unexpected destination %r" % dest)
        return outline

    pages = property(lambda self: ConvertFunctionsToVirtualList(self.getNumPages, self.getPage),
        None, None)
    """
    Read-only property that emulates a list based upon the
    :meth:`getNumPages()<PdfFileReader.getNumPages>` and
    :meth:`getPage()<PdfFileReader.getPage>` methods.
    """

    def getPageLayout(self):
        """
        Get the page layout.
        See :meth:`setPageLayout()<PdfFileWriter.setPageLayout>`
        for a description of valid layouts.

        :return: Page layout currently being used.
        :rtype: ``str``, ``None`` if not specified
        """
        try:
            return self.trailer[TK.ROOT]['/PageLayout']
        except KeyError:
            return None

    pageLayout = property(getPageLayout)
    """Read-only property accessing the
    :meth:`getPageLayout()<PdfFileReader.getPageLayout>` method."""

    def getPageMode(self):
        """
        Get the page mode.
        See :meth:`setPageMode()<PdfFileWriter.setPageMode>`
        for a description of valid modes.

        :return: Page mode currently being used.
        :rtype: ``str``, ``None`` if not specified
        """
        try:
            return self.trailer[TK.ROOT]['/PageMode']
        except KeyError:
            return None

    pageMode = property(getPageMode)
    """Read-only property accessing the
    :meth:`getPageMode()<PdfFileReader.getPageMode>` method."""

    def _flatten(self, pages=None, inherit=None, indirectRef=None):
        inheritablePageAttributes = (
            NameObject(PG.RESOURCES), NameObject(PG.MEDIABOX),
            NameObject(PG.CROPBOX), NameObject(PG.ROTATE)
            )
        if inherit is None:
            inherit = {}
        if pages is None:
            # Fix issue 327: set flattenedPages attribute only for
            # decrypted file
            catalog = self.trailer[TK.ROOT].getObject()
            pages = catalog["/Pages"].getObject()
            self.flattenedPages = []

        t = "/Pages"
        if PA.TYPE in pages:
            t = pages[PA.TYPE]

        if t == "/Pages":
            for attr in inheritablePageAttributes:
                if attr in pages:
                    inherit[attr] = pages[attr]
            for page in pages[PA.KIDS]:
                addt = {}
                if isinstance(page, IndirectObject):
                    addt["indirectRef"] = page
                self._flatten(page.getObject(), inherit, **addt)
        elif t == "/Page":
            for attr, value in list(inherit.items()):
                # if the page has it's own value, it does not inherit the
                # parent's value:
                if attr not in pages:
                    pages[attr] = value
            pageObj = PageObject(self, indirectRef)
            pageObj.update(pages)
            self.flattenedPages.append(pageObj)

    def _getObjectFromStream(self, indirectReference):
        # indirect reference to object in object stream
        # read the entire object stream into memory
        stmnum, idx = self.xref_objStm[indirectReference.idnum]
        objStm = IndirectObject(stmnum, 0, self).getObject()
        # This is an xref to a stream, so its type better be a stream
        assert objStm['/Type'] == '/ObjStm'
        # /N is the number of indirect objects in the stream
        assert idx < objStm['/N']
        streamData = BytesIO(b_(objStm.getData()))
        for i in range(objStm['/N']):
            readNonWhitespace(streamData)
            streamData.seek(-1, 1)
            objnum = NumberObject.readFromStream(streamData)
            readNonWhitespace(streamData)
            streamData.seek(-1, 1)
            offset = NumberObject.readFromStream(streamData)
            readNonWhitespace(streamData)
            streamData.seek(-1, 1)
            if objnum != indirectReference.idnum:
                # We're only interested in one object
                continue
            if self.strict and idx != i:
                raise PdfReadError("Object is in wrong index.")
            streamData.seek(objStm['/First']+offset, 0)
            try:
                obj = readObject(streamData, self)
            except PdfStreamError as e:
                # Stream object cannot be read. Normally, a critical error, but
                # Adobe Reader doesn't complain, so continue (in strict mode?)
                e = sys.exc_info()[1]
                warnings.warn("Invalid stream (index %d) within object %d %d: %s" % \
                      (i, indirectReference.idnum, indirectReference.generation, e), PdfReadWarning)

                if self.strict:
                    raise PdfReadError("Can't read object stream: %s"%e)
                # Replace with null. Hopefully it's nothing important.
                obj = NullObject()
            return obj

        if self.strict: raise PdfReadError("This is a fatal error in strict mode.")
        return NullObject()

    def getObject(self, indirectReference):
        retval = self.cacheGetIndirectObject(indirectReference.generation, indirectReference.idnum)
        if retval is not None:
            return retval
        if indirectReference.generation == 0 and \
                        indirectReference.idnum in self.xref_objStm:
            retval = self._getObjectFromStream(indirectReference)
        elif indirectReference.generation in self.xref and \
                indirectReference.idnum in self.xref[indirectReference.generation]:
            start = self.xref[indirectReference.generation][indirectReference.idnum]
            self.stream.seek(start, 0)
            idnum, generation = self.readObjectHeader(self.stream)
            if idnum != indirectReference.idnum and self.xrefIndex:
                # Xref table probably had bad indexes due to not being zero-indexed
                if self.strict:
                    raise PdfReadError(
                        "Expected object ID (%d %d) does not match actual (%d %d); xref table not zero-indexed." \
                        % (indirectReference.idnum, indirectReference.generation, idnum, generation))
                else: pass # xref table is corrected in non-strict mode
            elif idnum != indirectReference.idnum and self.strict:
                # some other problem
                raise PdfReadError(
                    "Expected object ID (%d %d) does not match actual (%d %d)." \
                    % (indirectReference.idnum, indirectReference.generation, idnum, generation))
            if self.strict:
                assert generation == indirectReference.generation
            retval = readObject(self.stream, self)

            # override encryption is used for the /Encrypt dictionary
            if not self._override_encryption and self.isEncrypted:
                if not hasattr(self, "_encryption"):
                    raise utils.PdfReadError("file has not been decrypted")
                retval = self._encryption.decryptObject(retval, indirectReference.idnum, indirectReference.generation)
        else:
            warnings.warn("Object %d %d not defined."%(indirectReference.idnum,
                        indirectReference.generation), PdfReadWarning)
            if self.strict:
                raise PdfReadError("Could not find object.")
        self.cacheIndirectObject(indirectReference.generation,
                    indirectReference.idnum, retval)
        return retval

    def _decryptObject(self, obj, key):
        if isinstance(obj, (ByteStringObject, TextStringObject)):
            obj = createStringObject(utils.RC4_encrypt(key, obj.original_bytes))
        elif isinstance(obj, StreamObject):
            obj._data = utils.RC4_encrypt(key, obj._data)
        elif isinstance(obj, DictionaryObject):
            for dictkey, value in list(obj.items()):
                obj[dictkey] = self._decryptObject(value, key)
        elif isinstance(obj, ArrayObject):
            for i in range(len(obj)):
                obj[i] = self._decryptObject(obj[i], key)
        return obj

    def readObjectHeader(self, stream):
        # Should never be necessary to read out whitespace, since the
        # cross-reference table should put us in the right spot to read the
        # object header.  In reality... some files have stupid cross reference
        # tables that are off by whitespace bytes.
        extra = False
        utils.skipOverComment(stream)
        extra |= utils.skipOverWhitespace(stream); stream.seek(-1, 1)
        idnum = readUntilWhitespace(stream)
        extra |= utils.skipOverWhitespace(stream); stream.seek(-1, 1)
        generation = readUntilWhitespace(stream)
        extra |= utils.skipOverWhitespace(stream); stream.seek(-1, 1)

        # although it's not used, it might still be necessary to read
        _obj = stream.read(3)  # noqa: F841

        readNonWhitespace(stream)
        stream.seek(-1, 1)
        if (extra and self.strict):
            # not a fatal error
            warnings.warn("Superfluous whitespace found in object header %s %s" % \
                          (idnum, generation), PdfReadWarning)
        return int(idnum), int(generation)

    def cacheGetIndirectObject(self, generation, idnum):
        out = self.resolvedObjects.get((generation, idnum))
        return out

    def cacheIndirectObject(self, generation, idnum, obj):
        # return None # Sometimes we want to turn off cache for debugging.
        if (generation, idnum) in self.resolvedObjects:
            msg = "Overwriting cache for %s %s"%(generation, idnum)
            if self.strict: raise PdfReadError(msg)
            else:           warnings.warn(msg)
        self.resolvedObjects[(generation, idnum)] = obj
        return obj

    def read(self, stream):
        # start at the end:
        stream.seek(-1, 2)
        if not stream.tell():
            raise PdfReadError('Cannot read an empty file')
        if self.strict:
            stream.seek(0, 0)
            header_byte = stream.read(5)
            if header_byte != b"%PDF-":
                raise PdfReadError("PDF starts with '{}', but '%PDF-' expected".format(header_byte.decode("utf8")))
            stream.seek(-1, 2)
        last1M = stream.tell() - 1024 * 1024 + 1 # offset of last MB of stream
        line = b_('')
        while line[:5] != b_("%%EOF"):
            if stream.tell() < last1M:
                raise PdfReadError("EOF marker not found")
            line = self.readNextEndLine(stream)

        # find startxref entry - the location of the xref table
        line = self.readNextEndLine(stream)
        try:
            startxref = int(line)
        except ValueError:
            # 'startxref' may be on the same line as the location
            if not line.startswith(b_("startxref")):
                raise PdfReadError("startxref not found")
            startxref = int(line[9:].strip())
            warnings.warn("startxref on same line as offset")
        else:
            line = self.readNextEndLine(stream)
            if line[:9] != b_("startxref"):
                raise PdfReadError("startxref not found")

        #check and eventually correct the startxref only in not strict
        rebuildXrefTable = False
        try:
            stream.seek(startxref - 1,0) #-1 to check character before
            line=stream.read(1)
            if line not in b_("\r\n \t"):
                raise PdfReadWarning("incorrect startxref pointer(1)",line)
            line = stream.read(4)
            if line != b_("xref"):
                #not an xref so check if it is an XREF object
                line = b_("")
                while line in b_("0123456789 \t"):
                    line = stream.read(1)
                    if line == b_(""):
                        raise PdfReadWarning("incorrect startxref pointer(2)")
                line += stream.read(2)   #1 char already read, +2 to check "obj"
                if line.lower() != b_("obj"):
                    raise PdfReadWarning("incorrect startxref pointer(3)")
                while stream.read(1) in b_(" \t\r\n"):
                    pass;
                line=stream.read(256) # check that it is xref obj
                if b_("/xref") not in line.lower():
                    raise PdfReadWarning("incorrect startxref pointer(4)")
        except PdfReadWarning as e:
            warnings.warn(str(e)+", need to rebuild xref table (strict=False)",PdfReadWarning)
            if( not self.strict):
                rebuildXrefTable = True
            else:
                raise
        # read all cross reference tables and their trailers
        self.xref = {}
        self.xref_objStm = {}
        self.trailer = DictionaryObject()
        while True:
            # load the xref table
            stream.seek(startxref, 0)
            x = stream.read(1)
            if x == b_("x"):
                # standard cross-reference table
                ref = stream.read(4)
                if ref[:3] != b_("ref"):
                    raise PdfReadError("xref table read error")
                readNonWhitespace(stream)
                stream.seek(-1, 1)
                firsttime = True; # check if the first time looking at the xref table
                while True:
                    num = readObject(stream, self)
                    if firsttime and num != 0:
                         self.xrefIndex = num
                         if self.strict:
                            warnings.warn("Xref table not zero-indexed. ID numbers for objects will be corrected.", PdfReadWarning)
                            # if table not zero indexed, could be due to error from when PDF was created
                            # which will lead to mismatched indices later on, only warned and corrected if self.strict=True
                    firsttime = False
                    readNonWhitespace(stream)
                    stream.seek(-1, 1)
                    size = readObject(stream, self)
                    readNonWhitespace(stream)
                    stream.seek(-1, 1)
                    cnt = 0
                    while cnt < size:
                        line = stream.read(20)

                        # It's very clear in section 3.4.3 of the PDF spec
                        # that all cross-reference table lines are a fixed
                        # 20 bytes (as of PDF 1.7). However, some files have
                        # 21-byte entries (or more) due to the use of \r\n
                        # (CRLF) EOL's. Detect that case, and adjust the line
                        # until it does not begin with a \r (CR) or \n (LF).
                        while line[0] in b_("\x0D\x0A"):
                            stream.seek(-20 + 1, 1)
                            line = stream.read(20)

                        # On the other hand, some malformed PDF files
                        # use a single character EOL without a preceeding
                        # space.  Detect that case, and seek the stream
                        # back one character.  (0-9 means we've bled into
                        # the next xref entry, t means we've bled into the
                        # text "trailer"):
                        if line[-1] in b_("0123456789t"):
                            stream.seek(-1, 1)

                        offset, generation = line[:16].split(b_(" "))
                        offset, generation = int(offset), int(generation)
                        if generation not in self.xref:
                            self.xref[generation] = {}
                        if num in self.xref[generation]:
                            # It really seems like we should allow the last
                            # xref table in the file to override previous
                            # ones. Since we read the file backwards, assume
                            # any existing key is already set correctly.
                            pass
                        else:
                            self.xref[generation][num] = offset
                        cnt += 1
                        num += 1
                    readNonWhitespace(stream)
                    stream.seek(-1, 1)
                    trailertag = stream.read(7)
                    if trailertag != b_("trailer"):
                        # more xrefs!
                        stream.seek(-7, 1)
                    else:
                        break
                readNonWhitespace(stream)
                stream.seek(-1, 1)
                newTrailer = readObject(stream, self)
                for key, value in list(newTrailer.items()):
                    if key not in self.trailer:
                        self.trailer[key] = value
                if "/Prev" in newTrailer:
                    startxref = newTrailer["/Prev"]
                else:
                    break
            elif rebuildXrefTable:
                self.xref={}
                stream.seek(0,0)
                f_ = stream.read(-1)
                import re
                for m in re.finditer(b_(r"[\r\n \t][ \t]*(\d+)[ \t]+(\d+)[ \t]+obj"),f_):
                    idnum = int(m.group(1))
                    generation = int(m.group(2))
                    if generation not in self.xref:
                        self.xref[generation] = {}
                    self.xref[generation][idnum] = m.start(1)
                trailerPos = f_.rfind(b"trailer") - len(f_) + 7
                stream.seek(trailerPos,2)
                #code below duplicated
                readNonWhitespace(stream)
                stream.seek(-1, 1)
                newTrailer = readObject(stream, self)
                for key, value in list(newTrailer.items()):
                    if key not in self.trailer:
                        self.trailer[key] = value
                #if "/Prev" in newTrailer:
                #    startxref = newTrailer["/Prev"]
                #else:
                break
            elif x.isdigit():
                # PDF 1.5+ Cross-Reference Stream
                stream.seek(-1, 1)
                idnum, generation = self.readObjectHeader(stream)
                xrefstream = readObject(stream, self)
                assert xrefstream["/Type"] == "/XRef"
                self.cacheIndirectObject(generation, idnum, xrefstream)
                streamData = BytesIO(b_(xrefstream.getData()))
                # Index pairs specify the subsections in the dictionary. If
                # none create one subsection that spans everything.
                idx_pairs = xrefstream.get("/Index", [0, xrefstream.get("/Size")])
                entrySizes = xrefstream.get("/W")
                assert len(entrySizes) >= 3
                if self.strict and len(entrySizes) > 3:
                    raise PdfReadError("Too many entry sizes: %s" %entrySizes)

                def getEntry(i):
                    # Reads the correct number of bytes for each entry. See the
                    # discussion of the W parameter in PDF spec table 17.
                    if entrySizes[i] > 0:
                        d = streamData.read(entrySizes[i])
                        return convertToInt(d, entrySizes[i])

                    # PDF Spec Table 17: A value of zero for an element in the
                    # W array indicates...the default value shall be used
                    if i == 0:  return 1 # First value defaults to 1
                    else:       return 0

                def used_before(num, generation):
                    # We move backwards through the xrefs, don't replace any.
                    return num in self.xref.get(generation, []) or \
                            num in self.xref_objStm

                # Iterate through each subsection
                self._read_xref_subsections(idx_pairs, getEntry, used_before)

                trailerKeys = TK.ROOT, TK.ENCRYPT, TK.INFO, TK.ID
                for key in trailerKeys:
                    if key in xrefstream and key not in self.trailer:
                        self.trailer[NameObject(key)] = xrefstream.raw_get(key)
                if "/Prev" in xrefstream:
                    startxref = xrefstream["/Prev"]
                else:
                    break
            else:
                # some PDFs have /Prev=0 in the trailer, instead of no /Prev
                if startxref == 0:
                    if self.strict:
                        raise PdfReadError(
                            "/Prev=0 in the trailer (try"
                            " opening with strict=False)")
                    else:
                        warnings.warn(
                            "/Prev=0 in the trailer - assuming there"
                            " is no previous xref table"
                        )
                        break
                # bad xref character at startxref.  Let's see if we can find
                # the xref table nearby, as we've observed this error with an
                # off-by-one before.
                stream.seek(-11, 1)
                tmp = stream.read(20)
                xref_loc = tmp.find(b_("xref"))
                if xref_loc != -1:
                    startxref -= (10 - xref_loc)
                    continue
                # No explicit xref table, try finding a cross-reference stream.
                stream.seek(startxref, 0)
                found = False
                for look in range(5):
                    if stream.read(1).isdigit():
                        # This is not a standard PDF, consider adding a warning
                        startxref += look
                        found = True
                        break
                if found:
                    continue
                # no xref table found at specified location
                raise PdfReadError("Could not find xref table at specified location")
        # if not zero-indexed, verify that the table is correct; change it if necessary
        if self.xrefIndex and not self.strict:
            loc = stream.tell()
            for gen in self.xref:
                if gen == 65535: continue
                for id in self.xref[gen]:
                    stream.seek(self.xref[gen][id], 0)
                    try:
                        pid, pgen = self.readObjectHeader(stream)
                    except ValueError:
                        break
                    if pid == id - self.xrefIndex:
                        self._zeroXref(gen)
                        break
                    # if not, then either it's just plain wrong, or the non-zero-index is actually correct
            stream.seek(loc, 0) # return to where it was

    def _read_xref_subsections(self, idx_pairs, getEntry, used_before):
        last_end = 0
        for start, size in self._pairs(idx_pairs):
            # The subsections must increase
            assert start >= last_end
            last_end = start + size
            for num in range(start, start+size):
                # The first entry is the type
                xref_type = getEntry(0)
                # The rest of the elements depend on the xref_type
                if xref_type == 0:
                    # linked list of free objects
                    next_free_object = getEntry(1)  # noqa: F841
                    next_generation = getEntry(2)  # noqa: F841
                elif xref_type == 1:
                    # objects that are in use but are not compressed
                    byte_offset = getEntry(1)
                    generation = getEntry(2)
                    if generation not in self.xref:
                        self.xref[generation] = {}
                    if not used_before(num, generation):
                        self.xref[generation][num] = byte_offset
                elif xref_type == 2:
                    # compressed objects
                    objstr_num = getEntry(1)
                    obstr_idx = getEntry(2)
                    generation = 0 # PDF spec table 18, generation is 0
                    if not used_before(num, generation):
                        self.xref_objStm[num] = (objstr_num, obstr_idx)
                elif self.strict:
                    raise PdfReadError("Unknown xref type: %s"% xref_type)

    def _zeroXref(self, generation):
        self.xref[generation] = {k-self.xrefIndex: v for (k, v) in list(self.xref[generation].items())}

    def _pairs(self, array):
        i = 0
        while True:
            yield array[i], array[i+1]
            i += 2
            if (i+1) >= len(array):
                break

    def readNextEndLine(self, stream, limit_offset=0):
        line_parts = []
        while True:
            # Prevent infinite loops in malformed PDFs
            if stream.tell() == 0 or stream.tell() == limit_offset:
                raise PdfReadError("Could not read malformed PDF file")
            x = stream.read(1)
            if stream.tell() < 2:
                raise PdfReadError("EOL marker not found")
            stream.seek(-2, 1)
            if x == b_('\n') or x == b_('\r'): ## \n = LF; \r = CR
                crlf = False
                while x == b_('\n') or x == b_('\r'):
                    x = stream.read(1)
                    if x == b_('\n') or x == b_('\r'): # account for CR+LF
                        stream.seek(-1, 1)
                        crlf = True
                    if stream.tell() < 2:
                        raise PdfReadError("EOL marker not found")
                    stream.seek(-2, 1)
                stream.seek(2 if crlf else 1, 1) # if using CR+LF, go back 2 bytes, else 1
                break
            else:
                line_parts.append(x)
        line_parts.reverse()
        return b"".join(line_parts)

    def decrypt(self, password):
        """
        When using an encrypted / secured PDF file with the PDF Standard
        encryption handler, this function will allow the file to be decrypted.
        It checks the given password against the document's user password and
        owner password, and then stores the resulting decryption key if either
        password is correct.

        It does not matter which password was matched.  Both passwords provide
        the correct decryption key that will allow the document to be used with
        this library.

        :param str password: The password to match.
        :return: ``0`` if the password failed, ``1`` if the password matched the user
            password, and ``2`` if the password matched the owner password.
        :rtype: int
        :raises NotImplementedError: if document uses an unsupported encryption
            method.
        """

        self._override_encryption = True
        try:
            return self._decrypt(password)
        finally:
            self._override_encryption = False

    def decode_permissions(self, permissions_code):
        # Takes the permissions as an integer, returns the allowed access
        permissions = {}
        permissions['print'] = permissions_code & (1 << 3-1) != 0  # bit 3
        permissions['modify'] = permissions_code & (1 << 4-1) != 0  # bit 4
        permissions['copy'] = permissions_code & (1 << 5-1) != 0  # bit 5
        permissions['annotations'] = permissions_code & (1 << 6-1) != 0  # bit 6
        permissions['forms'] = permissions_code & (1 << 9-1) != 0  # bit 9
        permissions['accessability'] = permissions_code & (1 << 10-1) != 0  # bit 10
        permissions['assemble'] = permissions_code & (1 << 11-1) != 0  # bit 11
        permissions['print_high_quality'] = permissions_code & (1 << 12-1) != 0  # bit 12
        return permissions

    def _decrypt(self, password):
        from PyPDF2.encryption import Encryption
        id_entry = self.trailer.get(TK.ID)
        # Some documents may not have a /ID, use two empty
        # byte strings instead. Solves
        # https://github.com/mstamy2/PyPDF2/issues/608
        id1_entry = id_entry[0].getObject().original_bytes if id_entry else b""
        encrypt_entry = self.trailer[TK.ENCRYPT].getObject()
        encryption = Encryption.read(encrypt_entry, id1_entry)
        # maybe password is owner password
        # TODO: add/modify api to set owner password
        rr = encryption.verify(password, password)
        if rr > 0:
            self._encryption = encryption
        return rr

    def getIsEncrypted(self):
        return TK.ENCRYPT in self.trailer

    isEncrypted = property(lambda self: self.getIsEncrypted(), None, None)
    """
    Read-only boolean property showing whether this PDF file is encrypted.
    Note that this property, if true, will remain true even after the
    :meth:`decrypt()<PdfFileReader.decrypt>` method is called.
    """


def getRectangle(self, name, defaults):
    retval = self.get(name)
    if isinstance(retval, RectangleObject):
        return retval
    if retval is None:
        for d in defaults:
            retval = self.get(d)
            if retval is not None:
                break
    if isinstance(retval, IndirectObject):
        retval = self.pdf.getObject(retval)
    retval = RectangleObject(retval)
    setRectangle(self, name, retval)
    return retval


def setRectangle(self, name, value):
    if not isinstance(name, NameObject):
        name = NameObject(name)
    self[name] = value


def deleteRectangle(self, name):
    del self[name]


def createRectangleAccessor(name, fallback):
    return \
        property(
            lambda self: getRectangle(self, name, fallback),
            lambda self, value: setRectangle(self, name, value),
            lambda self: deleteRectangle(self, name)
            )


class PageObject(DictionaryObject):
    """
    This class represents a single page within a PDF file.  Typically this
    object will be created by accessing the
    :meth:`getPage()<PyPDF2.PdfFileReader.getPage>` method of the
    :class:`PdfFileReader<PyPDF2.PdfFileReader>` class, but it is
    also possible to create an empty page with the
    :meth:`createBlankPage()<PageObject.createBlankPage>` static method.

    :param pdf: PDF file the page belongs to.
    :param indirectRef: Stores the original indirect reference to
        this object in its source PDF
    """
    def __init__(self, pdf=None, indirectRef=None):
        DictionaryObject.__init__(self)
        self.pdf = pdf
        self.indirectRef = indirectRef

    @staticmethod
    def createBlankPage(pdf=None, width=None, height=None):
        """
        Returns a new blank page.
        If ``width`` or ``height`` is ``None``, try to get the page size
        from the last page of *pdf*.

        :param pdf: PDF file the page belongs to
        :param float width: The width of the new page expressed in default user
            space units.
        :param float height: The height of the new page expressed in default user
            space units.
        :return: the new blank page:
        :rtype: :class:`PageObject<PageObject>`
        :raises PageSizeNotDefinedError: if ``pdf`` is ``None`` or contains
            no page
        """
        page = PageObject(pdf)

        # Creates a new page (cf PDF Reference  7.7.3.3)
        page.__setitem__(NameObject('/Type'), NameObject('/Page'))
        page.__setitem__(NameObject('/Parent'), NullObject())
        page.__setitem__(NameObject(PG.RESOURCES), DictionaryObject())
        if width is None or height is None:
            if pdf is not None and pdf.getNumPages() > 0:
                lastpage = pdf.getPage(pdf.getNumPages() - 1)
                width = lastpage.mediaBox.getWidth()
                height = lastpage.mediaBox.getHeight()
            else:
                raise PageSizeNotDefinedError()
        page.__setitem__(NameObject(PG.MEDIABOX),
            RectangleObject([0, 0, width, height]))

        return page

    def rotateClockwise(self, angle):
        """
        Rotates a page clockwise by increments of 90 degrees.

        :param int angle: Angle to rotate the page.  Must be an increment
            of 90 deg.
        """
        if angle % 90 != 0:
            raise ValueError("Rotation angle must be a multiple of 90")
        self._rotate(angle)
        return self

    def rotateCounterClockwise(self, angle):
        """
        Rotates a page counter-clockwise by increments of 90 degrees.

        :param int angle: Angle to rotate the page.  Must be an increment
            of 90 deg.
        """
        if angle % 90 != 0:
            raise ValueError("Rotation angle must be a multiple of 90")
        self._rotate(-angle)
        return self

    def _rotate(self, angle):
        rotateObj = self.get("/Rotate", 0)
        currentAngle = rotateObj if isinstance(rotateObj, int) else rotateObj.getObject()
        self[NameObject("/Rotate")] = NumberObject(currentAngle + angle)

    @staticmethod
    def _mergeResources(res1, res2, resource):
        newRes = DictionaryObject()
        newRes.update(res1.get(resource, DictionaryObject()).getObject())
        page2Res = res2.get(resource, DictionaryObject()).getObject()
        renameRes = {}
        for key in list(page2Res.keys()):
            if key in newRes and newRes.raw_get(key) != page2Res.raw_get(key):
                newname = NameObject(key + str(uuid.uuid4()))
                renameRes[key] = newname
                newRes[newname] = page2Res[key]
            elif key not in newRes:
                newRes[key] = page2Res.raw_get(key)
        return newRes, renameRes

    @staticmethod
    def _contentStreamRename(stream, rename, pdf):
        if not rename:
            return stream
        stream = ContentStream(stream, pdf)
        for operands, _operator in stream.operations:
            if isinstance(operands, list):
                for i in range(len(operands)):
                    op = operands[i]
                    if isinstance(op, NameObject):
                        operands[i] = rename.get(op,op)
            elif isinstance(operands, dict):
                for i in operands:
                    op = operands[i]
                    if isinstance(op, NameObject):
                        operands[i] = rename.get(op,op)
            else:
                raise KeyError ("type of operands is %s" % type (operands))
        return stream

    @staticmethod
    def _pushPopGS(contents, pdf):
        # adds a graphics state "push" and "pop" to the beginning and end
        # of a content stream.  This isolates it from changes such as
        # transformation matricies.
        stream = ContentStream(contents, pdf)
        stream.operations.insert(0, [[], "q"])
        stream.operations.append([[], "Q"])
        return stream

    @staticmethod
    def _addTransformationMatrix(contents, pdf, ctm):
        # adds transformation matrix at the beginning of the given
        # contents stream.
        a, b, c, d, e, f = ctm
        contents = ContentStream(contents, pdf)
        contents.operations.insert(0, [[FloatObject(a), FloatObject(b),
            FloatObject(c), FloatObject(d), FloatObject(e),
            FloatObject(f)], " cm"])
        return contents

    def getContents(self):
        """
        Accesses the page contents.

        :return: the ``/Contents`` object, or ``None`` if it doesn't exist.
            ``/Contents`` is optional, as described in PDF Reference  7.7.3.3
        """
        if "/Contents" in self:
            return self["/Contents"].getObject()
        else:
            return None

    def mergePage(self, page2):
        """
        Merges the content streams of two pages into one.  Resource references
        (i.e. fonts) are maintained from both pages.  The mediabox/cropbox/etc
        of this page are not altered.  The parameter page's content stream will
        be added to the end of this page's content stream, meaning that it will
        be drawn after, or "on top" of this page.

        :param PageObject page2: The page to be merged into this one. Should be
            an instance of :class:`PageObject<PageObject>`.
        """
        self._mergePage(page2)

    def _mergePage(self, page2, page2transformation=None, ctm=None, expand=False):
        # First we work on merging the resource dictionaries.  This allows us
        # to find out what symbols in the content streams we might need to
        # rename.

        newResources = DictionaryObject()
        rename = {}
        originalResources = self[PG.RESOURCES].getObject()
        page2Resources = page2[PG.RESOURCES].getObject()
        newAnnots = ArrayObject()

        for page in (self, page2):
            if PG.ANNOTS in page:
                annots = page[PG.ANNOTS]
                if isinstance(annots, ArrayObject):
                    for ref in annots:
                        newAnnots.append(ref)

        for res in "/ExtGState", RES.FONT, RES.XOBJECT, RES.COLOR_SPACE, "/Pattern", "/Shading", "/Properties":
            new, newrename = PageObject._mergeResources(originalResources, page2Resources, res)
            if new:
                newResources[NameObject(res)] = new
                rename.update(newrename)

        # Combine /ProcSet sets.
        newResources[NameObject(RES.PROCSET)] = ArrayObject(
            frozenset(originalResources.get(RES.PROCSET, ArrayObject()).getObject()).union(
                frozenset(page2Resources.get(RES.PROCSET, ArrayObject()).getObject())
            )
        )

        newContentArray = ArrayObject()

        originalContent = self.getContents()
        if originalContent is not None:
            newContentArray.append(PageObject._pushPopGS(
                  originalContent, self.pdf))

        page2Content = page2.getContents()
        if page2Content is not None:
            page2Content = ContentStream(page2Content, self.pdf)
            page2Content.operations.insert(0, [map(FloatObject, [page2.trimBox.getLowerLeft_x(), page2.trimBox.getLowerLeft_y(), page2.trimBox.getWidth(), page2.trimBox.getHeight()]), "re"])
            page2Content.operations.insert(1, [[], "W"])
            page2Content.operations.insert(2, [[], "n"])
            if page2transformation is not None:
                page2Content = page2transformation(page2Content)
            page2Content = PageObject._contentStreamRename(
                page2Content, rename, self.pdf)
            page2Content = PageObject._pushPopGS(page2Content, self.pdf)
            newContentArray.append(page2Content)

        # if expanding the page to fit a new page, calculate the new media box size
        if expand:
            corners1 = [self.mediaBox.getLowerLeft_x().as_numeric(), self.mediaBox.getLowerLeft_y().as_numeric(),
                        self.mediaBox.getUpperRight_x().as_numeric(), self.mediaBox.getUpperRight_y().as_numeric()]
            corners2 = [page2.mediaBox.getLowerLeft_x().as_numeric(), page2.mediaBox.getLowerLeft_y().as_numeric(),
                        page2.mediaBox.getUpperLeft_x().as_numeric(), page2.mediaBox.getUpperLeft_y().as_numeric(),
                        page2.mediaBox.getUpperRight_x().as_numeric(), page2.mediaBox.getUpperRight_y().as_numeric(),
                        page2.mediaBox.getLowerRight_x().as_numeric(), page2.mediaBox.getLowerRight_y().as_numeric()]
            if ctm is not None:
                ctm = [float(x) for x in ctm]
                new_x = [ctm[0]*corners2[i] + ctm[2]*corners2[i+1] + ctm[4] for i in range(0, 8, 2)]
                new_y = [ctm[1]*corners2[i] + ctm[3]*corners2[i+1] + ctm[5] for i in range(0, 8, 2)]
            else:
                new_x = corners2[0:8:2]
                new_y = corners2[1:8:2]
            lowerleft = [min(new_x), min(new_y)]
            upperright = [max(new_x), max(new_y)]
            lowerleft = [min(corners1[0], lowerleft[0]), min(corners1[1], lowerleft[1])]
            upperright = [max(corners1[2], upperright[0]), max(corners1[3], upperright[1])]

            self.mediaBox.setLowerLeft(lowerleft)
            self.mediaBox.setUpperRight(upperright)

        self[NameObject('/Contents')] = ContentStream(newContentArray, self.pdf)
        self[NameObject(PG.RESOURCES)] = newResources
        self[NameObject(PG.ANNOTS)] = newAnnots

    def mergeTransformedPage(self, page2, ctm, expand=False):
        """
        This is similar to mergePage, but a transformation matrix is
        applied to the merged stream.

        :param PageObject page2: The page to be merged into this one. Should be
            an instance of :class:`PageObject<PageObject>`.
        :param tuple ctm: a 6-element tuple containing the operands of the
            transformation matrix
        :param bool expand: Whether the page should be expanded to fit the dimensions
            of the page to be merged.
        """
        self._mergePage(page2, lambda page2Content:
            PageObject._addTransformationMatrix(page2Content, page2.pdf, ctm), ctm, expand)

    def mergeScaledPage(self, page2, scale, expand=False):
        """
        This is similar to mergePage, but the stream to be merged is scaled
        by appling a transformation matrix.

        :param PageObject page2: The page to be merged into this one. Should be
            an instance of :class:`PageObject<PageObject>`.
        :param float scale: The scaling factor
        :param bool expand: Whether the page should be expanded to fit the
            dimensions of the page to be merged.
        """
        # CTM to scale : [ sx 0 0 sy 0 0 ]
        return self.mergeTransformedPage(
            page2,
            [scale, 0, 0, scale, 0, 0],
            expand
        )

    def mergeRotatedPage(self, page2, rotation, expand=False):
        """
        This is similar to mergePage, but the stream to be merged is rotated
        by appling a transformation matrix.

        :param PageObject page2: the page to be merged into this one. Should be
            an instance of :class:`PageObject<PageObject>`.
        :param float rotation: The angle of the rotation, in degrees
        :param bool expand: Whether the page should be expanded to fit the
            dimensions of the page to be merged.
        """
        rotation = math.radians(rotation)
        return self.mergeTransformedPage(page2,
            [math.cos(rotation),  math.sin(rotation),
             -math.sin(rotation), math.cos(rotation),
             0,                   0], expand)

    def mergeTranslatedPage(self, page2, tx, ty, expand=False):
        """
        This is similar to mergePage, but the stream to be merged is translated
        by appling a transformation matrix.

        :param PageObject page2: the page to be merged into this one. Should be
            an instance of :class:`PageObject<PageObject>`.
        :param float tx: The translation on X axis
        :param float ty: The translation on Y axis
        :param bool expand: Whether the page should be expanded to fit the
            dimensions of the page to be merged.
        """
        return self.mergeTransformedPage(
            page2,
            [1, 0, 0, 1, tx, ty],
            expand
        )

    def mergeRotatedTranslatedPage(self, page2, rotation, tx, ty, expand=False):
        """
        This is similar to mergePage, but the stream to be merged is rotated
        and translated by appling a transformation matrix.

        :param PageObject page2: the page to be merged into this one. Should be
            an instance of :class:`PageObject<PageObject>`.
        :param float tx: The translation on X axis
        :param float ty: The translation on Y axis
        :param float rotation: The angle of the rotation, in degrees
        :param bool expand: Whether the page should be expanded to fit the
            dimensions of the page to be merged.
        """

        translation = [[1, 0, 0],
                       [0, 1, 0],
                       [-tx, -ty, 1]]
        rotation = math.radians(rotation)
        rotating = [[math.cos(rotation), math.sin(rotation), 0],
                    [-math.sin(rotation), math.cos(rotation), 0],
                    [0,                  0,                  1]]
        rtranslation = [[1, 0, 0],
                       [0, 1, 0],
                       [tx, ty, 1]]
        ctm = utils.matrixMultiply(translation, rotating)
        ctm = utils.matrixMultiply(ctm, rtranslation)

        return self.mergeTransformedPage(
            page2,
            [ctm[0][0], ctm[0][1], ctm[1][0], ctm[1][1], ctm[2][0], ctm[2][1]],
            expand
        )

    def mergeRotatedScaledPage(self, page2, rotation, scale, expand=False):
        """
        This is similar to mergePage, but the stream to be merged is rotated
        and scaled by appling a transformation matrix.

        :param PageObject page2: the page to be merged into this one. Should be
            an instance of :class:`PageObject<PageObject>`.
        :param float rotation: The angle of the rotation, in degrees
        :param float scale: The scaling factor
        :param bool expand: Whether the page should be expanded to fit the
            dimensions of the page to be merged.
        """
        rotation = math.radians(rotation)
        rotating = [[math.cos(rotation), math.sin(rotation), 0],
                    [-math.sin(rotation), math.cos(rotation), 0],
                    [0,                  0,                  1]]
        scaling = [[scale, 0,    0],
                   [0,    scale, 0],
                   [0,    0,    1]]
        ctm = utils.matrixMultiply(rotating, scaling)

        return self.mergeTransformedPage(
            page2,
            [ctm[0][0], ctm[0][1], ctm[1][0], ctm[1][1], ctm[2][0], ctm[2][1]],
            expand
        )

    def mergeScaledTranslatedPage(self, page2, scale, tx, ty, expand=False):
        """
        This is similar to mergePage, but the stream to be merged is translated
        and scaled by appling a transformation matrix.

        :param PageObject page2: the page to be merged into this one. Should be
            an instance of :class:`PageObject<PageObject>`.
        :param float scale: The scaling factor
        :param float tx: The translation on X axis
        :param float ty: The translation on Y axis
        :param bool expand: Whether the page should be expanded to fit the
            dimensions of the page to be merged.
        """

        translation = [[1, 0, 0],
                       [0, 1, 0],
                       [tx, ty, 1]]
        scaling = [[scale, 0,    0],
                   [0,    scale, 0],
                   [0,    0,    1]]
        ctm = utils.matrixMultiply(scaling, translation)

        return self.mergeTransformedPage(
            page2,
            [ctm[0][0], ctm[0][1], ctm[1][0], ctm[1][1], ctm[2][0], ctm[2][1]],
            expand
        )

    def mergeRotatedScaledTranslatedPage(self, page2, rotation, scale, tx, ty, expand=False):
        """
        This is similar to mergePage, but the stream to be merged is translated,
        rotated and scaled by appling a transformation matrix.

        :param PageObject page2: the page to be merged into this one. Should be
            an instance of :class:`PageObject<PageObject>`.
        :param float tx: The translation on X axis
        :param float ty: The translation on Y axis
        :param float rotation: The angle of the rotation, in degrees
        :param float scale: The scaling factor
        :param bool expand: Whether the page should be expanded to fit the
            dimensions of the page to be merged.
        """
        translation = [[1, 0, 0],
                       [0, 1, 0],
                       [tx, ty, 1]]
        rotation = math.radians(rotation)
        rotating = [[math.cos(rotation), math.sin(rotation), 0],
                    [-math.sin(rotation), math.cos(rotation), 0],
                    [0,                  0,                  1]]
        scaling = [[scale, 0,    0],
                   [0,    scale, 0],
                   [0,    0,    1]]
        ctm = utils.matrixMultiply(rotating, scaling)
        ctm = utils.matrixMultiply(ctm, translation)

        return self.mergeTransformedPage(
            page2,
            [ctm[0][0], ctm[0][1], ctm[1][0], ctm[1][1], ctm[2][0], ctm[2][1]],
            expand
        )

    def addTransformation(self, ctm):
        """
        Applies a transformation matrix to the page.

        :param tuple ctm: A 6-element tuple containing the operands of the
            transformation matrix.
        """
        originalContent = self.getContents()
        if originalContent is not None:
            newContent = PageObject._addTransformationMatrix(
                originalContent, self.pdf, ctm)
            newContent = PageObject._pushPopGS(newContent, self.pdf)
            self[NameObject('/Contents')] = newContent

    def scale(self, sx, sy):
        """
        Scales a page by the given factors by appling a transformation
        matrix to its content and updating the page size.

        :param float sx: The scaling factor on horizontal axis.
        :param float sy: The scaling factor on vertical axis.
        """
        self.addTransformation([sx, 0,
                                0,  sy,
                                0,  0])
        self.mediaBox = RectangleObject([
            float(self.mediaBox.getLowerLeft_x()) * sx,
            float(self.mediaBox.getLowerLeft_y()) * sy,
            float(self.mediaBox.getUpperRight_x()) * sx,
            float(self.mediaBox.getUpperRight_y()) * sy])
        if "/VP" in self:
            viewport = self["/VP"]
            if isinstance(viewport, ArrayObject):
                bbox = viewport[0]["/BBox"]
            else:
                bbox = viewport["/BBox"]
            scaled_bbox = RectangleObject([
                float(bbox[0]) * sx,
                float(bbox[1]) * sy,
                float(bbox[2]) * sx,
                float(bbox[3]) * sy])
            if isinstance(viewport, ArrayObject):
                self[NameObject("/VP")][NumberObject(0)][NameObject("/BBox")] = scaled_bbox
            else:
                self[NameObject("/VP")][NameObject("/BBox")] = scaled_bbox

    def scaleBy(self, factor):
        """
        Scales a page by the given factor by appling a transformation
        matrix to its content and updating the page size.

        :param float factor: The scaling factor (for both X and Y axis).
        """
        self.scale(factor, factor)

    def scaleTo(self, width, height):
        """
        Scales a page to the specified dimentions by appling a
        transformation matrix to its content and updating the page size.

        :param float width: The new width.
        :param float height: The new heigth.
        """
        sx = width / float(self.mediaBox.getUpperRight_x() -
                      self.mediaBox.getLowerLeft_x ())
        sy = height / float(self.mediaBox.getUpperRight_y() -
                       self.mediaBox.getLowerLeft_y ())
        self.scale(sx, sy)

    def compressContentStreams(self):
        """
        Compresses the size of this page by joining all content streams and
        applying a FlateDecode filter.

        However, it is possible that this function will perform no action if
        content stream compression becomes "automatic" for some reason.
        """
        content = self.getContents()
        if content is not None:
            if not isinstance(content, ContentStream):
                content = ContentStream(content, self.pdf)
            self[NameObject("/Contents")] = content.flateEncode()

    def extractText(self, Tj_sep="", TJ_sep=""):
        """
        Locate all text drawing commands, in the order they are provided in the
        content stream, and extract the text.  This works well for some PDF
        files, but poorly for others, depending on the generator used.  This will
        be refined in the future.  Do not rely on the order of text coming out of
        this function, as it will change if this function is made more
        sophisticated.

        :return: a unicode string object.
        """
        text = u_("")
        content = self["/Contents"].getObject()
        if not isinstance(content, ContentStream):
            content = ContentStream(content, self.pdf)
        # Note: we check all strings are TextStringObjects.  ByteStringObjects
        # are strings where the byte->string encoding was unknown, so adding
        # them to the text here would be gibberish.
        for operands, operator in content.operations:
            if operator == b_("Tj"):
                _text = operands[0]
                if isinstance(_text, TextStringObject):
                    text += Tj_sep
                    text += _text
                    text += "\n"
            elif operator == b_("T*"):
                text += "\n"
            elif operator == b_("'"):
                text += "\n"
                _text = operands[0]
                if isinstance(_text, TextStringObject):
                    text += operands[0]
            elif operator == b_('"'):
                _text = operands[2]
                if isinstance(_text, TextStringObject):
                    text += "\n"
                    text += _text
            elif operator == b_("TJ"):
                for i in operands[0]:
                    if isinstance(i, TextStringObject):
                        text += TJ_sep
                        text += i
                    elif isinstance(i, NumberObject):
                        # a positive value decreases and the negative value increases
                        # space
                        if int(i) < 0:
                            if len(text) == 0 or text[-1] != " ":
                                text += " "
                        else:
                            if len(text) > 1 and text[-1] == " ":
                                text = text[:-1]
                text += "\n"
        return text

    mediaBox = createRectangleAccessor(PG.MEDIABOX, ())
    """
    A :class:`RectangleObject<PyPDF2.generic.RectangleObject>`, expressed in default user space units,
    defining the boundaries of the physical medium on which the page is
    intended to be displayed or printed.
    """

    cropBox = createRectangleAccessor("/CropBox", (PG.MEDIABOX,))
    """
    A :class:`RectangleObject<PyPDF2.generic.RectangleObject>`, expressed in default user space units,
    defining the visible region of default user space.  When the page is
    displayed or printed, its contents are to be clipped (cropped) to this
    rectangle and then imposed on the output medium in some
    implementation-defined manner.  Default value: same as :attr:`mediaBox<mediaBox>`.
    """

    bleedBox = createRectangleAccessor("/BleedBox", ("/CropBox", PG.MEDIABOX))
    """
    A :class:`RectangleObject<PyPDF2.generic.RectangleObject>`, expressed in default user space units,
    defining the region to which the contents of the page should be clipped
    when output in a production enviroment.
    """

    trimBox = createRectangleAccessor("/TrimBox", ("/CropBox", PG.MEDIABOX))
    """
    A :class:`RectangleObject<PyPDF2.generic.RectangleObject>`, expressed in default user space units,
    defining the intended dimensions of the finished page after trimming.
    """

    artBox = createRectangleAccessor("/ArtBox", ("/CropBox", PG.MEDIABOX))
    """
    A :class:`RectangleObject<PyPDF2.generic.RectangleObject>`, expressed in default user space units,
    defining the extent of the page's meaningful content as intended by the
    page's creator.
    """


class ContentStream(DecodedStreamObject):
    def __init__(self, stream, pdf):
        self.pdf = pdf
        self.operations = []
        # stream may be a StreamObject or an ArrayObject containing
        # multiple StreamObjects to be cat'd together.
        stream = stream.getObject()
        if isinstance(stream, ArrayObject):
            data = b_("")
            for s in stream:
                data += b_(s.getObject().getData())
            stream = BytesIO(b_(data))
        else:
            stream = BytesIO(b_(stream.getData()))
        self.__parseContentStream(stream)

    def __parseContentStream(self, stream):
        # file("f:\\tmp.txt", "w").write(stream.read())
        stream.seek(0, 0)
        operands = []
        while True:
            peek = readNonWhitespace(stream)
            if peek == b_('') or ord_(peek) == 0:
                break
            stream.seek(-1, 1)
            if peek.isalpha() or peek == b_("'") or peek == b_('"'):
                operator = utils.readUntilRegex(stream,
                        NameObject.delimiterPattern, True)
                if operator == b_("BI"):
                    # begin inline image - a completely different parsing
                    # mechanism is required, of course... thanks buddy...
                    assert operands == []
                    ii = self._readInlineImage(stream)
                    self.operations.append((ii, b_("INLINE IMAGE")))
                else:
                    self.operations.append((operands, operator))
                    operands = []
            elif peek == b_('%'):
                # If we encounter a comment in the content stream, we have to
                # handle it here.  Typically, readObject will handle
                # encountering a comment -- but readObject assumes that
                # following the comment must be the object we're trying to
                # read.  In this case, it could be an operator instead.
                while peek not in (b_('\r'), b_('\n')):
                    peek = stream.read(1)
            else:
                operands.append(readObject(stream, None))

    def _readInlineImage(self, stream):
        # begin reading just after the "BI" - begin image
        # first read the dictionary of settings.
        settings = DictionaryObject()
        while True:
            tok = readNonWhitespace(stream)
            stream.seek(-1, 1)
            if tok == b_("I"):
                # "ID" - begin of image data
                break
            key = readObject(stream, self.pdf)
            tok = readNonWhitespace(stream)
            stream.seek(-1, 1)
            value = readObject(stream, self.pdf)
            settings[key] = value
        # left at beginning of ID
        tmp = stream.read(3)
        assert tmp[:2] == b_("ID")
        data = BytesIO()
        # Read the inline image, while checking for EI (End Image) operator.
        while True:
            # Read 8 kB at a time and check if the chunk contains the E operator.
            buf = stream.read(8192)
            # We have reached the end of the stream, but haven't found the EI operator.
            if not buf:
                raise PdfReadError("Unexpected end of stream")
            loc = buf.find(b_("E"))

            if loc == -1:
                data.write(buf)
            else:
                # Write out everything before the E.
                data.write(buf[0:loc])

                # Seek back in the stream to read the E next.
                stream.seek(loc - len(buf), 1)
                tok = stream.read(1)
                # Check for End Image
                tok2 = stream.read(1)
                if tok2 == b_("I"):
                    # Data can contain EI, so check for the Q operator.
                    tok3 = stream.read(1)
                    info = tok + tok2
                    # We need to find whitespace between EI and Q.
                    has_q_whitespace = False
                    while tok3 in utils.WHITESPACES:
                        has_q_whitespace = True
                        info += tok3
                        tok3 = stream.read(1)
                    if tok3 == b_("Q") and has_q_whitespace:
                        stream.seek(-1, 1)
                        break
                    else:
                        stream.seek(-1, 1)
                        data.write(info)
                else:
                    stream.seek(-1, 1)
                    data.write(tok)
        return {"settings": settings, "data": data.getvalue()}

    def _getData(self):
        newdata = BytesIO()
        for operands, operator in self.operations:
            if operator == b_("INLINE IMAGE"):
                newdata.write(b_("BI"))
                dicttext = BytesIO()
                operands["settings"].writeToStream(dicttext, None)
                newdata.write(dicttext.getvalue()[2:-2])
                newdata.write(b_("ID "))
                newdata.write(operands["data"])
                newdata.write(b_("EI"))
            else:
                for op in operands:
                    op.writeToStream(newdata, None)
                    newdata.write(b_(" "))
                newdata.write(b_(operator))
            newdata.write(b_("\n"))
        return newdata.getvalue()

    def _setData(self, value):
        self.__parseContentStream(BytesIO(b_(value)))

    _data = property(_getData, _setData)


class DocumentInformation(DictionaryObject):
    """
    A class representing the basic document metadata provided in a PDF File.
    This class is accessible through
    :meth:`.getDocumentInfo()`

    All text properties of the document metadata have
    *two* properties, eg. author and author_raw. The non-raw property will
    always return a ``TextStringObject``, making it ideal for a case where
    the metadata is being displayed. The raw property can sometimes return
    a ``ByteStringObject``, if PyPDF2 was unable to decode the string's
    text encoding; this requires additional safety in the caller and
    therefore is not as commonly accessed.
    """

    def __init__(self):
        DictionaryObject.__init__(self)

    def getText(self, key):
        retval = self.get(key, None)
        if isinstance(retval, TextStringObject):
            return retval
        return None

    title = property(lambda self: self.getText("/Title") or self.get("/Title").getObject() if self.get("/Title") else None)
    """Read-only property accessing the document's **title**.
    Returns a unicode string (``TextStringObject``) or ``None``
    if the title is not specified."""
    title_raw = property(lambda self: self.get("/Title"))
    """The "raw" version of title; can return a ``ByteStringObject``."""

    author = property(lambda self: self.getText("/Author"))
    """Read-only property accessing the document's **author**.
    Returns a unicode string (``TextStringObject``) or ``None``
    if the author is not specified."""
    author_raw = property(lambda self: self.get("/Author"))
    """The "raw" version of author; can return a ``ByteStringObject``."""

    subject = property(lambda self: self.getText("/Subject"))
    """Read-only property accessing the document's **subject**.
    Returns a unicode string (``TextStringObject``) or ``None``
    if the subject is not specified."""
    subject_raw = property(lambda self: self.get("/Subject"))
    """The "raw" version of subject; can return a ``ByteStringObject``."""

    creator = property(lambda self: self.getText("/Creator"))
    """Read-only property accessing the document's **creator**. If the
    document was converted to PDF from another format, this is the name of the
    application (e.g. OpenOffice) that created the original document from
    which it was converted. Returns a unicode string (``TextStringObject``)
    or ``None`` if the creator is not specified."""
    creator_raw = property(lambda self: self.get("/Creator"))
    """The "raw" version of creator; can return a ``ByteStringObject``."""

    producer = property(lambda self: self.getText("/Producer"))
    """Read-only property accessing the document's **producer**.
    If the document was converted to PDF from another format, this is
    the name of the application (for example, OSX Quartz) that converted
    it to PDF. Returns a unicode string (``TextStringObject``)
    or ``None`` if the producer is not specified."""
    producer_raw = property(lambda self: self.get("/Producer"))
    """The "raw" version of producer; can return a ``ByteStringObject``."""


def convertToInt(d, size):
    if size > 8:
        raise PdfReadError("invalid size in convertToInt")
    d = b_("\x00\x00\x00\x00\x00\x00\x00\x00") + b_(d)
    d = d[-8:]
    return struct.unpack(">q", d)[0]

# ref: pdf1.8 spec section 3.5.2 algorithm 3.2
_encryption_padding = b_('\x28\xbf\x4e\x5e\x4e\x75\x8a\x41\x64\x00\x4e\x56') + \
        b_('\xff\xfa\x01\x08\x2e\x2e\x00\xb6\xd0\x68\x3e\x80\x2f\x0c') + \
        b_('\xa9\xfe\x64\x53\x69\x7a')


# Implementation of algorithm 3.2 of the PDF standard security handler,
# section 3.5.2 of the PDF 1.6 reference.
def _alg32(password, rev, keylen, owner_entry, p_entry, id1_entry, metadata_encrypt=True):
    # 1. Pad or truncate the password string to exactly 32 bytes.  If the
    # password string is more than 32 bytes long, use only its first 32 bytes;
    # if it is less than 32 bytes long, pad it by appending the required number
    # of additional bytes from the beginning of the padding string
    # (_encryption_padding).
    password = b_((str_(password) + str_(_encryption_padding))[:32])
    # 2. Initialize the MD5 hash function and pass the result of step 1 as
    # input to this function.
    m = md5(password)
    # 3. Pass the value of the encryption dictionary's /O entry to the MD5 hash
    # function.
    m.update(owner_entry.original_bytes)
    # 4. Treat the value of the /P entry as an unsigned 4-byte integer and pass
    # these bytes to the MD5 hash function, low-order byte first.
    p_entry = struct.pack('<i', p_entry)
    m.update(p_entry)
    # 5. Pass the first element of the file's file identifier array to the MD5
    # hash function.
    m.update(id1_entry.original_bytes)
    # 6. (Revision 3 or greater) If document metadata is not being encrypted,
    # pass 4 bytes with the value 0xFFFFFFFF to the MD5 hash function.
    if rev >= 3 and not metadata_encrypt:
        m.update(b_("\xff\xff\xff\xff"))
    # 7. Finish the hash.
    md5_hash = m.digest()
    # 8. (Revision 3 or greater) Do the following 50 times: Take the output
    # from the previous MD5 hash and pass the first n bytes of the output as
    # input into a new MD5 hash, where n is the number of bytes of the
    # encryption key as defined by the value of the encryption dictionary's
    # /Length entry.
    if rev >= 3:
        for _ in range(50):
            md5_hash = md5(md5_hash[:keylen]).digest()
    # 9. Set the encryption key to the first n bytes of the output from the
    # final MD5 hash, where n is always 5 for revision 2 but, for revision 3 or
    # greater, depends on the value of the encryption dictionary's /Length
    # entry.
    return md5_hash[:keylen]


# Implementation of algorithm 3.3 of the PDF standard security handler,
# section 3.5.2 of the PDF 1.6 reference.
def _alg33(owner_pwd, user_pwd, rev, keylen):
    # steps 1 - 4
    key = _alg33_1(owner_pwd, rev, keylen)
    # 5. Pad or truncate the user password string as described in step 1 of
    # algorithm 3.2.
    user_pwd = b_((user_pwd + str_(_encryption_padding))[:32])
    # 6. Encrypt the result of step 5, using an RC4 encryption function with
    # the encryption key obtained in step 4.
    val = utils.RC4_encrypt(key, user_pwd)
    # 7. (Revision 3 or greater) Do the following 19 times: Take the output
    # from the previous invocation of the RC4 function and pass it as input to
    # a new invocation of the function; use an encryption key generated by
    # taking each byte of the encryption key obtained in step 4 and performing
    # an XOR operation between that byte and the single-byte value of the
    # iteration counter (from 1 to 19).
    if rev >= 3:
        for i in range(1, 20):
            new_key = ''
            for l in range(len(key)):
                new_key += chr(ord_(key[l]) ^ i)
            val = utils.RC4_encrypt(new_key, val)
    # 8. Store the output from the final invocation of the RC4 as the value of
    # the /O entry in the encryption dictionary.
    return val


# Steps 1-4 of algorithm 3.3
def _alg33_1(password, rev, keylen):
    # 1. Pad or truncate the owner password string as described in step 1 of
    # algorithm 3.2.  If there is no owner password, use the user password
    # instead.
    password = b_((password + str_(_encryption_padding))[:32])
    # 2. Initialize the MD5 hash function and pass the result of step 1 as
    # input to this function.
    m = md5(password)
    # 3. (Revision 3 or greater) Do the following 50 times: Take the output
    # from the previous MD5 hash and pass it as input into a new MD5 hash.
    md5_hash = m.digest()
    if rev >= 3:
        for _ in range(50):
            md5_hash = md5(md5_hash).digest()
    # 4. Create an RC4 encryption key using the first n bytes of the output
    # from the final MD5 hash, where n is always 5 for revision 2 but, for
    # revision 3 or greater, depends on the value of the encryption
    # dictionary's /Length entry.
    key = md5_hash[:keylen]
    return key


# Implementation of algorithm 3.4 of the PDF standard security handler,
# section 3.5.2 of the PDF 1.6 reference.
def _alg34(password, owner_entry, p_entry, id1_entry):
    # 1. Create an encryption key based on the user password string, as
    # described in algorithm 3.2.
    key = _alg32(password, 2, 5, owner_entry, p_entry, id1_entry)
    # 2. Encrypt the 32-byte padding string shown in step 1 of algorithm 3.2,
    # using an RC4 encryption function with the encryption key from the
    # preceding step.
    U = utils.RC4_encrypt(key, _encryption_padding)
    # 3. Store the result of step 2 as the value of the /U entry in the
    # encryption dictionary.
    return U, key


# Implementation of algorithm 3.4 of the PDF standard security handler,
# section 3.5.2 of the PDF 1.6 reference.
def _alg35(password, rev, keylen, owner_entry, p_entry, id1_entry, metadata_encrypt):
    # 1. Create an encryption key based on the user password string, as
    # described in Algorithm 3.2.
    key = _alg32(password, rev, keylen, owner_entry, p_entry, id1_entry)
    # 2. Initialize the MD5 hash function and pass the 32-byte padding string
    # shown in step 1 of Algorithm 3.2 as input to this function.
    m = md5()
    m.update(_encryption_padding)
    # 3. Pass the first element of the file's file identifier array (the value
    # of the ID entry in the document's trailer dictionary; see Table 3.13 on
    # page 73) to the hash function and finish the hash.  (See implementation
    # note 25 in Appendix H.)
    m.update(id1_entry.original_bytes)
    md5_hash = m.digest()
    # 4. Encrypt the 16-byte result of the hash, using an RC4 encryption
    # function with the encryption key from step 1.
    val = utils.RC4_encrypt(key, md5_hash)
    # 5. Do the following 19 times: Take the output from the previous
    # invocation of the RC4 function and pass it as input to a new invocation
    # of the function; use an encryption key generated by taking each byte of
    # the original encryption key (obtained in step 2) and performing an XOR
    # operation between that byte and the single-byte value of the iteration
    # counter (from 1 to 19).
    for i in range(1, 20):
        new_key = b_('')
        for k in key:
            new_key += b_(chr(ord_(k) ^ i))
        val = utils.RC4_encrypt(new_key, val)
    # 6. Append 16 bytes of arbitrary padding to the output from the final
    # invocation of the RC4 function and store the 32-byte result as the value
    # of the U entry in the encryption dictionary.
    # (implementator note: I don't know what "arbitrary padding" is supposed to
    # mean, so I have used null bytes.  This seems to match a few other
    # people's implementations)
    return val + (b_('\x00') * 16), key
=======
)
>>>>>>> f3cb316f
<|MERGE_RESOLUTION|>--- conflicted
+++ resolved
@@ -45,21 +45,6 @@
 
     BytesIO = StringIO
 else:
-<<<<<<< HEAD
-    from io import BytesIO
-
-import codecs
-import warnings
-
-from PyPDF2.constants import CatalogAttributes as CA
-from PyPDF2.constants import Core as CO
-from PyPDF2.constants import PageAttributes as PG
-from PyPDF2.constants import PagesAttributes as PA
-from PyPDF2.constants import Ressources as RES
-from PyPDF2.constants import StreamAttributes as SA
-from PyPDF2.constants import TrailerKeys as TK
-from PyPDF2.errors import DependencyError, PageSizeNotDefinedError, PdfReadError, PdfReadWarning
-=======
     from io import StringIO, BytesIO  # noqa: F401
 
 import codecs  # noqa: F401
@@ -81,7 +66,6 @@
     PdfReadError,
     PdfReadWarning,
 )
->>>>>>> f3cb316f
 
 from . import utils  # noqa: F401
 from .generic import *  # noqa: F401
@@ -95,3130 +79,4 @@
     readUntilWhitespace,
     str_,
     u_,
-<<<<<<< HEAD
-)
-
-from hashlib import md5
-
-
-class PdfFileWriter(object):
-    """
-    This class supports writing PDF files out, given pages produced by another
-    class (typically :class:`PdfFileReader<PdfFileReader>`).
-    """
-    def __init__(self):
-        self._header = b_("%PDF-1.3")
-        self._objects = []  # array of indirect objects
-
-        # The root of our page tree node.
-        pages = DictionaryObject()
-        pages.update({
-                NameObject(PA.TYPE): NameObject("/Pages"),
-                NameObject(PA.COUNT): NumberObject(0),
-                NameObject(PA.KIDS): ArrayObject(),
-                })
-        self._pages = self._addObject(pages)
-
-        # info object
-        info = DictionaryObject()
-        info.update({
-                NameObject("/Producer"): createStringObject(codecs.BOM_UTF16_BE + u_("PyPDF2").encode('utf-16be'))
-                })
-        self._info = self._addObject(info)
-
-        # root object
-        root = DictionaryObject()
-        root.update({
-            NameObject(PA.TYPE): NameObject(CO.CATALOG),
-            NameObject(CO.PAGES): self._pages,
-            })
-        self._root = None
-        self._root_object = root
-        self.set_need_appearances_writer()
-
-    def _addObject(self, obj):
-        self._objects.append(obj)
-        return IndirectObject(len(self._objects), 0, self)
-
-    def getObject(self, ido):
-        if ido.pdf != self:
-            raise ValueError("pdf must be self")
-        return self._objects[ido.idnum - 1]
-
-    def _addPage(self, page, action):
-        assert page[PA.TYPE] == CO.PAGE
-        page[NameObject(PA.PARENT)] = self._pages
-        page = self._addObject(page)
-        pages = self.getObject(self._pages)
-        action(pages[PA.KIDS], page)
-        pages[NameObject(PA.COUNT)] = NumberObject(pages[PA.COUNT] + 1)
-
-    def set_need_appearances_writer(self):
-        # See 12.7.2 and 7.7.2 for more information:
-        # http://www.adobe.com/content/dam/acom/en/devnet/acrobat/pdfs/PDF32000_2008.pdf
-        try:
-            catalog = self._root_object
-            # get the AcroForm tree
-            if "/AcroForm" not in catalog:
-                self._root_object.update({
-                    NameObject("/AcroForm"): IndirectObject(len(self._objects),
-                        0, self)})
-
-            need_appearances = NameObject("/NeedAppearances")
-            self._root_object["/AcroForm"][need_appearances] = BooleanObject(True)
-
-        except Exception as e:
-            logger.error('set_need_appearances_writer() catch : ', repr(e))
-
-    def addPage(self, page):
-        """
-        Adds a page to this PDF file.  The page is usually acquired from a
-        :class:`PdfFileReader<PdfFileReader>` instance.
-
-        :param PageObject page: The page to add to the document. Should be
-            an instance of :class:`PageObject<PyPDF2.pdf.PageObject>`
-        """
-        self._addPage(page, list.append)
-
-    def insertPage(self, page, index=0):
-        """
-        Insert a page in this PDF file. The page is usually acquired from a
-        :class:`PdfFileReader<PdfFileReader>` instance.
-
-        :param PageObject page: The page to add to the document.  This
-            argument should be an instance of :class:`PageObject<pdf.PageObject>`.
-        :param int index: Position at which the page will be inserted.
-        """
-        self._addPage(page, lambda l, p: l.insert(index, p))
-
-    def getPage(self, pageNumber):
-        """
-        Retrieves a page by number from this PDF file.
-
-        :param int pageNumber: The page number to retrieve
-            (pages begin at zero)
-        :return: the page at the index given by *pageNumber*
-        :rtype: :class:`PageObject<pdf.PageObject>`
-        """
-        pages = self.getObject(self._pages)
-        # XXX: crude hack
-        return pages[PA.KIDS][pageNumber].getObject()
-
-    def getNumPages(self):
-        """
-        :return: the number of pages.
-        :rtype: int
-        """
-        pages = self.getObject(self._pages)
-        return int(pages[NameObject("/Count")])
-
-    def addBlankPage(self, width=None, height=None):
-        """
-        Appends a blank page to this PDF file and returns it. If no page size
-        is specified, use the size of the last page.
-
-        :param float width: The width of the new page expressed in default user
-            space units.
-        :param float height: The height of the new page expressed in default
-            user space units.
-        :return: the newly appended page
-        :rtype: :class:`PageObject<PyPDF2.pdf.PageObject>`
-        :raises PageSizeNotDefinedError: if width and height are not defined
-            and previous page does not exist.
-        """
-        page = PageObject.createBlankPage(self, width, height)
-        self.addPage(page)
-        return page
-
-    def insertBlankPage(self, width=None, height=None, index=0):
-        """
-        Inserts a blank page to this PDF file and returns it. If no page size
-        is specified, use the size of the last page.
-
-        :param float width: The width of the new page expressed in default user
-            space units.
-        :param float height: The height of the new page expressed in default
-            user space units.
-        :param int index: Position to add the page.
-        :return: the newly appended page
-        :rtype: :class:`PageObject<PyPDF2.pdf.PageObject>`
-        :raises PageSizeNotDefinedError: if width and height are not defined
-            and previous page does not exist.
-        """
-        if width is None or height is None and \
-                (self.getNumPages() - 1) >= index:
-            oldpage = self.getPage(index)
-            width = oldpage.mediaBox.getWidth()
-            height = oldpage.mediaBox.getHeight()
-        page = PageObject.createBlankPage(self, width, height)
-        self.insertPage(page, index)
-        return page
-
-    def addJS(self, javascript):
-        """
-        Add Javascript which will launch upon opening this PDF.
-
-        :param str javascript: Your Javascript.
-
-        >>> output.addJS("this.print({bUI:true,bSilent:false,bShrinkToFit:true});")
-        # Example: This will launch the print window when the PDF is opened.
-        """
-        js = DictionaryObject()
-        js.update({
-                NameObject(PA.TYPE): NameObject("/Action"),
-                NameObject("/S"): NameObject("/JavaScript"),
-                NameObject("/JS"): NameObject("(%s)" % javascript)
-                })
-        js_indirect_object = self._addObject(js)
-
-        # We need a name for parameterized javascript in the pdf file, but it can be anything.
-        js_string_name = str(uuid.uuid4())
-
-        js_name_tree = DictionaryObject()
-        js_name_tree.update({
-                NameObject("/JavaScript"): DictionaryObject({
-                  NameObject(CA.NAMES): ArrayObject([createStringObject(js_string_name), js_indirect_object])
-                })
-              })
-        self._addObject(js_name_tree)
-
-        self._root_object.update({
-                NameObject("/OpenAction"): js_indirect_object,
-                NameObject(CA.NAMES): js_name_tree
-                })
-
-    def addAttachment(self, fname, fdata):
-        """
-        Embed a file inside the PDF.
-
-        :param str fname: The filename to display.
-        :param str fdata: The data in the file.
-
-        Reference:
-        https://www.adobe.com/content/dam/Adobe/en/devnet/acrobat/pdfs/PDF32000_2008.pdf
-        Section 7.11.3
-        """
-        # We need three entries:
-        # * The file's data
-        # * The /Filespec entry
-        # * The file's name, which goes in the Catalog
-
-
-        # The entry for the file
-        """ Sample:
-        8 0 obj
-        <<
-         /Length 12
-         /Type /EmbeddedFile
-        >>
-        stream
-        Hello world!
-        endstream
-        endobj
-        """
-        file_entry = DecodedStreamObject()
-        file_entry.setData(fdata)
-        file_entry.update({
-                NameObject(PA.TYPE): NameObject("/EmbeddedFile")
-                })
-
-        # The Filespec entry
-        """ Sample:
-        7 0 obj
-        <<
-         /Type /Filespec
-         /F (hello.txt)
-         /EF << /F 8 0 R >>
-        >>
-        """
-        efEntry = DictionaryObject()
-        efEntry.update({ NameObject("/F"):file_entry })
-
-        filespec = DictionaryObject()
-        filespec.update({
-                NameObject(PA.TYPE): NameObject("/Filespec"),
-                NameObject("/F"): createStringObject(fname),  # Perhaps also try TextStringObject
-                NameObject("/EF"): efEntry
-                })
-
-        # Then create the entry for the root, as it needs a reference to the Filespec
-        """ Sample:
-        1 0 obj
-        <<
-         /Type /Catalog
-         /Outlines 2 0 R
-         /Pages 3 0 R
-         /Names << /EmbeddedFiles << /Names [(hello.txt) 7 0 R] >> >>
-        >>
-        endobj
-
-        """
-        embeddedFilesNamesDictionary = DictionaryObject()
-        embeddedFilesNamesDictionary.update({
-                NameObject(CA.NAMES): ArrayObject([createStringObject(fname), filespec])
-                })
-
-        embeddedFilesDictionary = DictionaryObject()
-        embeddedFilesDictionary.update({
-                NameObject("/EmbeddedFiles"): embeddedFilesNamesDictionary
-                })
-        # Update the root
-        self._root_object.update({
-                NameObject(CA.NAMES): embeddedFilesDictionary
-                })
-
-    def appendPagesFromReader(self, reader, after_page_append=None):
-        """
-        Copy pages from reader to writer. Includes an optional callback parameter
-        which is invoked after pages are appended to the writer.
-
-        :param reader: a PdfFileReader object from which to copy page
-            annotations to this writer object.  The writer's annots
-            will then be updated
-        :callback after_page_append (function): Callback function that is invoked after
-            each page is appended to the writer. Callback signature:
-        :param writer_pageref (PDF page reference): Reference to the page
-            appended to the writer.
-        """
-        # Get page count from writer and reader
-        reader_num_pages = reader.getNumPages()
-        writer_num_pages = self.getNumPages()
-
-        # Copy pages from reader to writer
-        for rpagenum in range(0, reader_num_pages):
-            reader_page = reader.getPage(rpagenum)
-            self.addPage(reader_page)
-            writer_page = self.getPage(writer_num_pages+rpagenum)
-            # Trigger callback, pass writer page as parameter
-            if callable(after_page_append): after_page_append(writer_page)
-
-    def updatePageFormFieldValues(self, page, fields, flags=0):
-        '''
-        Update the form field values for a given page from a fields dictionary.
-        Copy field texts and values from fields to page.
-        If the field links to a parent object, add the information to the parent.
-
-        :param page: Page reference from PDF writer where the annotations
-            and field data will be updated.
-        :param fields: a Python dictionary of field names (/T) and text
-            values (/V)
-        :param flags: An integer (0 to 7). The first bit sets ReadOnly, the
-            second bit sets Required, the third bit sets NoExport. See
-            PDF Reference Table 8.70 for details.
-        '''
-        # Iterate through pages, update field values
-        for j in range(0, len(page[PG.ANNOTS])):
-            writer_annot = page[PG.ANNOTS][j].getObject()
-            # retrieve parent field values, if present
-            writer_parent_annot = {}  # fallback if it's not there
-            if PG.PARENT in writer_annot:
-                writer_parent_annot = writer_annot[PG.PARENT]
-            for field in fields:
-                if writer_annot.get('/T') == field:
-                    writer_annot.update({
-                        NameObject("/V"): TextStringObject(fields[field])
-                    })
-                    if flags:
-                        writer_annot.update({NameObject("/Ff"): NumberObject(flags)})
-                elif writer_parent_annot.get('/T') == field:
-                    writer_parent_annot.update({
-                        NameObject("/V"): TextStringObject(fields[field])
-                    })
-
-    def cloneReaderDocumentRoot(self, reader):
-        '''
-        Copy the reader document root to the writer.
-
-        :param reader:  PdfFileReader from the document root should be copied.
-        :callback after_page_append:
-        '''
-        self._root_object = reader.trailer[TK.ROOT]
-
-    def cloneDocumentFromReader(self, reader, after_page_append=None):
-        '''
-        Create a copy (clone) of a document from a PDF file reader
-
-        :param reader: PDF file reader instance from which the clone
-            should be created.
-        :callback after_page_append (function): Callback function that is invoked after
-            each page is appended to the writer. Signature includes a reference to the
-            appended page (delegates to appendPagesFromReader). Callback signature:
-
-            :param writer_pageref (PDF page reference): Reference to the page just
-                appended to the document.
-        '''
-        self.cloneReaderDocumentRoot(reader)
-        self.appendPagesFromReader(reader, after_page_append)
-
-    def encrypt(self, user_pwd, owner_pwd = None, use_128bit = True, permissions_flag=-1):
-        """
-        Encrypt this PDF file with the PDF Standard encryption handler.
-
-        :param str user_pwd: The "user password", which allows for opening
-            and reading the PDF file with the restrictions provided.
-        :param str owner_pwd: The "owner password", which allows for
-            opening the PDF files without any restrictions.  By default,
-            the owner password is the same as the user password.
-        :param bool use_128bit: flag as to whether to use 128bit
-            encryption.  When false, 40bit encryption will be used.  By default,
-            this flag is on.
-        :param unsigned int permissions_flag: permissions as described in
-            TABLE 3.20 of the PDF 1.7 specification. A bit value of 1 means the
-            permission is grantend. Hence an integer value of -1 will set all
-            flags.
-            Bit position 3 is for printing, 4 is for modifying content, 5 and 6
-            control annotations, 9 for form fields, 10 for extraction of
-            text and graphics.
-        """
-        import random
-        import time
-        if owner_pwd is None:
-            owner_pwd = user_pwd
-        if use_128bit:
-            V = 2
-            rev = 3
-            keylen = int(128 / 8)
-        else:
-            V = 1
-            rev = 2
-            keylen = int(40 / 8)
-        P = permissions_flag
-        O = ByteStringObject(_alg33(owner_pwd, user_pwd, rev, keylen))
-        ID_1 = ByteStringObject(md5(b_(repr(time.time()))).digest())
-        ID_2 = ByteStringObject(md5(b_(repr(random.random()))).digest())
-        self._ID = ArrayObject((ID_1, ID_2))
-        if rev == 2:
-            U, key = _alg34(user_pwd, O, P, ID_1)
-        else:
-            assert rev == 3
-            U, key = _alg35(user_pwd, rev, keylen, O, P, ID_1, False)
-        encrypt = DictionaryObject()
-        encrypt[NameObject(SA.FILTER)] = NameObject("/Standard")
-        encrypt[NameObject("/V")] = NumberObject(V)
-        if V == 2:
-            encrypt[NameObject(SA.LENGTH)] = NumberObject(keylen * 8)
-        encrypt[NameObject("/R")] = NumberObject(rev)
-        encrypt[NameObject("/O")] = ByteStringObject(O)
-        encrypt[NameObject("/U")] = ByteStringObject(U)
-        encrypt[NameObject("/P")] = NumberObject(P)
-        self._encrypt = self._addObject(encrypt)
-        self._encrypt_key = key
-
-    def write(self, stream):
-        """
-        Writes the collection of pages added to this object out as a PDF file.
-
-        :param stream: An object to write the file to.  The object must support
-            the write method and the tell method, similar to a file object.
-        """
-        if hasattr(stream, 'mode') and 'b' not in stream.mode:
-            warnings.warn("File <%s> to write to is not in binary mode. It may not be written to correctly." % stream.name)
-
-        if not self._root:
-            self._root = self._addObject(self._root_object)
-
-        externalReferenceMap = {}
-
-        # PDF objects sometimes have circular references to their /Page objects
-        # inside their object tree (for example, annotations).  Those will be
-        # indirect references to objects that we've recreated in this PDF.  To
-        # address this problem, PageObject's store their original object
-        # reference number, and we add it to the external reference map before
-        # we sweep for indirect references.  This forces self-page-referencing
-        # trees to reference the correct new object location, rather than
-        # copying in a new copy of the page object.
-        for objIndex in range(len(self._objects)):
-            obj = self._objects[objIndex]
-            if isinstance(obj, PageObject) and obj.indirectRef is not None:
-                data = obj.indirectRef
-                if data.pdf not in externalReferenceMap:
-                    externalReferenceMap[data.pdf] = {}
-                if data.generation not in externalReferenceMap[data.pdf]:
-                    externalReferenceMap[data.pdf][data.generation] = {}
-                externalReferenceMap[data.pdf][data.generation][data.idnum] = IndirectObject(objIndex + 1, 0, self)
-
-        self.stack = []
-        self._sweepIndirectReferences(externalReferenceMap, self._root)
-        del self.stack
-
-        object_positions = self._write_header(stream)
-        xref_location = self._write_xref_table(stream, object_positions)
-        self._write_trailer(stream)
-        stream.write(b_("\nstartxref\n%s\n%%%%EOF\n" % (xref_location)))  # eof
-
-    def _write_header(self, stream):
-        object_positions = []
-        stream.write(self._header + b_("\n"))
-        stream.write(b_("%\xE2\xE3\xCF\xD3\n"))
-        for i in range(len(self._objects)):
-            obj = self._objects[i]
-            # If the obj is None we can't write anything
-            if obj is not None:
-                idnum = (i + 1)
-                object_positions.append(stream.tell())
-                stream.write(b_(str(idnum) + " 0 obj\n"))
-                key = None
-                if hasattr(self, "_encrypt") and idnum != self._encrypt.idnum:
-                    pack1 = struct.pack("<i", i + 1)[:3]
-                    pack2 = struct.pack("<i", 0)[:2]
-                    key = self._encrypt_key + pack1 + pack2
-                    assert len(key) == (len(self._encrypt_key) + 5)
-                    md5_hash = md5(key).digest()
-                    key = md5_hash[:min(16, len(self._encrypt_key) + 5)]
-                obj.writeToStream(stream, key)
-                stream.write(b_("\nendobj\n"))
-        return object_positions
-
-    def _write_xref_table(self, stream, object_positions):
-        xref_location = stream.tell()
-        stream.write(b_("xref\n"))
-        stream.write(b_("0 %s\n" % (len(self._objects) + 1)))
-        stream.write(b_("%010d %05d f \n" % (0, 65535)))
-        for offset in object_positions:
-            stream.write(b_("%010d %05d n \n" % (offset, 0)))
-        return xref_location
-
-    def _write_trailer(self, stream):
-        stream.write(b_("trailer\n"))
-        trailer = DictionaryObject()
-        trailer.update({
-                NameObject(TK.SIZE): NumberObject(len(self._objects) + 1),
-                NameObject(TK.ROOT): self._root,
-                NameObject(TK.INFO): self._info,
-                })
-        if hasattr(self, "_ID"):
-            trailer[NameObject(TK.ID)] = self._ID
-        if hasattr(self, "_encrypt"):
-            trailer[NameObject(TK.ENCRYPT)] = self._encrypt
-        trailer.writeToStream(stream, None)
-
-    def addMetadata(self, infos):
-        """
-        Add custom metadata to the output.
-
-        :param dict infos: a Python dictionary where each key is a field
-            and each value is your new metadata.
-        """
-        args = {}
-        for key, value in list(infos.items()):
-            args[NameObject(key)] = createStringObject(value)
-        self.getObject(self._info).update(args)
-
-    def _sweepIndirectReferences(self, externMap, data):
-        if isinstance(data, DictionaryObject):
-            for key, value in list(data.items()):
-                value = self._sweepIndirectReferences(externMap, value)
-                if isinstance(value, StreamObject):
-                    # a dictionary value is a stream.  streams must be indirect
-                    # objects, so we need to change this value.
-                    value = self._addObject(value)
-                data[key] = value
-            return data
-        elif isinstance(data, ArrayObject):
-            for i in range(len(data)):
-                value = self._sweepIndirectReferences(externMap, data[i])
-                if isinstance(value, StreamObject):
-                    # an array value is a stream.  streams must be indirect
-                    # objects, so we need to change this value
-                    value = self._addObject(value)
-                data[i] = value
-            return data
-        elif isinstance(data, IndirectObject):
-            # internal indirect references are fine
-            if data.pdf == self:
-                if data.idnum in self.stack:
-                    return data
-                else:
-                    self.stack.append(data.idnum)
-                    realdata = self.getObject(data)
-                    self._sweepIndirectReferences(externMap, realdata)
-                    return data
-            else:
-                if hasattr(data.pdf, "stream") and data.pdf.stream.closed:
-                    raise ValueError("I/O operation on closed file: {}".format(data.pdf.stream.name))
-                newobj = externMap.get(data.pdf, {}).get(data.generation, {}).get(data.idnum, None)
-                if newobj is None:
-                    try:
-                        newobj = data.pdf.getObject(data)
-                        self._objects.append(None) # placeholder
-                        idnum = len(self._objects)
-                        newobj_ido = IndirectObject(idnum, 0, self)
-                        if data.pdf not in externMap:
-                            externMap[data.pdf] = {}
-                        if data.generation not in externMap[data.pdf]:
-                            externMap[data.pdf][data.generation] = {}
-                        externMap[data.pdf][data.generation][data.idnum] = newobj_ido
-                        newobj = self._sweepIndirectReferences(externMap, newobj)
-                        self._objects[idnum-1] = newobj
-                        return newobj_ido
-                    except (ValueError, RecursionError):
-                        # Unable to resolve the Object, returning NullObject instead.
-                        warnings.warn("Unable to resolve [{}: {}], returning NullObject instead".format(
-                            data.__class__.__name__, data
-                        ))
-                        return NullObject()
-                return newobj
-        else:
-            return data
-
-    def getReference(self, obj):
-        idnum = self._objects.index(obj) + 1
-        ref = IndirectObject(idnum, 0, self)
-        assert ref.getObject() == obj
-        return ref
-
-    def getOutlineRoot(self):
-        if CO.OUTLINES in self._root_object:
-            outline = self._root_object[CO.OUTLINES]
-            idnum = self._objects.index(outline) + 1
-            outlineRef = IndirectObject(idnum, 0, self)
-            assert outlineRef.getObject() == outline
-        else:
-            outline = TreeObject()
-            outline.update({ })
-            outlineRef = self._addObject(outline)
-            self._root_object[NameObject(CO.OUTLINES)] = outlineRef
-
-        return outline
-
-    def getNamedDestRoot(self):
-        if CA.NAMES in self._root_object and isinstance(self._root_object[CA.NAMES], DictionaryObject):
-            names = self._root_object[CA.NAMES]
-            idnum = self._objects.index(names) + 1
-            namesRef = IndirectObject(idnum, 0, self)
-            assert namesRef.getObject() == names
-            if CA.DESTS in names and isinstance(names[CA.DESTS], DictionaryObject):
-                dests = names[CA.DESTS]
-                idnum = self._objects.index(dests) + 1
-                destsRef = IndirectObject(idnum, 0, self)
-                assert destsRef.getObject() == dests
-                if CA.NAMES in dests:
-                    nd = dests[CA.NAMES]
-                else:
-                    nd = ArrayObject()
-                    dests[NameObject(CA.NAMES)] = nd
-            else:
-                dests = DictionaryObject()
-                destsRef = self._addObject(dests)
-                names[NameObject(CA.DESTS)] = destsRef
-                nd = ArrayObject()
-                dests[NameObject(CA.NAMES)] = nd
-
-        else:
-            names = DictionaryObject()
-            namesRef = self._addObject(names)
-            self._root_object[NameObject(CA.NAMES)] = namesRef
-            dests = DictionaryObject()
-            destsRef = self._addObject(dests)
-            names[NameObject(CA.DESTS)] = destsRef
-            nd = ArrayObject()
-            dests[NameObject(CA.NAMES)] = nd
-
-        return nd
-
-    def addBookmarkDestination(self, dest, parent=None):
-        destRef = self._addObject(dest)
-
-        outlineRef = self.getOutlineRoot()
-
-        if parent is None:
-            parent = outlineRef
-
-        parent = parent.getObject()
-        parent.addChild(destRef, self)
-
-        return destRef
-
-    def addBookmarkDict(self, bookmark, parent=None):
-        bookmarkObj = TreeObject()
-        for k, v in list(bookmark.items()):
-            bookmarkObj[NameObject(str(k))] = v
-        bookmarkObj.update(bookmark)
-
-        if '/A' in bookmark:
-            action = DictionaryObject()
-            for k, v in list(bookmark['/A'].items()):
-                action[NameObject(str(k))] = v
-            actionRef = self._addObject(action)
-            bookmarkObj[NameObject('/A')] = actionRef
-
-        bookmarkRef = self._addObject(bookmarkObj)
-
-        outlineRef = self.getOutlineRoot()
-
-        if parent is None:
-            parent = outlineRef
-
-        parent = parent.getObject()
-        parent.addChild(bookmarkRef, self)
-
-        return bookmarkRef
-
-    def addBookmark(
-        self,
-        title,
-        pagenum,
-        parent=None,
-        color=None,
-        bold=False,
-        italic=False,
-        fit='/Fit',
-        *args
-    ):
-        """
-        Add a bookmark to this PDF file.
-
-        :param str title: Title to use for this bookmark.
-        :param int pagenum: Page number this bookmark will point to.
-        :param parent: A reference to a parent bookmark to create nested
-            bookmarks.
-        :param tuple color: Color of the bookmark as a red, green, blue tuple
-            from 0.0 to 1.0
-        :param bool bold: Bookmark is bold
-        :param bool italic: Bookmark is italic
-        :param str fit: The fit of the destination page. See
-            :meth:`addLink()<addLink>` for details.
-        """
-        pageRef = self.getObject(self._pages)[PA.KIDS][pagenum]
-        action = DictionaryObject()
-        zoomArgs = []
-        for a in args:
-            if a is not None:
-                zoomArgs.append(NumberObject(a))
-            else:
-                zoomArgs.append(NullObject())
-        dest = Destination(NameObject("/"+title + " bookmark"), pageRef, NameObject(fit), *zoomArgs)
-        destArray = dest.getDestArray()
-        action.update({
-            NameObject('/D') : destArray,
-            NameObject('/S') : NameObject('/GoTo')
-        })
-        actionRef = self._addObject(action)
-
-        outlineRef = self.getOutlineRoot()
-
-        if parent is None:
-            parent = outlineRef
-
-        bookmark = TreeObject()
-
-        bookmark.update({
-            NameObject('/A'): actionRef,
-            NameObject('/Title'): createStringObject(title),
-        })
-
-        if color is not None:
-            bookmark.update({NameObject('/C'): ArrayObject([FloatObject(c) for c in color])})
-
-        format = 0
-        if italic:
-            format += 1
-        if bold:
-            format += 2
-        if format:
-            bookmark.update({NameObject('/F'): NumberObject(format)})
-
-        bookmarkRef = self._addObject(bookmark)
-
-        parent = parent.getObject()
-        parent.addChild(bookmarkRef, self)
-
-        return bookmarkRef
-
-    def addNamedDestinationObject(self, dest):
-        destRef = self._addObject(dest)
-
-        nd = self.getNamedDestRoot()
-        nd.extend([dest['/Title'], destRef])
-
-        return destRef
-
-    def addNamedDestination(self, title, pagenum):
-        pageRef = self.getObject(self._pages)[PA.KIDS][pagenum]
-        dest = DictionaryObject()
-        dest.update({
-            NameObject('/D') : ArrayObject([pageRef, NameObject('/FitH'), NumberObject(826)]),
-            NameObject('/S') : NameObject('/GoTo')
-        })
-
-        destRef = self._addObject(dest)
-        nd = self.getNamedDestRoot()
-
-        nd.extend([title, destRef])
-
-        return destRef
-
-    def removeLinks(self):
-        """
-        Removes links and annotations from this output.
-        """
-        pages = self.getObject(self._pages)[PA.KIDS]
-        for page in pages:
-            pageRef = self.getObject(page)
-            if PG.ANNOTS in pageRef:
-                del pageRef[PG.ANNOTS]
-
-    def removeImages(self, ignoreByteStringObject=False):
-        """
-        Removes images from this output.
-
-        :param bool ignoreByteStringObject: optional parameter
-            to ignore ByteString Objects.
-        """
-        pages = self.getObject(self._pages)[PA.KIDS]
-        jump_operators = [
-            b_('cm'), b_('w'), b_('J'), b_('j'), b_('M'), b_('d'), b_('ri'), b_('i'),
-            b_('gs'), b_('W'), b_('b'), b_('s'), b_('S'), b_('f'), b_('F'), b_('n'), b_('m'), b_('l'),
-            b_('c'), b_('v'), b_('y'), b_('h'), b_('B'), b_('Do'), b_('sh')
-        ]
-        for j in range(len(pages)):
-            page = pages[j]
-            pageRef = self.getObject(page)
-            content = pageRef['/Contents'].getObject()
-            if not isinstance(content, ContentStream):
-                content = ContentStream(content, pageRef)
-
-            _operations = []
-            seq_graphics = False
-            for operands, operator in content.operations:
-                if operator in [b_('Tj'), b_("'")]:
-                    text = operands[0]
-                    if ignoreByteStringObject:
-                        if not isinstance(text, TextStringObject):
-                            operands[0] = TextStringObject()
-                elif operator == b_('"'):
-                    text = operands[2]
-                    if ignoreByteStringObject and not isinstance(text, TextStringObject):
-                        operands[2] = TextStringObject()
-                elif operator == b_("TJ"):
-                    for i in range(len(operands[0])):
-                        if (
-                            ignoreByteStringObject
-                            and not isinstance(operands[0][i], TextStringObject)
-                        ):
-                            operands[0][i] = TextStringObject()
-
-                if operator == b_('q'):
-                    seq_graphics = True
-                if operator == b_('Q'):
-                    seq_graphics = False
-                if seq_graphics and operator in jump_operators:
-                    continue
-                if operator == b_('re'):
-                    continue
-                _operations.append((operands, operator))
-
-            content.operations = _operations
-            pageRef.__setitem__(NameObject('/Contents'), content)
-
-    def removeText(self, ignoreByteStringObject=False):
-        """
-        Removes text from this output.
-
-        :param bool ignoreByteStringObject: optional parameter
-            to ignore ByteString Objects.
-        """
-        pages = self.getObject(self._pages)[PA.KIDS]
-        for j in range(len(pages)):
-            page = pages[j]
-            pageRef = self.getObject(page)
-            content = pageRef['/Contents'].getObject()
-            if not isinstance(content, ContentStream):
-                content = ContentStream(content, pageRef)
-            for operands,operator in content.operations:
-                if operator in [b_('Tj'), b_("'")]:
-                    text = operands[0]
-                    if not ignoreByteStringObject:
-                        if isinstance(text, TextStringObject):
-                            operands[0] = TextStringObject()
-                    else:
-                        if isinstance(text, (TextStringObject, ByteStringObject)):
-                            operands[0] = TextStringObject()
-                elif operator == b_('"'):
-                    text = operands[2]
-                    if not ignoreByteStringObject:
-                        if isinstance(text, TextStringObject):
-                            operands[2] = TextStringObject()
-                    else:
-                        if isinstance(text, (TextStringObject, ByteStringObject)):
-                            operands[2] = TextStringObject()
-                elif operator == b_("TJ"):
-                    for i in range(len(operands[0])):
-                        if not ignoreByteStringObject:
-                            if isinstance(operands[0][i], TextStringObject):
-                                operands[0][i] = TextStringObject()
-                        else:
-                            if isinstance(operands[0][i], (TextStringObject, ByteStringObject)):
-                                operands[0][i] = TextStringObject()
-
-            pageRef.__setitem__(NameObject('/Contents'), content)
-
-    def addURI(self, pagenum, uri, rect, border=None):
-        """
-        Add an URI from a rectangular area to the specified page.
-        This uses the basic structure of AddLink
-
-        :param int pagenum: index of the page on which to place the URI action.
-        :param int uri: string -- uri of resource to link to.
-        :param rect: :class:`RectangleObject<PyPDF2.generic.RectangleObject>` or array of four
-            integers specifying the clickable rectangular area
-            ``[xLL, yLL, xUR, yUR]``, or string in the form ``"[ xLL yLL xUR yUR ]"``.
-        :param border: if provided, an array describing border-drawing
-            properties. See the PDF spec for details. No border will be
-            drawn if this argument is omitted.
-
-        REMOVED FIT/ZOOM ARG
-        -John Mulligan
-        """
-
-        pageLink = self.getObject(self._pages)[PA.KIDS][pagenum]
-        pageRef = self.getObject(pageLink)
-
-        if border is not None:
-            borderArr = [NameObject(n) for n in border[:3]]
-            if len(border) == 4:
-                dashPattern = ArrayObject([NameObject(n) for n in border[3]])
-                borderArr.append(dashPattern)
-        else:
-            borderArr = [NumberObject(2)] * 3
-
-        if isString(rect):
-            rect = NameObject(rect)
-        elif isinstance(rect, RectangleObject):
-            pass
-        else:
-            rect = RectangleObject(rect)
-
-        lnk2 = DictionaryObject()
-        lnk2.update({
-        NameObject('/S'): NameObject('/URI'),
-        NameObject('/URI'): TextStringObject(uri)
-        });
-        lnk = DictionaryObject()
-        lnk.update({
-        NameObject('/Type'): NameObject(PG.ANNOTS),
-        NameObject('/Subtype'): NameObject('/Link'),
-        NameObject('/P'): pageLink,
-        NameObject('/Rect'): rect,
-        NameObject('/H'): NameObject('/I'),
-        NameObject('/Border'): ArrayObject(borderArr),
-        NameObject('/A'): lnk2
-        })
-        lnkRef = self._addObject(lnk)
-
-        if PG.ANNOTS in pageRef:
-            pageRef[PG.ANNOTS].append(lnkRef)
-        else:
-            pageRef[NameObject(PG.ANNOTS)] = ArrayObject([lnkRef])
-
-    def addLink(self, pagenum, pagedest, rect, border=None, fit='/Fit', *args):
-        """
-        Add an internal link from a rectangular area to the specified page.
-
-        :param int pagenum: index of the page on which to place the link.
-        :param int pagedest: index of the page to which the link should go.
-        :param rect: :class:`RectangleObject<PyPDF2.generic.RectangleObject>` or array of four
-            integers specifying the clickable rectangular area
-            ``[xLL, yLL, xUR, yUR]``, or string in the form ``"[ xLL yLL xUR yUR ]"``.
-        :param border: if provided, an array describing border-drawing
-            properties. See the PDF spec for details. No border will be
-            drawn if this argument is omitted.
-        :param str fit: Page fit or 'zoom' option (see below). Additional arguments may need
-            to be supplied. Passing ``None`` will be read as a null value for that coordinate.
-
-    .. list-table:: Valid ``zoom`` arguments (see Table 8.2 of the PDF 1.7 reference for details)
-       :widths: 50 200
-
-       * - /Fit
-         - No additional arguments
-       * - /XYZ
-         - [left] [top] [zoomFactor]
-       * - /FitH
-         - [top]
-       * - /FitV
-         - [left]
-       * - /FitR
-         - [left] [bottom] [right] [top]
-       * - /FitB
-         - No additional arguments
-       * - /FitBH
-         - [top]
-       * - /FitBV
-         - [left]
-        """
-
-        pageLink = self.getObject(self._pages)[PA.KIDS][pagenum]
-        pageDest = self.getObject(self._pages)[PA.KIDS][pagedest] # TODO: switch for external link
-        pageRef = self.getObject(pageLink)
-
-        if border is not None:
-            borderArr = [NameObject(n) for n in border[:3]]
-            if len(border) == 4:
-                dashPattern = ArrayObject([NameObject(n) for n in border[3]])
-                borderArr.append(dashPattern)
-        else:
-            borderArr = [NumberObject(0)] * 3
-
-        if isString(rect):
-            rect = NameObject(rect)
-        elif isinstance(rect, RectangleObject):
-            pass
-        else:
-            rect = RectangleObject(rect)
-
-        zoomArgs = []
-        for a in args:
-            if a is not None:
-                zoomArgs.append(NumberObject(a))
-            else:
-                zoomArgs.append(NullObject())
-        dest = Destination(NameObject("/LinkName"), pageDest, NameObject(fit), *zoomArgs) # TODO: create a better name for the link
-        destArray = dest.getDestArray()
-
-        lnk = DictionaryObject()
-        lnk.update({
-            NameObject('/Type'): NameObject(PG.ANNOTS),
-            NameObject('/Subtype'): NameObject('/Link'),
-            NameObject('/P'): pageLink,
-            NameObject('/Rect'): rect,
-            NameObject('/Border'): ArrayObject(borderArr),
-            NameObject('/Dest'): destArray
-        })
-        lnkRef = self._addObject(lnk)
-
-        if PG.ANNOTS in pageRef:
-            pageRef[PG.ANNOTS].append(lnkRef)
-        else:
-            pageRef[NameObject(PG.ANNOTS)] = ArrayObject([lnkRef])
-
-    _valid_layouts = ['/NoLayout', '/SinglePage', '/OneColumn', '/TwoColumnLeft', '/TwoColumnRight', '/TwoPageLeft', '/TwoPageRight']
-
-    def getPageLayout(self):
-        """
-        Get the page layout.
-        See :meth:`setPageLayout()<PdfFileWriter.setPageLayout>` for a description of valid layouts.
-
-        :return: Page layout currently being used.
-        :rtype: str, None if not specified
-        """
-        try:
-            return self._root_object['/PageLayout']
-        except KeyError:
-            return None
-
-    def setPageLayout(self, layout):
-        """
-        Set the page layout.
-
-        :param str layout: The page layout to be used.
-
-        .. list-table:: Valid ``layout`` arguments
-           :widths: 50 200
-
-           * - /NoLayout
-             - Layout explicitly not specified
-           * - /SinglePage
-             - Show one page at a time
-           * - /OneColumn
-             - Show one column at a time
-           * - /TwoColumnLeft
-             - Show pages in two columns, odd-numbered pages on the left
-           * - /TwoColumnRight
-             - Show pages in two columns, odd-numbered pages on the right
-           * - /TwoPageLeft
-             - Show two pages at a time, odd-numbered pages on the left
-           * - /TwoPageRight
-             - Show two pages at a time, odd-numbered pages on the right
-        """
-        if not isinstance(layout, NameObject):
-            if layout not in self._valid_layouts:
-                warnings.warn("Layout should be one of: {}".format(', '.join(self._valid_layouts)))
-            layout = NameObject(layout)
-        self._root_object.update({NameObject('/PageLayout'): layout})
-
-    pageLayout = property(getPageLayout, setPageLayout)
-    """Read and write property accessing the :meth:`getPageLayout()<PdfFileWriter.getPageLayout>`
-    and :meth:`setPageLayout()<PdfFileWriter.setPageLayout>` methods."""
-
-    _valid_modes = ['/UseNone', '/UseOutlines', '/UseThumbs', '/FullScreen', '/UseOC', '/UseAttachments']
-
-    def getPageMode(self):
-        """
-        Get the page mode.
-        See :meth:`setPageMode()<PdfFileWriter.setPageMode>` for a description
-        of valid modes.
-
-        :return: Page mode currently being used.
-        :rtype: str, None if not specified.
-        """
-        try:
-            return self._root_object['/PageMode']
-        except KeyError:
-            return None
-
-    def setPageMode(self, mode):
-        """
-        Set the page mode.
-
-        :param str mode: The page mode to use.
-
-        .. list-table:: Valid ``mode`` arguments
-           :widths: 50 200
-
-           * - /UseNone
-             - Do not show outlines or thumbnails panels
-           * - /UseOutlines
-             - Show outlines (aka bookmarks) panel
-           * - /UseThumbs
-             - Show page thumbnails panel
-           * - /FullScreen
-             - Fullscreen view
-           * - /UseOC
-             - Show Optional Content Group (OCG) panel
-           * - /UseAttachments
-             - Show attachments panel
-        """
-        if not isinstance(mode, NameObject):
-            if mode not in self._valid_modes:
-                warnings.warn("Mode should be one of: {}".format(', '.join(self._valid_modes)))
-            mode = NameObject(mode)
-        self._root_object.update({NameObject('/PageMode'): mode})
-
-    pageMode = property(getPageMode, setPageMode)
-    """Read and write property accessing the :meth:`getPageMode()<PdfFileWriter.getPageMode>`
-    and :meth:`setPageMode()<PdfFileWriter.setPageMode>` methods."""
-
-
-class PdfFileReader(object):
-    """
-    Initializes a PdfFileReader object.  This operation can take some time, as
-    the PDF stream's cross-reference tables are read into memory.
-
-    :param stream: A File object or an object that supports the standard read
-        and seek methods similar to a File object. Could also be a
-        string representing a path to a PDF file.
-    :param bool strict: Determines whether user should be warned of all
-        problems and also causes some correctable problems to be fatal.
-        Defaults to ``True``.
-    :param warndest: Destination for logging warnings (defaults to
-        ``sys.stderr``).
-    :param bool overwriteWarnings: Determines whether to override Python's
-        ``warnings.py`` module with a custom implementation (defaults to
-        ``True``).
-    """
-    def __init__(self, stream, strict=True, warndest = None, overwriteWarnings = True):
-        if overwriteWarnings:
-            # Have to dynamically override the default showwarning since there are no
-            # public methods that specify the 'file' parameter
-            def _showwarning(message, category, filename, lineno, file=warndest, line=None):
-                if file is None:
-                    file = sys.stderr
-                try:
-                    # It is possible for sys.stderr to be defined as None, most commonly in the case that the script
-                    # is being run vida pythonw.exe on Windows. In this case, just swallow the warning.
-                    # See also https://docs.python.org/3/library/sys.html# sys.__stderr__
-                    if file is not None:
-                        file.write(formatWarning(message, category, filename, lineno, line))
-                except IOError:
-                    pass
-            warnings.showwarning = _showwarning
-        self.strict = strict
-        self.flattenedPages = None
-        self.resolvedObjects = {}
-        self.xrefIndex = 0
-        self._pageId2Num = None # map page IndirectRef number to Page Number
-        if hasattr(stream, 'mode') and 'b' not in stream.mode:
-            warnings.warn("PdfFileReader stream/file object is not in binary mode. It may not be read correctly.", PdfReadWarning)
-        if isString(stream):
-            with open(stream, 'rb') as fileobj:
-                stream = BytesIO(b_(fileobj.read()))
-        self.read(stream)
-        self.stream = stream
-
-        self._override_encryption = False
-
-    def getDocumentInfo(self):
-        """
-        Retrieves the PDF file's document information dictionary, if it exists.
-        Note that some PDF files use metadata streams instead of docinfo
-        dictionaries, and these metadata streams will not be accessed by this
-        function.
-
-        :return: the document information of this PDF file
-        :rtype: :class:`DocumentInformation<pdf.DocumentInformation>` or ``None`` if none exists.
-        """
-        if TK.INFO not in self.trailer:
-            return None
-        obj = self.trailer[TK.INFO]
-        retval = DocumentInformation()
-        retval.update(obj)
-        return retval
-
-    documentInfo = property(lambda self: self.getDocumentInfo(), None, None)
-    """Read-only property that accesses the :meth:`getDocumentInfo()<PdfFileReader.getDocumentInfo>` function."""
-
-    def getXmpMetadata(self):
-        """
-        Retrieves XMP (Extensible Metadata Platform) data from the PDF document
-        root.
-
-        :return: a :class:`XmpInformation<xmp.XmpInformation>`
-            instance that can be used to access XMP metadata from the document.
-        :rtype: :class:`XmpInformation<xmp.XmpInformation>` or
-            ``None`` if no metadata was found on the document root.
-        """
-        try:
-            self._override_encryption = True
-            return self.trailer[TK.ROOT].getXmpMetadata()
-        finally:
-            self._override_encryption = False
-
-    xmpMetadata = property(lambda self: self.getXmpMetadata(), None, None)
-    """
-    Read-only property that accesses the
-    :meth:`getXmpMetadata()<PdfFileReader.getXmpMetadata>` function.
-    """
-
-    def getNumPages(self):
-        """
-        Calculates the number of pages in this PDF file.
-
-        :return: number of pages
-        :rtype: int
-        :raises PdfReadError: if file is encrypted and restrictions prevent
-            this action.
-        """
-
-        # Flattened pages will not work on an Encrypted PDF;
-        # the PDF file's page count is used in this case. Otherwise,
-        # the original method (flattened page count) is used.
-        if self.isEncrypted:
-            try:
-                self._override_encryption = True
-                self.decrypt('')
-                return self.trailer[TK.ROOT]["/Pages"]["/Count"]
-            except DependencyError as e:
-                # make dependency error clear to users
-                raise e
-            except Exception:
-                raise PdfReadError("File has not been decrypted")
-            finally:
-                self._override_encryption = False
-        else:
-            if self.flattenedPages is None:
-                self._flatten()
-            return len(self.flattenedPages)
-
-    numPages = property(lambda self: self.getNumPages(), None, None)
-    """
-    Read-only property that accesses the
-    :meth:`getNumPages()<PdfFileReader.getNumPages>` function.
-    """
-
-    def getPage(self, pageNumber):
-        """
-        Retrieves a page by number from this PDF file.
-
-        :param int pageNumber: The page number to retrieve
-            (pages begin at zero)
-        :return: a :class:`PageObject<pdf.PageObject>` instance.
-        :rtype: :class:`PageObject<pdf.PageObject>`
-        """
-        # ensure that we're not trying to access an encrypted PDF
-        # assert not self.trailer.has_key(TK.ENCRYPT)
-        if self.flattenedPages is None:
-            self._flatten()
-        return self.flattenedPages[pageNumber]
-
-    namedDestinations = property(lambda self:
-                                  self.getNamedDestinations(), None, None)
-    """
-    Read-only property that accesses the
-    :meth:`getNamedDestinations()<PdfFileReader.getNamedDestinations>` function.
-    """
-
-    # A select group of relevant field attributes. For the complete list,
-    # see section 8.6.2 of the PDF 1.7 reference.
-
-    def getFields(self, tree = None, retval = None, fileobj = None):
-        """
-        Extracts field data if this PDF contains interactive form fields.
-        The *tree* and *retval* parameters are for recursive use.
-
-        :param fileobj: A file object (usually a text file) to write
-            a report to on all interactive form fields found.
-        :return: A dictionary where each key is a field name, and each
-            value is a :class:`Field<PyPDF2.generic.Field>` object. By
-            default, the mapping name is used for keys.
-        :rtype: dict, or ``None`` if form data could not be located.
-        """
-        fieldAttributes = {"/FT" : "Field Type", PA.PARENT : "Parent",
-                       "/T" : "Field Name", "/TU" : "Alternate Field Name",
-                       "/TM" : "Mapping Name", "/Ff" : "Field Flags",
-                       "/V" : "Value", "/DV" : "Default Value"}
-        if retval is None:
-            retval = {}
-            catalog = self.trailer[TK.ROOT]
-            # get the AcroForm tree
-            if "/AcroForm" in catalog:
-                tree = catalog["/AcroForm"]
-            else:
-                return None
-        if tree is None:
-            return retval
-
-        self._checkKids(tree, retval, fileobj)
-        for attr in fieldAttributes:
-            if attr in tree:
-                # Tree is a field
-                self._buildField(tree, retval, fileobj, fieldAttributes)
-                break
-
-        if "/Fields" in tree:
-            fields = tree["/Fields"]
-            for f in fields:
-                field = f.getObject()
-                self._buildField(field, retval, fileobj, fieldAttributes)
-
-        return retval
-
-    def _buildField(self, field, retval, fileobj, fieldAttributes):
-        self._checkKids(field, retval, fileobj)
-        try:
-            key = field["/TM"]
-        except KeyError:
-            try:
-                key = field["/T"]
-            except KeyError:
-                # Ignore no-name field for now
-                return
-        if fileobj:
-            self._writeField(fileobj, field, fieldAttributes)
-            fileobj.write("\n")
-        retval[key] = Field(field)
-
-    def _checkKids(self, tree, retval, fileobj):
-        if PA.KIDS in tree:
-            # recurse down the tree
-            for kid in tree[PA.KIDS]:
-                self.getFields(kid.getObject(), retval, fileobj)
-
-    def _writeField(self, fileobj, field, fieldAttributes):
-        order = ["/TM", "/T", "/FT", PA.PARENT, "/TU", "/Ff", "/V", "/DV"]
-        for attr in order:
-            attrName = fieldAttributes[attr]
-            try:
-                if attr == "/FT":
-                    # Make the field type value more clear
-                    types = {"/Btn":"Button", "/Tx":"Text", "/Ch": "Choice",
-                             "/Sig":"Signature"}
-                    if field[attr] in types:
-                        fileobj.write(attrName + ": " + types[field[attr]] + "\n")
-                elif attr == PA.PARENT:
-                    # Let's just write the name of the parent
-                    try:
-                        name = field[PA.PARENT]["/TM"]
-                    except KeyError:
-                        name = field[PA.PARENT]["/T"]
-                    fileobj.write(attrName + ": " + name + "\n")
-                else:
-                    fileobj.write(attrName + ": " + str(field[attr]) + "\n")
-            except KeyError:
-                # Field attribute is N/A or unknown, so don't write anything
-                pass
-
-    def getFormTextFields(self):
-        ''' Retrieves form fields from the document with textual data (inputs, dropdowns)
-        '''
-        # Retrieve document form fields
-        formfields = self.getFields()
-        if formfields is None:
-            return {}
-        return {
-            formfields[field]['/T']: formfields[field].get('/V') for field in formfields \
-                if formfields[field].get('/FT') == '/Tx'
-        }
-
-    def getNamedDestinations(self, tree=None, retval=None):
-        """
-        Retrieves the named destinations present in the document.
-
-        :return: a dictionary which maps names to
-            :class:`Destinations<PyPDF2.generic.Destination>`.
-        :rtype: dict
-        """
-        if retval is None:
-            retval = {}
-            catalog = self.trailer[TK.ROOT]
-
-            # get the name tree
-            if CA.DESTS in catalog:
-                tree = catalog[CA.DESTS]
-            elif CA.NAMES in catalog:
-                names = catalog[CA.NAMES]
-                if CA.DESTS in names:
-                    tree = names[CA.DESTS]
-
-        if tree is None:
-            return retval
-
-        if PA.KIDS in tree:
-            # recurse down the tree
-            for kid in tree[PA.KIDS]:
-                self.getNamedDestinations(kid.getObject(), retval)
-
-        if CA.NAMES in tree:
-            names = tree[CA.NAMES]
-            for i in range(0, len(names), 2):
-                key = names[i].getObject()
-                val = names[i+1].getObject()
-                if isinstance(val, DictionaryObject) and '/D' in val:
-                    val = val['/D']
-                dest = self._buildDestination(key, val)
-                if dest is not None:
-                    retval[key] = dest
-
-        return retval
-
-    outlines = property(lambda self: self.getOutlines(), None, None)
-    """
-    Read-only property that accesses the
-        :meth:`getOutlines()<PdfFileReader.getOutlines>` function.
-    """
-
-    def getOutlines(self, node=None, outlines=None):
-        """
-        Retrieves the document outline present in the document.
-
-        :return: a nested list of :class:`Destinations<PyPDF2.generic.Destination>`.
-        """
-        if outlines is None:
-            outlines = []
-            catalog = self.trailer[TK.ROOT]
-
-            # get the outline dictionary and named destinations
-            if CO.OUTLINES in catalog:
-                try:
-                    lines = catalog[CO.OUTLINES]
-                except PdfReadError:
-                    # this occurs if the /Outlines object reference is incorrect
-                    # for an example of such a file, see https://unglueit-files.s3.amazonaws.com/ebf/7552c42e9280b4476e59e77acc0bc812.pdf
-                    # so continue to load the file without the Bookmarks
-                    return outlines
-
-                if "/First" in lines:
-                    node = lines["/First"]
-            self._namedDests = self.getNamedDestinations()
-
-        if node is None:
-          return outlines
-
-        # see if there are any more outlines
-        while True:
-            outline = self._buildOutline(node)
-            if outline:
-                outlines.append(outline)
-
-            # check for sub-outlines
-            if "/First" in node:
-                subOutlines = []
-                self.getOutlines(node["/First"], subOutlines)
-                if subOutlines:
-                    outlines.append(subOutlines)
-
-            if "/Next" not in node:
-                break
-            node = node["/Next"]
-
-        return outlines
-
-    def _getPageNumberByIndirect(self, indirectRef):
-        """Generate _pageId2Num"""
-        if self._pageId2Num is None:
-            id2num = {}
-            for i, x in enumerate(self.pages):
-                id2num[x.indirectRef.idnum] = i
-            self._pageId2Num = id2num
-
-        if isinstance(indirectRef, int):
-            idnum = indirectRef
-        else:
-            idnum = indirectRef.idnum
-
-        ret = self._pageId2Num.get(idnum, -1)
-        return ret
-
-    def getPageNumber(self, page):
-        """
-        Retrieve page number of a given PageObject
-
-        :param PageObject page: The page to get page number. Should be
-            an instance of :class:`PageObject<PyPDF2.pdf.PageObject>`
-        :return: the page number or -1 if page not found
-        :rtype: int
-        """
-        indirectRef = page.indirectRef
-        ret = self._getPageNumberByIndirect(indirectRef)
-        return ret
-
-    def getDestinationPageNumber(self, destination):
-        """
-        Retrieve page number of a given Destination object
-
-        :param Destination destination: The destination to get page number.
-             Should be an instance of
-             :class:`Destination<PyPDF2.pdf.Destination>`
-        :return: the page number or -1 if page not found
-        :rtype: int
-        """
-        indirectRef = destination.page
-        ret = self._getPageNumberByIndirect(indirectRef)
-        return ret
-
-    def _buildDestination(self, title, array):
-        page, typ = array[0:2]
-        array = array[2:]
-        return Destination(title, page, typ, *array)
-
-    def _buildOutline(self, node):
-        dest, title, outline = None, None, None
-
-        if "/A" in node and "/Title" in node:
-            # Action, section 8.5 (only type GoTo supported)
-            title  = node["/Title"]
-            action = node["/A"]
-            if action["/S"] == "/GoTo":
-                dest = action["/D"]
-        elif "/Dest" in node and "/Title" in node:
-            # Destination, section 8.2.1
-            title = node["/Title"]
-            dest  = node["/Dest"]
-
-        # if destination found, then create outline
-        if dest:
-            if isinstance(dest, ArrayObject):
-                outline = self._buildDestination(title, dest)
-            elif isString(dest) and dest in self._namedDests:
-                outline = self._namedDests[dest]
-                outline[NameObject("/Title")] = title
-            else:
-                raise PdfReadError("Unexpected destination %r" % dest)
-        return outline
-
-    pages = property(lambda self: ConvertFunctionsToVirtualList(self.getNumPages, self.getPage),
-        None, None)
-    """
-    Read-only property that emulates a list based upon the
-    :meth:`getNumPages()<PdfFileReader.getNumPages>` and
-    :meth:`getPage()<PdfFileReader.getPage>` methods.
-    """
-
-    def getPageLayout(self):
-        """
-        Get the page layout.
-        See :meth:`setPageLayout()<PdfFileWriter.setPageLayout>`
-        for a description of valid layouts.
-
-        :return: Page layout currently being used.
-        :rtype: ``str``, ``None`` if not specified
-        """
-        try:
-            return self.trailer[TK.ROOT]['/PageLayout']
-        except KeyError:
-            return None
-
-    pageLayout = property(getPageLayout)
-    """Read-only property accessing the
-    :meth:`getPageLayout()<PdfFileReader.getPageLayout>` method."""
-
-    def getPageMode(self):
-        """
-        Get the page mode.
-        See :meth:`setPageMode()<PdfFileWriter.setPageMode>`
-        for a description of valid modes.
-
-        :return: Page mode currently being used.
-        :rtype: ``str``, ``None`` if not specified
-        """
-        try:
-            return self.trailer[TK.ROOT]['/PageMode']
-        except KeyError:
-            return None
-
-    pageMode = property(getPageMode)
-    """Read-only property accessing the
-    :meth:`getPageMode()<PdfFileReader.getPageMode>` method."""
-
-    def _flatten(self, pages=None, inherit=None, indirectRef=None):
-        inheritablePageAttributes = (
-            NameObject(PG.RESOURCES), NameObject(PG.MEDIABOX),
-            NameObject(PG.CROPBOX), NameObject(PG.ROTATE)
-            )
-        if inherit is None:
-            inherit = {}
-        if pages is None:
-            # Fix issue 327: set flattenedPages attribute only for
-            # decrypted file
-            catalog = self.trailer[TK.ROOT].getObject()
-            pages = catalog["/Pages"].getObject()
-            self.flattenedPages = []
-
-        t = "/Pages"
-        if PA.TYPE in pages:
-            t = pages[PA.TYPE]
-
-        if t == "/Pages":
-            for attr in inheritablePageAttributes:
-                if attr in pages:
-                    inherit[attr] = pages[attr]
-            for page in pages[PA.KIDS]:
-                addt = {}
-                if isinstance(page, IndirectObject):
-                    addt["indirectRef"] = page
-                self._flatten(page.getObject(), inherit, **addt)
-        elif t == "/Page":
-            for attr, value in list(inherit.items()):
-                # if the page has it's own value, it does not inherit the
-                # parent's value:
-                if attr not in pages:
-                    pages[attr] = value
-            pageObj = PageObject(self, indirectRef)
-            pageObj.update(pages)
-            self.flattenedPages.append(pageObj)
-
-    def _getObjectFromStream(self, indirectReference):
-        # indirect reference to object in object stream
-        # read the entire object stream into memory
-        stmnum, idx = self.xref_objStm[indirectReference.idnum]
-        objStm = IndirectObject(stmnum, 0, self).getObject()
-        # This is an xref to a stream, so its type better be a stream
-        assert objStm['/Type'] == '/ObjStm'
-        # /N is the number of indirect objects in the stream
-        assert idx < objStm['/N']
-        streamData = BytesIO(b_(objStm.getData()))
-        for i in range(objStm['/N']):
-            readNonWhitespace(streamData)
-            streamData.seek(-1, 1)
-            objnum = NumberObject.readFromStream(streamData)
-            readNonWhitespace(streamData)
-            streamData.seek(-1, 1)
-            offset = NumberObject.readFromStream(streamData)
-            readNonWhitespace(streamData)
-            streamData.seek(-1, 1)
-            if objnum != indirectReference.idnum:
-                # We're only interested in one object
-                continue
-            if self.strict and idx != i:
-                raise PdfReadError("Object is in wrong index.")
-            streamData.seek(objStm['/First']+offset, 0)
-            try:
-                obj = readObject(streamData, self)
-            except PdfStreamError as e:
-                # Stream object cannot be read. Normally, a critical error, but
-                # Adobe Reader doesn't complain, so continue (in strict mode?)
-                e = sys.exc_info()[1]
-                warnings.warn("Invalid stream (index %d) within object %d %d: %s" % \
-                      (i, indirectReference.idnum, indirectReference.generation, e), PdfReadWarning)
-
-                if self.strict:
-                    raise PdfReadError("Can't read object stream: %s"%e)
-                # Replace with null. Hopefully it's nothing important.
-                obj = NullObject()
-            return obj
-
-        if self.strict: raise PdfReadError("This is a fatal error in strict mode.")
-        return NullObject()
-
-    def getObject(self, indirectReference):
-        retval = self.cacheGetIndirectObject(indirectReference.generation, indirectReference.idnum)
-        if retval is not None:
-            return retval
-        if indirectReference.generation == 0 and \
-                        indirectReference.idnum in self.xref_objStm:
-            retval = self._getObjectFromStream(indirectReference)
-        elif indirectReference.generation in self.xref and \
-                indirectReference.idnum in self.xref[indirectReference.generation]:
-            start = self.xref[indirectReference.generation][indirectReference.idnum]
-            self.stream.seek(start, 0)
-            idnum, generation = self.readObjectHeader(self.stream)
-            if idnum != indirectReference.idnum and self.xrefIndex:
-                # Xref table probably had bad indexes due to not being zero-indexed
-                if self.strict:
-                    raise PdfReadError(
-                        "Expected object ID (%d %d) does not match actual (%d %d); xref table not zero-indexed." \
-                        % (indirectReference.idnum, indirectReference.generation, idnum, generation))
-                else: pass # xref table is corrected in non-strict mode
-            elif idnum != indirectReference.idnum and self.strict:
-                # some other problem
-                raise PdfReadError(
-                    "Expected object ID (%d %d) does not match actual (%d %d)." \
-                    % (indirectReference.idnum, indirectReference.generation, idnum, generation))
-            if self.strict:
-                assert generation == indirectReference.generation
-            retval = readObject(self.stream, self)
-
-            # override encryption is used for the /Encrypt dictionary
-            if not self._override_encryption and self.isEncrypted:
-                if not hasattr(self, "_encryption"):
-                    raise utils.PdfReadError("file has not been decrypted")
-                retval = self._encryption.decryptObject(retval, indirectReference.idnum, indirectReference.generation)
-        else:
-            warnings.warn("Object %d %d not defined."%(indirectReference.idnum,
-                        indirectReference.generation), PdfReadWarning)
-            if self.strict:
-                raise PdfReadError("Could not find object.")
-        self.cacheIndirectObject(indirectReference.generation,
-                    indirectReference.idnum, retval)
-        return retval
-
-    def _decryptObject(self, obj, key):
-        if isinstance(obj, (ByteStringObject, TextStringObject)):
-            obj = createStringObject(utils.RC4_encrypt(key, obj.original_bytes))
-        elif isinstance(obj, StreamObject):
-            obj._data = utils.RC4_encrypt(key, obj._data)
-        elif isinstance(obj, DictionaryObject):
-            for dictkey, value in list(obj.items()):
-                obj[dictkey] = self._decryptObject(value, key)
-        elif isinstance(obj, ArrayObject):
-            for i in range(len(obj)):
-                obj[i] = self._decryptObject(obj[i], key)
-        return obj
-
-    def readObjectHeader(self, stream):
-        # Should never be necessary to read out whitespace, since the
-        # cross-reference table should put us in the right spot to read the
-        # object header.  In reality... some files have stupid cross reference
-        # tables that are off by whitespace bytes.
-        extra = False
-        utils.skipOverComment(stream)
-        extra |= utils.skipOverWhitespace(stream); stream.seek(-1, 1)
-        idnum = readUntilWhitespace(stream)
-        extra |= utils.skipOverWhitespace(stream); stream.seek(-1, 1)
-        generation = readUntilWhitespace(stream)
-        extra |= utils.skipOverWhitespace(stream); stream.seek(-1, 1)
-
-        # although it's not used, it might still be necessary to read
-        _obj = stream.read(3)  # noqa: F841
-
-        readNonWhitespace(stream)
-        stream.seek(-1, 1)
-        if (extra and self.strict):
-            # not a fatal error
-            warnings.warn("Superfluous whitespace found in object header %s %s" % \
-                          (idnum, generation), PdfReadWarning)
-        return int(idnum), int(generation)
-
-    def cacheGetIndirectObject(self, generation, idnum):
-        out = self.resolvedObjects.get((generation, idnum))
-        return out
-
-    def cacheIndirectObject(self, generation, idnum, obj):
-        # return None # Sometimes we want to turn off cache for debugging.
-        if (generation, idnum) in self.resolvedObjects:
-            msg = "Overwriting cache for %s %s"%(generation, idnum)
-            if self.strict: raise PdfReadError(msg)
-            else:           warnings.warn(msg)
-        self.resolvedObjects[(generation, idnum)] = obj
-        return obj
-
-    def read(self, stream):
-        # start at the end:
-        stream.seek(-1, 2)
-        if not stream.tell():
-            raise PdfReadError('Cannot read an empty file')
-        if self.strict:
-            stream.seek(0, 0)
-            header_byte = stream.read(5)
-            if header_byte != b"%PDF-":
-                raise PdfReadError("PDF starts with '{}', but '%PDF-' expected".format(header_byte.decode("utf8")))
-            stream.seek(-1, 2)
-        last1M = stream.tell() - 1024 * 1024 + 1 # offset of last MB of stream
-        line = b_('')
-        while line[:5] != b_("%%EOF"):
-            if stream.tell() < last1M:
-                raise PdfReadError("EOF marker not found")
-            line = self.readNextEndLine(stream)
-
-        # find startxref entry - the location of the xref table
-        line = self.readNextEndLine(stream)
-        try:
-            startxref = int(line)
-        except ValueError:
-            # 'startxref' may be on the same line as the location
-            if not line.startswith(b_("startxref")):
-                raise PdfReadError("startxref not found")
-            startxref = int(line[9:].strip())
-            warnings.warn("startxref on same line as offset")
-        else:
-            line = self.readNextEndLine(stream)
-            if line[:9] != b_("startxref"):
-                raise PdfReadError("startxref not found")
-
-        #check and eventually correct the startxref only in not strict
-        rebuildXrefTable = False
-        try:
-            stream.seek(startxref - 1,0) #-1 to check character before
-            line=stream.read(1)
-            if line not in b_("\r\n \t"):
-                raise PdfReadWarning("incorrect startxref pointer(1)",line)
-            line = stream.read(4)
-            if line != b_("xref"):
-                #not an xref so check if it is an XREF object
-                line = b_("")
-                while line in b_("0123456789 \t"):
-                    line = stream.read(1)
-                    if line == b_(""):
-                        raise PdfReadWarning("incorrect startxref pointer(2)")
-                line += stream.read(2)   #1 char already read, +2 to check "obj"
-                if line.lower() != b_("obj"):
-                    raise PdfReadWarning("incorrect startxref pointer(3)")
-                while stream.read(1) in b_(" \t\r\n"):
-                    pass;
-                line=stream.read(256) # check that it is xref obj
-                if b_("/xref") not in line.lower():
-                    raise PdfReadWarning("incorrect startxref pointer(4)")
-        except PdfReadWarning as e:
-            warnings.warn(str(e)+", need to rebuild xref table (strict=False)",PdfReadWarning)
-            if( not self.strict):
-                rebuildXrefTable = True
-            else:
-                raise
-        # read all cross reference tables and their trailers
-        self.xref = {}
-        self.xref_objStm = {}
-        self.trailer = DictionaryObject()
-        while True:
-            # load the xref table
-            stream.seek(startxref, 0)
-            x = stream.read(1)
-            if x == b_("x"):
-                # standard cross-reference table
-                ref = stream.read(4)
-                if ref[:3] != b_("ref"):
-                    raise PdfReadError("xref table read error")
-                readNonWhitespace(stream)
-                stream.seek(-1, 1)
-                firsttime = True; # check if the first time looking at the xref table
-                while True:
-                    num = readObject(stream, self)
-                    if firsttime and num != 0:
-                         self.xrefIndex = num
-                         if self.strict:
-                            warnings.warn("Xref table not zero-indexed. ID numbers for objects will be corrected.", PdfReadWarning)
-                            # if table not zero indexed, could be due to error from when PDF was created
-                            # which will lead to mismatched indices later on, only warned and corrected if self.strict=True
-                    firsttime = False
-                    readNonWhitespace(stream)
-                    stream.seek(-1, 1)
-                    size = readObject(stream, self)
-                    readNonWhitespace(stream)
-                    stream.seek(-1, 1)
-                    cnt = 0
-                    while cnt < size:
-                        line = stream.read(20)
-
-                        # It's very clear in section 3.4.3 of the PDF spec
-                        # that all cross-reference table lines are a fixed
-                        # 20 bytes (as of PDF 1.7). However, some files have
-                        # 21-byte entries (or more) due to the use of \r\n
-                        # (CRLF) EOL's. Detect that case, and adjust the line
-                        # until it does not begin with a \r (CR) or \n (LF).
-                        while line[0] in b_("\x0D\x0A"):
-                            stream.seek(-20 + 1, 1)
-                            line = stream.read(20)
-
-                        # On the other hand, some malformed PDF files
-                        # use a single character EOL without a preceeding
-                        # space.  Detect that case, and seek the stream
-                        # back one character.  (0-9 means we've bled into
-                        # the next xref entry, t means we've bled into the
-                        # text "trailer"):
-                        if line[-1] in b_("0123456789t"):
-                            stream.seek(-1, 1)
-
-                        offset, generation = line[:16].split(b_(" "))
-                        offset, generation = int(offset), int(generation)
-                        if generation not in self.xref:
-                            self.xref[generation] = {}
-                        if num in self.xref[generation]:
-                            # It really seems like we should allow the last
-                            # xref table in the file to override previous
-                            # ones. Since we read the file backwards, assume
-                            # any existing key is already set correctly.
-                            pass
-                        else:
-                            self.xref[generation][num] = offset
-                        cnt += 1
-                        num += 1
-                    readNonWhitespace(stream)
-                    stream.seek(-1, 1)
-                    trailertag = stream.read(7)
-                    if trailertag != b_("trailer"):
-                        # more xrefs!
-                        stream.seek(-7, 1)
-                    else:
-                        break
-                readNonWhitespace(stream)
-                stream.seek(-1, 1)
-                newTrailer = readObject(stream, self)
-                for key, value in list(newTrailer.items()):
-                    if key not in self.trailer:
-                        self.trailer[key] = value
-                if "/Prev" in newTrailer:
-                    startxref = newTrailer["/Prev"]
-                else:
-                    break
-            elif rebuildXrefTable:
-                self.xref={}
-                stream.seek(0,0)
-                f_ = stream.read(-1)
-                import re
-                for m in re.finditer(b_(r"[\r\n \t][ \t]*(\d+)[ \t]+(\d+)[ \t]+obj"),f_):
-                    idnum = int(m.group(1))
-                    generation = int(m.group(2))
-                    if generation not in self.xref:
-                        self.xref[generation] = {}
-                    self.xref[generation][idnum] = m.start(1)
-                trailerPos = f_.rfind(b"trailer") - len(f_) + 7
-                stream.seek(trailerPos,2)
-                #code below duplicated
-                readNonWhitespace(stream)
-                stream.seek(-1, 1)
-                newTrailer = readObject(stream, self)
-                for key, value in list(newTrailer.items()):
-                    if key not in self.trailer:
-                        self.trailer[key] = value
-                #if "/Prev" in newTrailer:
-                #    startxref = newTrailer["/Prev"]
-                #else:
-                break
-            elif x.isdigit():
-                # PDF 1.5+ Cross-Reference Stream
-                stream.seek(-1, 1)
-                idnum, generation = self.readObjectHeader(stream)
-                xrefstream = readObject(stream, self)
-                assert xrefstream["/Type"] == "/XRef"
-                self.cacheIndirectObject(generation, idnum, xrefstream)
-                streamData = BytesIO(b_(xrefstream.getData()))
-                # Index pairs specify the subsections in the dictionary. If
-                # none create one subsection that spans everything.
-                idx_pairs = xrefstream.get("/Index", [0, xrefstream.get("/Size")])
-                entrySizes = xrefstream.get("/W")
-                assert len(entrySizes) >= 3
-                if self.strict and len(entrySizes) > 3:
-                    raise PdfReadError("Too many entry sizes: %s" %entrySizes)
-
-                def getEntry(i):
-                    # Reads the correct number of bytes for each entry. See the
-                    # discussion of the W parameter in PDF spec table 17.
-                    if entrySizes[i] > 0:
-                        d = streamData.read(entrySizes[i])
-                        return convertToInt(d, entrySizes[i])
-
-                    # PDF Spec Table 17: A value of zero for an element in the
-                    # W array indicates...the default value shall be used
-                    if i == 0:  return 1 # First value defaults to 1
-                    else:       return 0
-
-                def used_before(num, generation):
-                    # We move backwards through the xrefs, don't replace any.
-                    return num in self.xref.get(generation, []) or \
-                            num in self.xref_objStm
-
-                # Iterate through each subsection
-                self._read_xref_subsections(idx_pairs, getEntry, used_before)
-
-                trailerKeys = TK.ROOT, TK.ENCRYPT, TK.INFO, TK.ID
-                for key in trailerKeys:
-                    if key in xrefstream and key not in self.trailer:
-                        self.trailer[NameObject(key)] = xrefstream.raw_get(key)
-                if "/Prev" in xrefstream:
-                    startxref = xrefstream["/Prev"]
-                else:
-                    break
-            else:
-                # some PDFs have /Prev=0 in the trailer, instead of no /Prev
-                if startxref == 0:
-                    if self.strict:
-                        raise PdfReadError(
-                            "/Prev=0 in the trailer (try"
-                            " opening with strict=False)")
-                    else:
-                        warnings.warn(
-                            "/Prev=0 in the trailer - assuming there"
-                            " is no previous xref table"
-                        )
-                        break
-                # bad xref character at startxref.  Let's see if we can find
-                # the xref table nearby, as we've observed this error with an
-                # off-by-one before.
-                stream.seek(-11, 1)
-                tmp = stream.read(20)
-                xref_loc = tmp.find(b_("xref"))
-                if xref_loc != -1:
-                    startxref -= (10 - xref_loc)
-                    continue
-                # No explicit xref table, try finding a cross-reference stream.
-                stream.seek(startxref, 0)
-                found = False
-                for look in range(5):
-                    if stream.read(1).isdigit():
-                        # This is not a standard PDF, consider adding a warning
-                        startxref += look
-                        found = True
-                        break
-                if found:
-                    continue
-                # no xref table found at specified location
-                raise PdfReadError("Could not find xref table at specified location")
-        # if not zero-indexed, verify that the table is correct; change it if necessary
-        if self.xrefIndex and not self.strict:
-            loc = stream.tell()
-            for gen in self.xref:
-                if gen == 65535: continue
-                for id in self.xref[gen]:
-                    stream.seek(self.xref[gen][id], 0)
-                    try:
-                        pid, pgen = self.readObjectHeader(stream)
-                    except ValueError:
-                        break
-                    if pid == id - self.xrefIndex:
-                        self._zeroXref(gen)
-                        break
-                    # if not, then either it's just plain wrong, or the non-zero-index is actually correct
-            stream.seek(loc, 0) # return to where it was
-
-    def _read_xref_subsections(self, idx_pairs, getEntry, used_before):
-        last_end = 0
-        for start, size in self._pairs(idx_pairs):
-            # The subsections must increase
-            assert start >= last_end
-            last_end = start + size
-            for num in range(start, start+size):
-                # The first entry is the type
-                xref_type = getEntry(0)
-                # The rest of the elements depend on the xref_type
-                if xref_type == 0:
-                    # linked list of free objects
-                    next_free_object = getEntry(1)  # noqa: F841
-                    next_generation = getEntry(2)  # noqa: F841
-                elif xref_type == 1:
-                    # objects that are in use but are not compressed
-                    byte_offset = getEntry(1)
-                    generation = getEntry(2)
-                    if generation not in self.xref:
-                        self.xref[generation] = {}
-                    if not used_before(num, generation):
-                        self.xref[generation][num] = byte_offset
-                elif xref_type == 2:
-                    # compressed objects
-                    objstr_num = getEntry(1)
-                    obstr_idx = getEntry(2)
-                    generation = 0 # PDF spec table 18, generation is 0
-                    if not used_before(num, generation):
-                        self.xref_objStm[num] = (objstr_num, obstr_idx)
-                elif self.strict:
-                    raise PdfReadError("Unknown xref type: %s"% xref_type)
-
-    def _zeroXref(self, generation):
-        self.xref[generation] = {k-self.xrefIndex: v for (k, v) in list(self.xref[generation].items())}
-
-    def _pairs(self, array):
-        i = 0
-        while True:
-            yield array[i], array[i+1]
-            i += 2
-            if (i+1) >= len(array):
-                break
-
-    def readNextEndLine(self, stream, limit_offset=0):
-        line_parts = []
-        while True:
-            # Prevent infinite loops in malformed PDFs
-            if stream.tell() == 0 or stream.tell() == limit_offset:
-                raise PdfReadError("Could not read malformed PDF file")
-            x = stream.read(1)
-            if stream.tell() < 2:
-                raise PdfReadError("EOL marker not found")
-            stream.seek(-2, 1)
-            if x == b_('\n') or x == b_('\r'): ## \n = LF; \r = CR
-                crlf = False
-                while x == b_('\n') or x == b_('\r'):
-                    x = stream.read(1)
-                    if x == b_('\n') or x == b_('\r'): # account for CR+LF
-                        stream.seek(-1, 1)
-                        crlf = True
-                    if stream.tell() < 2:
-                        raise PdfReadError("EOL marker not found")
-                    stream.seek(-2, 1)
-                stream.seek(2 if crlf else 1, 1) # if using CR+LF, go back 2 bytes, else 1
-                break
-            else:
-                line_parts.append(x)
-        line_parts.reverse()
-        return b"".join(line_parts)
-
-    def decrypt(self, password):
-        """
-        When using an encrypted / secured PDF file with the PDF Standard
-        encryption handler, this function will allow the file to be decrypted.
-        It checks the given password against the document's user password and
-        owner password, and then stores the resulting decryption key if either
-        password is correct.
-
-        It does not matter which password was matched.  Both passwords provide
-        the correct decryption key that will allow the document to be used with
-        this library.
-
-        :param str password: The password to match.
-        :return: ``0`` if the password failed, ``1`` if the password matched the user
-            password, and ``2`` if the password matched the owner password.
-        :rtype: int
-        :raises NotImplementedError: if document uses an unsupported encryption
-            method.
-        """
-
-        self._override_encryption = True
-        try:
-            return self._decrypt(password)
-        finally:
-            self._override_encryption = False
-
-    def decode_permissions(self, permissions_code):
-        # Takes the permissions as an integer, returns the allowed access
-        permissions = {}
-        permissions['print'] = permissions_code & (1 << 3-1) != 0  # bit 3
-        permissions['modify'] = permissions_code & (1 << 4-1) != 0  # bit 4
-        permissions['copy'] = permissions_code & (1 << 5-1) != 0  # bit 5
-        permissions['annotations'] = permissions_code & (1 << 6-1) != 0  # bit 6
-        permissions['forms'] = permissions_code & (1 << 9-1) != 0  # bit 9
-        permissions['accessability'] = permissions_code & (1 << 10-1) != 0  # bit 10
-        permissions['assemble'] = permissions_code & (1 << 11-1) != 0  # bit 11
-        permissions['print_high_quality'] = permissions_code & (1 << 12-1) != 0  # bit 12
-        return permissions
-
-    def _decrypt(self, password):
-        from PyPDF2.encryption import Encryption
-        id_entry = self.trailer.get(TK.ID)
-        # Some documents may not have a /ID, use two empty
-        # byte strings instead. Solves
-        # https://github.com/mstamy2/PyPDF2/issues/608
-        id1_entry = id_entry[0].getObject().original_bytes if id_entry else b""
-        encrypt_entry = self.trailer[TK.ENCRYPT].getObject()
-        encryption = Encryption.read(encrypt_entry, id1_entry)
-        # maybe password is owner password
-        # TODO: add/modify api to set owner password
-        rr = encryption.verify(password, password)
-        if rr > 0:
-            self._encryption = encryption
-        return rr
-
-    def getIsEncrypted(self):
-        return TK.ENCRYPT in self.trailer
-
-    isEncrypted = property(lambda self: self.getIsEncrypted(), None, None)
-    """
-    Read-only boolean property showing whether this PDF file is encrypted.
-    Note that this property, if true, will remain true even after the
-    :meth:`decrypt()<PdfFileReader.decrypt>` method is called.
-    """
-
-
-def getRectangle(self, name, defaults):
-    retval = self.get(name)
-    if isinstance(retval, RectangleObject):
-        return retval
-    if retval is None:
-        for d in defaults:
-            retval = self.get(d)
-            if retval is not None:
-                break
-    if isinstance(retval, IndirectObject):
-        retval = self.pdf.getObject(retval)
-    retval = RectangleObject(retval)
-    setRectangle(self, name, retval)
-    return retval
-
-
-def setRectangle(self, name, value):
-    if not isinstance(name, NameObject):
-        name = NameObject(name)
-    self[name] = value
-
-
-def deleteRectangle(self, name):
-    del self[name]
-
-
-def createRectangleAccessor(name, fallback):
-    return \
-        property(
-            lambda self: getRectangle(self, name, fallback),
-            lambda self, value: setRectangle(self, name, value),
-            lambda self: deleteRectangle(self, name)
-            )
-
-
-class PageObject(DictionaryObject):
-    """
-    This class represents a single page within a PDF file.  Typically this
-    object will be created by accessing the
-    :meth:`getPage()<PyPDF2.PdfFileReader.getPage>` method of the
-    :class:`PdfFileReader<PyPDF2.PdfFileReader>` class, but it is
-    also possible to create an empty page with the
-    :meth:`createBlankPage()<PageObject.createBlankPage>` static method.
-
-    :param pdf: PDF file the page belongs to.
-    :param indirectRef: Stores the original indirect reference to
-        this object in its source PDF
-    """
-    def __init__(self, pdf=None, indirectRef=None):
-        DictionaryObject.__init__(self)
-        self.pdf = pdf
-        self.indirectRef = indirectRef
-
-    @staticmethod
-    def createBlankPage(pdf=None, width=None, height=None):
-        """
-        Returns a new blank page.
-        If ``width`` or ``height`` is ``None``, try to get the page size
-        from the last page of *pdf*.
-
-        :param pdf: PDF file the page belongs to
-        :param float width: The width of the new page expressed in default user
-            space units.
-        :param float height: The height of the new page expressed in default user
-            space units.
-        :return: the new blank page:
-        :rtype: :class:`PageObject<PageObject>`
-        :raises PageSizeNotDefinedError: if ``pdf`` is ``None`` or contains
-            no page
-        """
-        page = PageObject(pdf)
-
-        # Creates a new page (cf PDF Reference  7.7.3.3)
-        page.__setitem__(NameObject('/Type'), NameObject('/Page'))
-        page.__setitem__(NameObject('/Parent'), NullObject())
-        page.__setitem__(NameObject(PG.RESOURCES), DictionaryObject())
-        if width is None or height is None:
-            if pdf is not None and pdf.getNumPages() > 0:
-                lastpage = pdf.getPage(pdf.getNumPages() - 1)
-                width = lastpage.mediaBox.getWidth()
-                height = lastpage.mediaBox.getHeight()
-            else:
-                raise PageSizeNotDefinedError()
-        page.__setitem__(NameObject(PG.MEDIABOX),
-            RectangleObject([0, 0, width, height]))
-
-        return page
-
-    def rotateClockwise(self, angle):
-        """
-        Rotates a page clockwise by increments of 90 degrees.
-
-        :param int angle: Angle to rotate the page.  Must be an increment
-            of 90 deg.
-        """
-        if angle % 90 != 0:
-            raise ValueError("Rotation angle must be a multiple of 90")
-        self._rotate(angle)
-        return self
-
-    def rotateCounterClockwise(self, angle):
-        """
-        Rotates a page counter-clockwise by increments of 90 degrees.
-
-        :param int angle: Angle to rotate the page.  Must be an increment
-            of 90 deg.
-        """
-        if angle % 90 != 0:
-            raise ValueError("Rotation angle must be a multiple of 90")
-        self._rotate(-angle)
-        return self
-
-    def _rotate(self, angle):
-        rotateObj = self.get("/Rotate", 0)
-        currentAngle = rotateObj if isinstance(rotateObj, int) else rotateObj.getObject()
-        self[NameObject("/Rotate")] = NumberObject(currentAngle + angle)
-
-    @staticmethod
-    def _mergeResources(res1, res2, resource):
-        newRes = DictionaryObject()
-        newRes.update(res1.get(resource, DictionaryObject()).getObject())
-        page2Res = res2.get(resource, DictionaryObject()).getObject()
-        renameRes = {}
-        for key in list(page2Res.keys()):
-            if key in newRes and newRes.raw_get(key) != page2Res.raw_get(key):
-                newname = NameObject(key + str(uuid.uuid4()))
-                renameRes[key] = newname
-                newRes[newname] = page2Res[key]
-            elif key not in newRes:
-                newRes[key] = page2Res.raw_get(key)
-        return newRes, renameRes
-
-    @staticmethod
-    def _contentStreamRename(stream, rename, pdf):
-        if not rename:
-            return stream
-        stream = ContentStream(stream, pdf)
-        for operands, _operator in stream.operations:
-            if isinstance(operands, list):
-                for i in range(len(operands)):
-                    op = operands[i]
-                    if isinstance(op, NameObject):
-                        operands[i] = rename.get(op,op)
-            elif isinstance(operands, dict):
-                for i in operands:
-                    op = operands[i]
-                    if isinstance(op, NameObject):
-                        operands[i] = rename.get(op,op)
-            else:
-                raise KeyError ("type of operands is %s" % type (operands))
-        return stream
-
-    @staticmethod
-    def _pushPopGS(contents, pdf):
-        # adds a graphics state "push" and "pop" to the beginning and end
-        # of a content stream.  This isolates it from changes such as
-        # transformation matricies.
-        stream = ContentStream(contents, pdf)
-        stream.operations.insert(0, [[], "q"])
-        stream.operations.append([[], "Q"])
-        return stream
-
-    @staticmethod
-    def _addTransformationMatrix(contents, pdf, ctm):
-        # adds transformation matrix at the beginning of the given
-        # contents stream.
-        a, b, c, d, e, f = ctm
-        contents = ContentStream(contents, pdf)
-        contents.operations.insert(0, [[FloatObject(a), FloatObject(b),
-            FloatObject(c), FloatObject(d), FloatObject(e),
-            FloatObject(f)], " cm"])
-        return contents
-
-    def getContents(self):
-        """
-        Accesses the page contents.
-
-        :return: the ``/Contents`` object, or ``None`` if it doesn't exist.
-            ``/Contents`` is optional, as described in PDF Reference  7.7.3.3
-        """
-        if "/Contents" in self:
-            return self["/Contents"].getObject()
-        else:
-            return None
-
-    def mergePage(self, page2):
-        """
-        Merges the content streams of two pages into one.  Resource references
-        (i.e. fonts) are maintained from both pages.  The mediabox/cropbox/etc
-        of this page are not altered.  The parameter page's content stream will
-        be added to the end of this page's content stream, meaning that it will
-        be drawn after, or "on top" of this page.
-
-        :param PageObject page2: The page to be merged into this one. Should be
-            an instance of :class:`PageObject<PageObject>`.
-        """
-        self._mergePage(page2)
-
-    def _mergePage(self, page2, page2transformation=None, ctm=None, expand=False):
-        # First we work on merging the resource dictionaries.  This allows us
-        # to find out what symbols in the content streams we might need to
-        # rename.
-
-        newResources = DictionaryObject()
-        rename = {}
-        originalResources = self[PG.RESOURCES].getObject()
-        page2Resources = page2[PG.RESOURCES].getObject()
-        newAnnots = ArrayObject()
-
-        for page in (self, page2):
-            if PG.ANNOTS in page:
-                annots = page[PG.ANNOTS]
-                if isinstance(annots, ArrayObject):
-                    for ref in annots:
-                        newAnnots.append(ref)
-
-        for res in "/ExtGState", RES.FONT, RES.XOBJECT, RES.COLOR_SPACE, "/Pattern", "/Shading", "/Properties":
-            new, newrename = PageObject._mergeResources(originalResources, page2Resources, res)
-            if new:
-                newResources[NameObject(res)] = new
-                rename.update(newrename)
-
-        # Combine /ProcSet sets.
-        newResources[NameObject(RES.PROCSET)] = ArrayObject(
-            frozenset(originalResources.get(RES.PROCSET, ArrayObject()).getObject()).union(
-                frozenset(page2Resources.get(RES.PROCSET, ArrayObject()).getObject())
-            )
-        )
-
-        newContentArray = ArrayObject()
-
-        originalContent = self.getContents()
-        if originalContent is not None:
-            newContentArray.append(PageObject._pushPopGS(
-                  originalContent, self.pdf))
-
-        page2Content = page2.getContents()
-        if page2Content is not None:
-            page2Content = ContentStream(page2Content, self.pdf)
-            page2Content.operations.insert(0, [map(FloatObject, [page2.trimBox.getLowerLeft_x(), page2.trimBox.getLowerLeft_y(), page2.trimBox.getWidth(), page2.trimBox.getHeight()]), "re"])
-            page2Content.operations.insert(1, [[], "W"])
-            page2Content.operations.insert(2, [[], "n"])
-            if page2transformation is not None:
-                page2Content = page2transformation(page2Content)
-            page2Content = PageObject._contentStreamRename(
-                page2Content, rename, self.pdf)
-            page2Content = PageObject._pushPopGS(page2Content, self.pdf)
-            newContentArray.append(page2Content)
-
-        # if expanding the page to fit a new page, calculate the new media box size
-        if expand:
-            corners1 = [self.mediaBox.getLowerLeft_x().as_numeric(), self.mediaBox.getLowerLeft_y().as_numeric(),
-                        self.mediaBox.getUpperRight_x().as_numeric(), self.mediaBox.getUpperRight_y().as_numeric()]
-            corners2 = [page2.mediaBox.getLowerLeft_x().as_numeric(), page2.mediaBox.getLowerLeft_y().as_numeric(),
-                        page2.mediaBox.getUpperLeft_x().as_numeric(), page2.mediaBox.getUpperLeft_y().as_numeric(),
-                        page2.mediaBox.getUpperRight_x().as_numeric(), page2.mediaBox.getUpperRight_y().as_numeric(),
-                        page2.mediaBox.getLowerRight_x().as_numeric(), page2.mediaBox.getLowerRight_y().as_numeric()]
-            if ctm is not None:
-                ctm = [float(x) for x in ctm]
-                new_x = [ctm[0]*corners2[i] + ctm[2]*corners2[i+1] + ctm[4] for i in range(0, 8, 2)]
-                new_y = [ctm[1]*corners2[i] + ctm[3]*corners2[i+1] + ctm[5] for i in range(0, 8, 2)]
-            else:
-                new_x = corners2[0:8:2]
-                new_y = corners2[1:8:2]
-            lowerleft = [min(new_x), min(new_y)]
-            upperright = [max(new_x), max(new_y)]
-            lowerleft = [min(corners1[0], lowerleft[0]), min(corners1[1], lowerleft[1])]
-            upperright = [max(corners1[2], upperright[0]), max(corners1[3], upperright[1])]
-
-            self.mediaBox.setLowerLeft(lowerleft)
-            self.mediaBox.setUpperRight(upperright)
-
-        self[NameObject('/Contents')] = ContentStream(newContentArray, self.pdf)
-        self[NameObject(PG.RESOURCES)] = newResources
-        self[NameObject(PG.ANNOTS)] = newAnnots
-
-    def mergeTransformedPage(self, page2, ctm, expand=False):
-        """
-        This is similar to mergePage, but a transformation matrix is
-        applied to the merged stream.
-
-        :param PageObject page2: The page to be merged into this one. Should be
-            an instance of :class:`PageObject<PageObject>`.
-        :param tuple ctm: a 6-element tuple containing the operands of the
-            transformation matrix
-        :param bool expand: Whether the page should be expanded to fit the dimensions
-            of the page to be merged.
-        """
-        self._mergePage(page2, lambda page2Content:
-            PageObject._addTransformationMatrix(page2Content, page2.pdf, ctm), ctm, expand)
-
-    def mergeScaledPage(self, page2, scale, expand=False):
-        """
-        This is similar to mergePage, but the stream to be merged is scaled
-        by appling a transformation matrix.
-
-        :param PageObject page2: The page to be merged into this one. Should be
-            an instance of :class:`PageObject<PageObject>`.
-        :param float scale: The scaling factor
-        :param bool expand: Whether the page should be expanded to fit the
-            dimensions of the page to be merged.
-        """
-        # CTM to scale : [ sx 0 0 sy 0 0 ]
-        return self.mergeTransformedPage(
-            page2,
-            [scale, 0, 0, scale, 0, 0],
-            expand
-        )
-
-    def mergeRotatedPage(self, page2, rotation, expand=False):
-        """
-        This is similar to mergePage, but the stream to be merged is rotated
-        by appling a transformation matrix.
-
-        :param PageObject page2: the page to be merged into this one. Should be
-            an instance of :class:`PageObject<PageObject>`.
-        :param float rotation: The angle of the rotation, in degrees
-        :param bool expand: Whether the page should be expanded to fit the
-            dimensions of the page to be merged.
-        """
-        rotation = math.radians(rotation)
-        return self.mergeTransformedPage(page2,
-            [math.cos(rotation),  math.sin(rotation),
-             -math.sin(rotation), math.cos(rotation),
-             0,                   0], expand)
-
-    def mergeTranslatedPage(self, page2, tx, ty, expand=False):
-        """
-        This is similar to mergePage, but the stream to be merged is translated
-        by appling a transformation matrix.
-
-        :param PageObject page2: the page to be merged into this one. Should be
-            an instance of :class:`PageObject<PageObject>`.
-        :param float tx: The translation on X axis
-        :param float ty: The translation on Y axis
-        :param bool expand: Whether the page should be expanded to fit the
-            dimensions of the page to be merged.
-        """
-        return self.mergeTransformedPage(
-            page2,
-            [1, 0, 0, 1, tx, ty],
-            expand
-        )
-
-    def mergeRotatedTranslatedPage(self, page2, rotation, tx, ty, expand=False):
-        """
-        This is similar to mergePage, but the stream to be merged is rotated
-        and translated by appling a transformation matrix.
-
-        :param PageObject page2: the page to be merged into this one. Should be
-            an instance of :class:`PageObject<PageObject>`.
-        :param float tx: The translation on X axis
-        :param float ty: The translation on Y axis
-        :param float rotation: The angle of the rotation, in degrees
-        :param bool expand: Whether the page should be expanded to fit the
-            dimensions of the page to be merged.
-        """
-
-        translation = [[1, 0, 0],
-                       [0, 1, 0],
-                       [-tx, -ty, 1]]
-        rotation = math.radians(rotation)
-        rotating = [[math.cos(rotation), math.sin(rotation), 0],
-                    [-math.sin(rotation), math.cos(rotation), 0],
-                    [0,                  0,                  1]]
-        rtranslation = [[1, 0, 0],
-                       [0, 1, 0],
-                       [tx, ty, 1]]
-        ctm = utils.matrixMultiply(translation, rotating)
-        ctm = utils.matrixMultiply(ctm, rtranslation)
-
-        return self.mergeTransformedPage(
-            page2,
-            [ctm[0][0], ctm[0][1], ctm[1][0], ctm[1][1], ctm[2][0], ctm[2][1]],
-            expand
-        )
-
-    def mergeRotatedScaledPage(self, page2, rotation, scale, expand=False):
-        """
-        This is similar to mergePage, but the stream to be merged is rotated
-        and scaled by appling a transformation matrix.
-
-        :param PageObject page2: the page to be merged into this one. Should be
-            an instance of :class:`PageObject<PageObject>`.
-        :param float rotation: The angle of the rotation, in degrees
-        :param float scale: The scaling factor
-        :param bool expand: Whether the page should be expanded to fit the
-            dimensions of the page to be merged.
-        """
-        rotation = math.radians(rotation)
-        rotating = [[math.cos(rotation), math.sin(rotation), 0],
-                    [-math.sin(rotation), math.cos(rotation), 0],
-                    [0,                  0,                  1]]
-        scaling = [[scale, 0,    0],
-                   [0,    scale, 0],
-                   [0,    0,    1]]
-        ctm = utils.matrixMultiply(rotating, scaling)
-
-        return self.mergeTransformedPage(
-            page2,
-            [ctm[0][0], ctm[0][1], ctm[1][0], ctm[1][1], ctm[2][0], ctm[2][1]],
-            expand
-        )
-
-    def mergeScaledTranslatedPage(self, page2, scale, tx, ty, expand=False):
-        """
-        This is similar to mergePage, but the stream to be merged is translated
-        and scaled by appling a transformation matrix.
-
-        :param PageObject page2: the page to be merged into this one. Should be
-            an instance of :class:`PageObject<PageObject>`.
-        :param float scale: The scaling factor
-        :param float tx: The translation on X axis
-        :param float ty: The translation on Y axis
-        :param bool expand: Whether the page should be expanded to fit the
-            dimensions of the page to be merged.
-        """
-
-        translation = [[1, 0, 0],
-                       [0, 1, 0],
-                       [tx, ty, 1]]
-        scaling = [[scale, 0,    0],
-                   [0,    scale, 0],
-                   [0,    0,    1]]
-        ctm = utils.matrixMultiply(scaling, translation)
-
-        return self.mergeTransformedPage(
-            page2,
-            [ctm[0][0], ctm[0][1], ctm[1][0], ctm[1][1], ctm[2][0], ctm[2][1]],
-            expand
-        )
-
-    def mergeRotatedScaledTranslatedPage(self, page2, rotation, scale, tx, ty, expand=False):
-        """
-        This is similar to mergePage, but the stream to be merged is translated,
-        rotated and scaled by appling a transformation matrix.
-
-        :param PageObject page2: the page to be merged into this one. Should be
-            an instance of :class:`PageObject<PageObject>`.
-        :param float tx: The translation on X axis
-        :param float ty: The translation on Y axis
-        :param float rotation: The angle of the rotation, in degrees
-        :param float scale: The scaling factor
-        :param bool expand: Whether the page should be expanded to fit the
-            dimensions of the page to be merged.
-        """
-        translation = [[1, 0, 0],
-                       [0, 1, 0],
-                       [tx, ty, 1]]
-        rotation = math.radians(rotation)
-        rotating = [[math.cos(rotation), math.sin(rotation), 0],
-                    [-math.sin(rotation), math.cos(rotation), 0],
-                    [0,                  0,                  1]]
-        scaling = [[scale, 0,    0],
-                   [0,    scale, 0],
-                   [0,    0,    1]]
-        ctm = utils.matrixMultiply(rotating, scaling)
-        ctm = utils.matrixMultiply(ctm, translation)
-
-        return self.mergeTransformedPage(
-            page2,
-            [ctm[0][0], ctm[0][1], ctm[1][0], ctm[1][1], ctm[2][0], ctm[2][1]],
-            expand
-        )
-
-    def addTransformation(self, ctm):
-        """
-        Applies a transformation matrix to the page.
-
-        :param tuple ctm: A 6-element tuple containing the operands of the
-            transformation matrix.
-        """
-        originalContent = self.getContents()
-        if originalContent is not None:
-            newContent = PageObject._addTransformationMatrix(
-                originalContent, self.pdf, ctm)
-            newContent = PageObject._pushPopGS(newContent, self.pdf)
-            self[NameObject('/Contents')] = newContent
-
-    def scale(self, sx, sy):
-        """
-        Scales a page by the given factors by appling a transformation
-        matrix to its content and updating the page size.
-
-        :param float sx: The scaling factor on horizontal axis.
-        :param float sy: The scaling factor on vertical axis.
-        """
-        self.addTransformation([sx, 0,
-                                0,  sy,
-                                0,  0])
-        self.mediaBox = RectangleObject([
-            float(self.mediaBox.getLowerLeft_x()) * sx,
-            float(self.mediaBox.getLowerLeft_y()) * sy,
-            float(self.mediaBox.getUpperRight_x()) * sx,
-            float(self.mediaBox.getUpperRight_y()) * sy])
-        if "/VP" in self:
-            viewport = self["/VP"]
-            if isinstance(viewport, ArrayObject):
-                bbox = viewport[0]["/BBox"]
-            else:
-                bbox = viewport["/BBox"]
-            scaled_bbox = RectangleObject([
-                float(bbox[0]) * sx,
-                float(bbox[1]) * sy,
-                float(bbox[2]) * sx,
-                float(bbox[3]) * sy])
-            if isinstance(viewport, ArrayObject):
-                self[NameObject("/VP")][NumberObject(0)][NameObject("/BBox")] = scaled_bbox
-            else:
-                self[NameObject("/VP")][NameObject("/BBox")] = scaled_bbox
-
-    def scaleBy(self, factor):
-        """
-        Scales a page by the given factor by appling a transformation
-        matrix to its content and updating the page size.
-
-        :param float factor: The scaling factor (for both X and Y axis).
-        """
-        self.scale(factor, factor)
-
-    def scaleTo(self, width, height):
-        """
-        Scales a page to the specified dimentions by appling a
-        transformation matrix to its content and updating the page size.
-
-        :param float width: The new width.
-        :param float height: The new heigth.
-        """
-        sx = width / float(self.mediaBox.getUpperRight_x() -
-                      self.mediaBox.getLowerLeft_x ())
-        sy = height / float(self.mediaBox.getUpperRight_y() -
-                       self.mediaBox.getLowerLeft_y ())
-        self.scale(sx, sy)
-
-    def compressContentStreams(self):
-        """
-        Compresses the size of this page by joining all content streams and
-        applying a FlateDecode filter.
-
-        However, it is possible that this function will perform no action if
-        content stream compression becomes "automatic" for some reason.
-        """
-        content = self.getContents()
-        if content is not None:
-            if not isinstance(content, ContentStream):
-                content = ContentStream(content, self.pdf)
-            self[NameObject("/Contents")] = content.flateEncode()
-
-    def extractText(self, Tj_sep="", TJ_sep=""):
-        """
-        Locate all text drawing commands, in the order they are provided in the
-        content stream, and extract the text.  This works well for some PDF
-        files, but poorly for others, depending on the generator used.  This will
-        be refined in the future.  Do not rely on the order of text coming out of
-        this function, as it will change if this function is made more
-        sophisticated.
-
-        :return: a unicode string object.
-        """
-        text = u_("")
-        content = self["/Contents"].getObject()
-        if not isinstance(content, ContentStream):
-            content = ContentStream(content, self.pdf)
-        # Note: we check all strings are TextStringObjects.  ByteStringObjects
-        # are strings where the byte->string encoding was unknown, so adding
-        # them to the text here would be gibberish.
-        for operands, operator in content.operations:
-            if operator == b_("Tj"):
-                _text = operands[0]
-                if isinstance(_text, TextStringObject):
-                    text += Tj_sep
-                    text += _text
-                    text += "\n"
-            elif operator == b_("T*"):
-                text += "\n"
-            elif operator == b_("'"):
-                text += "\n"
-                _text = operands[0]
-                if isinstance(_text, TextStringObject):
-                    text += operands[0]
-            elif operator == b_('"'):
-                _text = operands[2]
-                if isinstance(_text, TextStringObject):
-                    text += "\n"
-                    text += _text
-            elif operator == b_("TJ"):
-                for i in operands[0]:
-                    if isinstance(i, TextStringObject):
-                        text += TJ_sep
-                        text += i
-                    elif isinstance(i, NumberObject):
-                        # a positive value decreases and the negative value increases
-                        # space
-                        if int(i) < 0:
-                            if len(text) == 0 or text[-1] != " ":
-                                text += " "
-                        else:
-                            if len(text) > 1 and text[-1] == " ":
-                                text = text[:-1]
-                text += "\n"
-        return text
-
-    mediaBox = createRectangleAccessor(PG.MEDIABOX, ())
-    """
-    A :class:`RectangleObject<PyPDF2.generic.RectangleObject>`, expressed in default user space units,
-    defining the boundaries of the physical medium on which the page is
-    intended to be displayed or printed.
-    """
-
-    cropBox = createRectangleAccessor("/CropBox", (PG.MEDIABOX,))
-    """
-    A :class:`RectangleObject<PyPDF2.generic.RectangleObject>`, expressed in default user space units,
-    defining the visible region of default user space.  When the page is
-    displayed or printed, its contents are to be clipped (cropped) to this
-    rectangle and then imposed on the output medium in some
-    implementation-defined manner.  Default value: same as :attr:`mediaBox<mediaBox>`.
-    """
-
-    bleedBox = createRectangleAccessor("/BleedBox", ("/CropBox", PG.MEDIABOX))
-    """
-    A :class:`RectangleObject<PyPDF2.generic.RectangleObject>`, expressed in default user space units,
-    defining the region to which the contents of the page should be clipped
-    when output in a production enviroment.
-    """
-
-    trimBox = createRectangleAccessor("/TrimBox", ("/CropBox", PG.MEDIABOX))
-    """
-    A :class:`RectangleObject<PyPDF2.generic.RectangleObject>`, expressed in default user space units,
-    defining the intended dimensions of the finished page after trimming.
-    """
-
-    artBox = createRectangleAccessor("/ArtBox", ("/CropBox", PG.MEDIABOX))
-    """
-    A :class:`RectangleObject<PyPDF2.generic.RectangleObject>`, expressed in default user space units,
-    defining the extent of the page's meaningful content as intended by the
-    page's creator.
-    """
-
-
-class ContentStream(DecodedStreamObject):
-    def __init__(self, stream, pdf):
-        self.pdf = pdf
-        self.operations = []
-        # stream may be a StreamObject or an ArrayObject containing
-        # multiple StreamObjects to be cat'd together.
-        stream = stream.getObject()
-        if isinstance(stream, ArrayObject):
-            data = b_("")
-            for s in stream:
-                data += b_(s.getObject().getData())
-            stream = BytesIO(b_(data))
-        else:
-            stream = BytesIO(b_(stream.getData()))
-        self.__parseContentStream(stream)
-
-    def __parseContentStream(self, stream):
-        # file("f:\\tmp.txt", "w").write(stream.read())
-        stream.seek(0, 0)
-        operands = []
-        while True:
-            peek = readNonWhitespace(stream)
-            if peek == b_('') or ord_(peek) == 0:
-                break
-            stream.seek(-1, 1)
-            if peek.isalpha() or peek == b_("'") or peek == b_('"'):
-                operator = utils.readUntilRegex(stream,
-                        NameObject.delimiterPattern, True)
-                if operator == b_("BI"):
-                    # begin inline image - a completely different parsing
-                    # mechanism is required, of course... thanks buddy...
-                    assert operands == []
-                    ii = self._readInlineImage(stream)
-                    self.operations.append((ii, b_("INLINE IMAGE")))
-                else:
-                    self.operations.append((operands, operator))
-                    operands = []
-            elif peek == b_('%'):
-                # If we encounter a comment in the content stream, we have to
-                # handle it here.  Typically, readObject will handle
-                # encountering a comment -- but readObject assumes that
-                # following the comment must be the object we're trying to
-                # read.  In this case, it could be an operator instead.
-                while peek not in (b_('\r'), b_('\n')):
-                    peek = stream.read(1)
-            else:
-                operands.append(readObject(stream, None))
-
-    def _readInlineImage(self, stream):
-        # begin reading just after the "BI" - begin image
-        # first read the dictionary of settings.
-        settings = DictionaryObject()
-        while True:
-            tok = readNonWhitespace(stream)
-            stream.seek(-1, 1)
-            if tok == b_("I"):
-                # "ID" - begin of image data
-                break
-            key = readObject(stream, self.pdf)
-            tok = readNonWhitespace(stream)
-            stream.seek(-1, 1)
-            value = readObject(stream, self.pdf)
-            settings[key] = value
-        # left at beginning of ID
-        tmp = stream.read(3)
-        assert tmp[:2] == b_("ID")
-        data = BytesIO()
-        # Read the inline image, while checking for EI (End Image) operator.
-        while True:
-            # Read 8 kB at a time and check if the chunk contains the E operator.
-            buf = stream.read(8192)
-            # We have reached the end of the stream, but haven't found the EI operator.
-            if not buf:
-                raise PdfReadError("Unexpected end of stream")
-            loc = buf.find(b_("E"))
-
-            if loc == -1:
-                data.write(buf)
-            else:
-                # Write out everything before the E.
-                data.write(buf[0:loc])
-
-                # Seek back in the stream to read the E next.
-                stream.seek(loc - len(buf), 1)
-                tok = stream.read(1)
-                # Check for End Image
-                tok2 = stream.read(1)
-                if tok2 == b_("I"):
-                    # Data can contain EI, so check for the Q operator.
-                    tok3 = stream.read(1)
-                    info = tok + tok2
-                    # We need to find whitespace between EI and Q.
-                    has_q_whitespace = False
-                    while tok3 in utils.WHITESPACES:
-                        has_q_whitespace = True
-                        info += tok3
-                        tok3 = stream.read(1)
-                    if tok3 == b_("Q") and has_q_whitespace:
-                        stream.seek(-1, 1)
-                        break
-                    else:
-                        stream.seek(-1, 1)
-                        data.write(info)
-                else:
-                    stream.seek(-1, 1)
-                    data.write(tok)
-        return {"settings": settings, "data": data.getvalue()}
-
-    def _getData(self):
-        newdata = BytesIO()
-        for operands, operator in self.operations:
-            if operator == b_("INLINE IMAGE"):
-                newdata.write(b_("BI"))
-                dicttext = BytesIO()
-                operands["settings"].writeToStream(dicttext, None)
-                newdata.write(dicttext.getvalue()[2:-2])
-                newdata.write(b_("ID "))
-                newdata.write(operands["data"])
-                newdata.write(b_("EI"))
-            else:
-                for op in operands:
-                    op.writeToStream(newdata, None)
-                    newdata.write(b_(" "))
-                newdata.write(b_(operator))
-            newdata.write(b_("\n"))
-        return newdata.getvalue()
-
-    def _setData(self, value):
-        self.__parseContentStream(BytesIO(b_(value)))
-
-    _data = property(_getData, _setData)
-
-
-class DocumentInformation(DictionaryObject):
-    """
-    A class representing the basic document metadata provided in a PDF File.
-    This class is accessible through
-    :meth:`.getDocumentInfo()`
-
-    All text properties of the document metadata have
-    *two* properties, eg. author and author_raw. The non-raw property will
-    always return a ``TextStringObject``, making it ideal for a case where
-    the metadata is being displayed. The raw property can sometimes return
-    a ``ByteStringObject``, if PyPDF2 was unable to decode the string's
-    text encoding; this requires additional safety in the caller and
-    therefore is not as commonly accessed.
-    """
-
-    def __init__(self):
-        DictionaryObject.__init__(self)
-
-    def getText(self, key):
-        retval = self.get(key, None)
-        if isinstance(retval, TextStringObject):
-            return retval
-        return None
-
-    title = property(lambda self: self.getText("/Title") or self.get("/Title").getObject() if self.get("/Title") else None)
-    """Read-only property accessing the document's **title**.
-    Returns a unicode string (``TextStringObject``) or ``None``
-    if the title is not specified."""
-    title_raw = property(lambda self: self.get("/Title"))
-    """The "raw" version of title; can return a ``ByteStringObject``."""
-
-    author = property(lambda self: self.getText("/Author"))
-    """Read-only property accessing the document's **author**.
-    Returns a unicode string (``TextStringObject``) or ``None``
-    if the author is not specified."""
-    author_raw = property(lambda self: self.get("/Author"))
-    """The "raw" version of author; can return a ``ByteStringObject``."""
-
-    subject = property(lambda self: self.getText("/Subject"))
-    """Read-only property accessing the document's **subject**.
-    Returns a unicode string (``TextStringObject``) or ``None``
-    if the subject is not specified."""
-    subject_raw = property(lambda self: self.get("/Subject"))
-    """The "raw" version of subject; can return a ``ByteStringObject``."""
-
-    creator = property(lambda self: self.getText("/Creator"))
-    """Read-only property accessing the document's **creator**. If the
-    document was converted to PDF from another format, this is the name of the
-    application (e.g. OpenOffice) that created the original document from
-    which it was converted. Returns a unicode string (``TextStringObject``)
-    or ``None`` if the creator is not specified."""
-    creator_raw = property(lambda self: self.get("/Creator"))
-    """The "raw" version of creator; can return a ``ByteStringObject``."""
-
-    producer = property(lambda self: self.getText("/Producer"))
-    """Read-only property accessing the document's **producer**.
-    If the document was converted to PDF from another format, this is
-    the name of the application (for example, OSX Quartz) that converted
-    it to PDF. Returns a unicode string (``TextStringObject``)
-    or ``None`` if the producer is not specified."""
-    producer_raw = property(lambda self: self.get("/Producer"))
-    """The "raw" version of producer; can return a ``ByteStringObject``."""
-
-
-def convertToInt(d, size):
-    if size > 8:
-        raise PdfReadError("invalid size in convertToInt")
-    d = b_("\x00\x00\x00\x00\x00\x00\x00\x00") + b_(d)
-    d = d[-8:]
-    return struct.unpack(">q", d)[0]
-
-# ref: pdf1.8 spec section 3.5.2 algorithm 3.2
-_encryption_padding = b_('\x28\xbf\x4e\x5e\x4e\x75\x8a\x41\x64\x00\x4e\x56') + \
-        b_('\xff\xfa\x01\x08\x2e\x2e\x00\xb6\xd0\x68\x3e\x80\x2f\x0c') + \
-        b_('\xa9\xfe\x64\x53\x69\x7a')
-
-
-# Implementation of algorithm 3.2 of the PDF standard security handler,
-# section 3.5.2 of the PDF 1.6 reference.
-def _alg32(password, rev, keylen, owner_entry, p_entry, id1_entry, metadata_encrypt=True):
-    # 1. Pad or truncate the password string to exactly 32 bytes.  If the
-    # password string is more than 32 bytes long, use only its first 32 bytes;
-    # if it is less than 32 bytes long, pad it by appending the required number
-    # of additional bytes from the beginning of the padding string
-    # (_encryption_padding).
-    password = b_((str_(password) + str_(_encryption_padding))[:32])
-    # 2. Initialize the MD5 hash function and pass the result of step 1 as
-    # input to this function.
-    m = md5(password)
-    # 3. Pass the value of the encryption dictionary's /O entry to the MD5 hash
-    # function.
-    m.update(owner_entry.original_bytes)
-    # 4. Treat the value of the /P entry as an unsigned 4-byte integer and pass
-    # these bytes to the MD5 hash function, low-order byte first.
-    p_entry = struct.pack('<i', p_entry)
-    m.update(p_entry)
-    # 5. Pass the first element of the file's file identifier array to the MD5
-    # hash function.
-    m.update(id1_entry.original_bytes)
-    # 6. (Revision 3 or greater) If document metadata is not being encrypted,
-    # pass 4 bytes with the value 0xFFFFFFFF to the MD5 hash function.
-    if rev >= 3 and not metadata_encrypt:
-        m.update(b_("\xff\xff\xff\xff"))
-    # 7. Finish the hash.
-    md5_hash = m.digest()
-    # 8. (Revision 3 or greater) Do the following 50 times: Take the output
-    # from the previous MD5 hash and pass the first n bytes of the output as
-    # input into a new MD5 hash, where n is the number of bytes of the
-    # encryption key as defined by the value of the encryption dictionary's
-    # /Length entry.
-    if rev >= 3:
-        for _ in range(50):
-            md5_hash = md5(md5_hash[:keylen]).digest()
-    # 9. Set the encryption key to the first n bytes of the output from the
-    # final MD5 hash, where n is always 5 for revision 2 but, for revision 3 or
-    # greater, depends on the value of the encryption dictionary's /Length
-    # entry.
-    return md5_hash[:keylen]
-
-
-# Implementation of algorithm 3.3 of the PDF standard security handler,
-# section 3.5.2 of the PDF 1.6 reference.
-def _alg33(owner_pwd, user_pwd, rev, keylen):
-    # steps 1 - 4
-    key = _alg33_1(owner_pwd, rev, keylen)
-    # 5. Pad or truncate the user password string as described in step 1 of
-    # algorithm 3.2.
-    user_pwd = b_((user_pwd + str_(_encryption_padding))[:32])
-    # 6. Encrypt the result of step 5, using an RC4 encryption function with
-    # the encryption key obtained in step 4.
-    val = utils.RC4_encrypt(key, user_pwd)
-    # 7. (Revision 3 or greater) Do the following 19 times: Take the output
-    # from the previous invocation of the RC4 function and pass it as input to
-    # a new invocation of the function; use an encryption key generated by
-    # taking each byte of the encryption key obtained in step 4 and performing
-    # an XOR operation between that byte and the single-byte value of the
-    # iteration counter (from 1 to 19).
-    if rev >= 3:
-        for i in range(1, 20):
-            new_key = ''
-            for l in range(len(key)):
-                new_key += chr(ord_(key[l]) ^ i)
-            val = utils.RC4_encrypt(new_key, val)
-    # 8. Store the output from the final invocation of the RC4 as the value of
-    # the /O entry in the encryption dictionary.
-    return val
-
-
-# Steps 1-4 of algorithm 3.3
-def _alg33_1(password, rev, keylen):
-    # 1. Pad or truncate the owner password string as described in step 1 of
-    # algorithm 3.2.  If there is no owner password, use the user password
-    # instead.
-    password = b_((password + str_(_encryption_padding))[:32])
-    # 2. Initialize the MD5 hash function and pass the result of step 1 as
-    # input to this function.
-    m = md5(password)
-    # 3. (Revision 3 or greater) Do the following 50 times: Take the output
-    # from the previous MD5 hash and pass it as input into a new MD5 hash.
-    md5_hash = m.digest()
-    if rev >= 3:
-        for _ in range(50):
-            md5_hash = md5(md5_hash).digest()
-    # 4. Create an RC4 encryption key using the first n bytes of the output
-    # from the final MD5 hash, where n is always 5 for revision 2 but, for
-    # revision 3 or greater, depends on the value of the encryption
-    # dictionary's /Length entry.
-    key = md5_hash[:keylen]
-    return key
-
-
-# Implementation of algorithm 3.4 of the PDF standard security handler,
-# section 3.5.2 of the PDF 1.6 reference.
-def _alg34(password, owner_entry, p_entry, id1_entry):
-    # 1. Create an encryption key based on the user password string, as
-    # described in algorithm 3.2.
-    key = _alg32(password, 2, 5, owner_entry, p_entry, id1_entry)
-    # 2. Encrypt the 32-byte padding string shown in step 1 of algorithm 3.2,
-    # using an RC4 encryption function with the encryption key from the
-    # preceding step.
-    U = utils.RC4_encrypt(key, _encryption_padding)
-    # 3. Store the result of step 2 as the value of the /U entry in the
-    # encryption dictionary.
-    return U, key
-
-
-# Implementation of algorithm 3.4 of the PDF standard security handler,
-# section 3.5.2 of the PDF 1.6 reference.
-def _alg35(password, rev, keylen, owner_entry, p_entry, id1_entry, metadata_encrypt):
-    # 1. Create an encryption key based on the user password string, as
-    # described in Algorithm 3.2.
-    key = _alg32(password, rev, keylen, owner_entry, p_entry, id1_entry)
-    # 2. Initialize the MD5 hash function and pass the 32-byte padding string
-    # shown in step 1 of Algorithm 3.2 as input to this function.
-    m = md5()
-    m.update(_encryption_padding)
-    # 3. Pass the first element of the file's file identifier array (the value
-    # of the ID entry in the document's trailer dictionary; see Table 3.13 on
-    # page 73) to the hash function and finish the hash.  (See implementation
-    # note 25 in Appendix H.)
-    m.update(id1_entry.original_bytes)
-    md5_hash = m.digest()
-    # 4. Encrypt the 16-byte result of the hash, using an RC4 encryption
-    # function with the encryption key from step 1.
-    val = utils.RC4_encrypt(key, md5_hash)
-    # 5. Do the following 19 times: Take the output from the previous
-    # invocation of the RC4 function and pass it as input to a new invocation
-    # of the function; use an encryption key generated by taking each byte of
-    # the original encryption key (obtained in step 2) and performing an XOR
-    # operation between that byte and the single-byte value of the iteration
-    # counter (from 1 to 19).
-    for i in range(1, 20):
-        new_key = b_('')
-        for k in key:
-            new_key += b_(chr(ord_(k) ^ i))
-        val = utils.RC4_encrypt(new_key, val)
-    # 6. Append 16 bytes of arbitrary padding to the output from the final
-    # invocation of the RC4 function and store the 32-byte result as the value
-    # of the U entry in the encryption dictionary.
-    # (implementator note: I don't know what "arbitrary padding" is supposed to
-    # mean, so I have used null bytes.  This seems to match a few other
-    # people's implementations)
-    return val + (b_('\x00') * 16), key
-=======
-)
->>>>>>> f3cb316f
+)