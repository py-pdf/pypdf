# -*- coding: utf-8 -*-
#
# Copyright (c) 2006, Mathieu Fenniak
# Copyright (c) 2007, Ashish Kulkarni <kulkarni.ashish@gmail.com>
#
# All rights reserved.
#
# Redistribution and use in source and binary forms, with or without
# modification, are permitted provided that the following conditions are
# met:
#
# * Redistributions of source code must retain the above copyright notice,
# this list of conditions and the following disclaimer.
# * Redistributions in binary form must reproduce the above copyright notice,
# this list of conditions and the following disclaimer in the documentation
# and/or other materials provided with the distribution.
# * The name of the author may not be used to endorse or promote products
# derived from this software without specific prior written permission.
#
# THIS SOFTWARE IS PROVIDED BY THE COPYRIGHT HOLDERS AND CONTRIBUTORS "AS IS"
# AND ANY EXPRESS OR IMPLIED WARRANTIES, INCLUDING, BUT NOT LIMITED TO, THE
# IMPLIED WARRANTIES OF MERCHANTABILITY AND FITNESS FOR A PARTICULAR PURPOSE
# ARE DISCLAIMED. IN NO EVENT SHALL THE COPYRIGHT OWNER OR CONTRIBUTORS BE
# LIABLE FOR ANY DIRECT, INDIRECT, INCIDENTAL, SPECIAL, EXEMPLARY, OR
# CONSEQUENTIAL DAMAGES (INCLUDING, BUT NOT LIMITED TO, PROCUREMENT OF
# SUBSTITUTE GOODS OR SERVICES; LOSS OF USE, DATA, OR PROFITS; OR BUSINESS
# INTERRUPTION) HOWEVER CAUSED AND ON ANY THEORY OF LIABILITY, WHETHER IN
# CONTRACT, STRICT LIABILITY, OR TORT (INCLUDING NEGLIGENCE OR OTHERWISE)
# ARISING IN ANY WAY OUT OF THE USE OF THIS SOFTWARE, EVEN IF ADVISED OF THE
# POSSIBILITY OF SUCH DAMAGE.

"""A pure-Python PDF library with an increasing number of capabilities."""

__author__ = "Mathieu Fenniak"
__author_email__ = "biziqe@mathieu.fenniak.net"

import math
import struct
import sys
import uuid
from sys import version_info

if version_info < ( 3, 0 ):
    from cStringIO import StringIO
else:
    from io import StringIO

if version_info < ( 3, 0 ):
    BytesIO = StringIO
else:
    from io import BytesIO

import codecs
import warnings

from PyPDF2.constants import CatalogAttributes as CA
from PyPDF2.constants import Core as CO
from PyPDF2.constants import PageAttributes as PG
from PyPDF2.constants import PagesAttributes as PA
from PyPDF2.constants import Ressources as RES
from PyPDF2.constants import StreamAttributes as SA
from PyPDF2.constants import TrailerKeys as TK
from PyPDF2.errors import PageSizeNotDefinedError, PdfReadError, PdfReadWarning

from . import utils
from .generic import *
from .utils import (
    ConvertFunctionsToVirtualList,
    b_,
    formatWarning,
    isString,
    ord_,
    readNonWhitespace,
    readUntilWhitespace,
    str_,
    u_,
)

from hashlib import md5


class PdfFileWriter(object):
    """
    This class supports writing PDF files out, given pages produced by another
    class (typically :class:`PdfFileReader<PdfFileReader>`).
    """
    def __init__(self):
        self._header = b_("%PDF-1.3")
        self._objects = []  # array of indirect objects

        # The root of our page tree node.
        pages = DictionaryObject()
        pages.update({
                NameObject(PA.TYPE): NameObject("/Pages"),
                NameObject(PA.COUNT): NumberObject(0),
                NameObject(PA.KIDS): ArrayObject(),
                })
        self._pages = self._addObject(pages)

        # info object
        info = DictionaryObject()
        info.update({
                NameObject("/Producer"): createStringObject(codecs.BOM_UTF16_BE + u_("PyPDF2").encode('utf-16be'))
                })
        self._info = self._addObject(info)

        # root object
        root = DictionaryObject()
        root.update({
            NameObject(PA.TYPE): NameObject(CO.CATALOG),
            NameObject(CO.PAGES): self._pages,
            })
        self._root = None
        self._root_object = root
        self.set_need_appearances_writer()

    def _addObject(self, obj):
        self._objects.append(obj)
        return IndirectObject(len(self._objects), 0, self)

    def getObject(self, ido):
        if ido.pdf != self:
            raise ValueError("pdf must be self")
        return self._objects[ido.idnum - 1]

    def _addPage(self, page, action):
        assert page[PA.TYPE] == CO.PAGE
        page[NameObject(PA.PARENT)] = self._pages
        page = self._addObject(page)
        pages = self.getObject(self._pages)
        action(pages[PA.KIDS], page)
        pages[NameObject(PA.COUNT)] = NumberObject(pages[PA.COUNT] + 1)

    def set_need_appearances_writer(self):
        # See 12.7.2 and 7.7.2 for more information:
        # http://www.adobe.com/content/dam/acom/en/devnet/acrobat/pdfs/PDF32000_2008.pdf
        try:
            catalog = self._root_object
            # get the AcroForm tree
            if "/AcroForm" not in catalog:
                self._root_object.update({
                    NameObject("/AcroForm"): IndirectObject(len(self._objects),
                        0, self)})

            need_appearances = NameObject("/NeedAppearances")
            self._root_object["/AcroForm"][need_appearances] = BooleanObject(True)

        except Exception as e:
            print('set_need_appearances_writer() catch : ', repr(e))

    def addPage(self, page):
        """
        Adds a page to this PDF file.  The page is usually acquired from a
        :class:`PdfFileReader<PdfFileReader>` instance.

        :param PageObject page: The page to add to the document. Should be
            an instance of :class:`PageObject<PyPDF2.pdf.PageObject>`
        """
        self._addPage(page, list.append)

    def insertPage(self, page, index=0):
        """
        Insert a page in this PDF file. The page is usually acquired from a
        :class:`PdfFileReader<PdfFileReader>` instance.

        :param PageObject page: The page to add to the document.  This
            argument should be an instance of :class:`PageObject<pdf.PageObject>`.
        :param int index: Position at which the page will be inserted.
        """
        self._addPage(page, lambda l, p: l.insert(index, p))

    def getPage(self, pageNumber):
        """
        Retrieves a page by number from this PDF file.

        :param int pageNumber: The page number to retrieve
            (pages begin at zero)
        :return: the page at the index given by *pageNumber*
        :rtype: :class:`PageObject<pdf.PageObject>`
        """
        pages = self.getObject(self._pages)
        # XXX: crude hack
        return pages[PA.KIDS][pageNumber].getObject()

    def getNumPages(self):
        """
        :return: the number of pages.
        :rtype: int
        """
        pages = self.getObject(self._pages)
        return int(pages[NameObject("/Count")])

    def addBlankPage(self, width=None, height=None):
        """
        Appends a blank page to this PDF file and returns it. If no page size
        is specified, use the size of the last page.

        :param float width: The width of the new page expressed in default user
            space units.
        :param float height: The height of the new page expressed in default
            user space units.
        :return: the newly appended page
        :rtype: :class:`PageObject<PyPDF2.pdf.PageObject>`
        :raises PageSizeNotDefinedError: if width and height are not defined
            and previous page does not exist.
        """
        page = PageObject.createBlankPage(self, width, height)
        self.addPage(page)
        return page

    def insertBlankPage(self, width=None, height=None, index=0):
        """
        Inserts a blank page to this PDF file and returns it. If no page size
        is specified, use the size of the last page.

        :param float width: The width of the new page expressed in default user
            space units.
        :param float height: The height of the new page expressed in default
            user space units.
        :param int index: Position to add the page.
        :return: the newly appended page
        :rtype: :class:`PageObject<PyPDF2.pdf.PageObject>`
        :raises PageSizeNotDefinedError: if width and height are not defined
            and previous page does not exist.
        """
        if width is None or height is None and \
                (self.getNumPages() - 1) >= index:
            oldpage = self.getPage(index)
            width = oldpage.mediaBox.getWidth()
            height = oldpage.mediaBox.getHeight()
        page = PageObject.createBlankPage(self, width, height)
        self.insertPage(page, index)
        return page

    def addJS(self, javascript):
        """
        Add Javascript which will launch upon opening this PDF.

        :param str javascript: Your Javascript.

        >>> output.addJS("this.print({bUI:true,bSilent:false,bShrinkToFit:true});")
        # Example: This will launch the print window when the PDF is opened.
        """
        js = DictionaryObject()
        js.update({
                NameObject(PA.TYPE): NameObject("/Action"),
                NameObject("/S"): NameObject("/JavaScript"),
                NameObject("/JS"): NameObject("(%s)" % javascript)
                })
        js_indirect_object = self._addObject(js)

        # We need a name for parameterized javascript in the pdf file, but it can be anything.
        js_string_name = str(uuid.uuid4())

        js_name_tree = DictionaryObject()
        js_name_tree.update({
                NameObject("/JavaScript"): DictionaryObject({
                  NameObject(CA.NAMES): ArrayObject([createStringObject(js_string_name), js_indirect_object])
                })
              })
        self._addObject(js_name_tree)

        self._root_object.update({
                NameObject("/OpenAction"): js_indirect_object,
                NameObject(CA.NAMES): js_name_tree
                })

    def addAttachment(self, fname, fdata):
        """
        Embed a file inside the PDF.

        :param str fname: The filename to display.
        :param str fdata: The data in the file.

        Reference:
        https://www.adobe.com/content/dam/Adobe/en/devnet/acrobat/pdfs/PDF32000_2008.pdf
        Section 7.11.3
        """

        # We need 3 entries:
        # * The file's data
        # * The /Filespec entry
        # * The file's name, which goes in the Catalog


        # The entry for the file
        """ Sample:
        8 0 obj
        <<
         /Length 12
         /Type /EmbeddedFile
        >>
        stream
        Hello world!
        endstream
        endobj
        """
        file_entry = DecodedStreamObject()
        file_entry.setData(fdata)
        file_entry.update({
                NameObject(PA.TYPE): NameObject("/EmbeddedFile")
                })

        # The Filespec entry
        """ Sample:
        7 0 obj
        <<
         /Type /Filespec
         /F (hello.txt)
         /EF << /F 8 0 R >>
        >>
        """
        efEntry = DictionaryObject()
        efEntry.update({ NameObject("/F"):file_entry })

        filespec = DictionaryObject()
        filespec.update({
                NameObject(PA.TYPE): NameObject("/Filespec"),
                NameObject("/F"): createStringObject(fname),  # Perhaps also try TextStringObject
                NameObject("/EF"): efEntry
                })

        # Then create the entry for the root, as it needs a reference to the Filespec
        """ Sample:
        1 0 obj
        <<
         /Type /Catalog
         /Outlines 2 0 R
         /Pages 3 0 R
         /Names << /EmbeddedFiles << /Names [(hello.txt) 7 0 R] >> >>
        >>
        endobj

        """
        embeddedFilesNamesDictionary = DictionaryObject()
        embeddedFilesNamesDictionary.update({
                NameObject(CA.NAMES): ArrayObject([createStringObject(fname), filespec])
                })

        embeddedFilesDictionary = DictionaryObject()
        embeddedFilesDictionary.update({
                NameObject("/EmbeddedFiles"): embeddedFilesNamesDictionary
                })
        # Update the root
        self._root_object.update({
                NameObject(CA.NAMES): embeddedFilesDictionary
                })

    def appendPagesFromReader(self, reader, after_page_append=None):
        """
        Copy pages from reader to writer. Includes an optional callback parameter
        which is invoked after pages are appended to the writer.

        :param reader: a PdfFileReader object from which to copy page
            annotations to this writer object.  The writer's annots
            will then be updated
        :callback after_page_append (function): Callback function that is invoked after
            each page is appended to the writer. Callback signature:
        :param writer_pageref (PDF page reference): Reference to the page
            appended to the writer.
        """
        # Get page count from writer and reader
        reader_num_pages = reader.getNumPages()
        writer_num_pages = self.getNumPages()

        # Copy pages from reader to writer
        for rpagenum in range(0, reader_num_pages):
            reader_page = reader.getPage(rpagenum)
            self.addPage(reader_page)
            writer_page = self.getPage(writer_num_pages+rpagenum)
            # Trigger callback, pass writer page as parameter
            if callable(after_page_append): after_page_append(writer_page)

    def updatePageFormFieldValues(self, page, fields):
        '''
        Update the form field values for a given page from a fields dictionary.
        Copy field texts and values from fields to page.
        If the field links to a parent object, add the information to the parent.

        :param page: Page reference from PDF writer where the annotations
            and field data will be updated.
        :param fields: a Python dictionary of field names (/T) and text
            values (/V)
        '''
        # Iterate through pages, update field values
        for j in range(0, len(page[PG.ANNOTS])):
            writer_annot = page[PG.ANNOTS][j].getObject()
            # retrieve parent field values, if present
            writer_parent_annot = {}  # fallback if it's not there
            if PG.PARENT in writer_annot:
                writer_parent_annot = writer_annot[PG.PARENT]
            for field in fields:
                if writer_annot.get('/T') == field:
                    writer_annot.update({
                        NameObject("/V"): TextStringObject(fields[field])
                    })
                elif writer_parent_annot.get('/T') == field:
                    writer_parent_annot.update({
                        NameObject("/V"): TextStringObject(fields[field])
                    })

    def cloneReaderDocumentRoot(self, reader):
        '''
        Copy the reader document root to the writer.

        :param reader:  PdfFileReader from the document root should be copied.
        :callback after_page_append:
        '''
        self._root_object = reader.trailer[TK.ROOT]

    def cloneDocumentFromReader(self, reader, after_page_append=None):
        '''
        Create a copy (clone) of a document from a PDF file reader

        :param reader: PDF file reader instance from which the clone
            should be created.
        :callback after_page_append (function): Callback function that is invoked after
            each page is appended to the writer. Signature includes a reference to the
            appended page (delegates to appendPagesFromReader). Callback signature:

            :param writer_pageref (PDF page reference): Reference to the page just
                appended to the document.
        '''
        self.cloneReaderDocumentRoot(reader)
        self.appendPagesFromReader(reader, after_page_append)

    def encrypt(self, user_pwd, owner_pwd = None, use_128bit = True):
        """
        Encrypt this PDF file with the PDF Standard encryption handler.

        :param str user_pwd: The "user password", which allows for opening
            and reading the PDF file with the restrictions provided.
        :param str owner_pwd: The "owner password", which allows for
            opening the PDF files without any restrictions.  By default,
            the owner password is the same as the user password.
        :param bool use_128bit: flag as to whether to use 128bit
            encryption.  When false, 40bit encryption will be used.  By default,
            this flag is on.
        """
        import random
        import time
        if owner_pwd is None:
            owner_pwd = user_pwd
        if use_128bit:
            V = 2
            rev = 3
            keylen = int(128 / 8)
        else:
            V = 1
            rev = 2
            keylen = int(40 / 8)
        # permit everything:
        P = -1
        O = ByteStringObject(_alg33(owner_pwd, user_pwd, rev, keylen))
        ID_1 = ByteStringObject(md5(b_(repr(time.time()))).digest())
        ID_2 = ByteStringObject(md5(b_(repr(random.random()))).digest())
        self._ID = ArrayObject((ID_1, ID_2))
        if rev == 2:
            U, key = _alg34(user_pwd, O, P, ID_1)
        else:
            assert rev == 3
            U, key = _alg35(user_pwd, rev, keylen, O, P, ID_1, False)
        encrypt = DictionaryObject()
        encrypt[NameObject(SA.FILTER)] = NameObject("/Standard")
        encrypt[NameObject("/V")] = NumberObject(V)
        if V == 2:
            encrypt[NameObject(SA.LENGTH)] = NumberObject(keylen * 8)
        encrypt[NameObject("/R")] = NumberObject(rev)
        encrypt[NameObject("/O")] = ByteStringObject(O)
        encrypt[NameObject("/U")] = ByteStringObject(U)
        encrypt[NameObject("/P")] = NumberObject(P)
        self._encrypt = self._addObject(encrypt)
        self._encrypt_key = key

    def write(self, stream):
        """
        Writes the collection of pages added to this object out as a PDF file.

        :param stream: An object to write the file to.  The object must support
            the write method and the tell method, similar to a file object.
        """
        if hasattr(stream, 'mode') and 'b' not in stream.mode:
            warnings.warn("File <%s> to write to is not in binary mode. It may not be written to correctly." % stream.name)
        debug = False

        if not self._root:
            self._root = self._addObject(self._root_object)

        externalReferenceMap = {}

        # PDF objects sometimes have circular references to their /Page objects
        # inside their object tree (for example, annotations).  Those will be
        # indirect references to objects that we've recreated in this PDF.  To
        # address this problem, PageObject's store their original object
        # reference number, and we add it to the external reference map before
        # we sweep for indirect references.  This forces self-page-referencing
        # trees to reference the correct new object location, rather than
        # copying in a new copy of the page object.
        for objIndex in range(len(self._objects)):
            obj = self._objects[objIndex]
            if isinstance(obj, PageObject) and obj.indirectRef is not None:
                data = obj.indirectRef
                if data.pdf not in externalReferenceMap:
                    externalReferenceMap[data.pdf] = {}
                if data.generation not in externalReferenceMap[data.pdf]:
                    externalReferenceMap[data.pdf][data.generation] = {}
                externalReferenceMap[data.pdf][data.generation][data.idnum] = IndirectObject(objIndex + 1, 0, self)

        self.stack = []
        if debug: print(("ERM:", externalReferenceMap, "root:", self._root))
        self._sweepIndirectReferences(externalReferenceMap, self._root)
        del self.stack

        object_positions = self._write_header(stream)
        xref_location = self._write_xref_table(stream, object_positions)
        self._write_trailer(stream)
        stream.write(b_("\nstartxref\n%s\n%%%%EOF\n" % (xref_location)))  # eof

    def _write_header(self, stream):
        object_positions = []
        stream.write(self._header + b_("\n"))
        stream.write(b_("%\xE2\xE3\xCF\xD3\n"))
        for i in range(len(self._objects)):
            obj = self._objects[i]
            # If the obj is None we can't write anything
            if obj is not None:
                idnum = (i + 1)
                object_positions.append(stream.tell())
                stream.write(b_(str(idnum) + " 0 obj\n"))
                key = None
                if hasattr(self, "_encrypt") and idnum != self._encrypt.idnum:
                    pack1 = struct.pack("<i", i + 1)[:3]
                    pack2 = struct.pack("<i", 0)[:2]
                    key = self._encrypt_key + pack1 + pack2
                    assert len(key) == (len(self._encrypt_key) + 5)
                    md5_hash = md5(key).digest()
                    key = md5_hash[:min(16, len(self._encrypt_key) + 5)]
                obj.writeToStream(stream, key)
                stream.write(b_("\nendobj\n"))
        return object_positions

    def _write_xref_table(self, stream, object_positions):
        xref_location = stream.tell()
        stream.write(b_("xref\n"))
        stream.write(b_("0 %s\n" % (len(self._objects) + 1)))
        stream.write(b_("%010d %05d f \n" % (0, 65535)))
        for offset in object_positions:
            stream.write(b_("%010d %05d n \n" % (offset, 0)))
        return xref_location

    def _write_trailer(self, stream):
        stream.write(b_("trailer\n"))
        trailer = DictionaryObject()
        trailer.update({
                NameObject(TK.SIZE): NumberObject(len(self._objects) + 1),
                NameObject(TK.ROOT): self._root,
                NameObject(TK.INFO): self._info,
                })
        if hasattr(self, "_ID"):
            trailer[NameObject(TK.ID)] = self._ID
        if hasattr(self, "_encrypt"):
            trailer[NameObject(TK.ENCRYPT)] = self._encrypt
        trailer.writeToStream(stream, None)

    def addMetadata(self, infos):
        """
        Add custom metadata to the output.

        :param dict infos: a Python dictionary where each key is a field
            and each value is your new metadata.
        """
        args = {}
        for key, value in list(infos.items()):
            args[NameObject(key)] = createStringObject(value)
        self.getObject(self._info).update(args)

    def _sweepIndirectReferences(self, externMap, data):
        debug = False
        if debug: print((data, "TYPE", data.__class__.__name__))
        if isinstance(data, DictionaryObject):
            for key, value in list(data.items()):
                value = self._sweepIndirectReferences(externMap, value)
                if isinstance(value, StreamObject):
                    # a dictionary value is a stream.  streams must be indirect
                    # objects, so we need to change this value.
                    value = self._addObject(value)
                data[key] = value
            return data
        elif isinstance(data, ArrayObject):
            for i in range(len(data)):
                value = self._sweepIndirectReferences(externMap, data[i])
                if isinstance(value, StreamObject):
                    # an array value is a stream.  streams must be indirect
                    # objects, so we need to change this value
                    value = self._addObject(value)
                data[i] = value
            return data
        elif isinstance(data, IndirectObject):
            # internal indirect references are fine
            if data.pdf == self:
                if data.idnum in self.stack:
                    return data
                else:
                    self.stack.append(data.idnum)
                    realdata = self.getObject(data)
                    self._sweepIndirectReferences(externMap, realdata)
                    return data
            else:
                if hasattr(data.pdf, "stream") and data.pdf.stream.closed:
                    raise ValueError("I/O operation on closed file: {}".format(data.pdf.stream.name))
                newobj = externMap.get(data.pdf, {}).get(data.generation, {}).get(data.idnum, None)
                if newobj is None:
                    try:
                        newobj = data.pdf.getObject(data)
                        self._objects.append(None) # placeholder
                        idnum = len(self._objects)
                        newobj_ido = IndirectObject(idnum, 0, self)
                        if data.pdf not in externMap:
                            externMap[data.pdf] = {}
                        if data.generation not in externMap[data.pdf]:
                            externMap[data.pdf][data.generation] = {}
                        externMap[data.pdf][data.generation][data.idnum] = newobj_ido
                        newobj = self._sweepIndirectReferences(externMap, newobj)
                        self._objects[idnum-1] = newobj
                        return newobj_ido
                    except ValueError:
                        # Unable to resolve the Object, returning NullObject instead.
                        warnings.warn("Unable to resolve [{}: {}], returning NullObject instead".format(
                            data.__class__.__name__, data
                        ))
                        return NullObject()
                return newobj
        else:
            return data

    def getReference(self, obj):
        idnum = self._objects.index(obj) + 1
        ref = IndirectObject(idnum, 0, self)
        assert ref.getObject() == obj
        return ref

    def getOutlineRoot(self):
        if CO.OUTLINES in self._root_object:
            outline = self._root_object[CO.OUTLINES]
            idnum = self._objects.index(outline) + 1
            outlineRef = IndirectObject(idnum, 0, self)
            assert outlineRef.getObject() == outline
        else:
            outline = TreeObject()
            outline.update({ })
            outlineRef = self._addObject(outline)
            self._root_object[NameObject(CO.OUTLINES)] = outlineRef

        return outline

    def getNamedDestRoot(self):
        if CA.NAMES in self._root_object and isinstance(self._root_object[CA.NAMES], DictionaryObject):
            names = self._root_object[CA.NAMES]
            idnum = self._objects.index(names) + 1
            namesRef = IndirectObject(idnum, 0, self)
            assert namesRef.getObject() == names
            if CA.DESTS in names and isinstance(names[CA.DESTS], DictionaryObject):
                dests = names[CA.DESTS]
                idnum = self._objects.index(dests) + 1
                destsRef = IndirectObject(idnum, 0, self)
                assert destsRef.getObject() == dests
                if CA.NAMES in dests:
                    nd = dests[CA.NAMES]
                else:
                    nd = ArrayObject()
                    dests[NameObject(CA.NAMES)] = nd
            else:
                dests = DictionaryObject()
                destsRef = self._addObject(dests)
                names[NameObject(CA.DESTS)] = destsRef
                nd = ArrayObject()
                dests[NameObject(CA.NAMES)] = nd

        else:
            names = DictionaryObject()
            namesRef = self._addObject(names)
            self._root_object[NameObject(CA.NAMES)] = namesRef
            dests = DictionaryObject()
            destsRef = self._addObject(dests)
            names[NameObject(CA.DESTS)] = destsRef
            nd = ArrayObject()
            dests[NameObject(CA.NAMES)] = nd

        return nd

    def addBookmarkDestination(self, dest, parent=None):
        destRef = self._addObject(dest)

        outlineRef = self.getOutlineRoot()

        if parent is None:
            parent = outlineRef

        parent = parent.getObject()
        # print parent.__class__.__name__
        parent.addChild(destRef, self)

        return destRef

    def addBookmarkDict(self, bookmark, parent=None):
        bookmarkObj = TreeObject()
        for k, v in list(bookmark.items()):
            bookmarkObj[NameObject(str(k))] = v
        bookmarkObj.update(bookmark)

        if '/A' in bookmark:
            action = DictionaryObject()
            for k, v in list(bookmark['/A'].items()):
                action[NameObject(str(k))] = v
            actionRef = self._addObject(action)
            bookmarkObj[NameObject('/A')] = actionRef

        bookmarkRef = self._addObject(bookmarkObj)

        outlineRef = self.getOutlineRoot()

        if parent is None:
            parent = outlineRef

        parent = parent.getObject()
        parent.addChild(bookmarkRef, self)

        return bookmarkRef

    def addBookmark(
        self,
        title,
        pagenum,
        parent=None,
        color=None,
        bold=False,
        italic=False,
        fit='/Fit',
        *args
    ):
        """
        Add a bookmark to this PDF file.

        :param str title: Title to use for this bookmark.
        :param int pagenum: Page number this bookmark will point to.
        :param parent: A reference to a parent bookmark to create nested
            bookmarks.
        :param tuple color: Color of the bookmark as a red, green, blue tuple
            from 0.0 to 1.0
        :param bool bold: Bookmark is bold
        :param bool italic: Bookmark is italic
        :param str fit: The fit of the destination page. See
            :meth:`addLink()<addLink>` for details.
        """
        pageRef = self.getObject(self._pages)[PA.KIDS][pagenum]
        action = DictionaryObject()
        zoomArgs = []
        for a in args:
            if a is not None:
                zoomArgs.append(NumberObject(a))
            else:
                zoomArgs.append(NullObject())
        dest = Destination(NameObject("/"+title + " bookmark"), pageRef, NameObject(fit), *zoomArgs)
        destArray = dest.getDestArray()
        action.update({
            NameObject('/D') : destArray,
            NameObject('/S') : NameObject('/GoTo')
        })
        actionRef = self._addObject(action)

        outlineRef = self.getOutlineRoot()

        if parent is None:
            parent = outlineRef

        bookmark = TreeObject()

        bookmark.update({
            NameObject('/A'): actionRef,
            NameObject('/Title'): createStringObject(title),
        })

        if color is not None:
            bookmark.update({NameObject('/C'): ArrayObject([FloatObject(c) for c in color])})

        format = 0
        if italic:
            format += 1
        if bold:
            format += 2
        if format:
            bookmark.update({NameObject('/F'): NumberObject(format)})

        bookmarkRef = self._addObject(bookmark)

        parent = parent.getObject()
        parent.addChild(bookmarkRef, self)

        return bookmarkRef

    def addNamedDestinationObject(self, dest):
        destRef = self._addObject(dest)

        nd = self.getNamedDestRoot()
        nd.extend([dest['/Title'], destRef])

        return destRef

    def addNamedDestination(self, title, pagenum):
        pageRef = self.getObject(self._pages)[PA.KIDS][pagenum]
        dest = DictionaryObject()
        dest.update({
            NameObject('/D') : ArrayObject([pageRef, NameObject('/FitH'), NumberObject(826)]),
            NameObject('/S') : NameObject('/GoTo')
        })

        destRef = self._addObject(dest)
        nd = self.getNamedDestRoot()

        nd.extend([title, destRef])

        return destRef

    def removeLinks(self):
        """
        Removes links and annotations from this output.
        """
        pages = self.getObject(self._pages)[PA.KIDS]
        for page in pages:
            pageRef = self.getObject(page)
            if PG.ANNOTS in pageRef:
                del pageRef[PG.ANNOTS]

    def removeImages(self, ignoreByteStringObject=False):
        """
        Removes images from this output.

        :param bool ignoreByteStringObject: optional parameter
            to ignore ByteString Objects.
        """
        pages = self.getObject(self._pages)[PA.KIDS]
        jump_operators = [
            b_('cm'), b_('w'), b_('J'), b_('j'), b_('M'), b_('d'), b_('ri'), b_('i'),
            b_('gs'), b_('W'), b_('b'), b_('s'), b_('S'), b_('f'), b_('F'), b_('n'), b_('m'), b_('l'),
            b_('c'), b_('v'), b_('y'), b_('h'), b_('B'), b_('Do'), b_('sh')
        ]
        for j in range(len(pages)):
            page = pages[j]
            pageRef = self.getObject(page)
            content = pageRef['/Contents'].getObject()
            if not isinstance(content, ContentStream):
                content = ContentStream(content, pageRef)

            _operations = []
            seq_graphics = False
            for operands, operator in content.operations:
                if operator in [b_('Tj'), b_("'")]:
                    text = operands[0]
                    if ignoreByteStringObject:
                        if not isinstance(text, TextStringObject):
                            operands[0] = TextStringObject()
                elif operator == b_('"'):
                    text = operands[2]
                    if ignoreByteStringObject and not isinstance(text, TextStringObject):
                        operands[2] = TextStringObject()
                elif operator == b_("TJ"):
                    for i in range(len(operands[0])):
                        if (
                            ignoreByteStringObject
                            and not isinstance(operands[0][i], TextStringObject)
                        ):
                            operands[0][i] = TextStringObject()

                if operator == b_('q'):
                    seq_graphics = True
                if operator == b_('Q'):
                    seq_graphics = False
                if seq_graphics and operator in jump_operators:
                    continue
                if operator == b_('re'):
                    continue
                _operations.append((operands, operator))

            content.operations = _operations
            pageRef.__setitem__(NameObject('/Contents'), content)

    def removeText(self, ignoreByteStringObject=False):
        """
        Removes text from this output.

        :param bool ignoreByteStringObject: optional parameter
            to ignore ByteString Objects.
        """
        pages = self.getObject(self._pages)[PA.KIDS]
        for j in range(len(pages)):
            page = pages[j]
            pageRef = self.getObject(page)
            content = pageRef['/Contents'].getObject()
            if not isinstance(content, ContentStream):
                content = ContentStream(content, pageRef)
            for operands,operator in content.operations:
                if operator in [b_('Tj'), b_("'")]:
                    text = operands[0]
                    if not ignoreByteStringObject:
                        if isinstance(text, TextStringObject):
                            operands[0] = TextStringObject()
                    else:
                        if isinstance(text, (TextStringObject, ByteStringObject)):
                            operands[0] = TextStringObject()
                elif operator == b_('"'):
                    text = operands[2]
                    if not ignoreByteStringObject:
                        if isinstance(text, TextStringObject):
                            operands[2] = TextStringObject()
                    else:
                        if isinstance(text, (TextStringObject, ByteStringObject)):
                            operands[2] = TextStringObject()
                elif operator == b_("TJ"):
                    for i in range(len(operands[0])):
                        if not ignoreByteStringObject:
                            if isinstance(operands[0][i], TextStringObject):
                                operands[0][i] = TextStringObject()
                        else:
                            if isinstance(operands[0][i], (TextStringObject, ByteStringObject)):
                                operands[0][i] = TextStringObject()

            pageRef.__setitem__(NameObject('/Contents'), content)

    def addURI(self, pagenum, uri, rect, border=None):
        """
        Add an URI from a rectangular area to the specified page.
        This uses the basic structure of AddLink

        :param int pagenum: index of the page on which to place the URI action.
        :param int uri: string -- uri of resource to link to.
        :param rect: :class:`RectangleObject<PyPDF2.generic.RectangleObject>` or array of four
            integers specifying the clickable rectangular area
            ``[xLL, yLL, xUR, yUR]``, or string in the form ``"[ xLL yLL xUR yUR ]"``.
        :param border: if provided, an array describing border-drawing
            properties. See the PDF spec for details. No border will be
            drawn if this argument is omitted.

        REMOVED FIT/ZOOM ARG
        -John Mulligan
        """

        pageLink = self.getObject(self._pages)[PA.KIDS][pagenum]
        pageRef = self.getObject(pageLink)

        if border is not None:
            borderArr = [NameObject(n) for n in border[:3]]
            if len(border) == 4:
                dashPattern = ArrayObject([NameObject(n) for n in border[3]])
                borderArr.append(dashPattern)
        else:
            borderArr = [NumberObject(2)] * 3

        if isString(rect):
            rect = NameObject(rect)
        elif isinstance(rect, RectangleObject):
            pass
        else:
            rect = RectangleObject(rect)

        lnk2 = DictionaryObject()
        lnk2.update({
        NameObject('/S'): NameObject('/URI'),
        NameObject('/URI'): TextStringObject(uri)
        });
        lnk = DictionaryObject()
        lnk.update({
        NameObject('/Type'): NameObject(PG.ANNOTS),
        NameObject('/Subtype'): NameObject('/Link'),
        NameObject('/P'): pageLink,
        NameObject('/Rect'): rect,
        NameObject('/H'): NameObject('/I'),
        NameObject('/Border'): ArrayObject(borderArr),
        NameObject('/A'): lnk2
        })
        lnkRef = self._addObject(lnk)

        if PG.ANNOTS in pageRef:
            pageRef[PG.ANNOTS].append(lnkRef)
        else:
            pageRef[NameObject(PG.ANNOTS)] = ArrayObject([lnkRef])

    def addLink(self, pagenum, pagedest, rect, border=None, fit='/Fit', *args):
        """
        Add an internal link from a rectangular area to the specified page.

        :param int pagenum: index of the page on which to place the link.
        :param int pagedest: index of the page to which the link should go.
        :param rect: :class:`RectangleObject<PyPDF2.generic.RectangleObject>` or array of four
            integers specifying the clickable rectangular area
            ``[xLL, yLL, xUR, yUR]``, or string in the form ``"[ xLL yLL xUR yUR ]"``.
        :param border: if provided, an array describing border-drawing
            properties. See the PDF spec for details. No border will be
            drawn if this argument is omitted.
        :param str fit: Page fit or 'zoom' option (see below). Additional arguments may need
            to be supplied. Passing ``None`` will be read as a null value for that coordinate.

    .. list-table:: Valid ``zoom`` arguments (see Table 8.2 of the PDF 1.7 reference for details)
       :widths: 50 200

       * - /Fit
         - No additional arguments
       * - /XYZ
         - [left] [top] [zoomFactor]
       * - /FitH
         - [top]
       * - /FitV
         - [left]
       * - /FitR
         - [left] [bottom] [right] [top]
       * - /FitB
         - No additional arguments
       * - /FitBH
         - [top]
       * - /FitBV
         - [left]
        """

        pageLink = self.getObject(self._pages)[PA.KIDS][pagenum]
        pageDest = self.getObject(self._pages)[PA.KIDS][pagedest] # TODO: switch for external link
        pageRef = self.getObject(pageLink)

        if border is not None:
            borderArr = [NameObject(n) for n in border[:3]]
            if len(border) == 4:
                dashPattern = ArrayObject([NameObject(n) for n in border[3]])
                borderArr.append(dashPattern)
        else:
            borderArr = [NumberObject(0)] * 3

        if isString(rect):
            rect = NameObject(rect)
        elif isinstance(rect, RectangleObject):
            pass
        else:
            rect = RectangleObject(rect)

        zoomArgs = []
        for a in args:
            if a is not None:
                zoomArgs.append(NumberObject(a))
            else:
                zoomArgs.append(NullObject())
        dest = Destination(NameObject("/LinkName"), pageDest, NameObject(fit), *zoomArgs) # TODO: create a better name for the link
        destArray = dest.getDestArray()

        lnk = DictionaryObject()
        lnk.update({
            NameObject('/Type'): NameObject(PG.ANNOTS),
            NameObject('/Subtype'): NameObject('/Link'),
            NameObject('/P'): pageLink,
            NameObject('/Rect'): rect,
            NameObject('/Border'): ArrayObject(borderArr),
            NameObject('/Dest'): destArray
        })
        lnkRef = self._addObject(lnk)

        if PG.ANNOTS in pageRef:
            pageRef[PG.ANNOTS].append(lnkRef)
        else:
            pageRef[NameObject(PG.ANNOTS)] = ArrayObject([lnkRef])

    _valid_layouts = ['/NoLayout', '/SinglePage', '/OneColumn', '/TwoColumnLeft', '/TwoColumnRight', '/TwoPageLeft', '/TwoPageRight']

    def getPageLayout(self):
        """
        Get the page layout.
        See :meth:`setPageLayout()<PdfFileWriter.setPageLayout>` for a description of valid layouts.

        :return: Page layout currently being used.
        :rtype: str, None if not specified
        """
        try:
            return self._root_object['/PageLayout']
        except KeyError:
            return None

    def setPageLayout(self, layout):
        """
        Set the page layout

        :param str layout: The page layout to be used

        .. list-table:: Valid ``layout`` arguments
           :widths: 50 200

           * - /NoLayout
             - Layout explicitly not specified
           * - /SinglePage
             - Show one page at a time
           * - /OneColumn
             - Show one column at a time
           * - /TwoColumnLeft
             - Show pages in two columns, odd-numbered pages on the left
           * - /TwoColumnRight
             - Show pages in two columns, odd-numbered pages on the right
           * - /TwoPageLeft
             - Show two pages at a time, odd-numbered pages on the left
           * - /TwoPageRight
             - Show two pages at a time, odd-numbered pages on the right
        """
        if not isinstance(layout, NameObject):
            if layout not in self._valid_layouts:
                warnings.warn("Layout should be one of: {}".format(', '.join(self._valid_layouts)))
            layout = NameObject(layout)
        self._root_object.update({NameObject('/PageLayout'): layout})

    pageLayout = property(getPageLayout, setPageLayout)
    """Read and write property accessing the :meth:`getPageLayout()<PdfFileWriter.getPageLayout>`
    and :meth:`setPageLayout()<PdfFileWriter.setPageLayout>` methods."""

    _valid_modes = ['/UseNone', '/UseOutlines', '/UseThumbs', '/FullScreen', '/UseOC', '/UseAttachments']

    def getPageMode(self):
        """
        Get the page mode.
        See :meth:`setPageMode()<PdfFileWriter.setPageMode>` for a description
        of valid modes.

        :return: Page mode currently being used.
        :rtype: str, None if not specified
        """
        try:
            return self._root_object['/PageMode']
        except KeyError:
            return None

    def setPageMode(self, mode):
        """
        Set the page mode.

        :param str mode: The page mode to use.

        .. list-table:: Valid ``mode`` arguments
           :widths: 50 200

           * - /UseNone
             - Do not show outlines or thumbnails panels
           * - /UseOutlines
             - Show outlines (aka bookmarks) panel
           * - /UseThumbs
             - Show page thumbnails panel
           * - /FullScreen
             - Fullscreen view
           * - /UseOC
             - Show Optional Content Group (OCG) panel
           * - /UseAttachments
             - Show attachments panel
        """
        if not isinstance(mode, NameObject):
            if mode not in self._valid_modes:
                warnings.warn("Mode should be one of: {}".format(', '.join(self._valid_modes)))
            mode = NameObject(mode)
        self._root_object.update({NameObject('/PageMode'): mode})

    pageMode = property(getPageMode, setPageMode)
    """Read and write property accessing the :meth:`getPageMode()<PdfFileWriter.getPageMode>`
    and :meth:`setPageMode()<PdfFileWriter.setPageMode>` methods."""


class PdfFileReader(object):
    """
    Initializes a PdfFileReader object.  This operation can take some time, as
    the PDF stream's cross-reference tables are read into memory.

    :param stream: A File object or an object that supports the standard read
        and seek methods similar to a File object. Could also be a
        string representing a path to a PDF file.
    :param bool strict: Determines whether user should be warned of all
        problems and also causes some correctable problems to be fatal.
        Defaults to ``True``.
    :param warndest: Destination for logging warnings (defaults to
        ``sys.stderr``).
    :param bool overwriteWarnings: Determines whether to override Python's
        ``warnings.py`` module with a custom implementation (defaults to
        ``True``).
    """
    def __init__(self, stream, strict=True, warndest = None, overwriteWarnings = True):
        if overwriteWarnings:
            # have to dynamically override the default showwarning since there are no
            # public methods that specify the 'file' parameter
            def _showwarning(message, category, filename, lineno, file=warndest, line=None):
                if file is None:
                    file = sys.stderr
                try:
                    # It is possible for sys.stderr to be defined as None, most commonly in the case that the script
                    # is being run vida pythonw.exe on Windows. In this case, just swallow the warning.
                    # See also https://docs.python.org/3/library/sys.html# sys.__stderr__
                    if file is not None:
                        file.write(formatWarning(message, category, filename, lineno, line))
                except IOError:
                    pass
            warnings.showwarning = _showwarning
        self.strict = strict
        self.flattenedPages = None
        self.resolvedObjects = {}
        self.xrefIndex = 0
        self._pageId2Num = None # map page IndirectRef number to Page Number
        if hasattr(stream, 'mode') and 'b' not in stream.mode:
            warnings.warn("PdfFileReader stream/file object is not in binary mode. It may not be read correctly.", PdfReadWarning)
        if isString(stream):
            with open(stream, 'rb') as fileobj:
                stream = BytesIO(b_(fileobj.read()))
        self.read(stream)
        self.stream = stream

        self._override_encryption = False

    def getDocumentInfo(self):
        """
        Retrieves the PDF file's document information dictionary, if it exists.
        Note that some PDF files use metadata streams instead of docinfo
        dictionaries, and these metadata streams will not be accessed by this
        function.

        :return: the document information of this PDF file
        :rtype: :class:`DocumentInformation<pdf.DocumentInformation>` or ``None`` if none exists.
        """
        if TK.INFO not in self.trailer:
            return None
        obj = self.trailer[TK.INFO]
        retval = DocumentInformation()
        retval.update(obj)
        return retval

    documentInfo = property(lambda self: self.getDocumentInfo(), None, None)
    """Read-only property that accesses the :meth:`getDocumentInfo()<PdfFileReader.getDocumentInfo>` function."""

    def getXmpMetadata(self):
        """
        Retrieves XMP (Extensible Metadata Platform) data from the PDF document
        root.

        :return: a :class:`XmpInformation<xmp.XmpInformation>`
            instance that can be used to access XMP metadata from the document.
        :rtype: :class:`XmpInformation<xmp.XmpInformation>` or
            ``None`` if no metadata was found on the document root.
        """
        try:
            self._override_encryption = True
            return self.trailer[TK.ROOT].getXmpMetadata()
        finally:
            self._override_encryption = False

    xmpMetadata = property(lambda self: self.getXmpMetadata(), None, None)
    """
    Read-only property that accesses the
    :meth:`getXmpMetadata()<PdfFileReader.getXmpMetadata>` function.
    """

    def getNumPages(self):
        """
        Calculates the number of pages in this PDF file.

        :return: number of pages
        :rtype: int
        :raises PdfReadError: if file is encrypted and restrictions prevent
            this action.
        """

        # Flattened pages will not work on an Encrypted PDF;
        # the PDF file's page count is used in this case. Otherwise,
        # the original method (flattened page count) is used.
        if self.isEncrypted:
            try:
                self._override_encryption = True
                self.decrypt('')
                return self.trailer[TK.ROOT]["/Pages"]["/Count"]
            except Exception:
                raise PdfReadError("File has not been decrypted")
            finally:
                self._override_encryption = False
        else:
            if self.flattenedPages is None:
                self._flatten()
            return len(self.flattenedPages)

    numPages = property(lambda self: self.getNumPages(), None, None)
    """
    Read-only property that accesses the
    :meth:`getNumPages()<PdfFileReader.getNumPages>` function.
    """

    def getPage(self, pageNumber):
        """
        Retrieves a page by number from this PDF file.

        :param int pageNumber: The page number to retrieve
            (pages begin at zero)
        :return: a :class:`PageObject<pdf.PageObject>` instance.
        :rtype: :class:`PageObject<pdf.PageObject>`
        """
        ## ensure that we're not trying to access an encrypted PDF
        # assert not self.trailer.has_key(TK.ENCRYPT)
        if self.flattenedPages is None:
            self._flatten()
        return self.flattenedPages[pageNumber]

    namedDestinations = property(lambda self:
                                  self.getNamedDestinations(), None, None)
    """
    Read-only property that accesses the
    :meth:`getNamedDestinations()<PdfFileReader.getNamedDestinations>` function.
    """

    # A select group of relevant field attributes. For the complete list,
    # see section 8.6.2 of the PDF 1.7 reference.

    def getFields(self, tree = None, retval = None, fileobj = None):
        """
        Extracts field data if this PDF contains interactive form fields.
        The *tree* and *retval* parameters are for recursive use.

        :param fileobj: A file object (usually a text file) to write
            a report to on all interactive form fields found.
        :return: A dictionary where each key is a field name, and each
            value is a :class:`Field<PyPDF2.generic.Field>` object. By
            default, the mapping name is used for keys.
        :rtype: dict, or ``None`` if form data could not be located.
        """
        fieldAttributes = {"/FT" : "Field Type", PA.PARENT : "Parent",
                       "/T" : "Field Name", "/TU" : "Alternate Field Name",
                       "/TM" : "Mapping Name", "/Ff" : "Field Flags",
                       "/V" : "Value", "/DV" : "Default Value"}
        if retval is None:
            retval = {}
            catalog = self.trailer[TK.ROOT]
            # get the AcroForm tree
            if "/AcroForm" in catalog:
                tree = catalog["/AcroForm"]
            else:
                return None
        if tree is None:
            return retval

        self._checkKids(tree, retval, fileobj)
        for attr in fieldAttributes:
            if attr in tree:
                # Tree is a field
                self._buildField(tree, retval, fileobj, fieldAttributes)
                break

        if "/Fields" in tree:
            fields = tree["/Fields"]
            for f in fields:
                field = f.getObject()
                self._buildField(field, retval, fileobj, fieldAttributes)

        return retval

    def _buildField(self, field, retval, fileobj, fieldAttributes):
        self._checkKids(field, retval, fileobj)
        try:
            key = field["/TM"]
        except KeyError:
            try:
                key = field["/T"]
            except KeyError:
                # Ignore no-name field for now
                return
        if fileobj:
            self._writeField(fileobj, field, fieldAttributes)
            fileobj.write("\n")
        retval[key] = Field(field)

    def _checkKids(self, tree, retval, fileobj):
        if PA.KIDS in tree:
            # recurse down the tree
            for kid in tree[PA.KIDS]:
                self.getFields(kid.getObject(), retval, fileobj)

    def _writeField(self, fileobj, field, fieldAttributes):
        order = ["/TM", "/T", "/FT", PA.PARENT, "/TU", "/Ff", "/V", "/DV"]
        for attr in order:
            attrName = fieldAttributes[attr]
            try:
                if attr == "/FT":
                    # Make the field type value more clear
                    types = {"/Btn":"Button", "/Tx":"Text", "/Ch": "Choice",
                             "/Sig":"Signature"}
                    if field[attr] in types:
                        fileobj.write(attrName + ": " + types[field[attr]] + "\n")
                elif attr == PA.PARENT:
                    # Let's just write the name of the parent
                    try:
                        name = field[PA.PARENT]["/TM"]
                    except KeyError:
                        name = field[PA.PARENT]["/T"]
                    fileobj.write(attrName + ": " + name + "\n")
                else:
                    fileobj.write(attrName + ": " + str(field[attr]) + "\n")
            except KeyError:
                # Field attribute is N/A or unknown, so don't write anything
                pass

    def getFormTextFields(self):
        ''' Retrieves form fields from the document with textual data (inputs, dropdowns)
        '''
        # Retrieve document form fields
        formfields = self.getFields()
        return {
            formfields[field]['/T']: formfields[field].get('/V') for field in formfields \
                if formfields[field].get('/FT') == '/Tx'
        }

    def getNamedDestinations(self, tree=None, retval=None):
        """
        Retrieves the named destinations present in the document.

        :return: a dictionary which maps names to
            :class:`Destinations<PyPDF2.generic.Destination>`.
        :rtype: dict
        """
        if retval is None:
            retval = {}
            catalog = self.trailer[TK.ROOT]

            # get the name tree
            if CA.DESTS in catalog:
                tree = catalog[CA.DESTS]
            elif CA.NAMES in catalog:
                names = catalog[CA.NAMES]
                if CA.DESTS in names:
                    tree = names[CA.DESTS]

        if tree is None:
            return retval

        if PA.KIDS in tree:
            # recurse down the tree
            for kid in tree[PA.KIDS]:
                self.getNamedDestinations(kid.getObject(), retval)

        if CA.NAMES in tree:
            names = tree[CA.NAMES]
            for i in range(0, len(names), 2):
                key = names[i].getObject()
                val = names[i+1].getObject()
                if isinstance(val, DictionaryObject) and '/D' in val:
                    val = val['/D']
                dest = self._buildDestination(key, val)
                if dest is not None:
                    retval[key] = dest

        return retval

    outlines = property(lambda self: self.getOutlines(), None, None)
    """
    Read-only property that accesses the
        :meth:`getOutlines()<PdfFileReader.getOutlines>` function.
    """

    def getOutlines(self, node=None, outlines=None):
        """
        Retrieves the document outline present in the document.

        :return: a nested list of :class:`Destinations<PyPDF2.generic.Destination>`.
        """
        if outlines is None:
            outlines = []
            catalog = self.trailer[TK.ROOT]

            # get the outline dictionary and named destinations
            if CO.OUTLINES in catalog:
                try:
                    lines = catalog[CO.OUTLINES]
                except PdfReadError:
                    # this occurs if the /Outlines object reference is incorrect
                    # for an example of such a file, see https://unglueit-files.s3.amazonaws.com/ebf/7552c42e9280b4476e59e77acc0bc812.pdf
                    # so continue to load the file without the Bookmarks
                    return outlines

                if "/First" in lines:
                    node = lines["/First"]
            self._namedDests = self.getNamedDestinations()

        if node is None:
          return outlines

        # see if there are any more outlines
        while True:
            outline = self._buildOutline(node)
            if outline:
                outlines.append(outline)

            # check for sub-outlines
            if "/First" in node:
                subOutlines = []
                self.getOutlines(node["/First"], subOutlines)
                if subOutlines:
                    outlines.append(subOutlines)

            if "/Next" not in node:
                break
            node = node["/Next"]

        return outlines

    def _getPageNumberByIndirect(self, indirectRef):
        """Generate _pageId2Num"""
        if self._pageId2Num is None:
            id2num = {}
            for i, x in enumerate(self.pages):
                id2num[x.indirectRef.idnum] = i
            self._pageId2Num = id2num

        if isinstance(indirectRef, int):
            idnum = indirectRef
        else:
            idnum = indirectRef.idnum

        ret = self._pageId2Num.get(idnum, -1)
        return ret

    def getPageNumber(self, page):
        """
        Retrieve page number of a given PageObject

        :param PageObject page: The page to get page number. Should be
            an instance of :class:`PageObject<PyPDF2.pdf.PageObject>`
        :return: the page number or -1 if page not found
        :rtype: int
        """
        indirectRef = page.indirectRef
        ret = self._getPageNumberByIndirect(indirectRef)
        return ret

    def getDestinationPageNumber(self, destination):
        """
        Retrieve page number of a given Destination object

        :param Destination destination: The destination to get page number.
             Should be an instance of
             :class:`Destination<PyPDF2.pdf.Destination>`
        :return: the page number or -1 if page not found
        :rtype: int
        """
        indirectRef = destination.page
        ret = self._getPageNumberByIndirect(indirectRef)
        return ret

    def _buildDestination(self, title, array):
        page, typ = array[0:2]
        array = array[2:]
        return Destination(title, page, typ, *array)

    def _buildOutline(self, node):
        dest, title, outline = None, None, None

        if "/A" in node and "/Title" in node:
            # Action, section 8.5 (only type GoTo supported)
            title  = node["/Title"]
            action = node["/A"]
            if action["/S"] == "/GoTo":
                dest = action["/D"]
        elif "/Dest" in node and "/Title" in node:
            # Destination, section 8.2.1
            title = node["/Title"]
            dest  = node["/Dest"]

        # if destination found, then create outline
        if dest:
            if isinstance(dest, ArrayObject):
                outline = self._buildDestination(title, dest)
            elif isString(dest) and dest in self._namedDests:
                outline = self._namedDests[dest]
                outline[NameObject("/Title")] = title
            else:
                raise PdfReadError("Unexpected destination %r" % dest)
        return outline

    pages = property(lambda self: ConvertFunctionsToVirtualList(self.getNumPages, self.getPage),
        None, None)
    """
    Read-only property that emulates a list based upon the
    :meth:`getNumPages()<PdfFileReader.getNumPages>` and
    :meth:`getPage()<PdfFileReader.getPage>` methods.
    """

    def getPageLayout(self):
        """
        Get the page layout.
        See :meth:`setPageLayout()<PdfFileWriter.setPageLayout>`
        for a description of valid layouts.

        :return: Page layout currently being used.
        :rtype: ``str``, ``None`` if not specified
        """
        try:
            return self.trailer[TK.ROOT]['/PageLayout']
        except KeyError:
            return None

    pageLayout = property(getPageLayout)
    """Read-only property accessing the
    :meth:`getPageLayout()<PdfFileReader.getPageLayout>` method."""

    def getPageMode(self):
        """
        Get the page mode.
        See :meth:`setPageMode()<PdfFileWriter.setPageMode>`
        for a description of valid modes.

        :return: Page mode currently being used.
        :rtype: ``str``, ``None`` if not specified
        """
        try:
            return self.trailer[TK.ROOT]['/PageMode']
        except KeyError:
            return None

    pageMode = property(getPageMode)
    """Read-only property accessing the
    :meth:`getPageMode()<PdfFileReader.getPageMode>` method."""

    def _flatten(self, pages=None, inherit=None, indirectRef=None):
        inheritablePageAttributes = (
            NameObject(PG.RESOURCES), NameObject(PG.MEDIABOX),
            NameObject(PG.CROPBOX), NameObject(PG.ROTATE)
            )
        if inherit is None:
            inherit = {}
        if pages is None:
            # Fix issue 327: set flattenedPages attribute only for
            # decrypted file
            catalog = self.trailer[TK.ROOT].getObject()
            pages = catalog["/Pages"].getObject()
            self.flattenedPages = []

        t = "/Pages"
        if PA.TYPE in pages:
            t = pages[PA.TYPE]

        if t == "/Pages":
            for attr in inheritablePageAttributes:
                if attr in pages:
                    inherit[attr] = pages[attr]
            for page in pages[PA.KIDS]:
                addt = {}
                if isinstance(page, IndirectObject):
                    addt["indirectRef"] = page
                self._flatten(page.getObject(), inherit, **addt)
        elif t == "/Page":
            for attr, value in list(inherit.items()):
                # if the page has it's own value, it does not inherit the
                # parent's value:
                if attr not in pages:
                    pages[attr] = value
            pageObj = PageObject(self, indirectRef)
            pageObj.update(pages)
            self.flattenedPages.append(pageObj)

    def _getObjectFromStream(self, indirectReference):
        # indirect reference to object in object stream
        # read the entire object stream into memory
        debug = False
        stmnum, idx = self.xref_objStm[indirectReference.idnum]
        if debug: print(("Here1: %s %s"%(stmnum, idx)))
        objStm = IndirectObject(stmnum, 0, self).getObject()
        if debug: print(("Here2: objStm=%s.. stmnum=%s data=%s"%(objStm, stmnum, objStm.getData())))
        # This is an xref to a stream, so its type better be a stream
        assert objStm['/Type'] == '/ObjStm'
        # /N is the number of indirect objects in the stream
        assert idx < objStm['/N']
        streamData = BytesIO(b_(objStm.getData()))
        for i in range(objStm['/N']):
            readNonWhitespace(streamData)
            streamData.seek(-1, 1)
            objnum = NumberObject.readFromStream(streamData)
            readNonWhitespace(streamData)
            streamData.seek(-1, 1)
            offset = NumberObject.readFromStream(streamData)
            readNonWhitespace(streamData)
            streamData.seek(-1, 1)
            if objnum != indirectReference.idnum:
                # We're only interested in one object
                continue
            if self.strict and idx != i:
                raise PdfReadError("Object is in wrong index.")
            streamData.seek(objStm['/First']+offset, 0)
            if debug:
                pos = streamData.tell()
                streamData.seek(0, 0)
                lines = streamData.readlines()
                for i in range(0, len(lines)):
                    print(lines[i])
                streamData.seek(pos, 0)
            try:
                obj = readObject(streamData, self)
            except PdfStreamError as e:
                # Stream object cannot be read. Normally, a critical error, but
                # Adobe Reader doesn't complain, so continue (in strict mode?)
                e = sys.exc_info()[1]
                warnings.warn("Invalid stream (index %d) within object %d %d: %s" % \
                      (i, indirectReference.idnum, indirectReference.generation, e), PdfReadWarning)

                if self.strict:
                    raise PdfReadError("Can't read object stream: %s"%e)
                # Replace with null. Hopefully it's nothing important.
                obj = NullObject()
            return obj

        if self.strict: raise PdfReadError("This is a fatal error in strict mode.")
        return NullObject()

    def getObject(self, indirectReference):
        debug = False
        if debug: print(("looking at:", indirectReference.idnum, indirectReference.generation))
        retval = self.cacheGetIndirectObject(indirectReference.generation, indirectReference.idnum)
        if retval is not None:
            return retval
        if indirectReference.generation == 0 and \
                        indirectReference.idnum in self.xref_objStm:
            retval = self._getObjectFromStream(indirectReference)
        elif indirectReference.generation in self.xref and \
                indirectReference.idnum in self.xref[indirectReference.generation]:
            start = self.xref[indirectReference.generation][indirectReference.idnum]
            if debug: print(("  Uncompressed Object", indirectReference.idnum, indirectReference.generation, ":", start))
            self.stream.seek(start, 0)
            idnum, generation = self.readObjectHeader(self.stream)
            if idnum != indirectReference.idnum and self.xrefIndex:
                # Xref table probably had bad indexes due to not being zero-indexed
                if self.strict:
                    raise PdfReadError(
                        "Expected object ID (%d %d) does not match actual (%d %d); xref table not zero-indexed." \
                        % (indirectReference.idnum, indirectReference.generation, idnum, generation))
                else: pass # xref table is corrected in non-strict mode
            elif idnum != indirectReference.idnum and self.strict:
                # some other problem
                raise PdfReadError(
                    "Expected object ID (%d %d) does not match actual (%d %d)." \
                    % (indirectReference.idnum, indirectReference.generation, idnum, generation))
            if self.strict:
                assert generation == indirectReference.generation
            retval = readObject(self.stream, self)

            # override encryption is used for the /Encrypt dictionary
            if not self._override_encryption and self.isEncrypted:
                # if we don't have the encryption key:
                if not hasattr(self, '_decryption_key'):
                    raise PdfReadError("file has not been decrypted")
                # otherwise, decrypt here...
                pack1 = struct.pack("<i", indirectReference.idnum)[:3]
                pack2 = struct.pack("<i", indirectReference.generation)[:2]
                key = self._decryption_key + pack1 + pack2
                assert len(key) == (len(self._decryption_key) + 5)
                md5_hash = md5(key).digest()
                key = md5_hash[:min(16, len(self._decryption_key) + 5)]
                retval = self._decryptObject(retval, key)
        else:
            warnings.warn("Object %d %d not defined."%(indirectReference.idnum,
                        indirectReference.generation), PdfReadWarning)
            if self.strict:
                raise PdfReadError("Could not find object.")
        self.cacheIndirectObject(indirectReference.generation,
                    indirectReference.idnum, retval)
        return retval

    def _decryptObject(self, obj, key):
        if isinstance(obj, (ByteStringObject, TextStringObject)):
            obj = createStringObject(utils.RC4_encrypt(key, obj.original_bytes))
        elif isinstance(obj, StreamObject):
            obj._data = utils.RC4_encrypt(key, obj._data)
        elif isinstance(obj, DictionaryObject):
            for dictkey, value in list(obj.items()):
                obj[dictkey] = self._decryptObject(value, key)
        elif isinstance(obj, ArrayObject):
            for i in range(len(obj)):
                obj[i] = self._decryptObject(obj[i], key)
        return obj

    def readObjectHeader(self, stream):
        # Should never be necessary to read out whitespace, since the
        # cross-reference table should put us in the right spot to read the
        # object header.  In reality... some files have stupid cross reference
        # tables that are off by whitespace bytes.
        extra = False
        utils.skipOverComment(stream)
        extra |= utils.skipOverWhitespace(stream); stream.seek(-1, 1)
        idnum = readUntilWhitespace(stream)
        extra |= utils.skipOverWhitespace(stream); stream.seek(-1, 1)
        generation = readUntilWhitespace(stream)
        extra |= utils.skipOverWhitespace(stream); stream.seek(-1, 1)

        # although it's not used, it might still be necessary to read
        _obj = stream.read(3)  # noqa: F841

        readNonWhitespace(stream)
        stream.seek(-1, 1)
        if (extra and self.strict):
            # not a fatal error
            warnings.warn("Superfluous whitespace found in object header %s %s" % \
                          (idnum, generation), PdfReadWarning)
        return int(idnum), int(generation)

    def cacheGetIndirectObject(self, generation, idnum):
        debug = False
        out = self.resolvedObjects.get((generation, idnum))
        if debug and out: print(("cache hit: %d %d"%(idnum, generation)))
        elif debug: print(("cache miss: %d %d"%(idnum, generation)))
        return out

    def cacheIndirectObject(self, generation, idnum, obj):
        # return None # Sometimes we want to turn off cache for debugging.
        if (generation, idnum) in self.resolvedObjects:
            msg = "Overwriting cache for %s %s"%(generation, idnum)
            if self.strict: raise PdfReadError(msg)
            else:           warnings.warn(msg)
        self.resolvedObjects[(generation, idnum)] = obj
        return obj

    def read(self, stream):
        debug = False
        if debug: print(">>read", stream)
        # start at the end:
        stream.seek(-1, 2)
        if not stream.tell():
<<<<<<< HEAD
            raise utils.PdfReadError('Cannot read an empty file')
        last1M = stream.tell() - 1024 * 1024 + 1 # offset of last MB of stream
        line = b_('')
        while line[:5] != b_("%%EOF"):
            if stream.tell() < last1M:
                raise utils.PdfReadError("EOF marker not found")
            line = self.readNextEndLine(stream)
=======
            raise PdfReadError('Cannot read an empty file')
        last1K = stream.tell() - 1024 + 1 # offset of last 1024 bytes of stream
        line = b_('')
        while line[:5] != b_("%%EOF"):
            if stream.tell() < last1K:
                raise PdfReadError("EOF marker not found")
            line = self.readNextEndLine(stream, last1K)
>>>>>>> b36a564e
            if debug: print("  line:",line)

        # find startxref entry - the location of the xref table
        line = self.readNextEndLine(stream)
        try:
            startxref = int(line)
        except ValueError:
            # 'startxref' may be on the same line as the location
            if not line.startswith(b_("startxref")):
                raise PdfReadError("startxref not found")
            startxref = int(line[9:].strip())
            warnings.warn("startxref on same line as offset")
        else:
            line = self.readNextEndLine(stream)
            if line[:9] != b_("startxref"):
                raise PdfReadError("startxref not found")

        # read all cross reference tables and their trailers
        self.xref = {}
        self.xref_objStm = {}
        self.trailer = DictionaryObject()
        while True:
            # load the xref table
            stream.seek(startxref, 0)
            x = stream.read(1)
            if x == b_("x"):
                # standard cross-reference table
                ref = stream.read(4)
                if ref[:3] != b_("ref"):
                    raise PdfReadError("xref table read error")
                readNonWhitespace(stream)
                stream.seek(-1, 1)
                firsttime = True; # check if the first time looking at the xref table
                while True:
                    num = readObject(stream, self)
                    if firsttime and num != 0:
                         self.xrefIndex = num
                         if self.strict:
                            warnings.warn("Xref table not zero-indexed. ID numbers for objects will be corrected.", PdfReadWarning)
                            # if table not zero indexed, could be due to error from when PDF was created
                            # which will lead to mismatched indices later on, only warned and corrected if self.strict=True
                    firsttime = False
                    readNonWhitespace(stream)
                    stream.seek(-1, 1)
                    size = readObject(stream, self)
                    readNonWhitespace(stream)
                    stream.seek(-1, 1)
                    cnt = 0
                    while cnt < size:
                        line = stream.read(20)

                        # It's very clear in section 3.4.3 of the PDF spec
                        # that all cross-reference table lines are a fixed
                        # 20 bytes (as of PDF 1.7). However, some files have
                        # 21-byte entries (or more) due to the use of \r\n
                        # (CRLF) EOL's. Detect that case, and adjust the line
                        # until it does not begin with a \r (CR) or \n (LF).
                        while line[0] in b_("\x0D\x0A"):
                            stream.seek(-20 + 1, 1)
                            line = stream.read(20)

                        # On the other hand, some malformed PDF files
                        # use a single character EOL without a preceeding
                        # space.  Detect that case, and seek the stream
                        # back one character.  (0-9 means we've bled into
                        # the next xref entry, t means we've bled into the
                        # text "trailer"):
                        if line[-1] in b_("0123456789t"):
                            stream.seek(-1, 1)

                        offset, generation = line[:16].split(b_(" "))
                        offset, generation = int(offset), int(generation)
                        if generation not in self.xref:
                            self.xref[generation] = {}
                        if num in self.xref[generation]:
                            # It really seems like we should allow the last
                            # xref table in the file to override previous
                            # ones. Since we read the file backwards, assume
                            # any existing key is already set correctly.
                            pass
                        else:
                            self.xref[generation][num] = offset
                        cnt += 1
                        num += 1
                    readNonWhitespace(stream)
                    stream.seek(-1, 1)
                    trailertag = stream.read(7)
                    if trailertag != b_("trailer"):
                        # more xrefs!
                        stream.seek(-7, 1)
                    else:
                        break
                readNonWhitespace(stream)
                stream.seek(-1, 1)
                newTrailer = readObject(stream, self)
                for key, value in list(newTrailer.items()):
                    if key not in self.trailer:
                        self.trailer[key] = value
                if "/Prev" in newTrailer:
                    startxref = newTrailer["/Prev"]
                else:
                    break
            elif x.isdigit():
                # PDF 1.5+ Cross-Reference Stream
                stream.seek(-1, 1)
                idnum, generation = self.readObjectHeader(stream)
                xrefstream = readObject(stream, self)
                assert xrefstream["/Type"] == "/XRef"
                self.cacheIndirectObject(generation, idnum, xrefstream)
                streamData = BytesIO(b_(xrefstream.getData()))
                # Index pairs specify the subsections in the dictionary. If
                # none create one subsection that spans everything.
                idx_pairs = xrefstream.get("/Index", [0, xrefstream.get("/Size")])
                if debug: print(("read idx_pairs=%s"%list(self._pairs(idx_pairs))))
                entrySizes = xrefstream.get("/W")
                assert len(entrySizes) >= 3
                if self.strict and len(entrySizes) > 3:
                    raise PdfReadError("Too many entry sizes: %s" %entrySizes)

                def getEntry(i):
                    # Reads the correct number of bytes for each entry. See the
                    # discussion of the W parameter in PDF spec table 17.
                    if entrySizes[i] > 0:
                        d = streamData.read(entrySizes[i])
                        return convertToInt(d, entrySizes[i])

                    # PDF Spec Table 17: A value of zero for an element in the
                    # W array indicates...the default value shall be used
                    if i == 0:  return 1 # First value defaults to 1
                    else:       return 0

                def used_before(num, generation):
                    # We move backwards through the xrefs, don't replace any.
                    return num in self.xref.get(generation, []) or \
                            num in self.xref_objStm

                # Iterate through each subsection
                self._read_xref_subsections(idx_pairs, getEntry, used_before)

                trailerKeys = TK.ROOT, TK.ENCRYPT, TK.INFO, TK.ID
                for key in trailerKeys:
                    if key in xrefstream and key not in self.trailer:
                        self.trailer[NameObject(key)] = xrefstream.raw_get(key)
                if "/Prev" in xrefstream:
                    startxref = xrefstream["/Prev"]
                else:
                    break
            else:
                # some PDFs have /Prev=0 in the trailer, instead of no /Prev
                if startxref == 0:
                    if self.strict:
                        raise PdfReadError(
                            "/Prev=0 in the trailer (try"
                            " opening with strict=False)")
                    else:
                        warnings.warn(
                            "/Prev=0 in the trailer - assuming there"
                            " is no previous xref table"
                        )
                        break
                # bad xref character at startxref.  Let's see if we can find
                # the xref table nearby, as we've observed this error with an
                # off-by-one before.
                stream.seek(-11, 1)
                tmp = stream.read(20)
                xref_loc = tmp.find(b_("xref"))
                if xref_loc != -1:
                    startxref -= (10 - xref_loc)
                    continue
                # No explicit xref table, try finding a cross-reference stream.
                stream.seek(startxref, 0)
                found = False
                for look in range(5):
                    if stream.read(1).isdigit():
                        # This is not a standard PDF, consider adding a warning
                        startxref += look
                        found = True
                        break
                if found:
                    continue
                # no xref table found at specified location
                raise PdfReadError("Could not find xref table at specified location")
        # if not zero-indexed, verify that the table is correct; change it if necessary
        if self.xrefIndex and not self.strict:
            loc = stream.tell()
            for gen in self.xref:
                if gen == 65535: continue
                for id in self.xref[gen]:
                    stream.seek(self.xref[gen][id], 0)
                    try:
                        pid, pgen = self.readObjectHeader(stream)
                    except ValueError:
                        break
                    if pid == id - self.xrefIndex:
                        self._zeroXref(gen)
                        break
                    # if not, then either it's just plain wrong, or the non-zero-index is actually correct
            stream.seek(loc, 0) # return to where it was

    def _read_xref_subsections(self, idx_pairs, getEntry, used_before):
        last_end = 0
        for start, size in self._pairs(idx_pairs):
            # The subsections must increase
            assert start >= last_end
            last_end = start + size
            for num in range(start, start+size):
                # The first entry is the type
                xref_type = getEntry(0)
                # The rest of the elements depend on the xref_type
                if xref_type == 0:
                    # linked list of free objects
                    next_free_object = getEntry(1)  # noqa: F841
                    next_generation = getEntry(2)  # noqa: F841
                elif xref_type == 1:
                    # objects that are in use but are not compressed
                    byte_offset = getEntry(1)
                    generation = getEntry(2)
                    if generation not in self.xref:
                        self.xref[generation] = {}
                    if not used_before(num, generation):
                        self.xref[generation][num] = byte_offset
                elif xref_type == 2:
                    # compressed objects
                    objstr_num = getEntry(1)
                    obstr_idx = getEntry(2)
                    generation = 0 # PDF spec table 18, generation is 0
                    if not used_before(num, generation):
                        self.xref_objStm[num] = (objstr_num, obstr_idx)
                elif self.strict:
                    raise PdfReadError("Unknown xref type: %s"% xref_type)

    def _zeroXref(self, generation):
        self.xref[generation] = {k-self.xrefIndex: v for (k, v) in list(self.xref[generation].items())}

    def _pairs(self, array):
        i = 0
        while True:
            yield array[i], array[i+1]
            i += 2
            if (i+1) >= len(array):
                break

    def readNextEndLine(self, stream, limit_offset=0):
        debug = False
        if debug: print(">>readNextEndLine")
        line = b_("")
        while True:
            # Prevent infinite loops in malformed PDFs
            if stream.tell() == 0 or stream.tell() == limit_offset:
                raise PdfReadError("Could not read malformed PDF file")
            x = stream.read(1)
            if debug: print(("  x:", x, "%x"%ord(x)))
            if stream.tell() < 2:
                raise PdfReadError("EOL marker not found")
            stream.seek(-2, 1)
            if x == b_('\n') or x == b_('\r'): ## \n = LF; \r = CR
                crlf = False
                while x == b_('\n') or x == b_('\r'):
                    if debug:
                        if ord(x) == 0x0D: print("  x is CR 0D")
                        elif ord(x) == 0x0A: print("  x is LF 0A")
                    x = stream.read(1)
                    if x == b_('\n') or x == b_('\r'): # account for CR+LF
                        stream.seek(-1, 1)
                        crlf = True
                    if stream.tell() < 2:
                        raise PdfReadError("EOL marker not found")
                    stream.seek(-2, 1)
                stream.seek(2 if crlf else 1, 1) # if using CR+LF, go back 2 bytes, else 1
                break
            else:
                if debug: print("  x is neither")
                line = x + line
                if debug: print(("  RNEL line:", line))
        if debug: print("leaving RNEL")
        return line

    def decrypt(self, password):
        """
        When using an encrypted / secured PDF file with the PDF Standard
        encryption handler, this function will allow the file to be decrypted.
        It checks the given password against the document's user password and
        owner password, and then stores the resulting decryption key if either
        password is correct.

        It does not matter which password was matched.  Both passwords provide
        the correct decryption key that will allow the document to be used with
        this library.

        :param str password: The password to match.
        :return: ``0`` if the password failed, ``1`` if the password matched the user
            password, and ``2`` if the password matched the owner password.
        :rtype: int
        :raises NotImplementedError: if document uses an unsupported encryption
            method.
        """

        self._override_encryption = True
        try:
            return self._decrypt(password)
        finally:
            self._override_encryption = False

    def decode_permissions(self, permissions_code):
        # Takes the permissions as an integer, returns the allowed access
        permissions = {}
        permissions['print'] = permissions_code & (1 << 3-1) != 0  # bit 3
        permissions['modify'] = permissions_code & (1 << 4-1) != 0  # bit 4
        permissions['copy'] = permissions_code & (1 << 5-1) != 0  # bit 5
        permissions['annotations'] = permissions_code & (1 << 6-1) != 0  # bit 6
        permissions['forms'] = permissions_code & (1 << 9-1) != 0  # bit 9
        permissions['accessability'] = permissions_code & (1 << 10-1) != 0  # bit 10
        permissions['assemble'] = permissions_code & (1 << 11-1) != 0  # bit 11
        permissions['print_high_quality'] = permissions_code & (1 << 12-1) != 0  # bit 12
        return permissions

    def _decrypt(self, password):
        # Decrypts data as per Section 3.5 (page 117) of PDF spec v1.7
        # "The security handler defines the use of encryption and decryption in
        # the document, using the rules specified by the CF, StmF, and StrF entries"
        encrypt = self.trailer[TK.ENCRYPT].getObject()
        # /Encrypt Keys:
        # Filter (name)   : "name of the preferred security handler "
        # V (number)      : Algorithm Code
        # Length (integer): Length of encryption key, in bits
        # CF (dictionary) : Crypt filter
        # StmF (name)     : Name of the crypt filter that is used by default when decrypting streams
        # StrF (name)     : The name of the crypt filter that is used when decrypting all strings in the document
        # R (number)      : Standard security handler revision number
        # U (string)      : A 32-byte string, based on the user password
        # P (integer)     : Permissions allowed with user access
        if encrypt['/Filter'] != '/Standard':
            raise NotImplementedError("only Standard PDF encryption handler is available")
        if not (encrypt['/V'] in (1, 2)):
            raise NotImplementedError("only algorithm code 1 and 2 are supported. This PDF uses code %s" % encrypt['/V'])
        user_password, key = self._authenticateUserPassword(password)
        if user_password:
            self._decryption_key = key
            return 1
        else:
            rev = encrypt['/R'].getObject()
            if rev == 2:
                keylen = 5
            else:
                keylen = encrypt[SA.LENGTH].getObject() // 8
            key = _alg33_1(password, rev, keylen)
            real_O = encrypt["/O"].getObject()
            if rev == 2:
                userpass = utils.RC4_encrypt(key, real_O)
            else:
                val = real_O
                for i in range(19, -1, -1):
                    new_key = b_('')
                    for l in range(len(key)):
                        new_key += b_(chr(utils.ord_(key[l]) ^ i))
                    val = utils.RC4_encrypt(new_key, val)
                userpass = val
            owner_password, key = self._authenticateUserPassword(userpass)
            if owner_password:
                self._decryption_key = key
                return 2
        return 0

    def _authenticateUserPassword(self, password):
        encrypt = self.trailer[TK.ENCRYPT].getObject()
        rev = encrypt['/R'].getObject()
        owner_entry = encrypt['/O'].getObject()
        p_entry = encrypt['/P'].getObject()
        id_entry = self.trailer[TK.ID].getObject()
        id1_entry = id_entry[0].getObject()
        real_U = encrypt['/U'].getObject().original_bytes
        if rev == 2:
            U, key = _alg34(password, owner_entry, p_entry, id1_entry)
        elif rev >= 3:
            U, key = _alg35(password, rev,
                    encrypt[SA.LENGTH].getObject() // 8, owner_entry,
                    p_entry, id1_entry,
                    encrypt.get("/EncryptMetadata", BooleanObject(False)).getObject())
            U, real_U = U[:16], real_U[:16]
        return U == real_U, key

    def getIsEncrypted(self):
        return TK.ENCRYPT in self.trailer

    isEncrypted = property(lambda self: self.getIsEncrypted(), None, None)
    """
    Read-only boolean property showing whether this PDF file is encrypted.
    Note that this property, if true, will remain true even after the
    :meth:`decrypt()<PdfFileReader.decrypt>` method is called.
    """


def getRectangle(self, name, defaults):
    retval = self.get(name)
    if isinstance(retval, RectangleObject):
        return retval
    if retval is None:
        for d in defaults:
            retval = self.get(d)
            if retval is not None:
                break
    if isinstance(retval, IndirectObject):
        retval = self.pdf.getObject(retval)
    retval = RectangleObject(retval)
    setRectangle(self, name, retval)
    return retval


def setRectangle(self, name, value):
    if not isinstance(name, NameObject):
        name = NameObject(name)
    self[name] = value


def deleteRectangle(self, name):
    del self[name]


def createRectangleAccessor(name, fallback):
    return \
        property(
            lambda self: getRectangle(self, name, fallback),
            lambda self, value: setRectangle(self, name, value),
            lambda self: deleteRectangle(self, name)
            )


class PageObject(DictionaryObject):
    """
    This class represents a single page within a PDF file.  Typically this
    object will be created by accessing the
    :meth:`getPage()<PyPDF2.PdfFileReader.getPage>` method of the
    :class:`PdfFileReader<PyPDF2.PdfFileReader>` class, but it is
    also possible to create an empty page with the
    :meth:`createBlankPage()<PageObject.createBlankPage>` static method.

    :param pdf: PDF file the page belongs to.
    :param indirectRef: Stores the original indirect reference to
        this object in its source PDF
    """
    def __init__(self, pdf=None, indirectRef=None):
        DictionaryObject.__init__(self)
        self.pdf = pdf
        self.indirectRef = indirectRef

    @staticmethod
    def createBlankPage(pdf=None, width=None, height=None):
        """
        Returns a new blank page.
        If ``width`` or ``height`` is ``None``, try to get the page size
        from the last page of *pdf*.

        :param pdf: PDF file the page belongs to
        :param float width: The width of the new page expressed in default user
            space units.
        :param float height: The height of the new page expressed in default user
            space units.
        :return: the new blank page:
        :rtype: :class:`PageObject<PageObject>`
        :raises PageSizeNotDefinedError: if ``pdf`` is ``None`` or contains
            no page
        """
        page = PageObject(pdf)

        # Creates a new page (cf PDF Reference  7.7.3.3)
        page.__setitem__(NameObject('/Type'), NameObject('/Page'))
        page.__setitem__(NameObject('/Parent'), NullObject())
        page.__setitem__(NameObject(PG.RESOURCES), DictionaryObject())
        if width is None or height is None:
            if pdf is not None and pdf.getNumPages() > 0:
                lastpage = pdf.getPage(pdf.getNumPages() - 1)
                width = lastpage.mediaBox.getWidth()
                height = lastpage.mediaBox.getHeight()
            else:
                raise PageSizeNotDefinedError()
        page.__setitem__(NameObject(PG.MEDIABOX),
            RectangleObject([0, 0, width, height]))

        return page

    def rotateClockwise(self, angle):
        """
        Rotates a page clockwise by increments of 90 degrees.

        :param int angle: Angle to rotate the page.  Must be an increment
            of 90 deg.
        """
        if angle % 90 != 0:
            raise ValueError("Rotation angle must be a multiple of 90")
        self._rotate(angle)
        return self

    def rotateCounterClockwise(self, angle):
        """
        Rotates a page counter-clockwise by increments of 90 degrees.

        :param int angle: Angle to rotate the page.  Must be an increment
            of 90 deg.
        """
        if angle % 90 != 0:
            raise ValueError("Rotation angle must be a multiple of 90")
        self._rotate(-angle)
        return self

    def _rotate(self, angle):
        rotateObj = self.get("/Rotate", 0)
        currentAngle = rotateObj if isinstance(rotateObj, int) else rotateObj.getObject()
        self[NameObject("/Rotate")] = NumberObject(currentAngle + angle)

    @staticmethod
    def _mergeResources(res1, res2, resource):
        newRes = DictionaryObject()
        newRes.update(res1.get(resource, DictionaryObject()).getObject())
        page2Res = res2.get(resource, DictionaryObject()).getObject()
        renameRes = {}
        for key in list(page2Res.keys()):
            if key in newRes and newRes.raw_get(key) != page2Res.raw_get(key):
                newname = NameObject(key + str(uuid.uuid4()))
                renameRes[key] = newname
                newRes[newname] = page2Res[key]
            elif key not in newRes:
                newRes[key] = page2Res.raw_get(key)
        return newRes, renameRes

    @staticmethod
    def _contentStreamRename(stream, rename, pdf):
        if not rename:
            return stream
        stream = ContentStream(stream, pdf)
        for operands, _operator in stream.operations:
            if isinstance(operands, list):
                for i in range(len(operands)):
                    op = operands[i]
                    if isinstance(op, NameObject):
                        operands[i] = rename.get(op,op)
            elif isinstance(operands, dict):
                for i in operands:
                    op = operands[i]
                    if isinstance(op, NameObject):
                        operands[i] = rename.get(op,op)
            else:
                raise KeyError ("type of operands is %s" % type (operands))
        return stream

    @staticmethod
    def _pushPopGS(contents, pdf):
        # adds a graphics state "push" and "pop" to the beginning and end
        # of a content stream.  This isolates it from changes such as
        # transformation matricies.
        stream = ContentStream(contents, pdf)
        stream.operations.insert(0, [[], "q"])
        stream.operations.append([[], "Q"])
        return stream

    @staticmethod
    def _addTransformationMatrix(contents, pdf, ctm):
        # adds transformation matrix at the beginning of the given
        # contents stream.
        a, b, c, d, e, f = ctm
        contents = ContentStream(contents, pdf)
        contents.operations.insert(0, [[FloatObject(a), FloatObject(b),
            FloatObject(c), FloatObject(d), FloatObject(e),
            FloatObject(f)], " cm"])
        return contents

    def getContents(self):
        """
        Accesses the page contents.

        :return: the ``/Contents`` object, or ``None`` if it doesn't exist.
            ``/Contents`` is optional, as described in PDF Reference  7.7.3.3
        """
        if "/Contents" in self:
            return self["/Contents"].getObject()
        else:
            return None

    def mergePage(self, page2):
        """
        Merges the content streams of two pages into one.  Resource references
        (i.e. fonts) are maintained from both pages.  The mediabox/cropbox/etc
        of this page are not altered.  The parameter page's content stream will
        be added to the end of this page's content stream, meaning that it will
        be drawn after, or "on top" of this page.

        :param PageObject page2: The page to be merged into this one. Should be
            an instance of :class:`PageObject<PageObject>`.
        """
        self._mergePage(page2)

    def _mergePage(self, page2, page2transformation=None, ctm=None, expand=False):
        # First we work on merging the resource dictionaries.  This allows us
        # to find out what symbols in the content streams we might need to
        # rename.

        newResources = DictionaryObject()
        rename = {}
        originalResources = self[PG.RESOURCES].getObject()
        page2Resources = page2[PG.RESOURCES].getObject()
        newAnnots = ArrayObject()

        for page in (self, page2):
            if PG.ANNOTS in page:
                annots = page[PG.ANNOTS]
                if isinstance(annots, ArrayObject):
                    for ref in annots:
                        newAnnots.append(ref)

        for res in "/ExtGState", RES.FONT, RES.XOBJECT, RES.COLOR_SPACE, "/Pattern", "/Shading", "/Properties":
            new, newrename = PageObject._mergeResources(originalResources, page2Resources, res)
            if new:
                newResources[NameObject(res)] = new
                rename.update(newrename)

        # Combine /ProcSet sets.
        newResources[NameObject(RES.PROCSET)] = ArrayObject(
            frozenset(originalResources.get(RES.PROCSET, ArrayObject()).getObject()).union(
                frozenset(page2Resources.get(RES.PROCSET, ArrayObject()).getObject())
            )
        )

        newContentArray = ArrayObject()

        originalContent = self.getContents()
        if originalContent is not None:
            newContentArray.append(PageObject._pushPopGS(
                  originalContent, self.pdf))

        page2Content = page2.getContents()
        if page2Content is not None:
            page2Content = ContentStream(page2Content, self.pdf)
            page2Content.operations.insert(0, [map(FloatObject, [page2.trimBox.getLowerLeft_x(), page2.trimBox.getLowerLeft_y(), page2.trimBox.getWidth(), page2.trimBox.getHeight()]), "re"])
            page2Content.operations.insert(1, [[], "W"])
            page2Content.operations.insert(2, [[], "n"])
            if page2transformation is not None:
                page2Content = page2transformation(page2Content)
            page2Content = PageObject._contentStreamRename(
                page2Content, rename, self.pdf)
            page2Content = PageObject._pushPopGS(page2Content, self.pdf)
            newContentArray.append(page2Content)

        # if expanding the page to fit a new page, calculate the new media box size
        if expand:
            corners1 = [self.mediaBox.getLowerLeft_x().as_numeric(), self.mediaBox.getLowerLeft_y().as_numeric(),
                        self.mediaBox.getUpperRight_x().as_numeric(), self.mediaBox.getUpperRight_y().as_numeric()]
            corners2 = [page2.mediaBox.getLowerLeft_x().as_numeric(), page2.mediaBox.getLowerLeft_y().as_numeric(),
                        page2.mediaBox.getUpperLeft_x().as_numeric(), page2.mediaBox.getUpperLeft_y().as_numeric(),
                        page2.mediaBox.getUpperRight_x().as_numeric(), page2.mediaBox.getUpperRight_y().as_numeric(),
                        page2.mediaBox.getLowerRight_x().as_numeric(), page2.mediaBox.getLowerRight_y().as_numeric()]
            if ctm is not None:
                ctm = [float(x) for x in ctm]
                new_x = [ctm[0]*corners2[i] + ctm[2]*corners2[i+1] + ctm[4] for i in range(0, 8, 2)]
                new_y = [ctm[1]*corners2[i] + ctm[3]*corners2[i+1] + ctm[5] for i in range(0, 8, 2)]
            else:
                new_x = corners2[0:8:2]
                new_y = corners2[1:8:2]
            lowerleft = [min(new_x), min(new_y)]
            upperright = [max(new_x), max(new_y)]
            lowerleft = [min(corners1[0], lowerleft[0]), min(corners1[1], lowerleft[1])]
            upperright = [max(corners1[2], upperright[0]), max(corners1[3], upperright[1])]

            self.mediaBox.setLowerLeft(lowerleft)
            self.mediaBox.setUpperRight(upperright)

        self[NameObject('/Contents')] = ContentStream(newContentArray, self.pdf)
        self[NameObject(PG.RESOURCES)] = newResources
        self[NameObject(PG.ANNOTS)] = newAnnots

    def mergeTransformedPage(self, page2, ctm, expand=False):
        """
        This is similar to mergePage, but a transformation matrix is
        applied to the merged stream.

        :param PageObject page2: The page to be merged into this one. Should be
            an instance of :class:`PageObject<PageObject>`.
        :param tuple ctm: a 6-element tuple containing the operands of the
            transformation matrix
        :param bool expand: Whether the page should be expanded to fit the dimensions
            of the page to be merged.
        """
        self._mergePage(page2, lambda page2Content:
            PageObject._addTransformationMatrix(page2Content, page2.pdf, ctm), ctm, expand)

    def mergeScaledPage(self, page2, scale, expand=False):
        """
        This is similar to mergePage, but the stream to be merged is scaled
        by appling a transformation matrix.

        :param PageObject page2: The page to be merged into this one. Should be
            an instance of :class:`PageObject<PageObject>`.
        :param float scale: The scaling factor
        :param bool expand: Whether the page should be expanded to fit the
            dimensions of the page to be merged.
        """
        # CTM to scale : [ sx 0 0 sy 0 0 ]
        return self.mergeTransformedPage(
            page2,
            [scale, 0, 0, scale, 0, 0],
            expand
        )

    def mergeRotatedPage(self, page2, rotation, expand=False):
        """
        This is similar to mergePage, but the stream to be merged is rotated
        by appling a transformation matrix.

        :param PageObject page2: the page to be merged into this one. Should be
            an instance of :class:`PageObject<PageObject>`.
        :param float rotation: The angle of the rotation, in degrees
        :param bool expand: Whether the page should be expanded to fit the
            dimensions of the page to be merged.
        """
        rotation = math.radians(rotation)
        return self.mergeTransformedPage(page2,
            [math.cos(rotation),  math.sin(rotation),
             -math.sin(rotation), math.cos(rotation),
             0,                   0], expand)

    def mergeTranslatedPage(self, page2, tx, ty, expand=False):
        """
        This is similar to mergePage, but the stream to be merged is translated
        by appling a transformation matrix.

        :param PageObject page2: the page to be merged into this one. Should be
            an instance of :class:`PageObject<PageObject>`.
        :param float tx: The translation on X axis
        :param float ty: The translation on Y axis
        :param bool expand: Whether the page should be expanded to fit the
            dimensions of the page to be merged.
        """
        return self.mergeTransformedPage(
            page2,
            [1, 0, 0, 1, tx, ty],
            expand
        )

    def mergeRotatedTranslatedPage(self, page2, rotation, tx, ty, expand=False):
        """
        This is similar to mergePage, but the stream to be merged is rotated
        and translated by appling a transformation matrix.

        :param PageObject page2: the page to be merged into this one. Should be
            an instance of :class:`PageObject<PageObject>`.
        :param float tx: The translation on X axis
        :param float ty: The translation on Y axis
        :param float rotation: The angle of the rotation, in degrees
        :param bool expand: Whether the page should be expanded to fit the
            dimensions of the page to be merged.
        """

        translation = [[1, 0, 0],
                       [0, 1, 0],
                       [-tx, -ty, 1]]
        rotation = math.radians(rotation)
        rotating = [[math.cos(rotation), math.sin(rotation), 0],
                    [-math.sin(rotation), math.cos(rotation), 0],
                    [0,                  0,                  1]]
        rtranslation = [[1, 0, 0],
                       [0, 1, 0],
                       [tx, ty, 1]]
        ctm = utils.matrixMultiply(translation, rotating)
        ctm = utils.matrixMultiply(ctm, rtranslation)

        return self.mergeTransformedPage(
            page2,
            [ctm[0][0], ctm[0][1], ctm[1][0], ctm[1][1], ctm[2][0], ctm[2][1]],
            expand
        )

    def mergeRotatedScaledPage(self, page2, rotation, scale, expand=False):
        """
        This is similar to mergePage, but the stream to be merged is rotated
        and scaled by appling a transformation matrix.

        :param PageObject page2: the page to be merged into this one. Should be
            an instance of :class:`PageObject<PageObject>`.
        :param float rotation: The angle of the rotation, in degrees
        :param float scale: The scaling factor
        :param bool expand: Whether the page should be expanded to fit the
            dimensions of the page to be merged.
        """
        rotation = math.radians(rotation)
        rotating = [[math.cos(rotation), math.sin(rotation), 0],
                    [-math.sin(rotation), math.cos(rotation), 0],
                    [0,                  0,                  1]]
        scaling = [[scale, 0,    0],
                   [0,    scale, 0],
                   [0,    0,    1]]
        ctm = utils.matrixMultiply(rotating, scaling)

        return self.mergeTransformedPage(
            page2,
            [ctm[0][0], ctm[0][1], ctm[1][0], ctm[1][1], ctm[2][0], ctm[2][1]],
            expand
        )

    def mergeScaledTranslatedPage(self, page2, scale, tx, ty, expand=False):
        """
        This is similar to mergePage, but the stream to be merged is translated
        and scaled by appling a transformation matrix.

        :param PageObject page2: the page to be merged into this one. Should be
            an instance of :class:`PageObject<PageObject>`.
        :param float scale: The scaling factor
        :param float tx: The translation on X axis
        :param float ty: The translation on Y axis
        :param bool expand: Whether the page should be expanded to fit the
            dimensions of the page to be merged.
        """

        translation = [[1, 0, 0],
                       [0, 1, 0],
                       [tx, ty, 1]]
        scaling = [[scale, 0,    0],
                   [0,    scale, 0],
                   [0,    0,    1]]
        ctm = utils.matrixMultiply(scaling, translation)

        return self.mergeTransformedPage(
            page2,
            [ctm[0][0], ctm[0][1], ctm[1][0], ctm[1][1], ctm[2][0], ctm[2][1]],
            expand
        )

    def mergeRotatedScaledTranslatedPage(self, page2, rotation, scale, tx, ty, expand=False):
        """
        This is similar to mergePage, but the stream to be merged is translated,
        rotated and scaled by appling a transformation matrix.

        :param PageObject page2: the page to be merged into this one. Should be
            an instance of :class:`PageObject<PageObject>`.
        :param float tx: The translation on X axis
        :param float ty: The translation on Y axis
        :param float rotation: The angle of the rotation, in degrees
        :param float scale: The scaling factor
        :param bool expand: Whether the page should be expanded to fit the
            dimensions of the page to be merged.
        """
        translation = [[1, 0, 0],
                       [0, 1, 0],
                       [tx, ty, 1]]
        rotation = math.radians(rotation)
        rotating = [[math.cos(rotation), math.sin(rotation), 0],
                    [-math.sin(rotation), math.cos(rotation), 0],
                    [0,                  0,                  1]]
        scaling = [[scale, 0,    0],
                   [0,    scale, 0],
                   [0,    0,    1]]
        ctm = utils.matrixMultiply(rotating, scaling)
        ctm = utils.matrixMultiply(ctm, translation)

        return self.mergeTransformedPage(
            page2,
            [ctm[0][0], ctm[0][1], ctm[1][0], ctm[1][1], ctm[2][0], ctm[2][1]],
            expand
        )

    def addTransformation(self, ctm):
        """
        Applies a transformation matrix to the page.

        :param tuple ctm: A 6-element tuple containing the operands of the
            transformation matrix.
        """
        originalContent = self.getContents()
        if originalContent is not None:
            newContent = PageObject._addTransformationMatrix(
                originalContent, self.pdf, ctm)
            newContent = PageObject._pushPopGS(newContent, self.pdf)
            self[NameObject('/Contents')] = newContent

    def scale(self, sx, sy):
        """
        Scales a page by the given factors by appling a transformation
        matrix to its content and updating the page size.

        :param float sx: The scaling factor on horizontal axis.
        :param float sy: The scaling factor on vertical axis.
        """
        self.addTransformation([sx, 0,
                                0,  sy,
                                0,  0])
        self.mediaBox = RectangleObject([
            float(self.mediaBox.getLowerLeft_x()) * sx,
            float(self.mediaBox.getLowerLeft_y()) * sy,
            float(self.mediaBox.getUpperRight_x()) * sx,
            float(self.mediaBox.getUpperRight_y()) * sy])
        if "/VP" in self:
            viewport = self["/VP"]
            if isinstance(viewport, ArrayObject):
                bbox = viewport[0]["/BBox"]
            else:
                bbox = viewport["/BBox"]
            scaled_bbox = RectangleObject([
                float(bbox[0]) * sx,
                float(bbox[1]) * sy,
                float(bbox[2]) * sx,
                float(bbox[3]) * sy])
            if isinstance(viewport, ArrayObject):
                self[NameObject("/VP")][NumberObject(0)][NameObject("/BBox")] = scaled_bbox
            else:
                self[NameObject("/VP")][NameObject("/BBox")] = scaled_bbox

    def scaleBy(self, factor):
        """
        Scales a page by the given factor by appling a transformation
        matrix to its content and updating the page size.

        :param float factor: The scaling factor (for both X and Y axis).
        """
        self.scale(factor, factor)

    def scaleTo(self, width, height):
        """
        Scales a page to the specified dimentions by appling a
        transformation matrix to its content and updating the page size.

        :param float width: The new width.
        :param float height: The new heigth.
        """
        sx = width / float(self.mediaBox.getUpperRight_x() -
                      self.mediaBox.getLowerLeft_x ())
        sy = height / float(self.mediaBox.getUpperRight_y() -
                       self.mediaBox.getLowerLeft_y ())
        self.scale(sx, sy)

    def compressContentStreams(self):
        """
        Compresses the size of this page by joining all content streams and
        applying a FlateDecode filter.

        However, it is possible that this function will perform no action if
        content stream compression becomes "automatic" for some reason.
        """
        content = self.getContents()
        if content is not None:
            if not isinstance(content, ContentStream):
                content = ContentStream(content, self.pdf)
            self[NameObject("/Contents")] = content.flateEncode()

    def extractText(self, Tj_sep="", TJ_sep=" "):
        """
        Locate all text drawing commands, in the order they are provided in the
        content stream, and extract the text.  This works well for some PDF
        files, but poorly for others, depending on the generator used.  This will
        be refined in the future.  Do not rely on the order of text coming out of
        this function, as it will change if this function is made more
        sophisticated.

        :return: a unicode string object.
        """
        text = u_("")
        content = self["/Contents"].getObject()
        if not isinstance(content, ContentStream):
            content = ContentStream(content, self.pdf)
        # Note: we check all strings are TextStringObjects.  ByteStringObjects
        # are strings where the byte->string encoding was unknown, so adding
        # them to the text here would be gibberish.
        for operands, operator in content.operations:
            if operator == b_("Tj"):
                _text = operands[0]
                if isinstance(_text, TextStringObject):
                    text += Tj_sep
                    text += _text
                    text += "\n"
            elif operator == b_("T*"):
                text += "\n"
            elif operator == b_("'"):
                text += "\n"
                _text = operands[0]
                if isinstance(_text, TextStringObject):
                    text += operands[0]
            elif operator == b_('"'):
                _text = operands[2]
                if isinstance(_text, TextStringObject):
                    text += "\n"
                    text += _text
            elif operator == b_("TJ"):
                for i in operands[0]:
                    if isinstance(i, TextStringObject):
                        text += TJ_sep
                        text += i
                text += "\n"
        return text

    mediaBox = createRectangleAccessor(PG.MEDIABOX, ())
    """
    A :class:`RectangleObject<PyPDF2.generic.RectangleObject>`, expressed in default user space units,
    defining the boundaries of the physical medium on which the page is
    intended to be displayed or printed.
    """

    cropBox = createRectangleAccessor("/CropBox", (PG.MEDIABOX,))
    """
    A :class:`RectangleObject<PyPDF2.generic.RectangleObject>`, expressed in default user space units,
    defining the visible region of default user space.  When the page is
    displayed or printed, its contents are to be clipped (cropped) to this
    rectangle and then imposed on the output medium in some
    implementation-defined manner.  Default value: same as :attr:`mediaBox<mediaBox>`.
    """

    bleedBox = createRectangleAccessor("/BleedBox", ("/CropBox", PG.MEDIABOX))
    """
    A :class:`RectangleObject<PyPDF2.generic.RectangleObject>`, expressed in default user space units,
    defining the region to which the contents of the page should be clipped
    when output in a production enviroment.
    """

    trimBox = createRectangleAccessor("/TrimBox", ("/CropBox", PG.MEDIABOX))
    """
    A :class:`RectangleObject<PyPDF2.generic.RectangleObject>`, expressed in default user space units,
    defining the intended dimensions of the finished page after trimming.
    """

    artBox = createRectangleAccessor("/ArtBox", ("/CropBox", PG.MEDIABOX))
    """
    A :class:`RectangleObject<PyPDF2.generic.RectangleObject>`, expressed in default user space units,
    defining the extent of the page's meaningful content as intended by the
    page's creator.
    """


class ContentStream(DecodedStreamObject):
    def __init__(self, stream, pdf):
        self.pdf = pdf
        self.operations = []
        # stream may be a StreamObject or an ArrayObject containing
        # multiple StreamObjects to be cat'd together.
        stream = stream.getObject()
        if isinstance(stream, ArrayObject):
            data = b_("")
            for s in stream:
                data += b_(s.getObject().getData())
            stream = BytesIO(b_(data))
        else:
            stream = BytesIO(b_(stream.getData()))
        self.__parseContentStream(stream)

    def __parseContentStream(self, stream):
        # file("f:\\tmp.txt", "w").write(stream.read())
        stream.seek(0, 0)
        operands = []
        while True:
            peek = readNonWhitespace(stream)
            if peek == b_('') or ord_(peek) == 0:
                break
            stream.seek(-1, 1)
            if peek.isalpha() or peek == b_("'") or peek == b_('"'):
                operator = utils.readUntilRegex(stream,
                        NameObject.delimiterPattern, True)
                if operator == b_("BI"):
                    # begin inline image - a completely different parsing
                    # mechanism is required, of course... thanks buddy...
                    assert operands == []
                    ii = self._readInlineImage(stream)
                    self.operations.append((ii, b_("INLINE IMAGE")))
                else:
                    self.operations.append((operands, operator))
                    operands = []
            elif peek == b_('%'):
                # If we encounter a comment in the content stream, we have to
                # handle it here.  Typically, readObject will handle
                # encountering a comment -- but readObject assumes that
                # following the comment must be the object we're trying to
                # read.  In this case, it could be an operator instead.
                while peek not in (b_('\r'), b_('\n')):
                    peek = stream.read(1)
            else:
                operands.append(readObject(stream, None))

    def _readInlineImage(self, stream):
        # begin reading just after the "BI" - begin image
        # first read the dictionary of settings.
        settings = DictionaryObject()
        while True:
            tok = readNonWhitespace(stream)
            stream.seek(-1, 1)
            if tok == b_("I"):
                # "ID" - begin of image data
                break
            key = readObject(stream, self.pdf)
            tok = readNonWhitespace(stream)
            stream.seek(-1, 1)
            value = readObject(stream, self.pdf)
            settings[key] = value
        # left at beginning of ID
        tmp = stream.read(3)
        assert tmp[:2] == b_("ID")
        data = BytesIO()
        # Read the inline image, while checking for EI (End Image) operator.
        while True:
            # Read 8 kB at a time and check if the chunk contains the E operator.
            buf = stream.read(8192)
            # We have reached the end of the stream, but haven't found the EI operator.
            if not buf:
                raise PdfReadError("Unexpected end of stream")
            loc = buf.find(b_("E"))

            if loc == -1:
                data.write(buf)
            else:
                # Write out everything before the E.
                data.write(buf[0:loc])

                # Seek back in the stream to read the E next.
                stream.seek(loc - len(buf), 1)
                tok = stream.read(1)
                # Check for End Image
                tok2 = stream.read(1)
                if tok2 == b_("I"):
                    # Data can contain EI, so check for the Q operator.
                    tok3 = stream.read(1)
                    info = tok + tok2
                    # We need to find whitespace between EI and Q.
                    has_q_whitespace = False
                    while tok3 in utils.WHITESPACES:
                        has_q_whitespace = True
                        info += tok3
                        tok3 = stream.read(1)
                    if tok3 == b_("Q") and has_q_whitespace:
                        stream.seek(-1, 1)
                        break
                    else:
                        stream.seek(-1, 1)
                        data.write(info)
                else:
                    stream.seek(-1, 1)
                    data.write(tok)
        return {"settings": settings, "data": data.getvalue()}

    def _getData(self):
        newdata = BytesIO()
        for operands, operator in self.operations:
            if operator == b_("INLINE IMAGE"):
                newdata.write(b_("BI"))
                dicttext = BytesIO()
                operands["settings"].writeToStream(dicttext, None)
                newdata.write(dicttext.getvalue()[2:-2])
                newdata.write(b_("ID "))
                newdata.write(operands["data"])
                newdata.write(b_("EI"))
            else:
                for op in operands:
                    op.writeToStream(newdata, None)
                    newdata.write(b_(" "))
                newdata.write(b_(operator))
            newdata.write(b_("\n"))
        return newdata.getvalue()

    def _setData(self, value):
        self.__parseContentStream(BytesIO(b_(value)))

    _data = property(_getData, _setData)


class DocumentInformation(DictionaryObject):
    """
    A class representing the basic document metadata provided in a PDF File.
    This class is accessible through
    :meth:`.getDocumentInfo()`

    All text properties of the document metadata have
    *two* properties, eg. author and author_raw. The non-raw property will
    always return a ``TextStringObject``, making it ideal for a case where
    the metadata is being displayed. The raw property can sometimes return
    a ``ByteStringObject``, if PyPDF2 was unable to decode the string's
    text encoding; this requires additional safety in the caller and
    therefore is not as commonly accessed.
    """

    def __init__(self):
        DictionaryObject.__init__(self)

    def getText(self, key):
        retval = self.get(key, None)
        if isinstance(retval, TextStringObject):
            return retval
        return None

    title = property(lambda self: self.getText("/Title") or self.get("/Title").getObject() if self.get("/Title") else None)
    """Read-only property accessing the document's **title**.
    Returns a unicode string (``TextStringObject``) or ``None``
    if the title is not specified."""
    title_raw = property(lambda self: self.get("/Title"))
    """The "raw" version of title; can return a ``ByteStringObject``."""

    author = property(lambda self: self.getText("/Author"))
    """Read-only property accessing the document's **author**.
    Returns a unicode string (``TextStringObject``) or ``None``
    if the author is not specified."""
    author_raw = property(lambda self: self.get("/Author"))
    """The "raw" version of author; can return a ``ByteStringObject``."""

    subject = property(lambda self: self.getText("/Subject"))
    """Read-only property accessing the document's **subject**.
    Returns a unicode string (``TextStringObject``) or ``None``
    if the subject is not specified."""
    subject_raw = property(lambda self: self.get("/Subject"))
    """The "raw" version of subject; can return a ``ByteStringObject``."""

    creator = property(lambda self: self.getText("/Creator"))
    """Read-only property accessing the document's **creator**. If the
    document was converted to PDF from another format, this is the name of the
    application (e.g. OpenOffice) that created the original document from
    which it was converted. Returns a unicode string (``TextStringObject``)
    or ``None`` if the creator is not specified."""
    creator_raw = property(lambda self: self.get("/Creator"))
    """The "raw" version of creator; can return a ``ByteStringObject``."""

    producer = property(lambda self: self.getText("/Producer"))
    """Read-only property accessing the document's **producer**.
    If the document was converted to PDF from another format, this is
    the name of the application (for example, OSX Quartz) that converted
    it to PDF. Returns a unicode string (``TextStringObject``)
    or ``None`` if the producer is not specified."""
    producer_raw = property(lambda self: self.get("/Producer"))
    """The "raw" version of producer; can return a ``ByteStringObject``."""


def convertToInt(d, size):
    if size > 8:
        raise PdfReadError("invalid size in convertToInt")
    d = b_("\x00\x00\x00\x00\x00\x00\x00\x00") + b_(d)
    d = d[-8:]
    return struct.unpack(">q", d)[0]

# ref: pdf1.8 spec section 3.5.2 algorithm 3.2
_encryption_padding = b_('\x28\xbf\x4e\x5e\x4e\x75\x8a\x41\x64\x00\x4e\x56') + \
        b_('\xff\xfa\x01\x08\x2e\x2e\x00\xb6\xd0\x68\x3e\x80\x2f\x0c') + \
        b_('\xa9\xfe\x64\x53\x69\x7a')


# Implementation of algorithm 3.2 of the PDF standard security handler,
# section 3.5.2 of the PDF 1.6 reference.
def _alg32(password, rev, keylen, owner_entry, p_entry, id1_entry, metadata_encrypt=True):
    # 1. Pad or truncate the password string to exactly 32 bytes.  If the
    # password string is more than 32 bytes long, use only its first 32 bytes;
    # if it is less than 32 bytes long, pad it by appending the required number
    # of additional bytes from the beginning of the padding string
    # (_encryption_padding).
    password = b_((str_(password) + str_(_encryption_padding))[:32])
    # 2. Initialize the MD5 hash function and pass the result of step 1 as
    # input to this function.
    m = md5(password)
    # 3. Pass the value of the encryption dictionary's /O entry to the MD5 hash
    # function.
    m.update(owner_entry.original_bytes)
    # 4. Treat the value of the /P entry as an unsigned 4-byte integer and pass
    # these bytes to the MD5 hash function, low-order byte first.
    p_entry = struct.pack('<i', p_entry)
    m.update(p_entry)
    # 5. Pass the first element of the file's file identifier array to the MD5
    # hash function.
    m.update(id1_entry.original_bytes)
    # 6. (Revision 3 or greater) If document metadata is not being encrypted,
    # pass 4 bytes with the value 0xFFFFFFFF to the MD5 hash function.
    if rev >= 3 and not metadata_encrypt:
        m.update(b_("\xff\xff\xff\xff"))
    # 7. Finish the hash.
    md5_hash = m.digest()
    # 8. (Revision 3 or greater) Do the following 50 times: Take the output
    # from the previous MD5 hash and pass the first n bytes of the output as
    # input into a new MD5 hash, where n is the number of bytes of the
    # encryption key as defined by the value of the encryption dictionary's
    # /Length entry.
    if rev >= 3:
        for _ in range(50):
            md5_hash = md5(md5_hash[:keylen]).digest()
    # 9. Set the encryption key to the first n bytes of the output from the
    # final MD5 hash, where n is always 5 for revision 2 but, for revision 3 or
    # greater, depends on the value of the encryption dictionary's /Length
    # entry.
    return md5_hash[:keylen]


# Implementation of algorithm 3.3 of the PDF standard security handler,
# section 3.5.2 of the PDF 1.6 reference.
def _alg33(owner_pwd, user_pwd, rev, keylen):
    # steps 1 - 4
    key = _alg33_1(owner_pwd, rev, keylen)
    # 5. Pad or truncate the user password string as described in step 1 of
    # algorithm 3.2.
    user_pwd = b_((user_pwd + str_(_encryption_padding))[:32])
    # 6. Encrypt the result of step 5, using an RC4 encryption function with
    # the encryption key obtained in step 4.
    val = utils.RC4_encrypt(key, user_pwd)
    # 7. (Revision 3 or greater) Do the following 19 times: Take the output
    # from the previous invocation of the RC4 function and pass it as input to
    # a new invocation of the function; use an encryption key generated by
    # taking each byte of the encryption key obtained in step 4 and performing
    # an XOR operation between that byte and the single-byte value of the
    # iteration counter (from 1 to 19).
    if rev >= 3:
        for i in range(1, 20):
            new_key = ''
            for l in range(len(key)):
                new_key += chr(ord_(key[l]) ^ i)
            val = utils.RC4_encrypt(new_key, val)
    # 8. Store the output from the final invocation of the RC4 as the value of
    # the /O entry in the encryption dictionary.
    return val


# Steps 1-4 of algorithm 3.3
def _alg33_1(password, rev, keylen):
    # 1. Pad or truncate the owner password string as described in step 1 of
    # algorithm 3.2.  If there is no owner password, use the user password
    # instead.
    password = b_((password + str_(_encryption_padding))[:32])
    # 2. Initialize the MD5 hash function and pass the result of step 1 as
    # input to this function.
    m = md5(password)
    # 3. (Revision 3 or greater) Do the following 50 times: Take the output
    # from the previous MD5 hash and pass it as input into a new MD5 hash.
    md5_hash = m.digest()
    if rev >= 3:
        for _ in range(50):
            md5_hash = md5(md5_hash).digest()
    # 4. Create an RC4 encryption key using the first n bytes of the output
    # from the final MD5 hash, where n is always 5 for revision 2 but, for
    # revision 3 or greater, depends on the value of the encryption
    # dictionary's /Length entry.
    key = md5_hash[:keylen]
    return key


# Implementation of algorithm 3.4 of the PDF standard security handler,
# section 3.5.2 of the PDF 1.6 reference.
def _alg34(password, owner_entry, p_entry, id1_entry):
    # 1. Create an encryption key based on the user password string, as
    # described in algorithm 3.2.
    key = _alg32(password, 2, 5, owner_entry, p_entry, id1_entry)
    # 2. Encrypt the 32-byte padding string shown in step 1 of algorithm 3.2,
    # using an RC4 encryption function with the encryption key from the
    # preceding step.
    U = utils.RC4_encrypt(key, _encryption_padding)
    # 3. Store the result of step 2 as the value of the /U entry in the
    # encryption dictionary.
    return U, key


# Implementation of algorithm 3.4 of the PDF standard security handler,
# section 3.5.2 of the PDF 1.6 reference.
def _alg35(password, rev, keylen, owner_entry, p_entry, id1_entry, metadata_encrypt):
    # 1. Create an encryption key based on the user password string, as
    # described in Algorithm 3.2.
    key = _alg32(password, rev, keylen, owner_entry, p_entry, id1_entry)
    # 2. Initialize the MD5 hash function and pass the 32-byte padding string
    # shown in step 1 of Algorithm 3.2 as input to this function.
    m = md5()
    m.update(_encryption_padding)
    # 3. Pass the first element of the file's file identifier array (the value
    # of the ID entry in the document's trailer dictionary; see Table 3.13 on
    # page 73) to the hash function and finish the hash.  (See implementation
    # note 25 in Appendix H.)
    m.update(id1_entry.original_bytes)
    md5_hash = m.digest()
    # 4. Encrypt the 16-byte result of the hash, using an RC4 encryption
    # function with the encryption key from step 1.
    val = utils.RC4_encrypt(key, md5_hash)
    # 5. Do the following 19 times: Take the output from the previous
    # invocation of the RC4 function and pass it as input to a new invocation
    # of the function; use an encryption key generated by taking each byte of
    # the original encryption key (obtained in step 2) and performing an XOR
    # operation between that byte and the single-byte value of the iteration
    # counter (from 1 to 19).
    for i in range(1, 20):
        new_key = b_('')
        for k in key:
            new_key += b_(chr(ord_(k) ^ i))
        val = utils.RC4_encrypt(new_key, val)
    # 6. Append 16 bytes of arbitrary padding to the output from the final
    # invocation of the RC4 function and store the 32-byte result as the value
    # of the U entry in the encryption dictionary.
    # (implementator note: I don't know what "arbitrary padding" is supposed to
    # mean, so I have used null bytes.  This seems to match a few other
    # people's implementations)
    return val + (b_('\x00') * 16), key<|MERGE_RESOLUTION|>--- conflicted
+++ resolved
@@ -1819,23 +1819,13 @@
         # start at the end:
         stream.seek(-1, 2)
         if not stream.tell():
-<<<<<<< HEAD
-            raise utils.PdfReadError('Cannot read an empty file')
+            raise PdfReadError('Cannot read an empty file')
         last1M = stream.tell() - 1024 * 1024 + 1 # offset of last MB of stream
         line = b_('')
         while line[:5] != b_("%%EOF"):
             if stream.tell() < last1M:
-                raise utils.PdfReadError("EOF marker not found")
+                raise PdfReadError("EOF marker not found")
             line = self.readNextEndLine(stream)
-=======
-            raise PdfReadError('Cannot read an empty file')
-        last1K = stream.tell() - 1024 + 1 # offset of last 1024 bytes of stream
-        line = b_('')
-        while line[:5] != b_("%%EOF"):
-            if stream.tell() < last1K:
-                raise PdfReadError("EOF marker not found")
-            line = self.readNextEndLine(stream, last1K)
->>>>>>> b36a564e
             if debug: print("  line:",line)
 
         # find startxref entry - the location of the xref table
