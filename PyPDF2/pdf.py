# -*- coding: utf-8 -*-
#
# Copyright (c) 2006, Mathieu Fenniak
# Copyright (c) 2007, Ashish Kulkarni <kulkarni.ashish@gmail.com>
#
# All rights reserved.
#
# Redistribution and use in source and binary forms, with or without
# modification, are permitted provided that the following conditions are
# met:
#
# * Redistributions of source code must retain the above copyright notice,
# this list of conditions and the following disclaimer.
# * Redistributions in binary form must reproduce the above copyright notice,
# this list of conditions and the following disclaimer in the documentation
# and/or other materials provided with the distribution.
# * The name of the author may not be used to endorse or promote products
# derived from this software without specific prior written permission.
#
# THIS SOFTWARE IS PROVIDED BY THE COPYRIGHT HOLDERS AND CONTRIBUTORS "AS IS"
# AND ANY EXPRESS OR IMPLIED WARRANTIES, INCLUDING, BUT NOT LIMITED TO, THE
# IMPLIED WARRANTIES OF MERCHANTABILITY AND FITNESS FOR A PARTICULAR PURPOSE
# ARE DISCLAIMED. IN NO EVENT SHALL THE COPYRIGHT OWNER OR CONTRIBUTORS BE
# LIABLE FOR ANY DIRECT, INDIRECT, INCIDENTAL, SPECIAL, EXEMPLARY, OR
# CONSEQUENTIAL DAMAGES (INCLUDING, BUT NOT LIMITED TO, PROCUREMENT OF
# SUBSTITUTE GOODS OR SERVICES; LOSS OF USE, DATA, OR PROFITS; OR BUSINESS
# INTERRUPTION) HOWEVER CAUSED AND ON ANY THEORY OF LIABILITY, WHETHER IN
# CONTRACT, STRICT LIABILITY, OR TORT (INCLUDING NEGLIGENCE OR OTHERWISE)
# ARISING IN ANY WAY OUT OF THE USE OF THIS SOFTWARE, EVEN IF ADVISED OF THE
# POSSIBILITY OF SUCH DAMAGE.

<<<<<<< HEAD
"""
A pure-Python PDF library with an increasing number of capabilities.
See README for links to FAQ, documentation, homepage, etc.

Patched by H. von Bargen to support the background argument in the various mergePage methods.
"""
=======
"""A pure-Python PDF library with an increasing number of capabilities."""
>>>>>>> 03ea3ec6

__author__ = "Mathieu Fenniak"
__author_email__ = "biziqe@mathieu.fenniak.net"

import math
import struct
import sys
import uuid
from sys import version_info

if version_info < ( 3, 0 ):
    from cStringIO import StringIO
else:
    from io import StringIO

if version_info < ( 3, 0 ):
    BytesIO = StringIO
else:
    from io import BytesIO

import codecs
import warnings

from PyPDF2.constants import PageAttributes as PG
from PyPDF2.constants import PagesAttributes as PA
from PyPDF2.constants import Ressources as RES
from PyPDF2.constants import StreamAttributes as SA

from . import utils
from .generic import *
from .utils import (ConvertFunctionsToVirtualList, b_, formatWarning, isString,
                    ord_, readNonWhitespace, readUntilWhitespace, str_, u_)

if version_info < ( 2, 4 ):
   from sets import ImmutableSet as frozenset

if version_info < ( 2, 5 ):
    from md5 import md5
else:
    from hashlib import md5


def getDim(rect):
    return (rect.getUpperRight_x() - rect.getLowerLeft_x(),
            rect.getUpperRight_y() - rect.getLowerLeft_y()
           )

def isLandscape(rect):
    dimX, dimY = getDim(rect)
    return dimX > dimY

            
class PdfFileWriter(object):
    """
    This class supports writing PDF files out, given pages produced by another
    class (typically :class:`PdfFileReader<PdfFileReader>`).
    """
    def __init__(self):
        self._header = b_("%PDF-1.3")
        self._objects = []  # array of indirect objects

        # The root of our page tree node.
        pages = DictionaryObject()
        pages.update({
                NameObject(PA.TYPE): NameObject("/Pages"),
                NameObject(PA.COUNT): NumberObject(0),
                NameObject(PA.KIDS): ArrayObject(),
                })
        self._pages = self._addObject(pages)

        # info object
        info = DictionaryObject()
        info.update({
                NameObject("/Producer"): createStringObject(codecs.BOM_UTF16_BE + u_("PyPDF2").encode('utf-16be'))
                })
        self._info = self._addObject(info)

        # root object
        root = DictionaryObject()
        root.update({
            NameObject(PA.TYPE): NameObject("/Catalog"),
            NameObject("/Pages"): self._pages,
            })
        self._root = None
        self._root_object = root

    def _addObject(self, obj):
        self._objects.append(obj)
        return IndirectObject(len(self._objects), 0, self)

    def getObject(self, ido):
        if ido.pdf != self:
            raise ValueError("pdf must be self")
        return self._objects[ido.idnum - 1]

    def _addPage(self, page, action):
        assert page[PA.TYPE] == "/Page"
        page[NameObject("/Parent")] = self._pages
        page = self._addObject(page)
        pages = self.getObject(self._pages)
        action(pages[PA.KIDS], page)
        pages[NameObject(PA.COUNT)] = NumberObject(pages[PA.COUNT] + 1)

    def addPage(self, page):
        """
        Adds a page to this PDF file.  The page is usually acquired from a
        :class:`PdfFileReader<PdfFileReader>` instance.

        :param PageObject page: The page to add to the document. Should be
            an instance of :class:`PageObject<PyPDF2.pdf.PageObject>`
        """
        self._addPage(page, list.append)

    def insertPage(self, page, index=0):
        """
        Insert a page in this PDF file. The page is usually acquired from a
        :class:`PdfFileReader<PdfFileReader>` instance.

        :param PageObject page: The page to add to the document.  This
            argument should be an instance of :class:`PageObject<pdf.PageObject>`.
        :param int index: Position at which the page will be inserted.
        """
        self._addPage(page, lambda l, p: l.insert(index, p))

    def getPage(self, pageNumber):
        """
        Retrieves a page by number from this PDF file.

        :param int pageNumber: The page number to retrieve
            (pages begin at zero)
        :return: the page at the index given by *pageNumber*
        :rtype: :class:`PageObject<pdf.PageObject>`
        """
        pages = self.getObject(self._pages)
        # XXX: crude hack
        return pages[PA.KIDS][pageNumber].getObject()

    def getNumPages(self):
        """
        :return: the number of pages.
        :rtype: int
        """
        pages = self.getObject(self._pages)
        return int(pages[NameObject("/Count")])

    def addBlankPage(self, width=None, height=None):
        """
        Appends a blank page to this PDF file and returns it. If no page size
        is specified, use the size of the last page.

        :param float width: The width of the new page expressed in default user
            space units.
        :param float height: The height of the new page expressed in default
            user space units.
        :return: the newly appended page
        :rtype: :class:`PageObject<PyPDF2.pdf.PageObject>`
        :raises PageSizeNotDefinedError: if width and height are not defined
            and previous page does not exist.
        """
        page = PageObject.createBlankPage(self, width, height)
        self.addPage(page)
        return page

    def insertBlankPage(self, width=None, height=None, index=0):
        """
        Inserts a blank page to this PDF file and returns it. If no page size
        is specified, use the size of the last page.

        :param float width: The width of the new page expressed in default user
            space units.
        :param float height: The height of the new page expressed in default
            user space units.
        :param int index: Position to add the page.
        :return: the newly appended page
        :rtype: :class:`PageObject<PyPDF2.pdf.PageObject>`
        :raises PageSizeNotDefinedError: if width and height are not defined
            and previous page does not exist.
        """
        if width is None or height is None and \
                (self.getNumPages() - 1) >= index:
            oldpage = self.getPage(index)
            width = oldpage.mediaBox.getWidth()
            height = oldpage.mediaBox.getHeight()
        page = PageObject.createBlankPage(self, width, height)
        self.insertPage(page, index)
        return page

    def addJS(self, javascript):
        """
        Add Javascript which will launch upon opening this PDF.

        :param str javascript: Your Javascript.

        >>> output.addJS("this.print({bUI:true,bSilent:false,bShrinkToFit:true});")
        # Example: This will launch the print window when the PDF is opened.
        """
        js = DictionaryObject()
        js.update({
                NameObject(PA.TYPE): NameObject("/Action"),
                NameObject("/S"): NameObject("/JavaScript"),
                NameObject("/JS"): NameObject("(%s)" % javascript)
                })
        js_indirect_object = self._addObject(js)

        # We need a name for parameterized javascript in the pdf file, but it can be anything.
        js_string_name = str(uuid.uuid4())

        js_name_tree = DictionaryObject()
        js_name_tree.update({
                NameObject("/JavaScript"): DictionaryObject({
                  NameObject("/Names"): ArrayObject([createStringObject(js_string_name), js_indirect_object])
                })
              })
        self._addObject(js_name_tree)

        self._root_object.update({
                NameObject("/OpenAction"): js_indirect_object,
                NameObject("/Names"): js_name_tree
                })

    def addAttachment(self, fname, fdata):
        """
        Embed a file inside the PDF.

        :param str fname: The filename to display.
        :param str fdata: The data in the file.

        Reference:
        https://www.adobe.com/content/dam/Adobe/en/devnet/acrobat/pdfs/PDF32000_2008.pdf
        Section 7.11.3
        """

        # We need 3 entries:
        # * The file's data
        # * The /Filespec entry
        # * The file's name, which goes in the Catalog


        # The entry for the file
        """ Sample:
        8 0 obj
        <<
         /Length 12
         /Type /EmbeddedFile
        >>
        stream
        Hello world!
        endstream
        endobj
        """
        file_entry = DecodedStreamObject()
        file_entry.setData(fdata)
        file_entry.update({
                NameObject(PA.TYPE): NameObject("/EmbeddedFile")
                })

        # The Filespec entry
        """ Sample:
        7 0 obj
        <<
         /Type /Filespec
         /F (hello.txt)
         /EF << /F 8 0 R >>
        >>
        """
        efEntry = DictionaryObject()
        efEntry.update({ NameObject("/F"):file_entry })

        filespec = DictionaryObject()
        filespec.update({
                NameObject(PA.TYPE): NameObject("/Filespec"),
                NameObject("/F"): createStringObject(fname),  # Perhaps also try TextStringObject
                NameObject("/EF"): efEntry
                })

        # Then create the entry for the root, as it needs a reference to the Filespec
        """ Sample:
        1 0 obj
        <<
         /Type /Catalog
         /Outlines 2 0 R
         /Pages 3 0 R
         /Names << /EmbeddedFiles << /Names [(hello.txt) 7 0 R] >> >>
        >>
        endobj

        """
        embeddedFilesNamesDictionary = DictionaryObject()
        embeddedFilesNamesDictionary.update({
                NameObject("/Names"): ArrayObject([createStringObject(fname), filespec])
                })

        embeddedFilesDictionary = DictionaryObject()
        embeddedFilesDictionary.update({
                NameObject("/EmbeddedFiles"): embeddedFilesNamesDictionary
                })
        # Update the root
        self._root_object.update({
                NameObject("/Names"): embeddedFilesDictionary
                })

    def appendPagesFromReader(self, reader, after_page_append=None):
        """
        Copy pages from reader to writer. Includes an optional callback parameter
        which is invoked after pages are appended to the writer.

        :param reader: a PdfFileReader object from which to copy page
            annotations to this writer object.  The writer's annots
            will then be updated
        :callback after_page_append (function): Callback function that is invoked after
            each page is appended to the writer. Callback signature:
        :param writer_pageref (PDF page reference): Reference to the page
            appended to the writer.
        """
        # Get page count from writer and reader
        reader_num_pages = reader.getNumPages()
        writer_num_pages = self.getNumPages()

        # Copy pages from reader to writer
        for rpagenum in range(0, reader_num_pages):
            reader_page = reader.getPage(rpagenum)
            self.addPage(reader_page)
            writer_page = self.getPage(writer_num_pages+rpagenum)
            # Trigger callback, pass writer page as parameter
            if callable(after_page_append): after_page_append(writer_page)

    def updatePageFormFieldValues(self, page, fields):
        '''
        Update the form field values for a given page from a fields dictionary.
        Copy field texts and values from fields to page.

        :param page: Page reference from PDF writer where the annotations
            and field data will be updated.
        :param fields: a Python dictionary of field names (/T) and text
            values (/V)
        '''
        # Iterate through pages, update field values
        for j in range(0, len(page[PG.ANNOTS])):
            writer_annot = page[PG.ANNOTS][j].getObject()
            for field in fields:
                if writer_annot.get('/T') == field:
                    writer_annot.update({
                        NameObject("/V"): TextStringObject(fields[field])
                    })

    def cloneReaderDocumentRoot(self, reader):
        '''
        Copy the reader document root to the writer.

        :param reader:  PdfFileReader from the document root should be copied.
        :callback after_page_append:
        '''
        self._root_object = reader.trailer['/Root']

    def cloneDocumentFromReader(self, reader, after_page_append=None):
        '''
        Create a copy (clone) of a document from a PDF file reader

        :param reader: PDF file reader instance from which the clone
            should be created.
        :callback after_page_append (function): Callback function that is invoked after
            each page is appended to the writer. Signature includes a reference to the
            appended page (delegates to appendPagesFromReader). Callback signature:

            :param writer_pageref (PDF page reference): Reference to the page just
                appended to the document.
        '''
        self.cloneReaderDocumentRoot(reader)
        self.appendPagesFromReader(reader, after_page_append)

    def encrypt(self, user_pwd, owner_pwd = None, use_128bit = True):
        """
        Encrypt this PDF file with the PDF Standard encryption handler.

        :param str user_pwd: The "user password", which allows for opening
            and reading the PDF file with the restrictions provided.
        :param str owner_pwd: The "owner password", which allows for
            opening the PDF files without any restrictions.  By default,
            the owner password is the same as the user password.
        :param bool use_128bit: flag as to whether to use 128bit
            encryption.  When false, 40bit encryption will be used.  By default,
            this flag is on.
        """
        import random
        import time
        if owner_pwd is None:
            owner_pwd = user_pwd
        if use_128bit:
            V = 2
            rev = 3
            keylen = int(128 / 8)
        else:
            V = 1
            rev = 2
            keylen = int(40 / 8)
        # permit everything:
        P = -1
        O = ByteStringObject(_alg33(owner_pwd, user_pwd, rev, keylen))
        ID_1 = ByteStringObject(md5(b_(repr(time.time()))).digest())
        ID_2 = ByteStringObject(md5(b_(repr(random.random()))).digest())
        self._ID = ArrayObject((ID_1, ID_2))
        if rev == 2:
            U, key = _alg34(user_pwd, O, P, ID_1)
        else:
            assert rev == 3
            U, key = _alg35(user_pwd, rev, keylen, O, P, ID_1, False)
        encrypt = DictionaryObject()
        encrypt[NameObject(SA.FILTER)] = NameObject("/Standard")
        encrypt[NameObject("/V")] = NumberObject(V)
        if V == 2:
            encrypt[NameObject(SA.LENGTH)] = NumberObject(keylen * 8)
        encrypt[NameObject("/R")] = NumberObject(rev)
        encrypt[NameObject("/O")] = ByteStringObject(O)
        encrypt[NameObject("/U")] = ByteStringObject(U)
        encrypt[NameObject("/P")] = NumberObject(P)
        self._encrypt = self._addObject(encrypt)
        self._encrypt_key = key

    def write(self, stream):
        """
        Writes the collection of pages added to this object out as a PDF file.

        :param stream: An object to write the file to.  The object must support
            the write method and the tell method, similar to a file object.
        """
        if hasattr(stream, 'mode') and 'b' not in stream.mode:
            warnings.warn("File <%s> to write to is not in binary mode. It may not be written to correctly." % stream.name)
        debug = False
        import struct

        if not self._root:
            self._root = self._addObject(self._root_object)

        externalReferenceMap = {}

        # PDF objects sometimes have circular references to their /Page objects
        # inside their object tree (for example, annotations).  Those will be
        # indirect references to objects that we've recreated in this PDF.  To
        # address this problem, PageObject's store their original object
        # reference number, and we add it to the external reference map before
        # we sweep for indirect references.  This forces self-page-referencing
        # trees to reference the correct new object location, rather than
        # copying in a new copy of the page object.
        for objIndex in range(len(self._objects)):
            obj = self._objects[objIndex]
            if isinstance(obj, PageObject) and obj.indirectRef is not None:
                data = obj.indirectRef
                if data.pdf not in externalReferenceMap:
                    externalReferenceMap[data.pdf] = {}
                if data.generation not in externalReferenceMap[data.pdf]:
                    externalReferenceMap[data.pdf][data.generation] = {}
                externalReferenceMap[data.pdf][data.generation][data.idnum] = IndirectObject(objIndex + 1, 0, self)

        self.stack = []
        if debug: print(("ERM:", externalReferenceMap, "root:", self._root))
        self._sweepIndirectReferences(externalReferenceMap, self._root)
        del self.stack

        # Begin writing:
        object_positions = []
        stream.write(self._header + b_("\n"))
        stream.write(b_("%\xE2\xE3\xCF\xD3\n"))
        for i in range(len(self._objects)):
            obj = self._objects[i]
            # If the obj is None we can't write anything
            if obj is not None:
                idnum = (i + 1)
                object_positions.append(stream.tell())
                stream.write(b_(str(idnum) + " 0 obj\n"))
                key = None
                if hasattr(self, "_encrypt") and idnum != self._encrypt.idnum:
                    pack1 = struct.pack("<i", i + 1)[:3]
                    pack2 = struct.pack("<i", 0)[:2]
                    key = self._encrypt_key + pack1 + pack2
                    assert len(key) == (len(self._encrypt_key) + 5)
                    md5_hash = md5(key).digest()
                    key = md5_hash[:min(16, len(self._encrypt_key) + 5)]
                obj.writeToStream(stream, key)
                stream.write(b_("\nendobj\n"))

        # xref table
        xref_location = stream.tell()
        stream.write(b_("xref\n"))
        stream.write(b_("0 %s\n" % (len(self._objects) + 1)))
        stream.write(b_("%010d %05d f \n" % (0, 65535)))
        for offset in object_positions:
            stream.write(b_("%010d %05d n \n" % (offset, 0)))

        # trailer
        stream.write(b_("trailer\n"))
        trailer = DictionaryObject()
        trailer.update({
                NameObject("/Size"): NumberObject(len(self._objects) + 1),
                NameObject("/Root"): self._root,
                NameObject("/Info"): self._info,
                })
        if hasattr(self, "_ID"):
            trailer[NameObject("/ID")] = self._ID
        if hasattr(self, "_encrypt"):
            trailer[NameObject("/Encrypt")] = self._encrypt
        trailer.writeToStream(stream, None)

        # eof
        stream.write(b_("\nstartxref\n%s\n%%%%EOF\n" % (xref_location)))

    def addMetadata(self, infos):
        """
        Add custom metadata to the output.

        :param dict infos: a Python dictionary where each key is a field
            and each value is your new metadata.
        """
        args = {}
        for key, value in list(infos.items()):
            args[NameObject(key)] = createStringObject(value)
        self.getObject(self._info).update(args)

    def _sweepIndirectReferences(self, externMap, data):
        debug = False
        if debug: print((data, "TYPE", data.__class__.__name__))
        if isinstance(data, DictionaryObject):
            for key, value in list(data.items()):
                value = self._sweepIndirectReferences(externMap, value)
                if isinstance(value, StreamObject):
                    # a dictionary value is a stream.  streams must be indirect
                    # objects, so we need to change this value.
                    value = self._addObject(value)
                data[key] = value
            return data
        elif isinstance(data, ArrayObject):
            for i in range(len(data)):
                value = self._sweepIndirectReferences(externMap, data[i])
                if isinstance(value, StreamObject):
                    # an array value is a stream.  streams must be indirect
                    # objects, so we need to change this value
                    value = self._addObject(value)
                data[i] = value
            return data
        elif isinstance(data, IndirectObject):
            # internal indirect references are fine
            if data.pdf == self:
                if data.idnum in self.stack:
                    return data
                else:
                    self.stack.append(data.idnum)
                    realdata = self.getObject(data)
                    self._sweepIndirectReferences(externMap, realdata)
                    return data
            else:
                if data.pdf.stream.closed:
                    raise ValueError("I/O operation on closed file: {}".format(data.pdf.stream.name))
                newobj = externMap.get(data.pdf, {}).get(data.generation, {}).get(data.idnum, None)
                if newobj is None:
                    try:
                        newobj = data.pdf.getObject(data)
                        self._objects.append(None) # placeholder
                        idnum = len(self._objects)
                        newobj_ido = IndirectObject(idnum, 0, self)
                        if data.pdf not in externMap:
                            externMap[data.pdf] = {}
                        if data.generation not in externMap[data.pdf]:
                            externMap[data.pdf][data.generation] = {}
                        externMap[data.pdf][data.generation][data.idnum] = newobj_ido
                        newobj = self._sweepIndirectReferences(externMap, newobj)
                        self._objects[idnum-1] = newobj
                        return newobj_ido
                    except ValueError:
                        # Unable to resolve the Object, returning NullObject instead.
                        warnings.warn("Unable to resolve [{}: {}], returning NullObject instead".format(
                            data.__class__.__name__, data
                        ))
                        return NullObject()
                return newobj
        else:
            return data

    def getReference(self, obj):
        idnum = self._objects.index(obj) + 1
        ref = IndirectObject(idnum, 0, self)
        assert ref.getObject() == obj
        return ref

    def getOutlineRoot(self):
        if '/Outlines' in self._root_object:
            outline = self._root_object['/Outlines']
            idnum = self._objects.index(outline) + 1
            outlineRef = IndirectObject(idnum, 0, self)
            assert outlineRef.getObject() == outline
        else:
            outline = TreeObject()
            outline.update({ })
            outlineRef = self._addObject(outline)
            self._root_object[NameObject('/Outlines')] = outlineRef

        return outline

    def getNamedDestRoot(self):
        if '/Names' in self._root_object and isinstance(self._root_object['/Names'], DictionaryObject):
            names = self._root_object['/Names']
            idnum = self._objects.index(names) + 1
            namesRef = IndirectObject(idnum, 0, self)
            assert namesRef.getObject() == names
            if '/Dests' in names and isinstance(names['/Dests'], DictionaryObject):
                dests = names['/Dests']
                idnum = self._objects.index(dests) + 1
                destsRef = IndirectObject(idnum, 0, self)
                assert destsRef.getObject() == dests
                if '/Names' in dests:
                    nd = dests['/Names']
                else:
                    nd = ArrayObject()
                    dests[NameObject('/Names')] = nd
            else:
                dests = DictionaryObject()
                destsRef = self._addObject(dests)
                names[NameObject('/Dests')] = destsRef
                nd = ArrayObject()
                dests[NameObject('/Names')] = nd

        else:
            names = DictionaryObject()
            namesRef = self._addObject(names)
            self._root_object[NameObject('/Names')] = namesRef
            dests = DictionaryObject()
            destsRef = self._addObject(dests)
            names[NameObject('/Dests')] = destsRef
            nd = ArrayObject()
            dests[NameObject('/Names')] = nd

        return nd

    def addBookmarkDestination(self, dest, parent=None):
        destRef = self._addObject(dest)

        outlineRef = self.getOutlineRoot()

        if parent is None:
            parent = outlineRef

        parent = parent.getObject()
        # print parent.__class__.__name__
        parent.addChild(destRef, self)

        return destRef

    def addBookmarkDict(self, bookmark, parent=None):
        bookmarkObj = TreeObject()
        for k, v in list(bookmark.items()):
            bookmarkObj[NameObject(str(k))] = v
        bookmarkObj.update(bookmark)

        if '/A' in bookmark:
            action = DictionaryObject()
            for k, v in list(bookmark['/A'].items()):
                action[NameObject(str(k))] = v
            actionRef = self._addObject(action)
            bookmarkObj[NameObject('/A')] = actionRef

        bookmarkRef = self._addObject(bookmarkObj)

        outlineRef = self.getOutlineRoot()

        if parent is None:
            parent = outlineRef

        parent = parent.getObject()
        parent.addChild(bookmarkRef, self)

        return bookmarkRef

    def addBookmark(self, title, pagenum, parent=None, color=None, bold=False, italic=False, fit='/Fit', *args):
        """
        Add a bookmark to this PDF file.

        :param str title: Title to use for this bookmark.
        :param int pagenum: Page number this bookmark will point to.
        :param parent: A reference to a parent bookmark to create nested
            bookmarks.
        :param tuple color: Color of the bookmark as a red, green, blue tuple
            from 0.0 to 1.0
        :param bool bold: Bookmark is bold
        :param bool italic: Bookmark is italic
        :param str fit: The fit of the destination page. See
            :meth:`addLink()<addLink>` for details.
        """
        pageRef = self.getObject(self._pages)[PA.KIDS][pagenum]
        action = DictionaryObject()
        zoomArgs = []
        for a in args:
            if a is not None:
                zoomArgs.append(NumberObject(a))
            else:
                zoomArgs.append(NullObject())
        dest = Destination(NameObject("/"+title + " bookmark"), pageRef, NameObject(fit), *zoomArgs)
        destArray = dest.getDestArray()
        action.update({
            NameObject('/D') : destArray,
            NameObject('/S') : NameObject('/GoTo')
        })
        actionRef = self._addObject(action)

        outlineRef = self.getOutlineRoot()

        if parent is None:
            parent = outlineRef

        bookmark = TreeObject()

        bookmark.update({
            NameObject('/A'): actionRef,
            NameObject('/Title'): createStringObject(title),
        })

        if color is not None:
            bookmark.update({NameObject('/C'): ArrayObject([FloatObject(c) for c in color])})

        format = 0
        if italic:
            format += 1
        if bold:
            format += 2
        if format:
            bookmark.update({NameObject('/F'): NumberObject(format)})

        bookmarkRef = self._addObject(bookmark)

        parent = parent.getObject()
        parent.addChild(bookmarkRef, self)

        return bookmarkRef

    def addNamedDestinationObject(self, dest):
        destRef = self._addObject(dest)

        nd = self.getNamedDestRoot()
        nd.extend([dest['/Title'], destRef])

        return destRef

    def addNamedDestination(self, title, pagenum):
        pageRef = self.getObject(self._pages)[PA.KIDS][pagenum]
        dest = DictionaryObject()
        dest.update({
            NameObject('/D') : ArrayObject([pageRef, NameObject('/FitH'), NumberObject(826)]),
            NameObject('/S') : NameObject('/GoTo')
        })

        destRef = self._addObject(dest)
        nd = self.getNamedDestRoot()

        nd.extend([title, destRef])

        return destRef

    def removeLinks(self):
        """
        Removes links and annotations from this output.
        """
        pages = self.getObject(self._pages)[PA.KIDS]
        for page in pages:
            pageRef = self.getObject(page)
            if PG.ANNOTS in pageRef:
                del pageRef[PG.ANNOTS]

    def removeImages(self, ignoreByteStringObject=False):
        """
        Removes images from this output.

        :param bool ignoreByteStringObject: optional parameter
            to ignore ByteString Objects.
        """
        pages = self.getObject(self._pages)[PA.KIDS]
        jump_operators = [
            b_('cm'), b_('w'), b_('J'), b_('j'), b_('M'), b_('d'), b_('ri'), b_('i'),
            b_('gs'), b_('W'), b_('b'), b_('s'), b_('S'), b_('f'), b_('F'), b_('n'), b_('m'), b_('l'),
            b_('c'), b_('v'), b_('y'), b_('h'), b_('B'), b_('Do'), b_('sh')
        ]
        for j in range(len(pages)):
            page = pages[j]
            pageRef = self.getObject(page)
            content = pageRef['/Contents'].getObject()
            if not isinstance(content, ContentStream):
                content = ContentStream(content, pageRef)

            _operations = []
            seq_graphics = False
            for operands, operator in content.operations:
                if operator in [b_('Tj'), b_("'")]:
                    text = operands[0]
                    if ignoreByteStringObject:
                        if not isinstance(text, TextStringObject):
                            operands[0] = TextStringObject()
                elif operator == b_('"'):
                    text = operands[2]
                    if ignoreByteStringObject and not isinstance(text, TextStringObject):
                        operands[2] = TextStringObject()
                elif operator == b_("TJ"):
                    for i in range(len(operands[0])):
                        if (
                            ignoreByteStringObject
                            and not isinstance(operands[0][i], TextStringObject)
                        ):
                            operands[0][i] = TextStringObject()

                if operator == b_('q'):
                    seq_graphics = True
                if operator == b_('Q'):
                    seq_graphics = False
                if seq_graphics and operator in jump_operators:
                    continue
                if operator == b_('re'):
                    continue
                _operations.append((operands, operator))

            content.operations = _operations
            pageRef.__setitem__(NameObject('/Contents'), content)

    def removeText(self, ignoreByteStringObject=False):
        """
        Removes text from this output.

        :param bool ignoreByteStringObject: optional parameter
            to ignore ByteString Objects.
        """
        pages = self.getObject(self._pages)[PA.KIDS]
        for j in range(len(pages)):
            page = pages[j]
            pageRef = self.getObject(page)
            content = pageRef['/Contents'].getObject()
            if not isinstance(content, ContentStream):
                content = ContentStream(content, pageRef)
            for operands,operator in content.operations:
                if operator in [b_('Tj'), b_("'")]:
                    text = operands[0]
                    if not ignoreByteStringObject:
                        if isinstance(text, TextStringObject):
                            operands[0] = TextStringObject()
                    else:
                        if isinstance(text, (TextStringObject, ByteStringObject)):
                            operands[0] = TextStringObject()
                elif operator == b_('"'):
                    text = operands[2]
                    if not ignoreByteStringObject:
                        if isinstance(text, TextStringObject):
                            operands[2] = TextStringObject()
                    else:
                        if isinstance(text, (TextStringObject, ByteStringObject)):
                            operands[2] = TextStringObject()
                elif operator == b_("TJ"):
                    for i in range(len(operands[0])):
                        if not ignoreByteStringObject:
                            if isinstance(operands[0][i], TextStringObject):
                                operands[0][i] = TextStringObject()
                        else:
                            if isinstance(operands[0][i], (TextStringObject, ByteStringObject)):
                                operands[0][i] = TextStringObject()

            pageRef.__setitem__(NameObject('/Contents'), content)

    def addURI(self, pagenum, uri, rect, border=None):
        """
        Add an URI from a rectangular area to the specified page.
        This uses the basic structure of AddLink

        :param int pagenum: index of the page on which to place the URI action.
        :param int uri: string -- uri of resource to link to.
        :param rect: :class:`RectangleObject<PyPDF2.generic.RectangleObject>` or array of four
            integers specifying the clickable rectangular area
            ``[xLL, yLL, xUR, yUR]``, or string in the form ``"[ xLL yLL xUR yUR ]"``.
        :param border: if provided, an array describing border-drawing
            properties. See the PDF spec for details. No border will be
            drawn if this argument is omitted.

        REMOVED FIT/ZOOM ARG
        -John Mulligan
        """

        pageLink = self.getObject(self._pages)[PA.KIDS][pagenum]
        pageRef = self.getObject(pageLink)

        if border is not None:
            borderArr = [NameObject(n) for n in border[:3]]
            if len(border) == 4:
                dashPattern = ArrayObject([NameObject(n) for n in border[3]])
                borderArr.append(dashPattern)
        else:
            borderArr = [NumberObject(2)] * 3

        if isString(rect):
            rect = NameObject(rect)
        elif isinstance(rect, RectangleObject):
            pass
        else:
            rect = RectangleObject(rect)

        lnk2 = DictionaryObject()
        lnk2.update({
        NameObject('/S'): NameObject('/URI'),
        NameObject('/URI'): TextStringObject(uri)
        });
        lnk = DictionaryObject()
        lnk.update({
        NameObject('/Type'): NameObject(PG.ANNOTS),
        NameObject('/Subtype'): NameObject('/Link'),
        NameObject('/P'): pageLink,
        NameObject('/Rect'): rect,
        NameObject('/H'): NameObject('/I'),
        NameObject('/Border'): ArrayObject(borderArr),
        NameObject('/A'): lnk2
        })
        lnkRef = self._addObject(lnk)

        if PG.ANNOTS in pageRef:
            pageRef[PG.ANNOTS].append(lnkRef)
        else:
            pageRef[NameObject(PG.ANNOTS)] = ArrayObject([lnkRef])

    def addLink(self, pagenum, pagedest, rect, border=None, fit='/Fit', *args):
        """
        Add an internal link from a rectangular area to the specified page.

        :param int pagenum: index of the page on which to place the link.
        :param int pagedest: index of the page to which the link should go.
        :param rect: :class:`RectangleObject<PyPDF2.generic.RectangleObject>` or array of four
            integers specifying the clickable rectangular area
            ``[xLL, yLL, xUR, yUR]``, or string in the form ``"[ xLL yLL xUR yUR ]"``.
        :param border: if provided, an array describing border-drawing
            properties. See the PDF spec for details. No border will be
            drawn if this argument is omitted.
        :param str fit: Page fit or 'zoom' option (see below). Additional arguments may need
            to be supplied. Passing ``None`` will be read as a null value for that coordinate.

    .. list-table:: Valid ``zoom`` arguments (see Table 8.2 of the PDF 1.7 reference for details)
       :widths: 50 200

       * - /Fit
         - No additional arguments
       * - /XYZ
         - [left] [top] [zoomFactor]
       * - /FitH
         - [top]
       * - /FitV
         - [left]
       * - /FitR
         - [left] [bottom] [right] [top]
       * - /FitB
         - No additional arguments
       * - /FitBH
         - [top]
       * - /FitBV
         - [left]
        """

        pageLink = self.getObject(self._pages)[PA.KIDS][pagenum]
        pageDest = self.getObject(self._pages)[PA.KIDS][pagedest] # TODO: switch for external link
        pageRef = self.getObject(pageLink)

        if border is not None:
            borderArr = [NameObject(n) for n in border[:3]]
            if len(border) == 4:
                dashPattern = ArrayObject([NameObject(n) for n in border[3]])
                borderArr.append(dashPattern)
        else:
            borderArr = [NumberObject(0)] * 3

        if isString(rect):
            rect = NameObject(rect)
        elif isinstance(rect, RectangleObject):
            pass
        else:
            rect = RectangleObject(rect)

        zoomArgs = []
        for a in args:
            if a is not None:
                zoomArgs.append(NumberObject(a))
            else:
                zoomArgs.append(NullObject())
        dest = Destination(NameObject("/LinkName"), pageDest, NameObject(fit), *zoomArgs) # TODO: create a better name for the link
        destArray = dest.getDestArray()

        lnk = DictionaryObject()
        lnk.update({
            NameObject('/Type'): NameObject(PG.ANNOTS),
            NameObject('/Subtype'): NameObject('/Link'),
            NameObject('/P'): pageLink,
            NameObject('/Rect'): rect,
            NameObject('/Border'): ArrayObject(borderArr),
            NameObject('/Dest'): destArray
        })
        lnkRef = self._addObject(lnk)

        if PG.ANNOTS in pageRef:
            pageRef[PG.ANNOTS].append(lnkRef)
        else:
            pageRef[NameObject(PG.ANNOTS)] = ArrayObject([lnkRef])

    _valid_layouts = ['/NoLayout', '/SinglePage', '/OneColumn', '/TwoColumnLeft', '/TwoColumnRight', '/TwoPageLeft', '/TwoPageRight']

    def getPageLayout(self):
        """
        Get the page layout.
        See :meth:`setPageLayout()<PdfFileWriter.setPageLayout>` for a description of valid layouts.

        :return: Page layout currently being used.
        :rtype: str, None if not specified
        """
        try:
            return self._root_object['/PageLayout']
        except KeyError:
            return None

    def setPageLayout(self, layout):
        """
        Set the page layout

        :param str layout: The page layout to be used

        .. list-table:: Valid ``layout`` arguments
           :widths: 50 200

           * - /NoLayout
             - Layout explicitly not specified
           * - /SinglePage
             - Show one page at a time
           * - /OneColumn
             - Show one column at a time
           * - /TwoColumnLeft
             - Show pages in two columns, odd-numbered pages on the left
           * - /TwoColumnRight
             - Show pages in two columns, odd-numbered pages on the right
           * - /TwoPageLeft
             - Show two pages at a time, odd-numbered pages on the left
           * - /TwoPageRight
             - Show two pages at a time, odd-numbered pages on the right
        """
        if not isinstance(layout, NameObject):
            if layout not in self._valid_layouts:
                warnings.warn("Layout should be one of: {}".format(', '.join(self._valid_layouts)))
            layout = NameObject(layout)
        self._root_object.update({NameObject('/PageLayout'): layout})

    pageLayout = property(getPageLayout, setPageLayout)
    """Read and write property accessing the :meth:`getPageLayout()<PdfFileWriter.getPageLayout>`
    and :meth:`setPageLayout()<PdfFileWriter.setPageLayout>` methods."""

    _valid_modes = ['/UseNone', '/UseOutlines', '/UseThumbs', '/FullScreen', '/UseOC', '/UseAttachments']

    def getPageMode(self):
        """
        Get the page mode.
        See :meth:`setPageMode()<PdfFileWriter.setPageMode>` for a description
        of valid modes.

        :return: Page mode currently being used.
        :rtype: str, None if not specified
        """
        try:
            return self._root_object['/PageMode']
        except KeyError:
            return None

    def setPageMode(self, mode):
        """
        Set the page mode.

        :param str mode: The page mode to use.

        .. list-table:: Valid ``mode`` arguments
           :widths: 50 200

           * - /UseNone
             - Do not show outlines or thumbnails panels
           * - /UseOutlines
             - Show outlines (aka bookmarks) panel
           * - /UseThumbs
             - Show page thumbnails panel
           * - /FullScreen
             - Fullscreen view
           * - /UseOC
             - Show Optional Content Group (OCG) panel
           * - /UseAttachments
             - Show attachments panel
        """
        if not isinstance(mode, NameObject):
            if mode not in self._valid_modes:
                warnings.warn("Mode should be one of: {}".format(', '.join(self._valid_modes)))
            mode = NameObject(mode)
        self._root_object.update({NameObject('/PageMode'): mode})

    pageMode = property(getPageMode, setPageMode)
    """Read and write property accessing the :meth:`getPageMode()<PdfFileWriter.getPageMode>`
    and :meth:`setPageMode()<PdfFileWriter.setPageMode>` methods."""


class PdfFileReader(object):
    """
    Initializes a PdfFileReader object.  This operation can take some time, as
    the PDF stream's cross-reference tables are read into memory.

    :param stream: A File object or an object that supports the standard read
        and seek methods similar to a File object. Could also be a
        string representing a path to a PDF file.
    :param bool strict: Determines whether user should be warned of all
        problems and also causes some correctable problems to be fatal.
        Defaults to ``True``.
    :param warndest: Destination for logging warnings (defaults to
        ``sys.stderr``).
    :param bool overwriteWarnings: Determines whether to override Python's
        ``warnings.py`` module with a custom implementation (defaults to
        ``True``).
    """
    def __init__(self, stream, strict=True, warndest = None, overwriteWarnings = True):
        if overwriteWarnings:
            # have to dynamically override the default showwarning since there are no
            # public methods that specify the 'file' parameter
            def _showwarning(message, category, filename, lineno, file=warndest, line=None):
                if file is None:
                    file = sys.stderr
                try:
                    # It is possible for sys.stderr to be defined as None, most commonly in the case that the script
                    # is being run vida pythonw.exe on Windows. In this case, just swallow the warning.
                    # See also https://docs.python.org/3/library/sys.html# sys.__stderr__
                    if file is not None:
                        file.write(formatWarning(message, category, filename, lineno, line))
                except IOError:
                    pass
            warnings.showwarning = _showwarning
        self.strict = strict
        self.flattenedPages = None
        self.resolvedObjects = {}
        self.xrefIndex = 0
        self._pageId2Num = None # map page IndirectRef number to Page Number
        if hasattr(stream, 'mode') and 'b' not in stream.mode:
            warnings.warn("PdfFileReader stream/file object is not in binary mode. It may not be read correctly.", utils.PdfReadWarning)
        if isString(stream):
            with open(stream, 'rb') as fileobj:
                stream = BytesIO(b_(fileobj.read()))
        self.read(stream)
        self.stream = stream

        self._override_encryption = False

    def getDocumentInfo(self):
        """
        Retrieves the PDF file's document information dictionary, if it exists.
        Note that some PDF files use metadata streams instead of docinfo
        dictionaries, and these metadata streams will not be accessed by this
        function.

        :return: the document information of this PDF file
        :rtype: :class:`DocumentInformation<pdf.DocumentInformation>` or ``None`` if none exists.
        """
        if "/Info" not in self.trailer:
            return None
        obj = self.trailer['/Info']
        retval = DocumentInformation()
        retval.update(obj)
        return retval

    documentInfo = property(lambda self: self.getDocumentInfo(), None, None)
    """Read-only property that accesses the :meth:`getDocumentInfo()<PdfFileReader.getDocumentInfo>` function."""

    def getXmpMetadata(self):
        """
        Retrieves XMP (Extensible Metadata Platform) data from the PDF document
        root.

        :return: a :class:`XmpInformation<xmp.XmpInformation>`
            instance that can be used to access XMP metadata from the document.
        :rtype: :class:`XmpInformation<xmp.XmpInformation>` or
            ``None`` if no metadata was found on the document root.
        """
        try:
            self._override_encryption = True
            return self.trailer["/Root"].getXmpMetadata()
        finally:
            self._override_encryption = False

    xmpMetadata = property(lambda self: self.getXmpMetadata(), None, None)
    """
    Read-only property that accesses the
    :meth:`getXmpMetadata()<PdfFileReader.getXmpMetadata>` function.
    """

    def getNumPages(self):
        """
        Calculates the number of pages in this PDF file.

        :return: number of pages
        :rtype: int
        :raises PdfReadError: if file is encrypted and restrictions prevent
            this action.
        """

        # Flattened pages will not work on an Encrypted PDF;
        # the PDF file's page count is used in this case. Otherwise,
        # the original method (flattened page count) is used.
        if self.isEncrypted:
            try:
                self._override_encryption = True
                self.decrypt('')
                return self.trailer["/Root"]["/Pages"]["/Count"]
            except Exception:
                raise utils.PdfReadError("File has not been decrypted")
            finally:
                self._override_encryption = False
        else:
            if self.flattenedPages is None:
                self._flatten()
            return len(self.flattenedPages)

    numPages = property(lambda self: self.getNumPages(), None, None)
    """
    Read-only property that accesses the
    :meth:`getNumPages()<PdfFileReader.getNumPages>` function.
    """

    def getPage(self, pageNumber):
        """
        Retrieves a page by number from this PDF file.

        :param int pageNumber: The page number to retrieve
            (pages begin at zero)
        :return: a :class:`PageObject<pdf.PageObject>` instance.
        :rtype: :class:`PageObject<pdf.PageObject>`
        """
        ## ensure that we're not trying to access an encrypted PDF
        # assert not self.trailer.has_key("/Encrypt")
        if self.flattenedPages is None:
            self._flatten()
        return self.flattenedPages[pageNumber]

    namedDestinations = property(lambda self:
                                  self.getNamedDestinations(), None, None)
    """
    Read-only property that accesses the
    :meth:`getNamedDestinations()<PdfFileReader.getNamedDestinations>` function.
    """

    # A select group of relevant field attributes. For the complete list,
    # see section 8.6.2 of the PDF 1.7 reference.

    def getFields(self, tree = None, retval = None, fileobj = None):
        """
        Extracts field data if this PDF contains interactive form fields.
        The *tree* and *retval* parameters are for recursive use.

        :param fileobj: A file object (usually a text file) to write
            a report to on all interactive form fields found.
        :return: A dictionary where each key is a field name, and each
            value is a :class:`Field<PyPDF2.generic.Field>` object. By
            default, the mapping name is used for keys.
        :rtype: dict, or ``None`` if form data could not be located.
        """
        fieldAttributes = {"/FT" : "Field Type", "/Parent" : "Parent",
                       "/T" : "Field Name", "/TU" : "Alternate Field Name",
                       "/TM" : "Mapping Name", "/Ff" : "Field Flags",
                       "/V" : "Value", "/DV" : "Default Value"}
        if retval is None:
            retval = {}
            catalog = self.trailer["/Root"]
            # get the AcroForm tree
            if "/AcroForm" in catalog:
                tree = catalog["/AcroForm"]
            else:
                return None
        if tree is None:
            return retval

        self._checkKids(tree, retval, fileobj)
        for attr in fieldAttributes:
            if attr in tree:
                # Tree is a field
                self._buildField(tree, retval, fileobj, fieldAttributes)
                break

        if "/Fields" in tree:
            fields = tree["/Fields"]
            for f in fields:
                field = f.getObject()
                self._buildField(field, retval, fileobj, fieldAttributes)

        return retval

    def _buildField(self, field, retval, fileobj, fieldAttributes):
        self._checkKids(field, retval, fileobj)
        try:
            key = field["/TM"]
        except KeyError:
            try:
                key = field["/T"]
            except KeyError:
                # Ignore no-name field for now
                return
        if fileobj:
            self._writeField(fileobj, field, fieldAttributes)
            fileobj.write("\n")
        retval[key] = Field(field)

    def _checkKids(self, tree, retval, fileobj):
        if PA.KIDS in tree:
            # recurse down the tree
            for kid in tree[PA.KIDS]:
                self.getFields(kid.getObject(), retval, fileobj)

    def _writeField(self, fileobj, field, fieldAttributes):
        order = ["/TM", "/T", "/FT", "/Parent", "/TU", "/Ff", "/V", "/DV"]
        for attr in order:
            attrName = fieldAttributes[attr]
            try:
                if attr == "/FT":
                    # Make the field type value more clear
                    types = {"/Btn":"Button", "/Tx":"Text", "/Ch": "Choice",
                             "/Sig":"Signature"}
                    if field[attr] in types:
                        fileobj.write(attrName + ": " + types[field[attr]] + "\n")
                elif attr == "/Parent":
                    # Let's just write the name of the parent
                    try:
                        name = field["/Parent"]["/TM"]
                    except KeyError:
                        name = field["/Parent"]["/T"]
                    fileobj.write(attrName + ": " + name + "\n")
                else:
                    fileobj.write(attrName + ": " + str(field[attr]) + "\n")
            except KeyError:
                # Field attribute is N/A or unknown, so don't write anything
                pass

    def getFormTextFields(self):
        ''' Retrieves form fields from the document with textual data (inputs, dropdowns)
        '''
        # Retrieve document form fields
        formfields = self.getFields()
        return dict(
            (formfields[field]['/T'], formfields[field].get('/V')) for field in formfields \
                if formfields[field].get('/FT') == '/Tx'
        )

    def getNamedDestinations(self, tree=None, retval=None):
        """
        Retrieves the named destinations present in the document.

        :return: a dictionary which maps names to
            :class:`Destinations<PyPDF2.generic.Destination>`.
        :rtype: dict
        """
        if retval is None:
            retval = {}
            catalog = self.trailer["/Root"]

            # get the name tree
            if "/Dests" in catalog:
                tree = catalog["/Dests"]
            elif "/Names" in catalog:
                names = catalog['/Names']
                if "/Dests" in names:
                    tree = names['/Dests']

        if tree is None:
            return retval

        if PA.KIDS in tree:
            # recurse down the tree
            for kid in tree[PA.KIDS]:
                self.getNamedDestinations(kid.getObject(), retval)

        if "/Names" in tree:
            names = tree["/Names"]
            for i in range(0, len(names), 2):
                key = names[i].getObject()
                val = names[i+1].getObject()
                if isinstance(val, DictionaryObject) and '/D' in val:
                    val = val['/D']
                dest = self._buildDestination(key, val)
                if dest is not None:
                    retval[key] = dest

        return retval

    outlines = property(lambda self: self.getOutlines(), None, None)
    """
    Read-only property that accesses the
        :meth:`getOutlines()<PdfFileReader.getOutlines>` function.
    """

    def getOutlines(self, node=None, outlines=None):
        """
        Retrieves the document outline present in the document.

        :return: a nested list of :class:`Destinations<PyPDF2.generic.Destination>`.
        """
        if outlines is None:
            outlines = []
            catalog = self.trailer["/Root"]

            # get the outline dictionary and named destinations
            if "/Outlines" in catalog:
                try:
                    lines = catalog["/Outlines"]
                except utils.PdfReadError:
                    # this occurs if the /Outlines object reference is incorrect
                    # for an example of such a file, see https://unglueit-files.s3.amazonaws.com/ebf/7552c42e9280b4476e59e77acc0bc812.pdf
                    # so continue to load the file without the Bookmarks
                    return outlines

                if "/First" in lines:
                    node = lines["/First"]
            self._namedDests = self.getNamedDestinations()

        if node is None:
          return outlines

        # see if there are any more outlines
        while True:
            outline = self._buildOutline(node)
            if outline:
                outlines.append(outline)

            # check for sub-outlines
            if "/First" in node:
                subOutlines = []
                self.getOutlines(node["/First"], subOutlines)
                if subOutlines:
                    outlines.append(subOutlines)

            if "/Next" not in node:
                break
            node = node["/Next"]

        return outlines

    def _getPageNumberByIndirect(self, indirectRef):
        """Generate _pageId2Num"""
        if self._pageId2Num is None:
            id2num = {}
            for i, x in enumerate(self.pages):
                id2num[x.indirectRef.idnum] = i
            self._pageId2Num = id2num

        if isinstance(indirectRef, int):
            idnum = indirectRef
        else:
            idnum = indirectRef.idnum

        ret = self._pageId2Num.get(idnum, -1)
        return ret

    def getPageNumber(self, page):
        """
        Retrieve page number of a given PageObject

        :param PageObject page: The page to get page number. Should be
            an instance of :class:`PageObject<PyPDF2.pdf.PageObject>`
        :return: the page number or -1 if page not found
        :rtype: int
        """
        indirectRef = page.indirectRef
        ret = self._getPageNumberByIndirect(indirectRef)
        return ret

    def getDestinationPageNumber(self, destination):
        """
        Retrieve page number of a given Destination object

        :param Destination destination: The destination to get page number.
             Should be an instance of
             :class:`Destination<PyPDF2.pdf.Destination>`
        :return: the page number or -1 if page not found
        :rtype: int
        """
        indirectRef = destination.page
        ret = self._getPageNumberByIndirect(indirectRef)
        return ret

    def _buildDestination(self, title, array):
        page, typ = array[0:2]
        array = array[2:]
        return Destination(title, page, typ, *array)

    def _buildOutline(self, node):
        dest, title, outline = None, None, None

        if "/A" in node and "/Title" in node:
            # Action, section 8.5 (only type GoTo supported)
            title  = node["/Title"]
            action = node["/A"]
            if action["/S"] == "/GoTo":
                dest = action["/D"]
        elif "/Dest" in node and "/Title" in node:
            # Destination, section 8.2.1
            title = node["/Title"]
            dest  = node["/Dest"]

        # if destination found, then create outline
        if dest:
            if isinstance(dest, ArrayObject):
                outline = self._buildDestination(title, dest)
            elif isString(dest) and dest in self._namedDests:
                outline = self._namedDests[dest]
                outline[NameObject("/Title")] = title
            else:
                raise utils.PdfReadError("Unexpected destination %r" % dest)
        return outline

    pages = property(lambda self: ConvertFunctionsToVirtualList(self.getNumPages, self.getPage),
        None, None)
    """
    Read-only property that emulates a list based upon the
    :meth:`getNumPages()<PdfFileReader.getNumPages>` and
    :meth:`getPage()<PdfFileReader.getPage>` methods.
    """

    def getPageLayout(self):
        """
        Get the page layout.
        See :meth:`setPageLayout()<PdfFileWriter.setPageLayout>`
        for a description of valid layouts.

        :return: Page layout currently being used.
        :rtype: ``str``, ``None`` if not specified
        """
        try:
            return self.trailer['/Root']['/PageLayout']
        except KeyError:
            return None

    pageLayout = property(getPageLayout)
    """Read-only property accessing the
    :meth:`getPageLayout()<PdfFileReader.getPageLayout>` method."""

    def getPageMode(self):
        """
        Get the page mode.
        See :meth:`setPageMode()<PdfFileWriter.setPageMode>`
        for a description of valid modes.

        :return: Page mode currently being used.
        :rtype: ``str``, ``None`` if not specified
        """
        try:
            return self.trailer['/Root']['/PageMode']
        except KeyError:
            return None

    pageMode = property(getPageMode)
    """Read-only property accessing the
    :meth:`getPageMode()<PdfFileReader.getPageMode>` method."""

    def _flatten(self, pages=None, inherit=None, indirectRef=None):
        inheritablePageAttributes = (
            NameObject(PG.RESOURCES), NameObject(PG.MEDIABOX),
            NameObject(PG.CROPBOX), NameObject(PG.ROTATE)
            )
        if inherit is None:
            inherit = dict()
        if pages is None:
            # Fix issue 327: set flattenedPages attribute only for
            # decrypted file
            catalog = self.trailer["/Root"].getObject()
            pages = catalog["/Pages"].getObject()
            self.flattenedPages = []

        t = "/Pages"
        if PA.TYPE in pages:
            t = pages[PA.TYPE]

        if t == "/Pages":
            for attr in inheritablePageAttributes:
                if attr in pages:
                    inherit[attr] = pages[attr]
            for page in pages[PA.KIDS]:
                addt = {}
                if isinstance(page, IndirectObject):
                    addt["indirectRef"] = page
                self._flatten(page.getObject(), inherit, **addt)
        elif t == "/Page":
            for attr, value in list(inherit.items()):
                # if the page has it's own value, it does not inherit the
                # parent's value:
                if attr not in pages:
                    pages[attr] = value
            pageObj = PageObject(self, indirectRef)
            pageObj.update(pages)
            self.flattenedPages.append(pageObj)

    def _getObjectFromStream(self, indirectReference):
        # indirect reference to object in object stream
        # read the entire object stream into memory
        debug = False
        stmnum, idx = self.xref_objStm[indirectReference.idnum]
        if debug: print(("Here1: %s %s"%(stmnum, idx)))
        objStm = IndirectObject(stmnum, 0, self).getObject()
        if debug: print(("Here2: objStm=%s.. stmnum=%s data=%s"%(objStm, stmnum, objStm.getData())))
        # This is an xref to a stream, so its type better be a stream
        assert objStm['/Type'] == '/ObjStm'
        # /N is the number of indirect objects in the stream
        assert idx < objStm['/N']
        streamData = BytesIO(b_(objStm.getData()))
        for i in range(objStm['/N']):
            readNonWhitespace(streamData)
            streamData.seek(-1, 1)
            objnum = NumberObject.readFromStream(streamData)
            readNonWhitespace(streamData)
            streamData.seek(-1, 1)
            offset = NumberObject.readFromStream(streamData)
            readNonWhitespace(streamData)
            streamData.seek(-1, 1)
            if objnum != indirectReference.idnum:
                # We're only interested in one object
                continue
            if self.strict and idx != i:
                raise utils.PdfReadError("Object is in wrong index.")
            streamData.seek(objStm['/First']+offset, 0)
            if debug:
                pos = streamData.tell()
                streamData.seek(0, 0)
                lines = streamData.readlines()
                for i in range(0, len(lines)):
                    print(lines[i])
                streamData.seek(pos, 0)
            try:
                obj = readObject(streamData, self)
            except utils.PdfStreamError as e:
                # Stream object cannot be read. Normally, a critical error, but
                # Adobe Reader doesn't complain, so continue (in strict mode?)
                e = sys.exc_info()[1]
                warnings.warn("Invalid stream (index %d) within object %d %d: %s" % \
                      (i, indirectReference.idnum, indirectReference.generation, e), utils.PdfReadWarning)

                if self.strict:
                    raise utils.PdfReadError("Can't read object stream: %s"%e)
                # Replace with null. Hopefully it's nothing important.
                obj = NullObject()
            return obj

        if self.strict: raise utils.PdfReadError("This is a fatal error in strict mode.")
        return NullObject()

    def getObject(self, indirectReference):
        debug = False
        if debug: print(("looking at:", indirectReference.idnum, indirectReference.generation))
        retval = self.cacheGetIndirectObject(indirectReference.generation,
                                                indirectReference.idnum)
        if retval is not None:
            return retval
        if indirectReference.generation == 0 and \
                        indirectReference.idnum in self.xref_objStm:
            retval = self._getObjectFromStream(indirectReference)
        elif indirectReference.generation in self.xref and \
                indirectReference.idnum in self.xref[indirectReference.generation]:
            start = self.xref[indirectReference.generation][indirectReference.idnum]
            if debug: print(("  Uncompressed Object", indirectReference.idnum, indirectReference.generation, ":", start))
            self.stream.seek(start, 0)
            idnum, generation = self.readObjectHeader(self.stream)
            if idnum != indirectReference.idnum and self.xrefIndex:
                # Xref table probably had bad indexes due to not being zero-indexed
                if self.strict:
                    raise utils.PdfReadError("Expected object ID (%d %d) does not match actual (%d %d); xref table not zero-indexed." \
                                     % (indirectReference.idnum, indirectReference.generation, idnum, generation))
                else: pass # xref table is corrected in non-strict mode
            elif idnum != indirectReference.idnum and self.strict:
                # some other problem
                raise utils.PdfReadError("Expected object ID (%d %d) does not match actual (%d %d)." \
                                         % (indirectReference.idnum, indirectReference.generation, idnum, generation))
            if self.strict:
                assert generation == indirectReference.generation
            retval = readObject(self.stream, self)

            # override encryption is used for the /Encrypt dictionary
            if not self._override_encryption and self.isEncrypted:
                # if we don't have the encryption key:
                if not hasattr(self, '_decryption_key'):
                    raise utils.PdfReadError("file has not been decrypted")
                # otherwise, decrypt here...
                import struct
                pack1 = struct.pack("<i", indirectReference.idnum)[:3]
                pack2 = struct.pack("<i", indirectReference.generation)[:2]
                key = self._decryption_key + pack1 + pack2
                assert len(key) == (len(self._decryption_key) + 5)
                md5_hash = md5(key).digest()
                key = md5_hash[:min(16, len(self._decryption_key) + 5)]
                retval = self._decryptObject(retval, key)
        else:
            warnings.warn("Object %d %d not defined."%(indirectReference.idnum,
                        indirectReference.generation), utils.PdfReadWarning)
            if self.strict:
                raise utils.PdfReadError("Could not find object.")
        self.cacheIndirectObject(indirectReference.generation,
                    indirectReference.idnum, retval)
        return retval

    def _decryptObject(self, obj, key):
        if isinstance(obj, (ByteStringObject, TextStringObject)):
            obj = createStringObject(utils.RC4_encrypt(key, obj.original_bytes))
        elif isinstance(obj, StreamObject):
            obj._data = utils.RC4_encrypt(key, obj._data)
        elif isinstance(obj, DictionaryObject):
            for dictkey, value in list(obj.items()):
                obj[dictkey] = self._decryptObject(value, key)
        elif isinstance(obj, ArrayObject):
            for i in range(len(obj)):
                obj[i] = self._decryptObject(obj[i], key)
        return obj

    def readObjectHeader(self, stream):
        # Should never be necessary to read out whitespace, since the
        # cross-reference table should put us in the right spot to read the
        # object header.  In reality... some files have stupid cross reference
        # tables that are off by whitespace bytes.
        extra = False
        utils.skipOverComment(stream)
        extra |= utils.skipOverWhitespace(stream); stream.seek(-1, 1)
        idnum = readUntilWhitespace(stream)
        extra |= utils.skipOverWhitespace(stream); stream.seek(-1, 1)
        generation = readUntilWhitespace(stream)
        extra |= utils.skipOverWhitespace(stream); stream.seek(-1, 1)

        # although it's not used, it might still be necessary to read
        _obj = stream.read(3)  # noqa: F841

        readNonWhitespace(stream)
        stream.seek(-1, 1)
        if (extra and self.strict):
            # not a fatal error
            warnings.warn("Superfluous whitespace found in object header %s %s" % \
                          (idnum, generation), utils.PdfReadWarning)
        return int(idnum), int(generation)

    def cacheGetIndirectObject(self, generation, idnum):
        debug = False
        out = self.resolvedObjects.get((generation, idnum))
        if debug and out: print(("cache hit: %d %d"%(idnum, generation)))
        elif debug: print(("cache miss: %d %d"%(idnum, generation)))
        return out

    def cacheIndirectObject(self, generation, idnum, obj):
        # return None # Sometimes we want to turn off cache for debugging.
        if (generation, idnum) in self.resolvedObjects:
            msg = "Overwriting cache for %s %s"%(generation, idnum)
            if self.strict: raise utils.PdfReadError(msg)
            else:           warnings.warn(msg)
        self.resolvedObjects[(generation, idnum)] = obj
        return obj

    def read(self, stream):
        debug = False
        if debug: print(">>read", stream)
        # start at the end:
        stream.seek(-1, 2)
        if not stream.tell():
            raise utils.PdfReadError('Cannot read an empty file')
        last1K = stream.tell() - 1024 + 1 # offset of last 1024 bytes of stream
        line = b_('')
        while line[:5] != b_("%%EOF"):
            if stream.tell() < last1K:
                raise utils.PdfReadError("EOF marker not found")
            line = self.readNextEndLine(stream, last1K)
            if debug: print("  line:",line)

        # find startxref entry - the location of the xref table
        line = self.readNextEndLine(stream)
        try:
            startxref = int(line)
        except ValueError:
            # 'startxref' may be on the same line as the location
            if not line.startswith(b_("startxref")):
                raise utils.PdfReadError("startxref not found")
            startxref = int(line[9:].strip())
            warnings.warn("startxref on same line as offset")
        else:
            line = self.readNextEndLine(stream)
            if line[:9] != b_("startxref"):
                raise utils.PdfReadError("startxref not found")

        # read all cross reference tables and their trailers
        self.xref = {}
        self.xref_objStm = {}
        self.trailer = DictionaryObject()
        while True:
            # load the xref table
            stream.seek(startxref, 0)
            x = stream.read(1)
            if x == b_("x"):
                # standard cross-reference table
                ref = stream.read(4)
                if ref[:3] != b_("ref"):
                    raise utils.PdfReadError("xref table read error")
                readNonWhitespace(stream)
                stream.seek(-1, 1)
                firsttime = True; # check if the first time looking at the xref table
                while True:
                    num = readObject(stream, self)
                    if firsttime and num != 0:
                         self.xrefIndex = num
                         if self.strict:
                            warnings.warn("Xref table not zero-indexed. ID numbers for objects will be corrected.", utils.PdfReadWarning)
                            # if table not zero indexed, could be due to error from when PDF was created
                            # which will lead to mismatched indices later on, only warned and corrected if self.strict=True
                    firsttime = False
                    readNonWhitespace(stream)
                    stream.seek(-1, 1)
                    size = readObject(stream, self)
                    readNonWhitespace(stream)
                    stream.seek(-1, 1)
                    cnt = 0
                    while cnt < size:
                        line = stream.read(20)

                        # It's very clear in section 3.4.3 of the PDF spec
                        # that all cross-reference table lines are a fixed
                        # 20 bytes (as of PDF 1.7). However, some files have
                        # 21-byte entries (or more) due to the use of \r\n
                        # (CRLF) EOL's. Detect that case, and adjust the line
                        # until it does not begin with a \r (CR) or \n (LF).
                        while line[0] in b_("\x0D\x0A"):
                            stream.seek(-20 + 1, 1)
                            line = stream.read(20)

                        # On the other hand, some malformed PDF files
                        # use a single character EOL without a preceeding
                        # space.  Detect that case, and seek the stream
                        # back one character.  (0-9 means we've bled into
                        # the next xref entry, t means we've bled into the
                        # text "trailer"):
                        if line[-1] in b_("0123456789t"):
                            stream.seek(-1, 1)

                        offset, generation = line[:16].split(b_(" "))
                        offset, generation = int(offset), int(generation)
                        if generation not in self.xref:
                            self.xref[generation] = {}
                        if num in self.xref[generation]:
                            # It really seems like we should allow the last
                            # xref table in the file to override previous
                            # ones. Since we read the file backwards, assume
                            # any existing key is already set correctly.
                            pass
                        else:
                            self.xref[generation][num] = offset
                        cnt += 1
                        num += 1
                    readNonWhitespace(stream)
                    stream.seek(-1, 1)
                    trailertag = stream.read(7)
                    if trailertag != b_("trailer"):
                        # more xrefs!
                        stream.seek(-7, 1)
                    else:
                        break
                readNonWhitespace(stream)
                stream.seek(-1, 1)
                newTrailer = readObject(stream, self)
                for key, value in list(newTrailer.items()):
                    if key not in self.trailer:
                        self.trailer[key] = value
                if "/Prev" in newTrailer:
                    startxref = newTrailer["/Prev"]
                else:
                    break
            elif x.isdigit():
                # PDF 1.5+ Cross-Reference Stream
                stream.seek(-1, 1)
                idnum, generation = self.readObjectHeader(stream)
                xrefstream = readObject(stream, self)
                assert xrefstream["/Type"] == "/XRef"
                self.cacheIndirectObject(generation, idnum, xrefstream)
                streamData = BytesIO(b_(xrefstream.getData()))
                # Index pairs specify the subsections in the dictionary. If
                # none create one subsection that spans everything.
                idx_pairs = xrefstream.get("/Index", [0, xrefstream.get("/Size")])
                if debug: print(("read idx_pairs=%s"%list(self._pairs(idx_pairs))))
                entrySizes = xrefstream.get("/W")
                assert len(entrySizes) >= 3
                if self.strict and len(entrySizes) > 3:
                    raise utils.PdfReadError("Too many entry sizes: %s" %entrySizes)

                def getEntry(i):
                    # Reads the correct number of bytes for each entry. See the
                    # discussion of the W parameter in PDF spec table 17.
                    if entrySizes[i] > 0:
                        d = streamData.read(entrySizes[i])
                        return convertToInt(d, entrySizes[i])

                    # PDF Spec Table 17: A value of zero for an element in the
                    # W array indicates...the default value shall be used
                    if i == 0:  return 1 # First value defaults to 1
                    else:       return 0

                def used_before(num, generation):
                    # We move backwards through the xrefs, don't replace any.
                    return num in self.xref.get(generation, []) or \
                            num in self.xref_objStm

                # Iterate through each subsection
                last_end = 0
                for start, size in self._pairs(idx_pairs):
                    # The subsections must increase
                    assert start >= last_end
                    last_end = start + size
                    for num in range(start, start+size):
                        # The first entry is the type
                        xref_type = getEntry(0)
                        # The rest of the elements depend on the xref_type
                        if xref_type == 0:
                            # linked list of free objects
                            next_free_object = getEntry(1)  # noqa: F841
                            next_generation = getEntry(2)  # noqa: F841
                        elif xref_type == 1:
                            # objects that are in use but are not compressed
                            byte_offset = getEntry(1)
                            generation = getEntry(2)
                            if generation not in self.xref:
                                self.xref[generation] = {}
                            if not used_before(num, generation):
                                self.xref[generation][num] = byte_offset
                                if debug: print(("XREF Uncompressed: %s %s"%(
                                                num, generation)))
                        elif xref_type == 2:
                            # compressed objects
                            objstr_num = getEntry(1)
                            obstr_idx = getEntry(2)
                            generation = 0 # PDF spec table 18, generation is 0
                            if not used_before(num, generation):
                                if debug: print(("XREF Compressed: %s %s %s"%(
                                        num, objstr_num, obstr_idx)))
                                self.xref_objStm[num] = (objstr_num, obstr_idx)
                        elif self.strict:
                            raise utils.PdfReadError("Unknown xref type: %s"%
                                                        xref_type)

                trailerKeys = "/Root", "/Encrypt", "/Info", "/ID"
                for key in trailerKeys:
                    if key in xrefstream and key not in self.trailer:
                        self.trailer[NameObject(key)] = xrefstream.raw_get(key)
                if "/Prev" in xrefstream:
                    startxref = xrefstream["/Prev"]
                else:
                    break
            else:
                # some PDFs have /Prev=0 in the trailer, instead of no /Prev
                if startxref == 0:
                    if self.strict:
                        raise utils.PdfReadError("/Prev=0 in the trailer (try"
                                                 " opening with strict=False)")
                    else:
                        warnings.warn("/Prev=0 in the trailer - assuming there"
                                      " is no previous xref table")
                        break
                # bad xref character at startxref.  Let's see if we can find
                # the xref table nearby, as we've observed this error with an
                # off-by-one before.
                stream.seek(-11, 1)
                tmp = stream.read(20)
                xref_loc = tmp.find(b_("xref"))
                if xref_loc != -1:
                    startxref -= (10 - xref_loc)
                    continue
                # No explicit xref table, try finding a cross-reference stream.
                stream.seek(startxref, 0)
                found = False
                for look in range(5):
                    if stream.read(1).isdigit():
                        # This is not a standard PDF, consider adding a warning
                        startxref += look
                        found = True
                        break
                if found:
                    continue
                # no xref table found at specified location
                raise utils.PdfReadError("Could not find xref table at specified location")
        # if not zero-indexed, verify that the table is correct; change it if necessary
        if self.xrefIndex and not self.strict:
            loc = stream.tell()
            for gen in self.xref:
                if gen == 65535: continue
                for id in self.xref[gen]:
                    stream.seek(self.xref[gen][id], 0)
                    try:
                        pid, pgen = self.readObjectHeader(stream)
                    except ValueError:
                        break
                    if pid == id - self.xrefIndex:
                        self._zeroXref(gen)
                        break
                    # if not, then either it's just plain wrong, or the non-zero-index is actually correct
            stream.seek(loc, 0) # return to where it was

    def _zeroXref(self, generation):
        self.xref[generation] = dict( (k-self.xrefIndex, v) for (k, v) in list(self.xref[generation].items()) )

    def _pairs(self, array):
        i = 0
        while True:
            yield array[i], array[i+1]
            i += 2
            if (i+1) >= len(array):
                break

    def readNextEndLine(self, stream, limit_offset=0):
        debug = False
        if debug: print(">>readNextEndLine")
        line = b_("")
        while True:
            # Prevent infinite loops in malformed PDFs
            if stream.tell() == 0 or stream.tell() == limit_offset:
                raise utils.PdfReadError("Could not read malformed PDF file")
            x = stream.read(1)
            if debug: print(("  x:", x, "%x"%ord(x)))
            if stream.tell() < 2:
                raise utils.PdfReadError("EOL marker not found")
            stream.seek(-2, 1)
            if x == b_('\n') or x == b_('\r'): ## \n = LF; \r = CR
                crlf = False
                while x == b_('\n') or x == b_('\r'):
                    if debug:
                        if ord(x) == 0x0D: print("  x is CR 0D")
                        elif ord(x) == 0x0A: print("  x is LF 0A")
                    x = stream.read(1)
                    if x == b_('\n') or x == b_('\r'): # account for CR+LF
                        stream.seek(-1, 1)
                        crlf = True
                    if stream.tell() < 2:
                        raise utils.PdfReadError("EOL marker not found")
                    stream.seek(-2, 1)
                stream.seek(2 if crlf else 1, 1) # if using CR+LF, go back 2 bytes, else 1
                break
            else:
                if debug: print("  x is neither")
                line = x + line
                if debug: print(("  RNEL line:", line))
        if debug: print("leaving RNEL")
        return line

    def decrypt(self, password):
        """
        When using an encrypted / secured PDF file with the PDF Standard
        encryption handler, this function will allow the file to be decrypted.
        It checks the given password against the document's user password and
        owner password, and then stores the resulting decryption key if either
        password is correct.

        It does not matter which password was matched.  Both passwords provide
        the correct decryption key that will allow the document to be used with
        this library.

        :param str password: The password to match.
        :return: ``0`` if the password failed, ``1`` if the password matched the user
            password, and ``2`` if the password matched the owner password.
        :rtype: int
        :raises NotImplementedError: if document uses an unsupported encryption
            method.
        """

        self._override_encryption = True
        try:
            return self._decrypt(password)
        finally:
            self._override_encryption = False

    def _decrypt(self, password):
        encrypt = self.trailer['/Encrypt'].getObject()
        if encrypt['/Filter'] != '/Standard':
            raise NotImplementedError("only Standard PDF encryption handler is available")
        if not (encrypt['/V'] in (1, 2)):
            raise NotImplementedError("only algorithm code 1 and 2 are supported. This PDF uses code %s" % encrypt['/V'])
        user_password, key = self._authenticateUserPassword(password)
        if user_password:
            self._decryption_key = key
            return 1
        else:
            rev = encrypt['/R'].getObject()
            if rev == 2:
                keylen = 5
            else:
                keylen = encrypt[SA.LENGTH].getObject() // 8
            key = _alg33_1(password, rev, keylen)
            real_O = encrypt["/O"].getObject()
            if rev == 2:
                userpass = utils.RC4_encrypt(key, real_O)
            else:
                val = real_O
                for i in range(19, -1, -1):
                    new_key = b_('')
                    for l in range(len(key)):
                        new_key += b_(chr(utils.ord_(key[l]) ^ i))
                    val = utils.RC4_encrypt(new_key, val)
                userpass = val
            owner_password, key = self._authenticateUserPassword(userpass)
            if owner_password:
                self._decryption_key = key
                return 2
        return 0

    def _authenticateUserPassword(self, password):
        encrypt = self.trailer['/Encrypt'].getObject()
        rev = encrypt['/R'].getObject()
        owner_entry = encrypt['/O'].getObject()
        p_entry = encrypt['/P'].getObject()
        id_entry = self.trailer['/ID'].getObject()
        id1_entry = id_entry[0].getObject()
        real_U = encrypt['/U'].getObject().original_bytes
        if rev == 2:
            U, key = _alg34(password, owner_entry, p_entry, id1_entry)
        elif rev >= 3:
            U, key = _alg35(password, rev,
                    encrypt[SA.LENGTH].getObject() // 8, owner_entry,
                    p_entry, id1_entry,
                    encrypt.get("/EncryptMetadata", BooleanObject(False)).getObject())
            U, real_U = U[:16], real_U[:16]
        return U == real_U, key

    def getIsEncrypted(self):
        return "/Encrypt" in self.trailer

    isEncrypted = property(lambda self: self.getIsEncrypted(), None, None)
    """
    Read-only boolean property showing whether this PDF file is encrypted.
    Note that this property, if true, will remain true even after the
    :meth:`decrypt()<PdfFileReader.decrypt>` method is called.
    """


def getRectangle(self, name, defaults):
    retval = self.get(name)
    if isinstance(retval, RectangleObject):
        return retval
    if retval is None:
        for d in defaults:
            retval = self.get(d)
            if retval is not None:
                break
    if isinstance(retval, IndirectObject):
        retval = self.pdf.getObject(retval)
    retval = RectangleObject(retval)
    setRectangle(self, name, retval)
    return retval


def setRectangle(self, name, value):
    if not isinstance(name, NameObject):
        name = NameObject(name)
    self[name] = value


def deleteRectangle(self, name):
    del self[name]


def createRectangleAccessor(name, fallback):
    return \
        property(
            lambda self: getRectangle(self, name, fallback),
            lambda self, value: setRectangle(self, name, value),
            lambda self: deleteRectangle(self, name)
            )


class PageObject(DictionaryObject):
    """
    This class represents a single page within a PDF file.  Typically this
    object will be created by accessing the
    :meth:`getPage()<PyPDF2.PdfFileReader.getPage>` method of the
    :class:`PdfFileReader<PyPDF2.PdfFileReader>` class, but it is
    also possible to create an empty page with the
    :meth:`createBlankPage()<PageObject.createBlankPage>` static method.

    :param pdf: PDF file the page belongs to.
    :param indirectRef: Stores the original indirect reference to
        this object in its source PDF
    """
    def __init__(self, pdf=None, indirectRef=None):
        DictionaryObject.__init__(self)
        self.pdf = pdf
        self.indirectRef = indirectRef

    def createBlankPage(pdf=None, width=None, height=None):
        """
        Returns a new blank page.
        If ``width`` or ``height`` is ``None``, try to get the page size
        from the last page of *pdf*.

        :param pdf: PDF file the page belongs to
        :param float width: The width of the new page expressed in default user
            space units.
        :param float height: The height of the new page expressed in default user
            space units.
        :return: the new blank page:
        :rtype: :class:`PageObject<PageObject>`
        :raises PageSizeNotDefinedError: if ``pdf`` is ``None`` or contains
            no page
        """
        page = PageObject(pdf)

        # Creates a new page (cf PDF Reference  7.7.3.3)
        page.__setitem__(NameObject('/Type'), NameObject('/Page'))
        page.__setitem__(NameObject('/Parent'), NullObject())
        page.__setitem__(NameObject(PG.RESOURCES), DictionaryObject())
        if width is None or height is None:
            if pdf is not None and pdf.getNumPages() > 0:
                lastpage = pdf.getPage(pdf.getNumPages() - 1)
                width = lastpage.mediaBox.getWidth()
                height = lastpage.mediaBox.getHeight()
            else:
                raise utils.PageSizeNotDefinedError()
        page.__setitem__(NameObject(PG.MEDIABOX),
            RectangleObject([0, 0, width, height]))

        return page
    createBlankPage = staticmethod(createBlankPage)  # type: ignore

    def rotateClockwise(self, angle):
        """
        Rotates a page clockwise by increments of 90 degrees.

        :param int angle: Angle to rotate the page.  Must be an increment
            of 90 deg.
        """
        assert angle % 90 == 0
        self._rotate(angle)
        return self

    def rotateCounterClockwise(self, angle):
        """
        Rotates a page counter-clockwise by increments of 90 degrees.

        :param int angle: Angle to rotate the page.  Must be an increment
            of 90 deg.
        """
        assert angle % 90 == 0
        self._rotate(-angle)
        return self

    def _rotate(self, angle):
        rotateObj = self.get("/Rotate", 0)
        currentAngle = rotateObj if isinstance(rotateObj, int) else rotateObj.getObject()
        self[NameObject("/Rotate")] = NumberObject(currentAngle + angle)

    def _mergeResources(res1, res2, resource):
        newRes = DictionaryObject()
        newRes.update(res1.get(resource, DictionaryObject()).getObject())
        page2Res = res2.get(resource, DictionaryObject()).getObject()
        renameRes = {}
        for key in list(page2Res.keys()):
            if key in newRes and newRes.raw_get(key) != page2Res.raw_get(key):
                newname = NameObject(key + str(uuid.uuid4()))
                renameRes[key] = newname
                newRes[newname] = page2Res[key]
            elif key not in newRes:
                newRes[key] = page2Res.raw_get(key)
        return newRes, renameRes
    _mergeResources = staticmethod(_mergeResources)  # type: ignore

    def _contentStreamRename(stream, rename, pdf):
        if not rename:
            return stream
        stream = ContentStream(stream, pdf)
        for operands, _operator in stream.operations:
            if isinstance(operands, list):
                for i in range(len(operands)):
                    op = operands[i]
                    if isinstance(op, NameObject):
                        operands[i] = rename.get(op,op)
            elif isinstance(operands, dict):
                for i in operands:
                    op = operands[i]
                    if isinstance(op, NameObject):
                        operands[i] = rename.get(op,op)
            else:
                raise KeyError ("type of operands is %s" % type (operands))
        return stream
    _contentStreamRename = staticmethod(_contentStreamRename)  # type: ignore

    def _pushPopGS(contents, pdf):
        # adds a graphics state "push" and "pop" to the beginning and end
        # of a content stream.  This isolates it from changes such as
        # transformation matricies.
        stream = ContentStream(contents, pdf)
        stream.operations.insert(0, [[], "q"])
        stream.operations.append([[], "Q"])
        return stream
    _pushPopGS = staticmethod(_pushPopGS)  # type: ignore

    def _addTransformationMatrix(contents, pdf, ctm):
        # adds transformation matrix at the beginning of the given
        # contents stream.
        a, b, c, d, e, f = ctm
        contents = ContentStream(contents, pdf)
        contents.operations.insert(0, [[FloatObject(a), FloatObject(b),
            FloatObject(c), FloatObject(d), FloatObject(e),
            FloatObject(f)], " cm"])
        return contents
    _addTransformationMatrix = staticmethod(_addTransformationMatrix)  # type: ignore

    def getContents(self):
        """
        Accesses the page contents.

        :return: the ``/Contents`` object, or ``None`` if it doesn't exist.
            ``/Contents`` is optional, as described in PDF Reference  7.7.3.3
        """
        if "/Contents" in self:
            return self["/Contents"].getObject()
        else:
            return None

    def mergePage(self, page2, background=False):
        """
        Merges the content streams of two pages into one.  Resource references
        (i.e. fonts) are maintained from both pages.  The mediabox/cropbox/etc
        of this page are not altered.  The parameter page's content stream will
        be added to the end of this page's content stream, meaning that it will
        be drawn after, or "on top" of this page, unless :background is set.

        :param PageObject page2: The page to be merged into this one. Should be
            an instance of :class:`PageObject<PageObject>`.
        """
        self._mergePage(page2, background=background)

    def _mergePage(self, page2, page2transformation=None, ctm=None, expand=False, background=False):
        # First we work on merging the resource dictionaries.  This allows us
        # to find out what symbols in the content streams we might need to
        # rename.

        newResources = DictionaryObject()
        rename = {}
        originalResources = self[PG.RESOURCES].getObject()
        page2Resources = page2[PG.RESOURCES].getObject()
        newAnnots = ArrayObject()

        for page in (self, page2):
            if PG.ANNOTS in page:
                annots = page[PG.ANNOTS]
                if isinstance(annots, ArrayObject):
                    for ref in annots:
                        newAnnots.append(ref)

        for res in "/ExtGState", RES.FONT, RES.XOBJECT, RES.COLOR_SPACE, "/Pattern", "/Shading", "/Properties":
            new, newrename = PageObject._mergeResources(originalResources, page2Resources, res)
            if new:
                newResources[NameObject(res)] = new
                rename.update(newrename)

        # Combine /ProcSet sets.
        newResources[NameObject(RES.PROCSET)] = ArrayObject(
            frozenset(originalResources.get(RES.PROCSET, ArrayObject()).getObject()).union(
                frozenset(page2Resources.get(RES.PROCSET, ArrayObject()).getObject())
            )
        )

        newContentArray = ArrayObject()

        originalContent = self.getContents()
        if originalContent is not None:
            newContentArray.append(PageObject._pushPopGS(
                  originalContent, self.pdf))

        page2Content = page2.getContents()
        if page2Content is not None:
            page2Content = ContentStream(page2Content, self.pdf)
            page2Content.operations.insert(0, [map(FloatObject, [page2.trimBox.getLowerLeft_x(), page2.trimBox.getLowerLeft_y(), page2.trimBox.getWidth(), page2.trimBox.getHeight()]), "re"])
            page2Content.operations.insert(1, [[], "W"])
            page2Content.operations.insert(2, [[], "n"])
            if page2transformation is not None:
                page2Content = page2transformation(page2Content)
            page2Content = PageObject._contentStreamRename(
                page2Content, rename, self.pdf)
            page2Content = PageObject._pushPopGS(page2Content, self.pdf)
            if background:
                newContentArray.insert(0, page2Content)
            else:
                newContentArray.append(page2Content)

        # if expanding the page to fit a new page, calculate the new media box size
        if expand:
            corners1 = [self.mediaBox.getLowerLeft_x().as_numeric(), self.mediaBox.getLowerLeft_y().as_numeric(),
                        self.mediaBox.getUpperRight_x().as_numeric(), self.mediaBox.getUpperRight_y().as_numeric()]
            corners2 = [page2.mediaBox.getLowerLeft_x().as_numeric(), page2.mediaBox.getLowerLeft_y().as_numeric(),
                        page2.mediaBox.getUpperLeft_x().as_numeric(), page2.mediaBox.getUpperLeft_y().as_numeric(),
                        page2.mediaBox.getUpperRight_x().as_numeric(), page2.mediaBox.getUpperRight_y().as_numeric(),
                        page2.mediaBox.getLowerRight_x().as_numeric(), page2.mediaBox.getLowerRight_y().as_numeric()]
            if ctm is not None:
                ctm = [float(x) for x in ctm]
                new_x = [ctm[0]*corners2[i] + ctm[2]*corners2[i+1] + ctm[4] for i in range(0, 8, 2)]
                new_y = [ctm[1]*corners2[i] + ctm[3]*corners2[i+1] + ctm[5] for i in range(0, 8, 2)]
            else:
                new_x = corners2[0:8:2]
                new_y = corners2[1:8:2]
            lowerleft = [min(new_x), min(new_y)]
            upperright = [max(new_x), max(new_y)]
            lowerleft = [min(corners1[0], lowerleft[0]), min(corners1[1], lowerleft[1])]
            upperright = [max(corners1[2], upperright[0]), max(corners1[3], upperright[1])]

            self.mediaBox.setLowerLeft(lowerleft)
            self.mediaBox.setUpperRight(upperright)

        self[NameObject('/Contents')] = ContentStream(newContentArray, self.pdf)
        self[NameObject(PG.RESOURCES)] = newResources
        self[NameObject(PG.ANNOTS)] = newAnnots

    def mergeTransformedPage(self, page2, ctm, expand=False, background=False):
        """
        This is similar to mergePage, but a transformation matrix is
        applied to the merged stream.

        :param PageObject page2: The page to be merged into this one. Should be
            an instance of :class:`PageObject<PageObject>`.
        :param tuple ctm: a 6-element tuple containing the operands of the
            transformation matrix
        :param bool expand: Whether the page should be expanded to fit the dimensions
            of the page to be merged.
        """
        self._mergePage(page2, lambda page2Content:
            PageObject._addTransformationMatrix(page2Content, page2.pdf, ctm), ctm, expand, background=background)

    def mergeScaledPage(self, page2, scale, expand=False, background=False):
        """
        This is similar to mergePage, but the stream to be merged is scaled
        by appling a transformation matrix.

        :param PageObject page2: The page to be merged into this one. Should be
            an instance of :class:`PageObject<PageObject>`.
        :param float scale: The scaling factor
        :param bool expand: Whether the page should be expanded to fit the
            dimensions of the page to be merged.
        """
        # CTM to scale : [ sx 0 0 sy 0 0 ]
        return self.mergeTransformedPage(page2, [scale, 0,
                                                 0,      scale,
                                                 0,      0], expand, background=background)

    def mergeRotatedPage(self, page2, rotation, expand=False, background=False):
        """
        This is similar to mergePage, but the stream to be merged is rotated
        by appling a transformation matrix.

        :param PageObject page2: the page to be merged into this one. Should be
            an instance of :class:`PageObject<PageObject>`.
        :param float rotation: The angle of the rotation, in degrees
        :param bool expand: Whether the page should be expanded to fit the
            dimensions of the page to be merged.
        """
        rotation = math.radians(rotation)
        return self.mergeTransformedPage(page2,
            [math.cos(rotation),  math.sin(rotation),
             -math.sin(rotation), math.cos(rotation),
             0,                   0], expand, background=background)

    def mergeAutoRotatedPage(self, page2, expand=False, background=False):
        """
        This is similar to mergePage, but the stream to be merged is rotated
        by appling a transformation matrix.

        :param PageObject page2: the page to be merged into this one. Should be
            an instance of :class:`PageObject<PageObject>`.
        :param float rotation: The angle of the rotation, in degrees
        :param bool expand: Whether the page should be expanded to fit the
            dimensions of the page to be merged.
        """
        
        p1landscape = isLandscape(self.mediaBox)
        p2landscape = isLandscape(page2.mediaBox)
        if not p1landscape and p2landscape:
            rotation = 90
            rot_center_x = page2.mediaBox.getHeigth()/2
            rot_center_y = page2.mediaBox.getHeigth()/2
        elif p1landscape and not p2landscape:
            rotation = -90
            rot_center_x = page2.mediaBox.getWidth()/2
            rot_center_y = page2.mediaBox.getWidth()/2
        else:
            rotation = 0
        if rotation:
            return self.mergeRotatedTranslatedPage(page2, rotation, 
                                                   rot_center_x, rot_center_y,
                                                   expand, background=background)
        
        else:
            return self._mergePage(page2, expand=expand, background=background)

    def mergeTranslatedPage(self, page2, tx, ty, expand=False, background=False):
        """
        This is similar to mergePage, but the stream to be merged is translated
        by appling a transformation matrix.

        :param PageObject page2: the page to be merged into this one. Should be
            an instance of :class:`PageObject<PageObject>`.
        :param float tx: The translation on X axis
        :param float ty: The translation on Y axis
        :param bool expand: Whether the page should be expanded to fit the
            dimensions of the page to be merged.
        """
        return self.mergeTransformedPage(page2, [1,  0,
                                                 0,  1,
                                                 tx, ty], expand, background=background)

    def mergeRotatedTranslatedPage(self, page2, rotation, tx, ty, expand=False, background=False):
        """
        This is similar to mergePage, but the stream to be merged is rotated
        and translated by appling a transformation matrix.

        :param PageObject page2: the page to be merged into this one. Should be
            an instance of :class:`PageObject<PageObject>`.
        :param float tx: The translation on X axis
        :param float ty: The translation on Y axis
        :param float rotation: The angle of the rotation, in degrees
        :param bool expand: Whether the page should be expanded to fit the
            dimensions of the page to be merged.
        """

        translation = [[1, 0, 0],
                       [0, 1, 0],
                       [-tx, -ty, 1]]
        rotation = math.radians(rotation)
        rotating = [[math.cos(rotation), math.sin(rotation), 0],
                    [-math.sin(rotation), math.cos(rotation), 0],
                    [0,                  0,                  1]]
        rtranslation = [[1, 0, 0],
                       [0, 1, 0],
                       [tx, ty, 1]]
        ctm = utils.matrixMultiply(translation, rotating)
        ctm = utils.matrixMultiply(ctm, rtranslation)

        return self.mergeTransformedPage(page2, [ctm[0][0], ctm[0][1],
                                                 ctm[1][0], ctm[1][1],
                                                 ctm[2][0], ctm[2][1]], expand, background=background)

    def mergeRotatedScaledPage(self, page2, rotation, scale, expand=False, background=False):
        """
        This is similar to mergePage, but the stream to be merged is rotated
        and scaled by appling a transformation matrix.

        :param PageObject page2: the page to be merged into this one. Should be
            an instance of :class:`PageObject<PageObject>`.
        :param float rotation: The angle of the rotation, in degrees
        :param float scale: The scaling factor
        :param bool expand: Whether the page should be expanded to fit the
            dimensions of the page to be merged.
        """
        rotation = math.radians(rotation)
        rotating = [[math.cos(rotation), math.sin(rotation), 0],
                    [-math.sin(rotation), math.cos(rotation), 0],
                    [0,                  0,                  1]]
        scaling = [[scale, 0,    0],
                   [0,    scale, 0],
                   [0,    0,    1]]
        ctm = utils.matrixMultiply(rotating, scaling)

        return self.mergeTransformedPage(page2,
                                         [ctm[0][0], ctm[0][1],
                                          ctm[1][0], ctm[1][1],
                                          ctm[2][0], ctm[2][1]], expand, background=background)

    def mergeScaledTranslatedPage(self, page2, scale, tx, ty, expand=False, background=False):
        """
        This is similar to mergePage, but the stream to be merged is translated
        and scaled by appling a transformation matrix.

        :param PageObject page2: the page to be merged into this one. Should be
            an instance of :class:`PageObject<PageObject>`.
        :param float scale: The scaling factor
        :param float tx: The translation on X axis
        :param float ty: The translation on Y axis
        :param bool expand: Whether the page should be expanded to fit the
            dimensions of the page to be merged.
        """

        translation = [[1, 0, 0],
                       [0, 1, 0],
                       [tx, ty, 1]]
        scaling = [[scale, 0,    0],
                   [0,    scale, 0],
                   [0,    0,    1]]
        ctm = utils.matrixMultiply(scaling, translation)

        return self.mergeTransformedPage(page2, [ctm[0][0], ctm[0][1],
                                                 ctm[1][0], ctm[1][1],
                                                 ctm[2][0], ctm[2][1]], expand, background=background)

    def mergeRotatedScaledTranslatedPage(self, page2, rotation, scale, tx, ty, expand=False, background=False):
        """
        This is similar to mergePage, but the stream to be merged is translated,
        rotated and scaled by appling a transformation matrix.

        :param PageObject page2: the page to be merged into this one. Should be
            an instance of :class:`PageObject<PageObject>`.
        :param float tx: The translation on X axis
        :param float ty: The translation on Y axis
        :param float rotation: The angle of the rotation, in degrees
        :param float scale: The scaling factor
        :param bool expand: Whether the page should be expanded to fit the
            dimensions of the page to be merged.
        """
        translation = [[1, 0, 0],
                       [0, 1, 0],
                       [tx, ty, 1]]
        rotation = math.radians(rotation)
        rotating = [[math.cos(rotation), math.sin(rotation), 0],
                    [-math.sin(rotation), math.cos(rotation), 0],
                    [0,                  0,                  1]]
        scaling = [[scale, 0,    0],
                   [0,    scale, 0],
                   [0,    0,    1]]
        ctm = utils.matrixMultiply(rotating, scaling)
        ctm = utils.matrixMultiply(ctm, translation)

        return self.mergeTransformedPage(page2, [ctm[0][0], ctm[0][1],
                                                 ctm[1][0], ctm[1][1],
                                                 ctm[2][0], ctm[2][1]], expand, background=background)

    def addTransformation(self, ctm):
        """
        Applies a transformation matrix to the page.

        :param tuple ctm: A 6-element tuple containing the operands of the
            transformation matrix.
        """
        originalContent = self.getContents()
        if originalContent is not None:
            newContent = PageObject._addTransformationMatrix(
                originalContent, self.pdf, ctm)
            newContent = PageObject._pushPopGS(newContent, self.pdf)
            self[NameObject('/Contents')] = newContent

    def scale(self, sx, sy):
        """
        Scales a page by the given factors by appling a transformation
        matrix to its content and updating the page size.

        :param float sx: The scaling factor on horizontal axis.
        :param float sy: The scaling factor on vertical axis.
        """
        self.addTransformation([sx, 0,
                                0,  sy,
                                0,  0])
        self.mediaBox = RectangleObject([
            float(self.mediaBox.getLowerLeft_x()) * sx,
            float(self.mediaBox.getLowerLeft_y()) * sy,
            float(self.mediaBox.getUpperRight_x()) * sx,
            float(self.mediaBox.getUpperRight_y()) * sy])
        if "/VP" in self:
            viewport = self["/VP"]
            if isinstance(viewport, ArrayObject):
                bbox = viewport[0]["/BBox"]
            else:
                bbox = viewport["/BBox"]
            scaled_bbox = RectangleObject([
                float(bbox[0]) * sx,
                float(bbox[1]) * sy,
                float(bbox[2]) * sx,
                float(bbox[3]) * sy])
            if isinstance(viewport, ArrayObject):
                self[NameObject("/VP")][NumberObject(0)][NameObject("/BBox")] = scaled_bbox
            else:
                self[NameObject("/VP")][NameObject("/BBox")] = scaled_bbox

    def scaleBy(self, factor):
        """
        Scales a page by the given factor by appling a transformation
        matrix to its content and updating the page size.

        :param float factor: The scaling factor (for both X and Y axis).
        """
        self.scale(factor, factor)

    def scaleTo(self, width, height):
        """
        Scales a page to the specified dimentions by appling a
        transformation matrix to its content and updating the page size.

        :param float width: The new width.
        :param float height: The new heigth.
        """
        sx = width / float(self.mediaBox.getUpperRight_x() -
                      self.mediaBox.getLowerLeft_x ())
        sy = height / float(self.mediaBox.getUpperRight_y() -
                       self.mediaBox.getLowerLeft_y ())
        self.scale(sx, sy)

    def compressContentStreams(self):
        """
        Compresses the size of this page by joining all content streams and
        applying a FlateDecode filter.

        However, it is possible that this function will perform no action if
        content stream compression becomes "automatic" for some reason.
        """
        content = self.getContents()
        if content is not None:
            if not isinstance(content, ContentStream):
                content = ContentStream(content, self.pdf)
            self[NameObject("/Contents")] = content.flateEncode()

    def extractText(self, Tj_sep="", TJ_sep=" "):
        """
        Locate all text drawing commands, in the order they are provided in the
        content stream, and extract the text.  This works well for some PDF
        files, but poorly for others, depending on the generator used.  This will
        be refined in the future.  Do not rely on the order of text coming out of
        this function, as it will change if this function is made more
        sophisticated.

        :return: a unicode string object.
        """
        text = u_("")
        content = self["/Contents"].getObject()
        if not isinstance(content, ContentStream):
            content = ContentStream(content, self.pdf)
        # Note: we check all strings are TextStringObjects.  ByteStringObjects
        # are strings where the byte->string encoding was unknown, so adding
        # them to the text here would be gibberish.
        for operands, operator in content.operations:
            if operator == b_("Tj"):
                _text = operands[0]
                if isinstance(_text, TextStringObject):
                    text += Tj_sep
                    text += _text
                    text += "\n"
            elif operator == b_("T*"):
                text += "\n"
            elif operator == b_("'"):
                text += "\n"
                _text = operands[0]
                if isinstance(_text, TextStringObject):
                    text += operands[0]
            elif operator == b_('"'):
                _text = operands[2]
                if isinstance(_text, TextStringObject):
                    text += "\n"
                    text += _text
            elif operator == b_("TJ"):
                for i in operands[0]:
                    if isinstance(i, TextStringObject):
                        text += TJ_sep
                        text += i
                text += "\n"
        return text

    mediaBox = createRectangleAccessor(PG.MEDIABOX, ())
    """
    A :class:`RectangleObject<PyPDF2.generic.RectangleObject>`, expressed in default user space units,
    defining the boundaries of the physical medium on which the page is
    intended to be displayed or printed.
    """

    cropBox = createRectangleAccessor("/CropBox", (PG.MEDIABOX,))
    """
    A :class:`RectangleObject<PyPDF2.generic.RectangleObject>`, expressed in default user space units,
    defining the visible region of default user space.  When the page is
    displayed or printed, its contents are to be clipped (cropped) to this
    rectangle and then imposed on the output medium in some
    implementation-defined manner.  Default value: same as :attr:`mediaBox<mediaBox>`.
    """

    bleedBox = createRectangleAccessor("/BleedBox", ("/CropBox", PG.MEDIABOX))
    """
    A :class:`RectangleObject<PyPDF2.generic.RectangleObject>`, expressed in default user space units,
    defining the region to which the contents of the page should be clipped
    when output in a production enviroment.
    """

    trimBox = createRectangleAccessor("/TrimBox", ("/CropBox", PG.MEDIABOX))
    """
    A :class:`RectangleObject<PyPDF2.generic.RectangleObject>`, expressed in default user space units,
    defining the intended dimensions of the finished page after trimming.
    """

    artBox = createRectangleAccessor("/ArtBox", ("/CropBox", PG.MEDIABOX))
    """
    A :class:`RectangleObject<PyPDF2.generic.RectangleObject>`, expressed in default user space units,
    defining the extent of the page's meaningful content as intended by the
    page's creator.
    """


class ContentStream(DecodedStreamObject):
    def __init__(self, stream, pdf):
        self.pdf = pdf
        self.operations = []
        # stream may be a StreamObject or an ArrayObject containing
        # multiple StreamObjects to be cat'd together.
        stream = stream.getObject()
        if isinstance(stream, ArrayObject):
            data = b_("")
            for s in stream:
                data += b_(s.getObject().getData())
            stream = BytesIO(b_(data))
        else:
            stream = BytesIO(b_(stream.getData()))
        self.__parseContentStream(stream)

    def __parseContentStream(self, stream):
        # file("f:\\tmp.txt", "w").write(stream.read())
        stream.seek(0, 0)
        operands = []
        while True:
            peek = readNonWhitespace(stream)
            if peek == b_('') or ord_(peek) == 0:
                break
            stream.seek(-1, 1)
            if peek.isalpha() or peek == b_("'") or peek == b_('"'):
                operator = utils.readUntilRegex(stream,
                        NameObject.delimiterPattern, True)
                if operator == b_("BI"):
                    # begin inline image - a completely different parsing
                    # mechanism is required, of course... thanks buddy...
                    assert operands == []
                    ii = self._readInlineImage(stream)
                    self.operations.append((ii, b_("INLINE IMAGE")))
                else:
                    self.operations.append((operands, operator))
                    operands = []
            elif peek == b_('%'):
                # If we encounter a comment in the content stream, we have to
                # handle it here.  Typically, readObject will handle
                # encountering a comment -- but readObject assumes that
                # following the comment must be the object we're trying to
                # read.  In this case, it could be an operator instead.
                while peek not in (b_('\r'), b_('\n')):
                    peek = stream.read(1)
            else:
                operands.append(readObject(stream, None))

    def _readInlineImage(self, stream):
        # begin reading just after the "BI" - begin image
        # first read the dictionary of settings.
        settings = DictionaryObject()
        while True:
            tok = readNonWhitespace(stream)
            stream.seek(-1, 1)
            if tok == b_("I"):
                # "ID" - begin of image data
                break
            key = readObject(stream, self.pdf)
            tok = readNonWhitespace(stream)
            stream.seek(-1, 1)
            value = readObject(stream, self.pdf)
            settings[key] = value
        # left at beginning of ID
        tmp = stream.read(3)
        assert tmp[:2] == b_("ID")
        data = BytesIO()
        # Read the inline image, while checking for EI (End Image) operator.
        while True:
            # Read 8 kB at a time and check if the chunk contains the E operator.
            buf = stream.read(8192)
            # We have reached the end of the stream, but haven't found the EI operator.
            if not buf:
                raise utils.PdfReadError("Unexpected end of stream")
            loc = buf.find(b_("E"))

            if loc == -1:
                data.write(buf)
            else:
                # Write out everything before the E.
                data.write(buf[0:loc])

                # Seek back in the stream to read the E next.
                stream.seek(loc - len(buf), 1)
                tok = stream.read(1)
                # Check for End Image
                tok2 = stream.read(1)
                if tok2 == b_("I"):
                    # Data can contain EI, so check for the Q operator.
                    tok3 = stream.read(1)
                    info = tok + tok2
                    # We need to find whitespace between EI and Q.
                    has_q_whitespace = False
                    while tok3 in utils.WHITESPACES:
                        has_q_whitespace = True
                        info += tok3
                        tok3 = stream.read(1)
                    if tok3 == b_("Q") and has_q_whitespace:
                        stream.seek(-1, 1)
                        break
                    else:
                        stream.seek(-1, 1)
                        data.write(info)
                else:
                    stream.seek(-1, 1)
                    data.write(tok)
        return {"settings": settings, "data": data.getvalue()}

    def _getData(self):
        newdata = BytesIO()
        for operands, operator in self.operations:
            if operator == b_("INLINE IMAGE"):
                newdata.write(b_("BI"))
                dicttext = BytesIO()
                operands["settings"].writeToStream(dicttext, None)
                newdata.write(dicttext.getvalue()[2:-2])
                newdata.write(b_("ID "))
                newdata.write(operands["data"])
                newdata.write(b_("EI"))
            else:
                for op in operands:
                    op.writeToStream(newdata, None)
                    newdata.write(b_(" "))
                newdata.write(b_(operator))
            newdata.write(b_("\n"))
        return newdata.getvalue()

    def _setData(self, value):
        self.__parseContentStream(BytesIO(b_(value)))

    _data = property(_getData, _setData)


class DocumentInformation(DictionaryObject):
    """
    A class representing the basic document metadata provided in a PDF File.
    This class is accessible through
    :meth:`.getDocumentInfo()`

    All text properties of the document metadata have
    *two* properties, eg. author and author_raw. The non-raw property will
    always return a ``TextStringObject``, making it ideal for a case where
    the metadata is being displayed. The raw property can sometimes return
    a ``ByteStringObject``, if PyPDF2 was unable to decode the string's
    text encoding; this requires additional safety in the caller and
    therefore is not as commonly accessed.
    """

    def __init__(self):
        DictionaryObject.__init__(self)

    def getText(self, key):
        retval = self.get(key, None)
        if isinstance(retval, TextStringObject):
            return retval
        return None

    title = property(lambda self: self.getText("/Title") or self.get("/Title").getObject() if self.get("/Title") else None)
    """Read-only property accessing the document's **title**.
    Returns a unicode string (``TextStringObject``) or ``None``
    if the title is not specified."""
    title_raw = property(lambda self: self.get("/Title"))
    """The "raw" version of title; can return a ``ByteStringObject``."""

    author = property(lambda self: self.getText("/Author"))
    """Read-only property accessing the document's **author**.
    Returns a unicode string (``TextStringObject``) or ``None``
    if the author is not specified."""
    author_raw = property(lambda self: self.get("/Author"))
    """The "raw" version of author; can return a ``ByteStringObject``."""

    subject = property(lambda self: self.getText("/Subject"))
    """Read-only property accessing the document's **subject**.
    Returns a unicode string (``TextStringObject``) or ``None``
    if the subject is not specified."""
    subject_raw = property(lambda self: self.get("/Subject"))
    """The "raw" version of subject; can return a ``ByteStringObject``."""

    creator = property(lambda self: self.getText("/Creator"))
    """Read-only property accessing the document's **creator**. If the
    document was converted to PDF from another format, this is the name of the
    application (e.g. OpenOffice) that created the original document from
    which it was converted. Returns a unicode string (``TextStringObject``)
    or ``None`` if the creator is not specified."""
    creator_raw = property(lambda self: self.get("/Creator"))
    """The "raw" version of creator; can return a ``ByteStringObject``."""

    producer = property(lambda self: self.getText("/Producer"))
    """Read-only property accessing the document's **producer**.
    If the document was converted to PDF from another format, this is
    the name of the application (for example, OSX Quartz) that converted
    it to PDF. Returns a unicode string (``TextStringObject``)
    or ``None`` if the producer is not specified."""
    producer_raw = property(lambda self: self.get("/Producer"))
    """The "raw" version of producer; can return a ``ByteStringObject``."""


def convertToInt(d, size):
    if size > 8:
        raise utils.PdfReadError("invalid size in convertToInt")
    d = b_("\x00\x00\x00\x00\x00\x00\x00\x00") + b_(d)
    d = d[-8:]
    return struct.unpack(">q", d)[0]

# ref: pdf1.8 spec section 3.5.2 algorithm 3.2
_encryption_padding = b_('\x28\xbf\x4e\x5e\x4e\x75\x8a\x41\x64\x00\x4e\x56') + \
        b_('\xff\xfa\x01\x08\x2e\x2e\x00\xb6\xd0\x68\x3e\x80\x2f\x0c') + \
        b_('\xa9\xfe\x64\x53\x69\x7a')


# Implementation of algorithm 3.2 of the PDF standard security handler,
# section 3.5.2 of the PDF 1.6 reference.
def _alg32(password, rev, keylen, owner_entry, p_entry, id1_entry, metadata_encrypt=True):
    # 1. Pad or truncate the password string to exactly 32 bytes.  If the
    # password string is more than 32 bytes long, use only its first 32 bytes;
    # if it is less than 32 bytes long, pad it by appending the required number
    # of additional bytes from the beginning of the padding string
    # (_encryption_padding).
    password = b_((str_(password) + str_(_encryption_padding))[:32])
    # 2. Initialize the MD5 hash function and pass the result of step 1 as
    # input to this function.
    import struct
    m = md5(password)
    # 3. Pass the value of the encryption dictionary's /O entry to the MD5 hash
    # function.
    m.update(owner_entry.original_bytes)
    # 4. Treat the value of the /P entry as an unsigned 4-byte integer and pass
    # these bytes to the MD5 hash function, low-order byte first.
    p_entry = struct.pack('<i', p_entry)
    m.update(p_entry)
    # 5. Pass the first element of the file's file identifier array to the MD5
    # hash function.
    m.update(id1_entry.original_bytes)
    # 6. (Revision 3 or greater) If document metadata is not being encrypted,
    # pass 4 bytes with the value 0xFFFFFFFF to the MD5 hash function.
    if rev >= 3 and not metadata_encrypt:
        m.update(b_("\xff\xff\xff\xff"))
    # 7. Finish the hash.
    md5_hash = m.digest()
    # 8. (Revision 3 or greater) Do the following 50 times: Take the output
    # from the previous MD5 hash and pass the first n bytes of the output as
    # input into a new MD5 hash, where n is the number of bytes of the
    # encryption key as defined by the value of the encryption dictionary's
    # /Length entry.
    if rev >= 3:
        for _ in range(50):
            md5_hash = md5(md5_hash[:keylen]).digest()
    # 9. Set the encryption key to the first n bytes of the output from the
    # final MD5 hash, where n is always 5 for revision 2 but, for revision 3 or
    # greater, depends on the value of the encryption dictionary's /Length
    # entry.
    return md5_hash[:keylen]


# Implementation of algorithm 3.3 of the PDF standard security handler,
# section 3.5.2 of the PDF 1.6 reference.
def _alg33(owner_pwd, user_pwd, rev, keylen):
    # steps 1 - 4
    key = _alg33_1(owner_pwd, rev, keylen)
    # 5. Pad or truncate the user password string as described in step 1 of
    # algorithm 3.2.
    user_pwd = b_((user_pwd + str_(_encryption_padding))[:32])
    # 6. Encrypt the result of step 5, using an RC4 encryption function with
    # the encryption key obtained in step 4.
    val = utils.RC4_encrypt(key, user_pwd)
    # 7. (Revision 3 or greater) Do the following 19 times: Take the output
    # from the previous invocation of the RC4 function and pass it as input to
    # a new invocation of the function; use an encryption key generated by
    # taking each byte of the encryption key obtained in step 4 and performing
    # an XOR operation between that byte and the single-byte value of the
    # iteration counter (from 1 to 19).
    if rev >= 3:
        for i in range(1, 20):
            new_key = ''
            for l in range(len(key)):
                new_key += chr(ord_(key[l]) ^ i)
            val = utils.RC4_encrypt(new_key, val)
    # 8. Store the output from the final invocation of the RC4 as the value of
    # the /O entry in the encryption dictionary.
    return val


# Steps 1-4 of algorithm 3.3
def _alg33_1(password, rev, keylen):
    # 1. Pad or truncate the owner password string as described in step 1 of
    # algorithm 3.2.  If there is no owner password, use the user password
    # instead.
    password = b_((password + str_(_encryption_padding))[:32])
    # 2. Initialize the MD5 hash function and pass the result of step 1 as
    # input to this function.
    m = md5(password)
    # 3. (Revision 3 or greater) Do the following 50 times: Take the output
    # from the previous MD5 hash and pass it as input into a new MD5 hash.
    md5_hash = m.digest()
    if rev >= 3:
        for _ in range(50):
            md5_hash = md5(md5_hash).digest()
    # 4. Create an RC4 encryption key using the first n bytes of the output
    # from the final MD5 hash, where n is always 5 for revision 2 but, for
    # revision 3 or greater, depends on the value of the encryption
    # dictionary's /Length entry.
    key = md5_hash[:keylen]
    return key


# Implementation of algorithm 3.4 of the PDF standard security handler,
# section 3.5.2 of the PDF 1.6 reference.
def _alg34(password, owner_entry, p_entry, id1_entry):
    # 1. Create an encryption key based on the user password string, as
    # described in algorithm 3.2.
    key = _alg32(password, 2, 5, owner_entry, p_entry, id1_entry)
    # 2. Encrypt the 32-byte padding string shown in step 1 of algorithm 3.2,
    # using an RC4 encryption function with the encryption key from the
    # preceding step.
    U = utils.RC4_encrypt(key, _encryption_padding)
    # 3. Store the result of step 2 as the value of the /U entry in the
    # encryption dictionary.
    return U, key


# Implementation of algorithm 3.4 of the PDF standard security handler,
# section 3.5.2 of the PDF 1.6 reference.
def _alg35(password, rev, keylen, owner_entry, p_entry, id1_entry, metadata_encrypt):
    # 1. Create an encryption key based on the user password string, as
    # described in Algorithm 3.2.
    key = _alg32(password, rev, keylen, owner_entry, p_entry, id1_entry)
    # 2. Initialize the MD5 hash function and pass the 32-byte padding string
    # shown in step 1 of Algorithm 3.2 as input to this function.
    m = md5()
    m.update(_encryption_padding)
    # 3. Pass the first element of the file's file identifier array (the value
    # of the ID entry in the document's trailer dictionary; see Table 3.13 on
    # page 73) to the hash function and finish the hash.  (See implementation
    # note 25 in Appendix H.)
    m.update(id1_entry.original_bytes)
    md5_hash = m.digest()
    # 4. Encrypt the 16-byte result of the hash, using an RC4 encryption
    # function with the encryption key from step 1.
    val = utils.RC4_encrypt(key, md5_hash)
    # 5. Do the following 19 times: Take the output from the previous
    # invocation of the RC4 function and pass it as input to a new invocation
    # of the function; use an encryption key generated by taking each byte of
    # the original encryption key (obtained in step 2) and performing an XOR
    # operation between that byte and the single-byte value of the iteration
    # counter (from 1 to 19).
    for i in range(1, 20):
        new_key = b_('')
        for k in key:
            new_key += b_(chr(ord_(k) ^ i))
        val = utils.RC4_encrypt(new_key, val)
    # 6. Append 16 bytes of arbitrary padding to the output from the final
    # invocation of the RC4 function and store the 32-byte result as the value
    # of the U entry in the encryption dictionary.
    # (implementator note: I don't know what "arbitrary padding" is supposed to
    # mean, so I have used null bytes.  This seems to match a few other
    # people's implementations)
    return val + (b_('\x00') * 16), key<|MERGE_RESOLUTION|>--- conflicted
+++ resolved
@@ -29,16 +29,12 @@
 # ARISING IN ANY WAY OUT OF THE USE OF THIS SOFTWARE, EVEN IF ADVISED OF THE
 # POSSIBILITY OF SUCH DAMAGE.
 
-<<<<<<< HEAD
 """
 A pure-Python PDF library with an increasing number of capabilities.
 See README for links to FAQ, documentation, homepage, etc.
 
 Patched by H. von Bargen to support the background argument in the various mergePage methods.
 """
-=======
-"""A pure-Python PDF library with an increasing number of capabilities."""
->>>>>>> 03ea3ec6
 
 __author__ = "Mathieu Fenniak"
 __author_email__ = "biziqe@mathieu.fenniak.net"
