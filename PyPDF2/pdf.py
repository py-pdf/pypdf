# -*- coding: utf-8 -*-
#
# vim: sw=4:expandtab:foldmethod=marker
#
# Copyright (c) 2006, Mathieu Fenniak
# Copyright (c) 2007, Ashish Kulkarni <kulkarni.ashish@gmail.com>
#
# All rights reserved.
#
# Redistribution and use in source and binary forms, with or without
# modification, are permitted provided that the following conditions are
# met:
#
# * Redistributions of source code must retain the above copyright notice,
# this list of conditions and the following disclaimer.
# * Redistributions in binary form must reproduce the above copyright notice,
# this list of conditions and the following disclaimer in the documentation
# and/or other materials provided with the distribution.
# * The name of the author may not be used to endorse or promote products
# derived from this software without specific prior written permission.
#
# THIS SOFTWARE IS PROVIDED BY THE COPYRIGHT HOLDERS AND CONTRIBUTORS "AS IS"
# AND ANY EXPRESS OR IMPLIED WARRANTIES, INCLUDING, BUT NOT LIMITED TO, THE
# IMPLIED WARRANTIES OF MERCHANTABILITY AND FITNESS FOR A PARTICULAR PURPOSE
# ARE DISCLAIMED. IN NO EVENT SHALL THE COPYRIGHT OWNER OR CONTRIBUTORS BE
# LIABLE FOR ANY DIRECT, INDIRECT, INCIDENTAL, SPECIAL, EXEMPLARY, OR
# CONSEQUENTIAL DAMAGES (INCLUDING, BUT NOT LIMITED TO, PROCUREMENT OF
# SUBSTITUTE GOODS OR SERVICES; LOSS OF USE, DATA, OR PROFITS; OR BUSINESS
# INTERRUPTION) HOWEVER CAUSED AND ON ANY THEORY OF LIABILITY, WHETHER IN
# CONTRACT, STRICT LIABILITY, OR TORT (INCLUDING NEGLIGENCE OR OTHERWISE)
# ARISING IN ANY WAY OUT OF THE USE OF THIS SOFTWARE, EVEN IF ADVISED OF THE
# POSSIBILITY OF SUCH DAMAGE.

"""
A pure-Python PDF library with an increasing number of capabilities.
See README for links to FAQ, documentation, homepage, etc.
"""

__author__ = "Mathieu Fenniak"
__author_email__ = "biziqe@mathieu.fenniak.net"

__maintainer__ = "Phaseit, Inc."
__maintainer_email = "PyPDF2@phaseit.net"

import string
import math
import struct
import sys
import uuid
import re

from sys import version_info
if version_info < ( 3, 0 ):
    from cStringIO import StringIO
else:
    from io import StringIO

if version_info < ( 3, 0 ):
    BytesIO = StringIO
else:
    from io import BytesIO

from . import filters
from . import utils
import warnings
import codecs
from .generic import *
from .utils import readNonWhitespace, readUntilWhitespace, ConvertFunctionsToVirtualList
from .utils import isString, b_, u_, ord_, chr_, str_, formatWarning

if version_info < ( 2, 4 ):
   from sets import ImmutableSet as frozenset

if version_info < ( 2, 5 ):
    from md5 import md5
else:
    from hashlib import md5
import uuid

PERM_NONE = 0
PERM_PRINT = 2
PERM_MODIFY = 4
PERM_COPY_TEXT = 8
PERM_ANNOTATE = 16
PERM_ALL = PERM_PRINT | PERM_MODIFY | PERM_COPY_TEXT | PERM_ANNOTATE


class PdfFileWriter(object):

    """
    This class supports writing PDF files out, given pages produced by another
    class (typically :class:`PdfFileReader<PdfFileReader>`).
    """
    def __init__(self, producer="PyPDF2"):
        self._header = b_("%PDF-1.3")
        self._objects = []  # array of indirect objects
        self._idnum_hash = {} # hash of idnum

        # The root of our page tree node.
        pages = DictionaryObject()
        pages.update({
                NameObject("/Type"): NameObject("/Pages"),
                NameObject("/Count"): NumberObject(0),
                NameObject("/Kids"): ArrayObject(),
                })
        self._pages = self._addObject(pages)

        # info object
        info = DictionaryObject()
        info.update({
                NameObject("/Producer"): createStringObject(codecs.BOM_UTF16_BE + u_(producer).encode('utf-16be'))
                })
        self._info = self._addObject(info)

        # root object
        root = DictionaryObject()
        root.update({
            NameObject("/Type"): NameObject("/Catalog"),
            NameObject("/Pages"): self._pages,
            })
        self._root = None
        self._root_object = root

    def _addObject(self, obj):
        self._objects.append(obj)
        return IndirectObject(len(self._objects), 0, self)

    def getObject(self, ido):
        if ido.pdf != self:
            raise ValueError("pdf must be self")
        return self._objects[ido.idnum - 1]

    def _addPage(self, page, action):
        assert page["/Type"] == "/Page"
        page[NameObject("/Parent")] = self._pages
        page = self._addObject(page)
        pages = self.getObject(self._pages)
        action(pages["/Kids"], page)
        pages[NameObject("/Count")] = NumberObject(pages["/Count"] + 1)

    def addPage(self, page):
        """
        Adds a page to this PDF file.  The page is usually acquired from a
        :class:`PdfFileReader<PdfFileReader>` instance.

        :param PageObject page: The page to add to the document. Should be
            an instance of :class:`PageObject<PyPDF2.pdf.PageObject>`
        """
        self._addPage(page, list.append)

    def insertPage(self, page, index=0):
        """
        Insert a page in this PDF file. The page is usually acquired from a
        :class:`PdfFileReader<PdfFileReader>` instance.

        :param PageObject page: The page to add to the document.  This
            argument should be an instance of :class:`PageObject<pdf.PageObject>`.
        :param int index: Position at which the page will be inserted.
        """
        self._addPage(page, lambda l, p: l.insert(index, p))

    def getPage(self, pageNumber):
        """
        Retrieves a page by number from this PDF file.

        :param int pageNumber: The page number to retrieve
            (pages begin at zero)
        :return: the page at the index given by *pageNumber*
        :rtype: :class:`PageObject<pdf.PageObject>`
        """
        pages = self.getObject(self._pages)
        # XXX: crude hack
        return pages["/Kids"][pageNumber].getObject()

    def getNumPages(self):
        """
        :return: the number of pages.
        :rtype: int
        """
        pages = self.getObject(self._pages)
        return int(pages[NameObject("/Count")])

    def addBlankPage(self, width=None, height=None):
        """
        Appends a blank page to this PDF file and returns it. If no page size
        is specified, use the size of the last page.

        :param float width: The width of the new page expressed in default user
            space units.
        :param float height: The height of the new page expressed in default
            user space units.
        :return: the newly appended page
        :rtype: :class:`PageObject<PyPDF2.pdf.PageObject>`
        :raises PageSizeNotDefinedError: if width and height are not defined
            and previous page does not exist.
        """
        page = PageObject.createBlankPage(self, width, height)
        self.addPage(page)
        return page

    def insertBlankPage(self, width=None, height=None, index=0):
        """
        Inserts a blank page to this PDF file and returns it. If no page size
        is specified, use the size of the last page.

        :param float width: The width of the new page expressed in default user
            space units.
        :param float height: The height of the new page expressed in default
            user space units.
        :param int index: Position to add the page.
        :return: the newly appended page
        :rtype: :class:`PageObject<PyPDF2.pdf.PageObject>`
        :raises PageSizeNotDefinedError: if width and height are not defined
            and previous page does not exist.
        """
        if width is None or height is None and \
                (self.getNumPages() - 1) >= index:
            oldpage = self.getPage(index)
            width = oldpage.mediaBox.getWidth()
            height = oldpage.mediaBox.getHeight()
        page = PageObject.createBlankPage(self, width, height)
        self.insertPage(page, index)
        return page

    def addJS(self, javascript):
        """
        Add Javascript which will launch upon opening this PDF.

        :param str javascript: Your Javascript.

        >>> output.addJS("this.print({bUI:true,bSilent:false,bShrinkToFit:true});")
        # Example: This will launch the print window when the PDF is opened.
        """
        js = DictionaryObject()
        js.update({
                NameObject("/Type"): NameObject("/Action"),
                NameObject("/S"): NameObject("/JavaScript"),
                NameObject("/JS"): NameObject("(%s)" % javascript)
                })
        js_indirect_object = self._addObject(js)

        # We need a name for parameterized javascript in the pdf file, but it can be anything.
        js_string_name = str(uuid.uuid4())

        js_name_tree = DictionaryObject()
        js_name_tree.update({
                NameObject("/JavaScript"): DictionaryObject({
                  NameObject("/Names"): ArrayObject([createStringObject(js_string_name), js_indirect_object])
                })
              })
        self._addObject(js_name_tree)

        self._root_object.update({
                NameObject("/OpenAction"): js_indirect_object,
                NameObject("/Names"): js_name_tree
                })

    def addAttachment(self, fname, fdata):
        """
        Embed a file inside the PDF.

        :param str fname: The filename to display.
        :param str fdata: The data in the file.

        Reference:
        https://www.adobe.com/content/dam/Adobe/en/devnet/acrobat/pdfs/PDF32000_2008.pdf
        Section 7.11.3
        """

        # We need 3 entries:
        # * The file's data
        # * The /Filespec entry
        # * The file's name, which goes in the Catalog


        # The entry for the file
        """ Sample:
        8 0 obj
        <<
         /Length 12
         /Type /EmbeddedFile
        >>
        stream
        Hello world!
        endstream
        endobj
        """
        file_entry = DecodedStreamObject()
        file_entry.setData(fdata)
        file_entry.update({
                NameObject("/Type"): NameObject("/EmbeddedFile")
                })

        # The Filespec entry
        """ Sample:
        7 0 obj
        <<
         /Type /Filespec
         /F (hello.txt)
         /EF << /F 8 0 R >>
        >>
        """
        efEntry = DictionaryObject()
        efEntry.update({ NameObject("/F"):file_entry })

        filespec = DictionaryObject()
        filespec.update({
                NameObject("/Type"): NameObject("/Filespec"),
                NameObject("/F"): createStringObject(fname),  # Perhaps also try TextStringObject
                NameObject("/EF"): efEntry
                })

        # Then create the entry for the root, as it needs a reference to the Filespec
        """ Sample:
        1 0 obj
        <<
         /Type /Catalog
         /Outlines 2 0 R
         /Pages 3 0 R
         /Names << /EmbeddedFiles << /Names [(hello.txt) 7 0 R] >> >>
        >>
        endobj

        """
        try:
            embeddedFilesDictionary=self._root_object["/Names"]["/EmbeddedFiles"]
        except:
            embeddedFilesDictionary=DictionaryObject()

        try:
            embeddedFilesNamesDictionary=embeddedFilesDictionary["/Names"]
            embeddedFilesNamesDictionary.append(createStringObject(fname))
            embeddedFilesNamesDictionary.append(filespec)

        except:
            embeddedFilesNamesDictionary = DictionaryObject()

            embeddedFilesNamesDictionary.update({
                NameObject("/Names"): ArrayObject([createStringObject(fname), filespec])
                })
<<<<<<< HEAD
				
            embeddedFilesDictionary.update({
				NameObject("/EmbeddedFiles"): embeddedFilesNamesDictionary
=======

        embeddedFilesDictionary = DictionaryObject()
        embeddedFilesDictionary.update({
                NameObject("/EmbeddedFiles"): embeddedFilesNamesDictionary
>>>>>>> c51063ff
                })
        	# Update the root
            self._root_object.update({
                NameObject("/Names"): embeddedFilesDictionary
                })

    def appendPagesFromReader(self, reader, after_page_append=None):
        """
        Copy pages from reader to writer. Includes an optional callback parameter
        which is invoked after pages are appended to the writer.

        :param reader: a PdfFileReader object from which to copy page
            annotations to this writer object.  The writer's annots
        will then be updated
        :callback after_page_append (function): Callback function that is invoked after
            each page is appended to the writer. Callback signature:

            :param writer_pageref (PDF page reference): Reference to the page
                appended to the writer.
        """
        # Get page count from writer and reader
        reader_num_pages = reader.getNumPages()
        writer_num_pages = self.getNumPages()

        # Copy pages from reader to writer
        for rpagenum in range(0, reader_num_pages):
            reader_page = reader.getPage(rpagenum)
            self.addPage(reader_page)
            writer_page = self.getPage(writer_num_pages+rpagenum)
            # Trigger callback, pass writer page as parameter
            if callable(after_page_append): after_page_append(writer_page)

    def updatePageFormFieldValues(self, page, fields):
        '''
        Update the form field values for a given page from a fields dictionary.
        Copy field texts and values from fields to page.

        :param page: Page reference from PDF writer where the annotations
            and field data will be updated.
        :param fields: a Python dictionary of field names (/T) and text
            values (/V)
        '''
        # Iterate through pages, update field values
        for j in range(0, len(page['/Annots'])):
            writer_annot = page['/Annots'][j].getObject()
            for field in fields:
                has_parent = writer_annot.get('/T') is None and writer_annot.get('/Parent')
                if not has_parent:
                    if writer_annot.get('/T') == field:
                        writer_annot.update({
                            NameObject("/V"): TextStringObject(fields[field])
                        })
                else:   # Handles radio button groups
                    parent = writer_annot.get('/Parent')
                    form_field = parent.getObject()
                    if form_field.get('/T') == field:
                        form_field.update({
                            NameObject("/V"): NameObject('/' + fields[field])   # Value is /<value>
                        })
                    writer_annot[NameObject('/Parent')] = parent

    def updateFormValues(self, fields):
        '''
        Update an entire pdfs form field values from a fields dictionary.
        Copy field texts and values from fields to page.

        :param fields: a Python dictionary of field names (/T) and text
            values (/V)
        '''
        num_pages = self.getNumPages()
        for i in range(num_pages):
            page = self.getPage(i)
            self.updatePageFormFieldValues(page, fields)

    def cloneReaderDocumentRoot(self, reader):
        '''
        Copy the reader document root to the writer.

        :param reader:  PdfFileReader from the document root should be copied.
        :callback after_page_append
        '''
        self._root_object = reader.trailer['/Root']

    def cloneDocumentFromReader(self, reader, after_page_append=None):
        '''
        Create a copy (clone) of a document from a PDF file reader

        :param reader: PDF file reader instance from which the clone
            should be created.
        :callback after_page_append (function): Callback function that is invoked after
            each page is appended to the writer. Signature includes a reference to the
            appended page (delegates to appendPagesFromReader). Callback signature:

            :param writer_pageref (PDF page reference): Reference to the page just
                appended to the document.
        '''
        self.cloneReaderDocumentRoot(reader)
        self.appendPagesFromReader(reader, after_page_append)

<<<<<<< HEAD
    def encrypt(self, user_pwd, owner_pwd = None, use_128bit = True, P = -1):
=======
    def encrypt(self, user_pwd, owner_pwd = None, use_128bit = True, perm_mask=PERM_ALL):
>>>>>>> c51063ff
        """
        Encrypt this PDF file with the PDF Standard encryption handler.

        :param str user_pwd: The "user password", which allows for opening
            and reading the PDF file with the restrictions provided.
        :param str owner_pwd: The "owner password", which allows for
            opening the PDF files without any restrictions.  By default,
            the owner password is the same as the user password.
        :param bool use_128bit: flag as to whether to use 128bit
            encryption.  When false, 40bit encryption will be used.  By default,
            this flag is on.
        :param int perm_mask: permission mask
        """
        import time, random
        if owner_pwd == None:
            owner_pwd = user_pwd
        if use_128bit:
            V = 2
            rev = 3
            keylen = int(128 / 8)
        else:
            V = 1
            rev = 2
            keylen = int(40 / 8)
<<<<<<< HEAD

=======
        # permit everything:
        P = perm_mask
>>>>>>> c51063ff
        O = ByteStringObject(_alg33(owner_pwd, user_pwd, rev, keylen))
        ID_1 = ByteStringObject(md5(b_(repr(time.time()))).digest())
        ID_2 = ByteStringObject(md5(b_(repr(random.random()))).digest())
        self._ID = ArrayObject((ID_1, ID_2))
        if rev == 2:
            U, key = _alg34(user_pwd, O, P, ID_1)
        else:
            assert rev == 3
            U, key = _alg35(user_pwd, rev, keylen, O, P, ID_1, False)
        encrypt = DictionaryObject()
        encrypt[NameObject("/Filter")] = NameObject("/Standard")
        encrypt[NameObject("/V")] = NumberObject(V)
        if V == 2:
            encrypt[NameObject("/Length")] = NumberObject(keylen * 8)
        encrypt[NameObject("/R")] = NumberObject(rev)
        encrypt[NameObject("/O")] = ByteStringObject(O)
        encrypt[NameObject("/U")] = ByteStringObject(U)
        encrypt[NameObject("/P")] = NumberObject(P)
        self._encrypt = self._addObject(encrypt)
        self._encrypt_key = key

    def write(self, stream):
        """
        Writes the collection of pages added to this object out as a PDF file.

        :param stream: An object to write the file to.  The object must support
            the write method and the tell method, similar to a file object.
        """
        if hasattr(stream, 'mode') and 'b' not in stream.mode:
            warnings.warn("File <%s> to write to is not in binary mode. It may not be written to correctly." % stream.name)
        debug = False
        import struct

        if not self._root:
            self._root = self._addObject(self._root_object)

        externalReferenceMap = {}

        # PDF objects sometimes have circular references to their /Page objects
        # inside their object tree (for example, annotations).  Those will be
        # indirect references to objects that we've recreated in this PDF.  To
        # address this problem, PageObject's store their original object
        # reference number, and we add it to the external reference map before
        # we sweep for indirect references.  This forces self-page-referencing
        # trees to reference the correct new object location, rather than
        # copying in a new copy of the page object.
        # TODO: There's a bug in the section of code below, but running it twice addresses all circular reference issues.
        for j in range(2):
            for objIndex in range(len(self._objects)):
                obj = self._objects[objIndex]
                if isinstance(obj, PageObject) and obj.indirectRef != None:
                    data = obj.indirectRef
                    if data.pdf not in externalReferenceMap:
                        externalReferenceMap[data.pdf] = {}
                    if data.generation not in externalReferenceMap[data.pdf]:
                        externalReferenceMap[data.pdf][data.generation] = {}
                    externalReferenceMap[data.pdf][data.generation][data.idnum] = IndirectObject(objIndex + 1, 0, self)

            self.stack = []
            if debug: print(("ERM:", externalReferenceMap, "root:", self._root))
            self._sweepIndirectReferences(externalReferenceMap, self._root)
            del self.stack

        # Begin writing:
        object_positions = []
        stream.write(self._header + b_("\n"))
        stream.write(b_("%\xE2\xE3\xCF\xD3\n"))
        for i in range(len(self._objects)):
            idnum = (i + 1)
            obj = self._objects[i]
            object_positions.append(stream.tell())
            stream.write(b_(str(idnum) + " 0 obj\n"))
            key = None
            if hasattr(self, "_encrypt") and idnum != self._encrypt.idnum:
                pack1 = struct.pack("<i", i + 1)[:3]
                pack2 = struct.pack("<i", 0)[:2]
                key = self._encrypt_key + pack1 + pack2
                assert len(key) == (len(self._encrypt_key) + 5)
                md5_hash = md5(key).digest()
                key = md5_hash[:min(16, len(self._encrypt_key) + 5)]
            obj.writeToStream(stream, key)
            stream.write(b_("\nendobj\n"))

        # xref table
        xref_location = stream.tell()
        stream.write(b_("xref\n"))
        stream.write(b_("0 %s\n" % (len(self._objects) + 1)))
        stream.write(b_("%010d %05d f \n" % (0, 65535)))
        for offset in object_positions:
            stream.write(b_("%010d %05d n \n" % (offset, 0)))

        # trailer
        stream.write(b_("trailer\n"))
        trailer = DictionaryObject()
        trailer.update({
                NameObject("/Size"): NumberObject(len(self._objects) + 1),
                NameObject("/Root"): self._root,
                NameObject("/Info"): self._info,
                })
        if hasattr(self, "_ID"):
            trailer[NameObject("/ID")] = self._ID
        if hasattr(self, "_encrypt"):
            trailer[NameObject("/Encrypt")] = self._encrypt
        trailer.writeToStream(stream, None)

        # eof
        stream.write(b_("\nstartxref\n%s\n%%%%EOF\n" % (xref_location)))

    def addMetadata(self, infos):
        """
        Add custom metadata to the output.

        :param dict infos: a Python dictionary where each key is a field
            and each value is your new metadata.
        """
        args = {}
        for key, value in list(infos.items()):
            args[NameObject(key)] = createStringObject(value)
        self.getObject(self._info).update(args)

    def _sweepIndirectReferences(self, externMap, data):
        debug = False
        if debug: print((data, "TYPE", data.__class__.__name__))
        if isinstance(data, DictionaryObject):
            for key, value in sorted(list(data.items())):
                origvalue = value
                value = self._sweepIndirectReferences(externMap, value)
                if isinstance(value, StreamObject):
                    # a dictionary value is a stream.  streams must be indirect
                    # objects, so we need to change this value.
                    value = self._addObject(value)
                data[key] = value
            return data
        elif isinstance(data, ArrayObject):
            for i in range(len(data)):
                value = self._sweepIndirectReferences(externMap, data[i])
                if isinstance(value, StreamObject):
                    # an array value is a stream.  streams must be indirect
                    # objects, so we need to change this value
                    value = self._addObject(value)
                data[i] = value
            return data
        elif isinstance(data, IndirectObject):
            # internal indirect references are fine
            if data.pdf == self:
                if data.idnum in self.stack:
                    return data
                else:
                    self.stack.append(data.idnum)
                    realdata = self.getObject(data)
                    self._sweepIndirectReferences(externMap, realdata)
                    return data
            else:
                if data.pdf.stream.closed:
                    raise ValueError("I/O operation on closed file: {}".format(data.pdf.stream.name))
                newobj = externMap.get(data.pdf, {}).get(data.generation, {}).get(data.idnum, None)
                if newobj == None:
                    try:
                        newobj = data.pdf.getObject(data)
                        hashValue = newobj.hashValue()
                    	# Check if object is already added to pdf.
                    	if hashValue is not None and hashValue in self._idnum_hash:
                        	return IndirectObject(self._idnum_hash[hashValue], 0, self)
                        self._objects.append(None) # placeholder
                        idnum = len(self._objects)
                        if hashValue is not None:
	                        self._idnum_hash[hashValue] = idnum
                        newobj_ido = IndirectObject(idnum, 0, self)
                        if data.pdf not in externMap:
                            externMap[data.pdf] = {}
                        if data.generation not in externMap[data.pdf]:
                            externMap[data.pdf][data.generation] = {}
                        externMap[data.pdf][data.generation][data.idnum] = newobj_ido
                        newobj = self._sweepIndirectReferences(externMap, newobj)
                        self._objects[idnum-1] = newobj
                        return newobj_ido
                    except ValueError:
                        # Unable to resolve the Object, returning NullObject instead.
                        warnings.warn("Unable to resolve [{}: {}], returning NullObject instead".format(
                            data.__class__.__name__, data
                        ))
                        return NullObject()
                    except utils.PdfReadError:
                        # Unable to resolve the indirectReference Object, returning NullObject instead.
                        return NullObject()
                return newobj
        else:
            return data

    def getReference(self, obj):
        idnum = self._objects.index(obj) + 1
        ref = IndirectObject(idnum, 0, self)
        assert ref.getObject() == obj
        return ref

    def getOutlineRoot(self):
        if '/Outlines' in self._root_object:
            outline = self._root_object['/Outlines']
            idnum = self._objects.index(outline) + 1
            outlineRef = IndirectObject(idnum, 0, self)
            assert outlineRef.getObject() == outline
        else:
            outline = TreeObject()
            outline.update({ })
            outlineRef = self._addObject(outline)
            self._root_object[NameObject('/Outlines')] = outlineRef

        return outline

    def getNamedDestRoot(self):
        if '/Names' in self._root_object and isinstance(self._root_object['/Names'], DictionaryObject):
            names = self._root_object['/Names']
            idnum = self._objects.index(names) + 1
            namesRef = IndirectObject(idnum, 0, self)
            assert namesRef.getObject() == names
            if '/Dests' in names and isinstance(names['/Dests'], DictionaryObject):
                dests = names['/Dests']
                idnum = self._objects.index(dests) + 1
                destsRef = IndirectObject(idnum, 0, self)
                assert destsRef.getObject() == dests
                if '/Names' in dests:
                    nd = dests['/Names']
                else:
                    nd = ArrayObject()
                    dests[NameObject('/Names')] = nd
            else:
                dests = DictionaryObject()
                destsRef = self._addObject(dests)
                names[NameObject('/Dests')] = destsRef
                nd = ArrayObject()
                dests[NameObject('/Names')] = nd

        else:
            names = DictionaryObject()
            namesRef = self._addObject(names)
            self._root_object[NameObject('/Names')] = namesRef
            dests = DictionaryObject()
            destsRef = self._addObject(dests)
            names[NameObject('/Dests')] = destsRef
            nd = ArrayObject()
            dests[NameObject('/Names')] = nd

        return nd

    def addBookmarkDestination(self, dest, parent=None):
        destRef = self._addObject(dest)

        outlineRef = self.getOutlineRoot()

        if parent == None:
            parent = outlineRef

        parent = parent.getObject()
        #print parent.__class__.__name__
        parent.addChild(destRef, self)

        return destRef

    def addBookmarkDict(self, bookmark, parent=None):
        bookmarkObj = TreeObject()
        for k, v in list(bookmark.items()):
            bookmarkObj[NameObject(str(k))] = v
        bookmarkObj.update(bookmark)

        if '/A' in bookmark:
            action = DictionaryObject()
            for k, v in list(bookmark['/A'].items()):
                action[NameObject(str(k))] = v
            actionRef = self._addObject(action)
            bookmarkObj[NameObject('/A')] = actionRef

        bookmarkRef = self._addObject(bookmarkObj)

        outlineRef = self.getOutlineRoot()

        if parent == None:
            parent = outlineRef

        parent = parent.getObject()
        parent.addChild(bookmarkRef, self)

        return bookmarkRef

    def addBookmark(self, title, pagenum, parent=None, color=None, bold=False, italic=False, fit='/Fit', *args):
        """
        Add a bookmark to this PDF file.

        :param str title: Title to use for this bookmark.
        :param int pagenum: Page number this bookmark will point to.
        :param parent: A reference to a parent bookmark to create nested
            bookmarks.
        :param tuple color: Color of the bookmark as a red, green, blue tuple
            from 0.0 to 1.0
        :param bool bold: Bookmark is bold
        :param bool italic: Bookmark is italic
        :param str fit: The fit of the destination page. See
            :meth:`addLink()<addLink>` for details.
        """
        pageRef = self.getObject(self._pages)['/Kids'][pagenum]
        action = DictionaryObject()
        zoomArgs = []
        for a in args:
            if a is not None:
                zoomArgs.append(NumberObject(a))
            else:
                zoomArgs.append(NullObject())
        dest = Destination(NameObject("/"+title + " bookmark"), pageRef, NameObject(fit), *zoomArgs)
        destArray = dest.getDestArray()
        action.update({
            NameObject('/D') : destArray,
            NameObject('/S') : NameObject('/GoTo')
        })
        actionRef = self._addObject(action)

        outlineRef = self.getOutlineRoot()

        if parent == None:
            parent = outlineRef

        bookmark = TreeObject()

        bookmark.update({
            NameObject('/A'): actionRef,
            NameObject('/Title'): createStringObject(title),
        })

        if color is not None:
            bookmark.update({NameObject('/C'): ArrayObject([FloatObject(c) for c in color])})

        format = 0
        if italic:
            format += 1
        if bold:
            format += 2
        if format:
            bookmark.update({NameObject('/F'): NumberObject(format)})

        bookmarkRef = self._addObject(bookmark)

        parent = parent.getObject()
        parent.addChild(bookmarkRef, self)

        return bookmarkRef

    def addNamedDestinationObject(self, dest):
        destRef = self._addObject(dest)

        nd = self.getNamedDestRoot()
        nd.extend([dest['/Title'], destRef])

        return destRef

    def addNamedDestination(self, title, pagenum):
        pageRef = self.getObject(self._pages)['/Kids'][pagenum]
        dest = DictionaryObject()
        dest.update({
            NameObject('/D') : ArrayObject([pageRef, NameObject('/FitH'), NumberObject(826)]),
            NameObject('/S') : NameObject('/GoTo')
        })

        destRef = self._addObject(dest)
        nd = self.getNamedDestRoot()

        nd.extend([title, destRef])

        return destRef

    def removeLinks(self):
        """
        Removes links and annotations from this output.
        """
        pages = self.getObject(self._pages)['/Kids']
        for page in pages:
            pageRef = self.getObject(page)
            if "/Annots" in pageRef:
                del pageRef['/Annots']

    def removeImages(self, ignoreByteStringObject=False):
        """
        Removes images from this output.

        :param bool ignoreByteStringObject: optional parameter
            to ignore ByteString Objects.
        """
        pages = self.getObject(self._pages)['/Kids']
        for j in range(len(pages)):
            page = pages[j]
            pageRef = self.getObject(page)
            content = pageRef['/Contents'].getObject()
            if not isinstance(content, ContentStream):
                content = ContentStream(content, pageRef)

            _operations = []
            seq_graphics = False
            for operands, operator in content.operations:
                if operator == b_('Tj'):
                    text = operands[0]
                    if ignoreByteStringObject:
                        if not isinstance(text, TextStringObject):
                            operands[0] = TextStringObject()
                elif operator == b_("'"):
                    text = operands[0]
                    if ignoreByteStringObject:
                        if not isinstance(text, TextStringObject):
                            operands[0] = TextStringObject()
                elif operator == b_('"'):
                    text = operands[2]
                    if ignoreByteStringObject:
                        if not isinstance(text, TextStringObject):
                            operands[2] = TextStringObject()
                elif operator == b_("TJ"):
                    for i in range(len(operands[0])):
                        if ignoreByteStringObject:
                            if not isinstance(operands[0][i], TextStringObject):
                                operands[0][i] = TextStringObject()

                if operator == b_('q'):
                    seq_graphics = True
                if operator == b_('Q'):
                    seq_graphics = False
                if seq_graphics:
                    if operator in [b_('cm'), b_('w'), b_('J'), b_('j'), b_('M'), b_('d'), b_('ri'), b_('i'),
                            b_('gs'), b_('W'), b_('b'), b_('s'), b_('S'), b_('f'), b_('F'), b_('n'), b_('m'), b_('l'),
                            b_('c'), b_('v'), b_('y'), b_('h'), b_('B'), b_('Do'), b_('sh')]:
                        continue
                if operator == b_('re'):
                    continue
                _operations.append((operands, operator))

            content.operations = _operations
            pageRef.__setitem__(NameObject('/Contents'), content)

    def removeText(self, ignoreByteStringObject=False):
        """
        Removes images from this output.

        :param bool ignoreByteStringObject: optional parameter
            to ignore ByteString Objects.
        """
        pages = self.getObject(self._pages)['/Kids']
        for j in range(len(pages)):
            page = pages[j]
            pageRef = self.getObject(page)
            content = pageRef['/Contents'].getObject()
            if not isinstance(content, ContentStream):
                content = ContentStream(content, pageRef)
            for operands,operator in content.operations:
                if operator == b_('Tj'):
                    text = operands[0]
                    if not ignoreByteStringObject:
                        if isinstance(text, TextStringObject):
                            operands[0] = TextStringObject()
                    else:
                        if isinstance(text, TextStringObject) or \
                                isinstance(text, ByteStringObject):
                            operands[0] = TextStringObject()
                elif operator == b_("'"):
                    text = operands[0]
                    if not ignoreByteStringObject:
                        if isinstance(text, TextStringObject):
                            operands[0] = TextStringObject()
                    else:
                        if isinstance(text, TextStringObject) or \
                                isinstance(text, ByteStringObject):
                            operands[0] = TextStringObject()
                elif operator == b_('"'):
                    text = operands[2]
                    if not ignoreByteStringObject:
                        if isinstance(text, TextStringObject):
                            operands[2] = TextStringObject()
                    else:
                        if isinstance(text, TextStringObject) or \
                                isinstance(text, ByteStringObject):
                            operands[2] = TextStringObject()
                elif operator == b_("TJ"):
                    for i in range(len(operands[0])):
                        if not ignoreByteStringObject:
                            if isinstance(operands[0][i], TextStringObject):
                                operands[0][i] = TextStringObject()
                        else:
                            if isinstance(operands[0][i], TextStringObject) or \
                                    isinstance(operands[0][i], ByteStringObject):
                                operands[0][i] = TextStringObject()

            pageRef.__setitem__(NameObject('/Contents'), content)

    
    def addURI(self, pagenum, uri, rect, border=None):
		"""
		
		Add an URI from a rectangular area to the specified page.
		This uses the basic structure of AddLink

		:param int pagenum: index of the page on which to place the link.
		:param int uri: string -- uri of resource to link to.
		:param rect: :class:`RectangleObject<PyPDF2.generic.RectangleObject>` or array of four
		integers specifying the clickable rectangular area
		``[xLL, yLL, xUR, yUR]``, or string in the form ``"[ xLL yLL xUR yUR ]"``.
		:param border: if provided, an array describing border-drawing
		properties. See the PDF spec for details. No border will be
		drawn if this argument is omitted.
		
		REMOVED FIT/ZOOM ARG
		-John Mulligan

		"""

		
		
		
		pageLink = self.getObject(self._pages)['/Kids'][pagenum]
		pageRef = self.getObject(pageLink)
		
		if border is not None:
			borderArr = [NameObject(n) for n in border[:3]]
			if len(border) == 4:
				dashPattern = ArrayObject([NameObject(n) for n in border[3]])
				borderArr.append(dashPattern)
		else:
			borderArr = [NumberObject(2)] * 3

		if isString(rect):
			rect = NameObject(rect)
		elif isinstance(rect, RectangleObject):
			pass
		else:
			rect = RectangleObject(rect)

		lnk2 = DictionaryObject()

		lnk2.update({
		NameObject('/S'): NameObject('/URI'),
		NameObject('/URI'): TextStringObject(uri)
		});
		lnk = DictionaryObject()
		lnk.update({
		NameObject('/Type'): NameObject('/Annot'),
		NameObject('/Subtype'): NameObject('/Link'),
		NameObject('/P'): pageLink,
		NameObject('/Rect'): rect,
		NameObject('/H'): NameObject('/I'),
		NameObject('/Border'): ArrayObject(borderArr),
		NameObject('/A'): lnk2
		})
		lnkRef = self._addObject(lnk)

		if "/Annots" in pageRef:
			pageRef['/Annots'].append(lnkRef)
		else:
			pageRef[NameObject('/Annots')] = ArrayObject([lnkRef])

    _valid_layouts = ['/NoLayout', '/SinglePage', '/OneColumn', '/TwoColumnLeft', '/TwoColumnRight', '/TwoPageLeft', '/TwoPageRight']
    
    def addLink(self, pagenum, pagedest, rect, border=None, fit='/Fit', *args):
        """
        Add an internal link from a rectangular area to the specified page.

        :param int pagenum: index of the page on which to place the link.
        :param int pagedest: index of the page to which the link should go.
        :param rect: :class:`RectangleObject<PyPDF2.generic.RectangleObject>` or array of four
            integers specifying the clickable rectangular area
            ``[xLL, yLL, xUR, yUR]``, or string in the form ``"[ xLL yLL xUR yUR ]"``.
        :param border: if provided, an array describing border-drawing
            properties. See the PDF spec for details. No border will be
            drawn if this argument is omitted.
        :param str fit: Page fit or 'zoom' option (see below). Additional arguments may need
            to be supplied. Passing ``None`` will be read as a null value for that coordinate.

        Valid zoom arguments (see Table 8.2 of the PDF 1.7 reference for details):
             /Fit       No additional arguments
             /XYZ       [left] [top] [zoomFactor]
             /FitH      [top]
             /FitV      [left]
             /FitR      [left] [bottom] [right] [top]
             /FitB      No additional arguments
             /FitBH     [top]
             /FitBV     [left]
        """

        pageLink = self.getObject(self._pages)['/Kids'][pagenum]
        pageDest = self.getObject(self._pages)['/Kids'][pagedest] #TODO: switch for external link
        pageRef = self.getObject(pageLink)

        if border is not None:
            borderArr = [NameObject(n) for n in border[:3]]
            if len(border) == 4:
                dashPattern = ArrayObject([NameObject(n) for n in border[3]])
                borderArr.append(dashPattern)
        else:
            borderArr = [NumberObject(0)] * 3

        if isString(rect):
            rect = NameObject(rect)
        elif isinstance(rect, RectangleObject):
            pass
        else:
            rect = RectangleObject(rect)

        zoomArgs = []
        for a in args:
            if a is not None:
                zoomArgs.append(NumberObject(a))
            else:
                zoomArgs.append(NullObject())
        dest = Destination(NameObject("/LinkName"), pageDest, NameObject(fit), *zoomArgs) #TODO: create a better name for the link
        destArray = dest.getDestArray()

        lnk = DictionaryObject()
        lnk.update({
            NameObject('/Type'): NameObject('/Annot'),
            NameObject('/Subtype'): NameObject('/Link'),
            NameObject('/P'): pageLink,
            NameObject('/Rect'): rect,
            NameObject('/Border'): ArrayObject(borderArr),
            NameObject('/Dest'): destArray
        })
        lnkRef = self._addObject(lnk)

        if "/Annots" in pageRef:
            pageRef['/Annots'].append(lnkRef)
        else:
            pageRef[NameObject('/Annots')] = ArrayObject([lnkRef])

    _valid_layouts = ['/NoLayout', '/SinglePage', '/OneColumn', '/TwoColumnLeft', '/TwoColumnRight', '/TwoPageLeft', '/TwoPageRight']

    def getPageLayout(self):
        """
        Get the page layout.
        See :meth:`setPageLayout()<PdfFileWriter.setPageLayout>` for a description of valid layouts.

        :return: Page layout currently being used.
        :rtype: str, None if not specified
        """
        try:
            return self._root_object['/PageLayout']
        except KeyError:
            return None

    def setPageLayout(self, layout):
        """
        Set the page layout

        :param str layout: The page layout to be used

        Valid layouts are:
             /NoLayout        Layout explicitly not specified
             /SinglePage      Show one page at a time
             /OneColumn       Show one column at a time
             /TwoColumnLeft   Show pages in two columns, odd-numbered pages on the left
             /TwoColumnRight  Show pages in two columns, odd-numbered pages on the right
             /TwoPageLeft     Show two pages at a time, odd-numbered pages on the left
             /TwoPageRight    Show two pages at a time, odd-numbered pages on the right
        """
        if not isinstance(layout, NameObject):
            if layout not in self._valid_layouts:
                warnings.warn("Layout should be one of: {}".format(', '.join(self._valid_layouts)))
            layout = NameObject(layout)
        self._root_object.update({NameObject('/PageLayout'): layout})

    pageLayout = property(getPageLayout, setPageLayout)
    """Read and write property accessing the :meth:`getPageLayout()<PdfFileWriter.getPageLayout>`
    and :meth:`setPageLayout()<PdfFileWriter.setPageLayout>` methods."""

    _valid_modes = ['/UseNone', '/UseOutlines', '/UseThumbs', '/FullScreen', '/UseOC', '/UseAttachments']

    def getPageMode(self):
        """
        Get the page mode.
        See :meth:`setPageMode()<PdfFileWriter.setPageMode>` for a description
        of valid modes.

        :return: Page mode currently being used.
        :rtype: str, None if not specified
        """
        try:
            return self._root_object['/PageMode']
        except KeyError:
            return None

    def setPageMode(self, mode):
        """
        Set the page mode.

        :param str mode: The page mode to use.

        Valid modes are:
            /UseNone         Do not show outlines or thumbnails panels
            /UseOutlines     Show outlines (aka bookmarks) panel
            /UseThumbs       Show page thumbnails panel
            /FullScreen      Fullscreen view
            /UseOC           Show Optional Content Group (OCG) panel
            /UseAttachments  Show attachments panel
        """
        if not isinstance(mode, NameObject):
            if mode not in self._valid_modes:
                warnings.warn("Mode should be one of: {}".format(', '.join(self._valid_modes)))
            mode = NameObject(mode)
        self._root_object.update({NameObject('/PageMode'): mode})

    pageMode = property(getPageMode, setPageMode)
    """Read and write property accessing the :meth:`getPageMode()<PdfFileWriter.getPageMode>`
    and :meth:`setPageMode()<PdfFileWriter.setPageMode>` methods."""


class PdfFileReader(object):
    """
    Initializes a PdfFileReader object.  This operation can take some time, as
    the PDF stream's cross-reference tables are read into memory.

    :param stream: A File object or an object that supports the standard read
        and seek methods similar to a File object. Could also be a
        string representing a path to a PDF file.
    :param bool strict: Determines whether user should be warned of all
        problems and also causes some correctable problems to be fatal.
        Defaults to ``True``.
    :param warndest: Destination for logging warnings (defaults to
        ``sys.stderr``).
    :param bool overwriteWarnings: Determines whether to override Python's
        ``warnings.py`` module with a custom implementation (defaults to
        ``True``).
    """
    def __init__(self, stream, strict=True, warndest = None, overwriteWarnings = True):
        if overwriteWarnings:
            # have to dynamically override the default showwarning since there are no
            # public methods that specify the 'file' parameter
            def _showwarning(message, category, filename, lineno, file=warndest, line=None):
                if file is None:
                    file = sys.stderr
                try:
                    file.write(formatWarning(message, category, filename, lineno, line))
                except IOError:
                    pass
            warnings.showwarning = _showwarning
        self.strict = strict
        self.flattenedPages = None
        self.resolvedObjects = {}
        self.xrefIndex = 0
        self._pageId2Num = None # map page IndirectRef number to Page Number
        if hasattr(stream, 'mode') and 'b' not in stream.mode:
            warnings.warn("PdfFileReader stream/file object is not in binary mode. It may not be read correctly.", utils.PdfReadWarning)
        if isString(stream):
            fileobj = open(stream, 'rb')
            stream = BytesIO(b_(fileobj.read()))
            fileobj.close()
        self.read(stream)
        self.stream = stream

        self._override_encryption = False

    def getDocumentInfo(self):
        """
        Retrieves the PDF file's document information dictionary, if it exists.
        Note that some PDF files use metadata streams instead of docinfo
        dictionaries, and these metadata streams will not be accessed by this
        function.

        :return: the document information of this PDF file
        :rtype: :class:`DocumentInformation<pdf.DocumentInformation>` or ``None`` if none exists.
        """
        if "/Info" not in self.trailer:
            return None
        obj = self.trailer['/Info']
        retval = DocumentInformation()
        retval.update(obj)
        return retval

    documentInfo = property(lambda self: self.getDocumentInfo(), None, None)
    """Read-only property that accesses the :meth:`getDocumentInfo()<PdfFileReader.getDocumentInfo>` function."""

    def getXmpMetadata(self):
        """
        Retrieves XMP (Extensible Metadata Platform) data from the PDF document
        root.

        :return: a :class:`XmpInformation<xmp.XmpInformation>`
            instance that can be used to access XMP metadata from the document.
        :rtype: :class:`XmpInformation<xmp.XmpInformation>` or
            ``None`` if no metadata was found on the document root.
        """
        try:
            self._override_encryption = True
            return self.trailer["/Root"].getXmpMetadata()
        finally:
            self._override_encryption = False

    xmpMetadata = property(lambda self: self.getXmpMetadata(), None, None)
    """
    Read-only property that accesses the
    :meth:`getXmpMetadata()<PdfFileReader.getXmpMetadata>` function.
    """

    def getNumPages(self):
        """
        Calculates the number of pages in this PDF file.

        :return: number of pages
        :rtype: int
        :raises PdfReadError: if file is encrypted and restrictions prevent
            this action.
        """

        # Flattened pages will not work on an Encrypted PDF;
        # the PDF file's page count is used in this case. Otherwise,
        # the original method (flattened page count) is used.
        if self.isEncrypted:
            try:
                self._override_encryption = True
                self.decrypt('')
                return self.trailer["/Root"]["/Pages"]["/Count"]
            except:
                raise utils.PdfReadError("File has not been decrypted")
            finally:
                self._override_encryption = False
        else:
            if self.flattenedPages == None:
                self._flatten()
            return len(self.flattenedPages)

    numPages = property(lambda self: self.getNumPages(), None, None)
    """
    Read-only property that accesses the
    :meth:`getNumPages()<PdfFileReader.getNumPages>` function.
    """

    def getPage(self, pageNumber):
        """
        Retrieves a page by number from this PDF file.

        :param int pageNumber: The page number to retrieve
            (pages begin at zero)
        :return: a :class:`PageObject<pdf.PageObject>` instance.
        :rtype: :class:`PageObject<pdf.PageObject>`
        """
        ## ensure that we're not trying to access an encrypted PDF
        #assert not self.trailer.has_key("/Encrypt")
        if self.flattenedPages == None:
            self._flatten()
        return self.flattenedPages[pageNumber]

    namedDestinations = property(lambda self:
                                  self.getNamedDestinations(), None, None)
    """
    Read-only property that accesses the
    :meth:`getNamedDestinations()<PdfFileReader.getNamedDestinations>` function.
    """

    # A select group of relevant field attributes. For the complete list,
    # see section 8.6.2 of the PDF 1.7 reference.

    def getFields(self, tree = None, retval = None, fileobj = None):
        """
        Extracts field data if this PDF contains interactive form fields.
        The *tree* and *retval* parameters are for recursive use.

        :param fileobj: A file object (usually a text file) to write
            a report to on all interactive form fields found.
        :return: A dictionary where each key is a field name, and each
            value is a :class:`Field<PyPDF2.generic.Field>` object. By
            default, the mapping name is used for keys.
        :rtype: dict, or ``None`` if form data could not be located.
        """
        fieldAttributes = {"/FT" : "Field Type", "/Parent" : "Parent",
                       "/T" : "Field Name", "/TU" : "Alternate Field Name",
                       "/TM" : "Mapping Name", "/Ff" : "Field Flags",
                       "/V" : "Value", "/DV" : "Default Value"}
        if retval == None:
            retval = {}
            catalog = self.trailer["/Root"]
            # get the AcroForm tree
            if "/AcroForm" in catalog:
                tree = catalog["/AcroForm"]
            else:
                return None
        if tree == None:
            return retval

        self._checkKids(tree, retval, fileobj)
        for attr in fieldAttributes:
            if attr in tree:
                # Tree is a field
                self._buildField(tree, retval, fileobj, fieldAttributes)
                break

        if "/Fields" in tree:
            fields = tree["/Fields"]
            for f in fields:
                field = f.getObject()
                self._buildField(field, retval, fileobj, fieldAttributes)

        return retval
        
    def getAttachment(self, name):
        for i in range (0, len(self.trailer["/Root"]["/Names"]["/EmbeddedFiles"]["/Names"]), 2):
            if self.trailer["/Root"]["/Names"]["/EmbeddedFiles"]["/Names"][i+1].getObject()["/F"]==name:
                return self.trailer["/Root"]["/Names"]["/EmbeddedFiles"]["/Names"][i+1].getObject()["/EF"]["/F"].getObject().getData()

    def listAttachments(self):

        for i in range (0, len(self.trailer["/Root"]["/Names"]["/EmbeddedFiles"]["/Names"]), 2):
            yield self.trailer["/Root"]["/Names"]["/EmbeddedFiles"]["/Names"][i+1].getObject()["/F"]


    def _buildField(self, field, retval, fileobj, fieldAttributes):
        self._checkKids(field, retval, fileobj)
        try:
            key = field["/TM"]
        except KeyError:
            try:
                key = field["/T"]
            except KeyError:
                # Ignore no-name field for now
                return
        if fileobj:
            self._writeField(fileobj, field, fieldAttributes)
            fileobj.write("\n")
        retval[key] = Field(field)

    def _checkKids(self, tree, retval, fileobj):
        if "/Kids" in tree:
            # recurse down the tree
            for kid in tree["/Kids"]:
                self.getFields(kid.getObject(), retval, fileobj)

    def _writeField(self, fileobj, field, fieldAttributes):
        order = ["/TM", "/T", "/FT", "/Parent", "/TU", "/Ff", "/V", "/DV"]
        for attr in order:
            attrName = fieldAttributes[attr]
            try:
                if attr == "/FT":
                    # Make the field type value more clear
                    types = {"/Btn":"Button", "/Tx":"Text", "/Ch": "Choice",
                             "/Sig":"Signature"}
                    if field[attr] in types:
                        fileobj.write(attrName + ": " + types[field[attr]] + "\n")
                elif attr == "/Parent":
                    # Let's just write the name of the parent
                    try:
                        name = field["/Parent"]["/TM"]
                    except KeyError:
                        name = field["/Parent"]["/T"]
                    fileobj.write(attrName + ": " + name + "\n")
                else:
                    fileobj.write(attrName + ": " + str(field[attr]) + "\n")
            except KeyError:
                # Field attribute is N/A or unknown, so don't write anything
                pass

    def getFormTextFields(self):
        ''' Retrieves form fields from the document with textual data (inputs, dropdowns)
        '''
        # Retrieve document form fields
        formfields = self.getFields()
        return dict(
            (formfields[field]['/T'], formfields[field].get('/V')) for field in formfields \
                if formfields[field].get('/FT') == '/Tx'
        )

    def getNamedDestinations(self, tree=None, retval=None):
        """
        Retrieves the named destinations present in the document.

        :return: a dictionary which maps names to
            :class:`Destinations<PyPDF2.generic.Destination>`.
        :rtype: dict
        """
        if retval == None:
            retval = {}
            catalog = self.trailer["/Root"]

            # get the name tree
            if "/Dests" in catalog:
                tree = catalog["/Dests"]
            elif "/Names" in catalog:
                names = catalog['/Names']
                if "/Dests" in names:
                    tree = names['/Dests']

        if tree == None:
            return retval

        if "/Kids" in tree:
            # recurse down the tree
            for kid in tree["/Kids"]:
                self.getNamedDestinations(kid.getObject(), retval)

        if "/Names" in tree:
            names = tree["/Names"]
            for i in range(0, len(names), 2):
                key = names[i].getObject()
                val = names[i+1].getObject()
                if isinstance(val, DictionaryObject) and '/D' in val:
                    val = val['/D']
                dest = self._buildDestination(key, val)
                if dest != None:
                    retval[key] = dest

        return retval

    outlines = property(lambda self: self.getOutlines(), None, None)
    """
    Read-only property that accesses the
        :meth:`getOutlines()<PdfFileReader.getOutlines>` function.
    """

    def getOutlines(self, node=None, outlines=None):
        """
        Retrieves the document outline present in the document.

        :return: a nested list of :class:`Destinations<PyPDF2.generic.Destination>`.
        """
        if outlines == None:
            outlines = []
            catalog = self.trailer["/Root"]

            # get the outline dictionary and named destinations
            if "/Outlines" in catalog:
                try:
                    lines = catalog["/Outlines"]
                except utils.PdfReadError:
                    # this occurs if the /Outlines object reference is incorrect
                    # for an example of such a file, see https://unglueit-files.s3.amazonaws.com/ebf/7552c42e9280b4476e59e77acc0bc812.pdf
                    # so continue to load the file without the Bookmarks
                    return outlines

                if "/First" in lines:
                    node = lines["/First"]
            self._namedDests = self.getNamedDestinations()

        if node == None:
          return outlines

        # see if there are any more outlines
        while True:
            outline = self._buildOutline(node)
            if outline:
                outlines.append(outline)

            # check for sub-outlines
            if "/First" in node:
                subOutlines = []
                self.getOutlines(node["/First"], subOutlines)
                if subOutlines:
                    outlines.append(subOutlines)

            if "/Next" not in node:
                break
            node = node["/Next"]

        return outlines

    def _getPageNumberByIndirect(self, indirectRef):
        """Generate _pageId2Num"""
        if self._pageId2Num is None:
            id2num = {}
            for i, x in enumerate(self.pages):
                id2num[x.indirectRef.idnum] = i
            self._pageId2Num = id2num

        if isinstance(indirectRef, int):
            idnum = indirectRef
        else:
            idnum = indirectRef.idnum

        ret = self._pageId2Num.get(idnum, -1)
        return ret

    def getPageNumber(self, page):
        """
        Retrieve page number of a given PageObject

        :param PageObject page: The page to get page number. Should be
            an instance of :class:`PageObject<PyPDF2.pdf.PageObject>`
        :return: the page number or -1 if page not found
        :rtype: int
        """
        indirectRef = page.indirectRef
        ret = self._getPageNumberByIndirect(indirectRef)
        return ret

    def getDestinationPageNumber(self, destination):
        """
        Retrieve page number of a given Destination object

        :param Destination destination: The destination to get page number.
             Should be an instance of
             :class:`Destination<PyPDF2.pdf.Destination>`
        :return: the page number or -1 if page not found
        :rtype: int
        """
        indirectRef = destination.page
        ret = self._getPageNumberByIndirect(indirectRef)
        return ret

    def _buildDestination(self, title, array):
        page, typ = array[0:2]
        array = array[2:]
        return Destination(title, page, typ, *array)

    def _buildOutline(self, node):
        dest, title, outline = None, None, None

        if "/A" in node and "/Title" in node:
            # Action, section 8.5 (only type GoTo supported)
            title  = node["/Title"]
            action = node["/A"]
            if action["/S"] == "/GoTo":
                dest = action["/D"]
        elif "/Dest" in node and "/Title" in node:
            # Destination, section 8.2.1
            title = node["/Title"]
            dest  = node["/Dest"]

        # if destination found, then create outline
        if dest:
            if isinstance(dest, ArrayObject):
                outline = self._buildDestination(title, dest)
            elif isString(dest) and dest in self._namedDests:
                outline = self._namedDests[dest]
                outline[NameObject("/Title")] = title
            else:
                raise utils.PdfReadError("Unexpected destination %r" % dest)
        return outline

    pages = property(lambda self: ConvertFunctionsToVirtualList(self.getNumPages, self.getPage),
        None, None)
    """
    Read-only property that emulates a list based upon the
    :meth:`getNumPages()<PdfFileReader.getNumPages>` and
    :meth:`getPage()<PdfFileReader.getPage>` methods.
    """

    def getPageLayout(self):
        """
        Get the page layout.
        See :meth:`setPageLayout()<PdfFileWriter.setPageLayout>`
        for a description of valid layouts.

        :return: Page layout currently being used.
        :rtype: ``str``, ``None`` if not specified
        """
        try:
            return self.trailer['/Root']['/PageLayout']
        except KeyError:
            return None

    pageLayout = property(getPageLayout)
    """Read-only property accessing the
    :meth:`getPageLayout()<PdfFileReader.getPageLayout>` method."""

    def getPageMode(self):
        """
        Get the page mode.
        See :meth:`setPageMode()<PdfFileWriter.setPageMode>`
        for a description of valid modes.

        :return: Page mode currently being used.
        :rtype: ``str``, ``None`` if not specified
        """
        try:
            return self.trailer['/Root']['/PageMode']
        except KeyError:
            return None

    pageMode = property(getPageMode)
    """Read-only property accessing the
    :meth:`getPageMode()<PdfFileReader.getPageMode>` method."""

    def _flatten(self, pages=None, inherit=None, indirectRef=None):
        inheritablePageAttributes = (
            NameObject("/Resources"), NameObject("/MediaBox"),
            NameObject("/CropBox"), NameObject("/Rotate")
            )
        if inherit == None:
            inherit = dict()
        if pages == None:
            self.flattenedPages = []
            catalog = self.trailer["/Root"].getObject()
            pages = catalog["/Pages"].getObject()

        t = "/Pages"
        if "/Type" in pages:
            t = pages["/Type"]

        if t == "/Pages":
            for attr in inheritablePageAttributes:
                if attr in pages:
                    inherit[attr] = pages[attr]
            for page in pages["/Kids"]:
                addt = {}
                if isinstance(page, IndirectObject):
                    addt["indirectRef"] = page
                self._flatten(page.getObject(), inherit, **addt)
        elif t == "/Page":
            for attr, value in list(inherit.items()):
                # if the page has it's own value, it does not inherit the
                # parent's value:
                if attr not in pages:
                    pages[attr] = value
            pageObj = PageObject(self, indirectRef)
            pageObj.update(pages)
            self.flattenedPages.append(pageObj)

    def _getObjectFromStream(self, indirectReference):
        # indirect reference to object in object stream
        # read the entire object stream into memory
        debug = False
        stmnum, idx = self.xref_objStm[indirectReference.idnum]
        if debug: print(("Here1: %s %s"%(stmnum, idx)))
        objStm = IndirectObject(stmnum, 0, self).getObject()
        if debug: print(("Here2: objStm=%s.. stmnum=%s data=%s"%(objStm, stmnum, objStm.getData())))
        # This is an xref to a stream, so its type better be a stream
        assert objStm['/Type'] == '/ObjStm'
        # /N is the number of indirect objects in the stream
        assert idx < objStm['/N']
        streamData = BytesIO(b_(objStm.getData()))
        for i in range(objStm['/N']):
            readNonWhitespace(streamData)
            streamData.seek(-1, 1)
            objnum = NumberObject.readFromStream(streamData)
            readNonWhitespace(streamData)
            streamData.seek(-1, 1)
            offset = NumberObject.readFromStream(streamData)
            readNonWhitespace(streamData)
            streamData.seek(-1, 1)
            if objnum != indirectReference.idnum:
                # We're only interested in one object
                continue
            if self.strict and idx != i:
                raise utils.PdfReadError("Object is in wrong index.")
            streamData.seek(objStm['/First']+offset, 0)
            if debug:
                pos = streamData.tell()
                streamData.seek(0, 0)
                lines = streamData.readlines()
                for i in range(0, len(lines)):
                    print((lines[i]))
                streamData.seek(pos, 0)
            try:
                obj = readObject(streamData, self)
            except utils.PdfStreamError as e:
                # Stream object cannot be read. Normally, a critical error, but
                # Adobe Reader doesn't complain, so continue (in strict mode?)
                e = sys.exc_info()[1]
                warnings.warn("Invalid stream (index %d) within object %d %d: %s" % \
                      (i, indirectReference.idnum, indirectReference.generation, e), utils.PdfReadWarning)

                if self.strict:
                    raise utils.PdfReadError("Can't read object stream: %s"%e)
                # Replace with null. Hopefully it's nothing important.
                obj = NullObject()
            return obj

        if self.strict: raise utils.PdfReadError("This is a fatal error in strict mode.")
        return NullObject()

    def getObject(self, indirectReference):
        debug = False
        if debug: print(("looking at:", indirectReference.idnum, indirectReference.generation))
        retval = self.cacheGetIndirectObject(indirectReference.generation,
                                                indirectReference.idnum)
        if retval != None:
            return retval
        if indirectReference.generation == 0 and \
                        indirectReference.idnum in self.xref_objStm:
            retval = self._getObjectFromStream(indirectReference)
        elif indirectReference.generation in self.xref and \
                indirectReference.idnum in self.xref[indirectReference.generation]:
            start = self.xref[indirectReference.generation][indirectReference.idnum]
            if debug: print(("  Uncompressed Object", indirectReference.idnum, indirectReference.generation, ":", start))
            self.stream.seek(start, 0)
            idnum, generation = self.readObjectHeader(self.stream)
            if idnum != indirectReference.idnum and self.xrefIndex:
                # Xref table probably had bad indexes due to not being zero-indexed
                if self.strict:
                    raise utils.PdfReadError("Expected object ID (%d %d) does not match actual (%d %d); xref table not zero-indexed." \
                                     % (indirectReference.idnum, indirectReference.generation, idnum, generation))
                else: pass # xref table is corrected in non-strict mode
            elif idnum != indirectReference.idnum:
                # some other problem
                raise utils.PdfReadError("Expected object ID (%d %d) does not match actual (%d %d)." \
                                         % (indirectReference.idnum, indirectReference.generation, idnum, generation))
            assert generation == indirectReference.generation
            retval = readObject(self.stream, self)

            # override encryption is used for the /Encrypt dictionary
            if not self._override_encryption and self.isEncrypted:
                # if we don't have the encryption key:
                if not hasattr(self, '_decryption_key'):
                    raise utils.PdfReadError("file has not been decrypted")
                # otherwise, decrypt here...
                import struct
                pack1 = struct.pack("<i", indirectReference.idnum)[:3]
                pack2 = struct.pack("<i", indirectReference.generation)[:2]
                key = self._decryption_key + pack1 + pack2
                assert len(key) == (len(self._decryption_key) + 5)
                md5_hash = md5(key).digest()
                key = md5_hash[:min(16, len(self._decryption_key) + 5)]
                retval = self._decryptObject(retval, key)
        else:
            warnings.warn("Object %d %d not defined."%(indirectReference.idnum,
                        indirectReference.generation), utils.PdfReadWarning)
            #if self.strict:
            raise utils.PdfReadError("Could not find object.")
        self.cacheIndirectObject(indirectReference.generation,
                    indirectReference.idnum, retval)
        return retval

    def _decryptObject(self, obj, key):
        if isinstance(obj, ByteStringObject) or isinstance(obj, TextStringObject):
            obj = createStringObject(utils.RC4_encrypt(key, obj.original_bytes))
        elif isinstance(obj, StreamObject):
            obj._data = utils.RC4_encrypt(key, obj._data)
        elif isinstance(obj, DictionaryObject):
            for dictkey, value in list(obj.items()):
                obj[dictkey] = self._decryptObject(value, key)
        elif isinstance(obj, ArrayObject):
            for i in range(len(obj)):
                obj[i] = self._decryptObject(obj[i], key)
        return obj

    def readObjectHeader(self, stream):
        # Should never be necessary to read out whitespace, since the
        # cross-reference table should put us in the right spot to read the
        # object header.  In reality... some files have stupid cross reference
        # tables that are off by whitespace bytes.
        extra = False
        utils.skipOverComment(stream)
        extra |= utils.skipOverWhitespace(stream); stream.seek(-1, 1)
        idnum = readUntilWhitespace(stream)
        extra |= utils.skipOverWhitespace(stream); stream.seek(-1, 1)
        generation = readUntilWhitespace(stream)
        obj = stream.read(3)
        readNonWhitespace(stream)
        stream.seek(-1, 1)
        if (extra and self.strict):
            #not a fatal error
            warnings.warn("Superfluous whitespace found in object header %s %s" % \
                          (idnum, generation), utils.PdfReadWarning)
        return int(idnum), int(generation)

    def cacheGetIndirectObject(self, generation, idnum):
        debug = False
        out = self.resolvedObjects.get((generation, idnum))
        if debug and out: print(("cache hit: %d %d"%(idnum, generation)))
        elif debug: print(("cache miss: %d %d"%(idnum, generation)))
        return out

    def cacheIndirectObject(self, generation, idnum, obj):
        # return None # Sometimes we want to turn off cache for debugging.
        if (generation, idnum) in self.resolvedObjects:
            msg = "Overwriting cache for %s %s"%(generation, idnum)
            if self.strict: raise utils.PdfReadError(msg)
            else:           warnings.warn(msg)
        self.resolvedObjects[(generation, idnum)] = obj
        return obj

    def read(self, stream):
        debug = False
        if debug: print(">>read", stream)
        # start at the end:
        stream.seek(-1, 2)
        if not stream.tell():
            raise utils.PdfReadError('Cannot read an empty file')
        last1K = stream.tell() - 1024 + 1 # offset of last 1024 bytes of stream
        line = b_('')
        while line[:5] != b_("%%EOF"):
            if stream.tell() < last1K:
                raise utils.PdfReadError("EOF marker not found")
            line = self.readNextEndLine(stream)
            if debug: print("  line:",line)

        # find startxref entry - the location of the xref table
        line = self.readNextEndLine(stream)
        try:
            startxref = int(line)
        except ValueError:
            # 'startxref' may be on the same line as the location
            if not line.startswith(b_("startxref")):
                raise utils.PdfReadError("startxref not found")
            startxref = int(line[9:].strip())
            warnings.warn("startxref on same line as offset")
        else:
            line = self.readNextEndLine(stream)
            if line[:9] != b_("startxref"):
                raise utils.PdfReadError("startxref not found")

        # read all cross reference tables and their trailers
        self.xref = {}
        self.xref_objStm = {}
        self.trailer = DictionaryObject()
        while True:
            # load the xref table
            stream.seek(startxref, 0)
            x = stream.read(1)
            if x == b_("x"):
                # standard cross-reference table
                ref = stream.read(4)
                if ref[:3] != b_("ref"):
                    raise utils.PdfReadError("xref table read error")
                readNonWhitespace(stream)
                stream.seek(-1, 1)
                firsttime = True; # check if the first time looking at the xref table
                while True:
                    num = readObject(stream, self)
                    if firsttime and num != 0:
                         self.xrefIndex = num
                         if self.strict:
                            warnings.warn("Xref table not zero-indexed. ID numbers for objects will be corrected.", utils.PdfReadWarning)
                            #if table not zero indexed, could be due to error from when PDF was created
                            #which will lead to mismatched indices later on, only warned and corrected if self.strict=True
                    firsttime = False
                    readNonWhitespace(stream)
                    stream.seek(-1, 1)
                    size = readObject(stream, self)
                    readNonWhitespace(stream)
                    stream.seek(-1, 1)
                    cnt = 0
                    while cnt < size:
                        line = stream.read(20)

                        # It's very clear in section 3.4.3 of the PDF spec
                        # that all cross-reference table lines are a fixed
                        # 20 bytes (as of PDF 1.7). However, some files have
                        # 21-byte entries (or more) due to the use of \r\n
                        # (CRLF) EOL's. Detect that case, and adjust the line
                        # until it does not begin with a \r (CR) or \n (LF).
                        while line[0] in b_("\x0D\x0A"):
                            stream.seek(-20 + 1, 1)
                            line = stream.read(20)

                        # On the other hand, some malformed PDF files
                        # use a single character EOL without a preceeding
                        # space.  Detect that case, and seek the stream
                        # back one character.  (0-9 means we've bled into
                        # the next xref entry, t means we've bled into the
                        # text "trailer"):
                        if line[-1] in b_("0123456789t"):
                            stream.seek(-1, 1)

                        offset, generation = line[:16].split(b_(" "))
                        offset, generation = int(offset), int(generation)
                        if generation not in self.xref:
                            self.xref[generation] = {}
                        if num in self.xref[generation]:
                            # It really seems like we should allow the last
                            # xref table in the file to override previous
                            # ones. Since we read the file backwards, assume
                            # any existing key is already set correctly.
                            pass
                        else:
                            self.xref[generation][num] = offset
                        cnt += 1
                        num += 1
                    readNonWhitespace(stream)
                    stream.seek(-1, 1)
                    trailertag = stream.read(7)
                    if trailertag != b_("trailer"):
                        # more xrefs!
                        stream.seek(-7, 1)
                    else:
                        break
                readNonWhitespace(stream)
                stream.seek(-1, 1)
                newTrailer = readObject(stream, self)
                for key, value in list(newTrailer.items()):
                    if key not in self.trailer:
                        self.trailer[key] = value
                if "/Prev" in newTrailer:
                    startxref = newTrailer["/Prev"]
                else:
                    break
            elif x.isdigit():
                # PDF 1.5+ Cross-Reference Stream
                stream.seek(-1, 1)
                idnum, generation = self.readObjectHeader(stream)
                xrefstream = readObject(stream, self)
                assert xrefstream["/Type"] == "/XRef"
                self.cacheIndirectObject(generation, idnum, xrefstream)
                streamData = BytesIO(b_(xrefstream.getData()))
                # Index pairs specify the subsections in the dictionary. If
                # none create one subsection that spans everything.
                idx_pairs = xrefstream.get("/Index", [0, xrefstream.get("/Size")])
                if debug: print(("read idx_pairs=%s"%list(self._pairs(idx_pairs))))
                entrySizes = xrefstream.get("/W")
                assert len(entrySizes) >= 3
                if self.strict and len(entrySizes) > 3:
                    raise utils.PdfReadError("Too many entry sizes: %s" %entrySizes)

                def getEntry(i):
                    # Reads the correct number of bytes for each entry. See the
                    # discussion of the W parameter in PDF spec table 17.
                    if entrySizes[i] > 0:
                        d = streamData.read(entrySizes[i])
                        return convertToInt(d, entrySizes[i])

                    # PDF Spec Table 17: A value of zero for an element in the
                    # W array indicates...the default value shall be used
                    if i == 0:  return 1 # First value defaults to 1
                    else:       return 0

                def used_before(num, generation):
                    # We move backwards through the xrefs, don't replace any.
                    return num in self.xref.get(generation, []) or \
                            num in self.xref_objStm

                # Iterate through each subsection
                last_end = 0
                for start, size in self._pairs(idx_pairs):
                    # The subsections must increase
                    assert start >= last_end
                    last_end = start + size
                    for num in range(start, start+size):
                        # The first entry is the type
                        xref_type = getEntry(0)
                        # The rest of the elements depend on the xref_type
                        if xref_type == 0:
                            # linked list of free objects
                            next_free_object = getEntry(1)
                            next_generation = getEntry(2)
                        elif xref_type == 1:
                            # objects that are in use but are not compressed
                            byte_offset = getEntry(1)
                            generation = getEntry(2)
                            if generation not in self.xref:
                                self.xref[generation] = {}
                            if not used_before(num, generation):
                                self.xref[generation][num] = byte_offset
                                if debug: print(("XREF Uncompressed: %s %s"%(
                                                num, generation)))
                        elif xref_type == 2:
                            # compressed objects
                            objstr_num = getEntry(1)
                            obstr_idx = getEntry(2)
                            generation = 0 # PDF spec table 18, generation is 0
                            if not used_before(num, generation):
                                if debug: print(("XREF Compressed: %s %s %s"%(
                                        num, objstr_num, obstr_idx)))
                                self.xref_objStm[num] = (objstr_num, obstr_idx)
                        elif self.strict:
                            raise utils.PdfReadError("Unknown xref type: %s"%
                                                        xref_type)

                trailerKeys = "/Root", "/Encrypt", "/Info", "/ID"
                for key in trailerKeys:
                    if key in xrefstream and key not in self.trailer:
                        self.trailer[NameObject(key)] = xrefstream.raw_get(key)
                if "/Prev" in xrefstream:
                    startxref = xrefstream["/Prev"]
                else:
                    break
            else:
                # bad xref character at startxref.  Let's see if we can find
                # the xref table nearby, as we've observed this error with an
                # off-by-one before.
                stream.seek(-11, 1)
                tmp = stream.read(20)
                xref_loc = tmp.find(b_("xref"))
                if xref_loc != -1:
                    startxref -= (10 - xref_loc)
                    continue
                # No explicit xref table, try finding a cross-reference stream.
                stream.seek(startxref, 0)
                found = False
                for look in range(5):
                    if stream.read(1).isdigit():
                        # This is not a standard PDF, consider adding a warning
                        startxref += look
                        found = True
                        break
                if found:
                    continue
                # no xref table found at specified location
                raise utils.PdfReadError("Could not find xref table at specified location")
        #if not zero-indexed, verify that the table is correct; change it if necessary
        if self.xrefIndex and not self.strict:
            loc = stream.tell()
            for gen in self.xref:
                if gen == 65535: continue
                for id in self.xref[gen]:
                    stream.seek(self.xref[gen][id], 0)
                    try:
                        pid, pgen = self.readObjectHeader(stream)
                    except ValueError:
                        break
                    if pid == id - self.xrefIndex:
                        self._zeroXref(gen)
                        break
                    #if not, then either it's just plain wrong, or the non-zero-index is actually correct
            stream.seek(loc, 0) #return to where it was

    def _zeroXref(self, generation):
        self.xref[generation] = dict( (k-self.xrefIndex, v) for (k, v) in list(self.xref[generation].items()) )

    def _pairs(self, array):
        i = 0
        while True:
            yield array[i], array[i+1]
            i += 2
            if (i+1) >= len(array):
                break

    def readNextEndLine(self, stream):
        debug = False
        if debug: print(">>readNextEndLine")
        line = b_("")
        while True:
            # Prevent infinite loops in malformed PDFs
            if stream.tell() == 0:
                raise utils.PdfReadError("Could not read malformed PDF file")
            x = stream.read(1)
            if debug: print(("  x:", x, "%x"%ord(x)))
            if stream.tell() < 2:
                raise utils.PdfReadError("EOL marker not found")
            stream.seek(-2, 1)
            if x == b_('\n') or x == b_('\r'): ## \n = LF; \r = CR
                crlf = False
                while x == b_('\n') or x == b_('\r'):
                    if debug:
                        if ord(x) == 0x0D: print("  x is CR 0D")
                        elif ord(x) == 0x0A: print("  x is LF 0A")
                    x = stream.read(1)
                    if x == b_('\n') or x == b_('\r'): # account for CR+LF
                        stream.seek(-1, 1)
                        crlf = True
                    if stream.tell() < 2:
                        raise utils.PdfReadError("EOL marker not found")
                    stream.seek(-2, 1)
                stream.seek(2 if crlf else 1, 1) #if using CR+LF, go back 2 bytes, else 1
                break
            else:
                if debug: print("  x is neither")
                line = x + line
                if debug: print(("  RNEL line:", line))
        if debug: print("leaving RNEL")
        return line

    def decrypt(self, password):
        """
        When using an encrypted / secured PDF file with the PDF Standard
        encryption handler, this function will allow the file to be decrypted.
        It checks the given password against the document's user password and
        owner password, and then stores the resulting decryption key if either
        password is correct.

        It does not matter which password was matched.  Both passwords provide
        the correct decryption key that will allow the document to be used with
        this library.

        :param str password: The password to match.
        :return: ``0`` if the password failed, ``1`` if the password matched the user
            password, and ``2`` if the password matched the owner password.
        :rtype: int
        :raises NotImplementedError: if document uses an unsupported encryption
            method.
        """

        self._override_encryption = True
        try:
            return self._decrypt(password)
        finally:
            self._override_encryption = False

    def _decrypt(self, password):
        encrypt = self.trailer['/Encrypt'].getObject()
        if encrypt['/Filter'] != '/Standard':
            raise NotImplementedError("only Standard PDF encryption handler is available")
        if not (encrypt['/V'] in (1, 2)):
            raise NotImplementedError("only algorithm code 1 and 2 are supported")
        user_password, key = self._authenticateUserPassword(password)
        if user_password:
            self._decryption_key = key
            return 1
        else:
            rev = encrypt['/R'].getObject()
            if rev == 2:
                keylen = 5
            else:
                keylen = encrypt['/Length'].getObject() // 8
            key = _alg33_1(password, rev, keylen)
            real_O = encrypt["/O"].getObject()
            if rev == 2:
                userpass = utils.RC4_encrypt(key, real_O)
            else:
                val = real_O
                for i in range(19, -1, -1):
                    new_key = b_('')
                    for l in range(len(key)):
                        new_key += b_(chr(utils.ord_(key[l]) ^ i))
                    val = utils.RC4_encrypt(new_key, val)
                userpass = val
            owner_password, key = self._authenticateUserPassword(userpass)
            if owner_password:
                self._decryption_key = key
                return 2
        return 0

    def _authenticateUserPassword(self, password):
        encrypt = self.trailer['/Encrypt'].getObject()
        rev = encrypt['/R'].getObject()
        owner_entry = encrypt['/O'].getObject()
        p_entry = encrypt['/P'].getObject()
        id_entry = self.trailer['/ID'].getObject()
        id1_entry = id_entry[0].getObject()
        real_U = encrypt['/U'].getObject().original_bytes
        if rev == 2:
            U, key = _alg34(password, owner_entry, p_entry, id1_entry)
        elif rev >= 3:
            U, key = _alg35(password, rev,
                    encrypt["/Length"].getObject() // 8, owner_entry,
                    p_entry, id1_entry,
                    encrypt.get("/EncryptMetadata", BooleanObject(False)).getObject())
            U, real_U = U[:16], real_U[:16]
        return U == real_U, key

    def getIsEncrypted(self):
        return "/Encrypt" in self.trailer

    isEncrypted = property(lambda self: self.getIsEncrypted(), None, None)
    """
    Read-only boolean property showing whether this PDF file is encrypted.
    Note that this property, if true, will remain true even after the
    :meth:`decrypt()<PdfFileReader.decrypt>` method is called.
    """


def getRectangle(self, name, defaults):
    retval = self.get(name)
    if isinstance(retval, RectangleObject):
        return retval
    if retval == None:
        for d in defaults:
            retval = self.get(d)
            if retval != None:
                break
    if isinstance(retval, IndirectObject):
        retval = self.pdf.getObject(retval)
    retval = RectangleObject(retval)
    setRectangle(self, name, retval)
    return retval


def setRectangle(self, name, value):
    if not isinstance(name, NameObject):
        name = NameObject(name)
    self[name] = value


def deleteRectangle(self, name):
    del self[name]


def createRectangleAccessor(name, fallback):
    return \
        property(
            lambda self: getRectangle(self, name, fallback),
            lambda self, value: setRectangle(self, name, value),
            lambda self: deleteRectangle(self, name)
            )

def parseCMap(cstr):
    rr = re.search("\nbegincmap\n(?:.*?\n)?[0-9]* beginbfchar\n(.*?)\nendbfchar\n(?:.*?\n)?endcmap\n", cstr, re.DOTALL)
    if rr == None: return None
    result = {}
    cstr = rr.group(1)
    for entry in cstr.split("\n"):
        rr = re.match("\\s*<([0-9a-fA-F]+)>\\s+<([0-9a-fA-F]+)>\\s*", entry)
        if rr == None: continue
        result[int(rr.group(1), base=16)] = unichr(int(rr.group(2), base=16))
    return result


class PageObject(DictionaryObject):
    """
    This class represents a single page within a PDF file.  Typically this
    object will be created by accessing the
    :meth:`getPage()<PyPDF2.PdfFileReader.getPage>` method of the
    :class:`PdfFileReader<PyPDF2.PdfFileReader>` class, but it is
    also possible to create an empty page with the
    :meth:`createBlankPage()<PageObject.createBlankPage>` static method.

    :param pdf: PDF file the page belongs to.
    :param indirectRef: Stores the original indirect reference to
        this object in its source PDF
    """
    def __init__(self, pdf=None, indirectRef=None):
        DictionaryObject.__init__(self)
        self.pdf = pdf
        self.indirectRef = indirectRef

    def createBlankPage(pdf=None, width=None, height=None):
        """
        Returns a new blank page.
        If ``width`` or ``height`` is ``None``, try to get the page size
        from the last page of *pdf*.

        :param pdf: PDF file the page belongs to
        :param float width: The width of the new page expressed in default user
            space units.
        :param float height: The height of the new page expressed in default user
            space units.
        :return: the new blank page:
        :rtype: :class:`PageObject<PageObject>`
        :raises PageSizeNotDefinedError: if ``pdf`` is ``None`` or contains
            no page
        """
        page = PageObject(pdf)

        # Creates a new page (cf PDF Reference  7.7.3.3)
        page.__setitem__(NameObject('/Type'), NameObject('/Page'))
        page.__setitem__(NameObject('/Parent'), NullObject())
        page.__setitem__(NameObject('/Resources'), DictionaryObject())
        if width is None or height is None:
            if pdf is not None and pdf.getNumPages() > 0:
                lastpage = pdf.getPage(pdf.getNumPages() - 1)
                width = lastpage.mediaBox.getWidth()
                height = lastpage.mediaBox.getHeight()
            else:
                raise utils.PageSizeNotDefinedError()
        page.__setitem__(NameObject('/MediaBox'),
            RectangleObject([0, 0, width, height]))

        return page
    createBlankPage = staticmethod(createBlankPage)

    def rotateClockwise(self, angle):
        """
        Rotates a page clockwise by increments of 90 degrees.

        :param int angle: Angle to rotate the page.  Must be an increment
            of 90 deg.
        """
        assert angle % 90 == 0
        self._rotate(angle)
        return self

    def rotateCounterClockwise(self, angle):
        """
        Rotates a page counter-clockwise by increments of 90 degrees.

        :param int angle: Angle to rotate the page.  Must be an increment
            of 90 deg.
        """
        assert angle % 90 == 0
        self._rotate(-angle)
        return self

    def _rotate(self, angle):
        currentAngle = self.get("/Rotate", 0)
        self[NameObject("/Rotate")] = NumberObject(currentAngle + angle)

    def _mergeResources(res1, res2, resource):
        newRes = DictionaryObject()
        newRes.update(res1.get(resource, DictionaryObject()).getObject())
        page2Res = res2.get(resource, DictionaryObject()).getObject()
        renameRes = {}
        for key in list(page2Res.keys()):
            if key in newRes and newRes.raw_get(key) != page2Res.raw_get(key):
                newname = NameObject(key + str(uuid.uuid4()))
                renameRes[key] = newname
                newRes[newname] = page2Res[key]
            elif key not in newRes:
                newRes[key] = page2Res.raw_get(key)
        return newRes, renameRes
    _mergeResources = staticmethod(_mergeResources)

    def _contentStreamRename(stream, rename, pdf):
        if not rename:
            return stream
        stream = ContentStream(stream, pdf)
        for operands, operator in stream.operations:
            for i in range(len(operands)):
                op = operands[i]
                if isinstance(op, NameObject):
                    operands[i] = rename.get(op,op)
        return stream
    _contentStreamRename = staticmethod(_contentStreamRename)

    def _pushPopGS(contents, pdf):
        # adds a graphics state "push" and "pop" to the beginning and end
        # of a content stream.  This isolates it from changes such as
        # transformation matricies.
        stream = ContentStream(contents, pdf)
        stream.operations.insert(0, [[], "q"])
        stream.operations.append([[], "Q"])
        return stream
    _pushPopGS = staticmethod(_pushPopGS)

    def _addTransformationMatrix(contents, pdf, ctm):
        # adds transformation matrix at the beginning of the given
        # contents stream.
        a, b, c, d, e, f = ctm
        contents = ContentStream(contents, pdf)
        contents.operations.insert(0, [[FloatObject(a), FloatObject(b),
            FloatObject(c), FloatObject(d), FloatObject(e),
            FloatObject(f)], " cm"])
        return contents
    _addTransformationMatrix = staticmethod(_addTransformationMatrix)

    def getContents(self):
        """
        Accesses the page contents.

        :return: the ``/Contents`` object, or ``None`` if it doesn't exist.
            ``/Contents`` is optional, as described in PDF Reference  7.7.3.3
        """
        if "/Contents" in self:
            return self["/Contents"].getObject()
        else:
            return None

    def mergePage(self, page2):
        """
        Merges the content streams of two pages into one.  Resource references
        (i.e. fonts) are maintained from both pages.  The mediabox/cropbox/etc
        of this page are not altered.  The parameter page's content stream will
        be added to the end of this page's content stream, meaning that it will
        be drawn after, or "on top" of this page.

        :param PageObject page2: The page to be merged into this one. Should be
            an instance of :class:`PageObject<PageObject>`.
        """
        self._mergePage(page2)

    def _mergePage(self, page2, page2transformation=None, ctm=None, expand=False):
        # First we work on merging the resource dictionaries.  This allows us
        # to find out what symbols in the content streams we might need to
        # rename.

        newResources = DictionaryObject()
        rename = {}
        originalResources = self["/Resources"].getObject()
        page2Resources = page2["/Resources"].getObject()
        newAnnots = ArrayObject()

        for page in (self, page2):
            if "/Annots" in page:
                annots = page["/Annots"]
                if isinstance(annots, ArrayObject):
                    for ref in annots:
                        newAnnots.append(ref)

        for res in "/ExtGState", "/Font", "/XObject", "/ColorSpace", "/Pattern", "/Shading", "/Properties":
            new, newrename = PageObject._mergeResources(originalResources, page2Resources, res)
            if new:
                newResources[NameObject(res)] = new
                rename.update(newrename)

        # Combine /ProcSet sets.
        newResources[NameObject("/ProcSet")] = ArrayObject(
            frozenset(originalResources.get("/ProcSet", ArrayObject()).getObject()).union(
                frozenset(page2Resources.get("/ProcSet", ArrayObject()).getObject())
            )
        )

        newContentArray = ArrayObject()

        originalContent = self.getContents()
        if originalContent is not None:
            newContentArray.append(PageObject._pushPopGS(
                  originalContent, self.pdf))

        page2Content = page2.getContents()
        if page2Content is not None:
            page2Content = ContentStream(page2Content, self.pdf)
            page2Content.operations.insert(0, [map(FloatObject, [page2.trimBox.getLowerLeft_x(), page2.trimBox.getLowerLeft_y(), page2.trimBox.getWidth(), page2.trimBox.getHeight()]), "re"])
            page2Content.operations.insert(1, [[], "W"])
            page2Content.operations.insert(2, [[], "n"])
            if page2transformation is not None:
                page2Content = page2transformation(page2Content)
            page2Content = PageObject._contentStreamRename(
                page2Content, rename, self.pdf)
            page2Content = PageObject._pushPopGS(page2Content, self.pdf)
            newContentArray.append(page2Content)

        # if expanding the page to fit a new page, calculate the new media box size
        if expand:
            corners1 = [self.mediaBox.getLowerLeft_x().as_numeric(), self.mediaBox.getLowerLeft_y().as_numeric(),
                        self.mediaBox.getUpperRight_x().as_numeric(), self.mediaBox.getUpperRight_y().as_numeric()]
            corners2 = [page2.mediaBox.getLowerLeft_x().as_numeric(), page2.mediaBox.getLowerLeft_y().as_numeric(),
                        page2.mediaBox.getUpperLeft_x().as_numeric(), page2.mediaBox.getUpperLeft_y().as_numeric(),
                        page2.mediaBox.getUpperRight_x().as_numeric(), page2.mediaBox.getUpperRight_y().as_numeric(),
                        page2.mediaBox.getLowerRight_x().as_numeric(), page2.mediaBox.getLowerRight_y().as_numeric()]
            if ctm is not None:
                ctm = [float(x) for x in ctm]
                new_x = [ctm[0]*corners2[i] + ctm[2]*corners2[i+1] + ctm[4] for i in range(0, 8, 2)]
                new_y = [ctm[1]*corners2[i] + ctm[3]*corners2[i+1] + ctm[5] for i in range(0, 8, 2)]
            else:
                new_x = corners2[0:8:2]
                new_y = corners2[1:8:2]
            lowerleft = [min(new_x), min(new_y)]
            upperright = [max(new_x), max(new_y)]
            lowerleft = [min(corners1[0], lowerleft[0]), min(corners1[1], lowerleft[1])]
            upperright = [max(corners1[2], upperright[0]), max(corners1[3], upperright[1])]

            self.mediaBox.setLowerLeft(lowerleft)
            self.mediaBox.setUpperRight(upperright)

        self[NameObject('/Contents')] = ContentStream(newContentArray, self.pdf)
        self[NameObject('/Resources')] = newResources
        self[NameObject('/Annots')] = newAnnots

    def mergeTransformedPage(self, page2, ctm, expand=False):
        """
        This is similar to mergePage, but a transformation matrix is
        applied to the merged stream.

        :param PageObject page2: The page to be merged into this one. Should be
            an instance of :class:`PageObject<PageObject>`.
        :param tuple ctm: a 6-element tuple containing the operands of the
            transformation matrix
        :param bool expand: Whether the page should be expanded to fit the dimensions
            of the page to be merged.
        """
        self._mergePage(page2, lambda page2Content:
            PageObject._addTransformationMatrix(page2Content, page2.pdf, ctm), ctm, expand)

    def mergeScaledPage(self, page2, scale, expand=False):
        """
        This is similar to mergePage, but the stream to be merged is scaled
        by appling a transformation matrix.

        :param PageObject page2: The page to be merged into this one. Should be
            an instance of :class:`PageObject<PageObject>`.
        :param float scale: The scaling factor
        :param bool expand: Whether the page should be expanded to fit the
            dimensions of the page to be merged.
        """
        # CTM to scale : [ sx 0 0 sy 0 0 ]
        return self.mergeTransformedPage(page2, [scale, 0,
                                                 0,      scale,
                                                 0,      0], expand)

    def mergeRotatedPage(self, page2, rotation, expand=False):
        """
        This is similar to mergePage, but the stream to be merged is rotated
        by appling a transformation matrix.

        :param PageObject page2: the page to be merged into this one. Should be
            an instance of :class:`PageObject<PageObject>`.
        :param float rotation: The angle of the rotation, in degrees
        :param bool expand: Whether the page should be expanded to fit the
            dimensions of the page to be merged.
        """
        rotation = math.radians(rotation)
        return self.mergeTransformedPage(page2,
            [math.cos(rotation),  math.sin(rotation),
             -math.sin(rotation), math.cos(rotation),
             0,                   0], expand)

    def mergeTranslatedPage(self, page2, tx, ty, expand=False):
        """
        This is similar to mergePage, but the stream to be merged is translated
        by appling a transformation matrix.

        :param PageObject page2: the page to be merged into this one. Should be
            an instance of :class:`PageObject<PageObject>`.
        :param float tx: The translation on X axis
        :param float ty: The translation on Y axis
        :param bool expand: Whether the page should be expanded to fit the
            dimensions of the page to be merged.
        """
        return self.mergeTransformedPage(page2, [1,  0,
                                                 0,  1,
                                                 tx, ty], expand)

    def mergeRotatedTranslatedPage(self, page2, rotation, tx, ty, expand=False):
        """
        This is similar to mergePage, but the stream to be merged is rotated
        and translated by appling a transformation matrix.

        :param PageObject page2: the page to be merged into this one. Should be
            an instance of :class:`PageObject<PageObject>`.
        :param float tx: The translation on X axis
        :param float ty: The translation on Y axis
        :param float rotation: The angle of the rotation, in degrees
        :param bool expand: Whether the page should be expanded to fit the
            dimensions of the page to be merged.
        """

        translation = [[1, 0, 0],
                       [0, 1, 0],
                       [-tx, -ty, 1]]
        rotation = math.radians(rotation)
        rotating = [[math.cos(rotation), math.sin(rotation), 0],
                    [-math.sin(rotation), math.cos(rotation), 0],
                    [0,                  0,                  1]]
        rtranslation = [[1, 0, 0],
                       [0, 1, 0],
                       [tx, ty, 1]]
        ctm = utils.matrixMultiply(translation, rotating)
        ctm = utils.matrixMultiply(ctm, rtranslation)

        return self.mergeTransformedPage(page2, [ctm[0][0], ctm[0][1],
                                                 ctm[1][0], ctm[1][1],
                                                 ctm[2][0], ctm[2][1]], expand)

    def mergeRotatedScaledPage(self, page2, rotation, scale, expand=False):
        """
        This is similar to mergePage, but the stream to be merged is rotated
        and scaled by appling a transformation matrix.

        :param PageObject page2: the page to be merged into this one. Should be
            an instance of :class:`PageObject<PageObject>`.
        :param float rotation: The angle of the rotation, in degrees
        :param float scale: The scaling factor
        :param bool expand: Whether the page should be expanded to fit the
            dimensions of the page to be merged.
        """
        rotation = math.radians(rotation)
        rotating = [[math.cos(rotation), math.sin(rotation), 0],
                    [-math.sin(rotation), math.cos(rotation), 0],
                    [0,                  0,                  1]]
        scaling = [[scale, 0,    0],
                   [0,    scale, 0],
                   [0,    0,    1]]
        ctm = utils.matrixMultiply(rotating, scaling)

        return self.mergeTransformedPage(page2,
                                         [ctm[0][0], ctm[0][1],
                                          ctm[1][0], ctm[1][1],
                                          ctm[2][0], ctm[2][1]], expand)

    def mergeScaledTranslatedPage(self, page2, scale, tx, ty, expand=False):
        """
        This is similar to mergePage, but the stream to be merged is translated
        and scaled by appling a transformation matrix.

        :param PageObject page2: the page to be merged into this one. Should be
            an instance of :class:`PageObject<PageObject>`.
        :param float scale: The scaling factor
        :param float tx: The translation on X axis
        :param float ty: The translation on Y axis
        :param bool expand: Whether the page should be expanded to fit the
            dimensions of the page to be merged.
        """

        translation = [[1, 0, 0],
                       [0, 1, 0],
                       [tx, ty, 1]]
        scaling = [[scale, 0,    0],
                   [0,    scale, 0],
                   [0,    0,    1]]
        ctm = utils.matrixMultiply(scaling, translation)

        return self.mergeTransformedPage(page2, [ctm[0][0], ctm[0][1],
                                                 ctm[1][0], ctm[1][1],
                                                 ctm[2][0], ctm[2][1]], expand)

    def mergeRotatedScaledTranslatedPage(self, page2, rotation, scale, tx, ty, expand=False):
        """
        This is similar to mergePage, but the stream to be merged is translated,
        rotated and scaled by appling a transformation matrix.

        :param PageObject page2: the page to be merged into this one. Should be
            an instance of :class:`PageObject<PageObject>`.
        :param float tx: The translation on X axis
        :param float ty: The translation on Y axis
        :param float rotation: The angle of the rotation, in degrees
        :param float scale: The scaling factor
        :param bool expand: Whether the page should be expanded to fit the
            dimensions of the page to be merged.
        """
        translation = [[1, 0, 0],
                       [0, 1, 0],
                       [tx, ty, 1]]
        rotation = math.radians(rotation)
        rotating = [[math.cos(rotation), math.sin(rotation), 0],
                    [-math.sin(rotation), math.cos(rotation), 0],
                    [0,                  0,                  1]]
        scaling = [[scale, 0,    0],
                   [0,    scale, 0],
                   [0,    0,    1]]
        ctm = utils.matrixMultiply(rotating, scaling)
        ctm = utils.matrixMultiply(ctm, translation)

        return self.mergeTransformedPage(page2, [ctm[0][0], ctm[0][1],
                                                 ctm[1][0], ctm[1][1],
                                                 ctm[2][0], ctm[2][1]], expand)

    ##
    # Applys a transformation matrix the page.
    #
    # @param ctm   A 6 elements tuple containing the operands of the
    #              transformation matrix
    def addTransformation(self, ctm):
        """
        Applies a transformation matrix to the page.

        :param tuple ctm: A 6-element tuple containing the operands of the
            transformation matrix.
        """
        originalContent = self.getContents()
        if originalContent is not None:
            newContent = PageObject._addTransformationMatrix(
                originalContent, self.pdf, ctm)
            newContent = PageObject._pushPopGS(newContent, self.pdf)
            self[NameObject('/Contents')] = newContent

    def scale(self, sx, sy):
        """
        Scales a page by the given factors by appling a transformation
        matrix to its content and updating the page size.

        :param float sx: The scaling factor on horizontal axis.
        :param float sy: The scaling factor on vertical axis.
        """
        self.addTransformation([sx, 0,
                                0,  sy,
                                0,  0])
        self.mediaBox = RectangleObject([
            float(self.mediaBox.getLowerLeft_x()) * sx,
            float(self.mediaBox.getLowerLeft_y()) * sy,
            float(self.mediaBox.getUpperRight_x()) * sx,
            float(self.mediaBox.getUpperRight_y()) * sy])
        self.cropBox = self.mediaBox
        if "/VP" in self:
            viewport = self["/VP"]
            if isinstance(viewport, ArrayObject):
                bbox = viewport[0]["/BBox"]
            else:
                bbox = viewport["/BBox"]
            scaled_bbox = RectangleObject([
                float(bbox[0]) * sx,
                float(bbox[1]) * sy,
                float(bbox[2]) * sx,
                float(bbox[3]) * sy])
            if isinstance(viewport, ArrayObject):
                self[NameObject("/VP")][NumberObject(0)][NameObject("/BBox")] = scaled_bbox
            else:
                self[NameObject("/VP")][NameObject("/BBox")] = scaled_bbox

    def scaleBy(self, factor):
        """
        Scales a page by the given factor by appling a transformation
        matrix to its content and updating the page size.

        :param float factor: The scaling factor (for both X and Y axis).
        """
        self.scale(factor, factor)

    def scaleTo(self, width, height):
        """
        Scales a page to the specified dimentions by appling a
        transformation matrix to its content and updating the page size.

        :param float width: The new width.
        :param float height: The new heigth.
        """
        sx = width / float(self.mediaBox.getUpperRight_x() -
                      self.mediaBox.getLowerLeft_x ())
        sy = height / float(self.mediaBox.getUpperRight_y() -
                       self.mediaBox.getLowerLeft_y ())
        self.scale(sx, sy)

    def compressContentStreams(self):
        """
        Compresses the size of this page by joining all content streams and
        applying a FlateDecode filter.

        However, it is possible that this function will perform no action if
        content stream compression becomes "automatic" for some reason.
        """
        content = self.getContents()
        if content is not None:
            if not isinstance(content, ContentStream):
                content = ContentStream(content, self.pdf)
            self[NameObject("/Contents")] = content.flateEncode()

    def extractText(self, Tj_sep="", TJ_sep=""):
        """
        Locate all text drawing commands, in the order they are provided in the
        content stream, and extract the text.  This works well for some PDF
        files, but poorly for others, depending on the generator used.  This will
        be refined in the future.  Do not rely on the order of text coming out of
        this function, as it will change if this function is made more
        sophisticated.

        :return: a unicode string object.
        """
        text = u_("")
        content = self["/Contents"].getObject()
        if not isinstance(content, ContentStream):
            content = ContentStream(content, self.pdf)

        cmap = None
        cmaps = {}
        firstParagraph = True
        # Concatenate TextStringObjects and try to translate ByteStringObjects
        # when we have a CMap, when we don't, then byte->string encoding is unknown,
        # so adding them to the text here would be gibberish.
        def translate(text):
            if isinstance(text, TextStringObject):
                return text
            if isinstance(text, ByteStringObject) and cmap != None:
                newText = ""
                for c in text:
                    newText += cmap.get(ord_(c),"?")
                return newText
            return ""

        for operands, operator in content.operations:
            if operator == b_("Tf"):
                try:
                    font = operands[0]
                    cmap = cmaps.get(font)
                    if (cmap == None):
                        cmap = parseCMap(str_(self["/Resources"]["/Font"][font]["/ToUnicode"].getData()))
                        cmaps[font] = cmap
                except KeyError:
                    cmap = None
            elif operator == b_("Tj"):
                text += translate(operands[0])
            elif operator == b_("T*"):
                text += "\n"
            elif operator == b_("'"):
                text += "\n"
                text += translate(operands[0])
            elif operator == b_('"'):
                text += translate(operands[2])
            elif operator == b_("TJ"):
                for i in operands[0]:
                    text += translate(i)
        return text

    mediaBox = createRectangleAccessor("/MediaBox", ())
    """
    A :class:`RectangleObject<PyPDF2.generic.RectangleObject>`, expressed in default user space units,
    defining the boundaries of the physical medium on which the page is
    intended to be displayed or printed.
    """

    cropBox = createRectangleAccessor("/CropBox", ("/MediaBox",))
    """
    A :class:`RectangleObject<PyPDF2.generic.RectangleObject>`, expressed in default user space units,
    defining the visible region of default user space.  When the page is
    displayed or printed, its contents are to be clipped (cropped) to this
    rectangle and then imposed on the output medium in some
    implementation-defined manner.  Default value: same as :attr:`mediaBox<mediaBox>`.
    """

    bleedBox = createRectangleAccessor("/BleedBox", ("/CropBox", "/MediaBox"))
    """
    A :class:`RectangleObject<PyPDF2.generic.RectangleObject>`, expressed in default user space units,
    defining the region to which the contents of the page should be clipped
    when output in a production enviroment.
    """

    trimBox = createRectangleAccessor("/TrimBox", ("/CropBox", "/MediaBox"))
    """
    A :class:`RectangleObject<PyPDF2.generic.RectangleObject>`, expressed in default user space units,
    defining the intended dimensions of the finished page after trimming.
    """

    artBox = createRectangleAccessor("/ArtBox", ("/CropBox", "/MediaBox"))
    """
    A :class:`RectangleObject<PyPDF2.generic.RectangleObject>`, expressed in default user space units,
    defining the extent of the page's meaningful content as intended by the
    page's creator.
    """


class ContentStream(DecodedStreamObject):
    def __init__(self, stream, pdf):
        self.pdf = pdf
        self.operations = []
        # stream may be a StreamObject or an ArrayObject containing
        # multiple StreamObjects to be cat'd together.
        stream = stream.getObject()
        if isinstance(stream, ArrayObject):
            data = b_("")
            for s in stream:
                data += b_(s.getObject().getData())
            stream = BytesIO(b_(data))
        else:
            stream = BytesIO(b_(stream.getData()))
        self.__parseContentStream(stream)

    def __parseContentStream(self, stream):
        # file("f:\\tmp.txt", "w").write(stream.read())
        stream.seek(0, 0)
        operands = []
        while True:
            peek = readNonWhitespace(stream)
            if peek == b_('') or ord_(peek) == 0:
                break
            stream.seek(-1, 1)
            if peek.isalpha() or peek == b_("'") or peek == b_('"'):
                operator = utils.readUntilRegex(stream,
                        NameObject.delimiterPattern, True)
                if operator == b_("BI"):
                    # begin inline image - a completely different parsing
                    # mechanism is required, of course... thanks buddy...
                    assert operands == []
                    ii = self._readInlineImage(stream)
                    self.operations.append((ii, b_("INLINE IMAGE")))
                else:
                    self.operations.append((operands, operator))
                    operands = []
            elif peek == b_('%'):
                # If we encounter a comment in the content stream, we have to
                # handle it here.  Typically, readObject will handle
                # encountering a comment -- but readObject assumes that
                # following the comment must be the object we're trying to
                # read.  In this case, it could be an operator instead.
                while peek not in (b_('\r'), b_('\n')):
                    peek = stream.read(1)
            else:
                operands.append(readObject(stream, None))

    def _readInlineImage(self, stream):
        # begin reading just after the "BI" - begin image
        # first read the dictionary of settings.
        settings = DictionaryObject()
        while True:
            tok = readNonWhitespace(stream)
            stream.seek(-1, 1)
            if tok == b_("I"):
                # "ID" - begin of image data
                break
            key = readObject(stream, self.pdf)
            tok = readNonWhitespace(stream)
            stream.seek(-1, 1)
            value = readObject(stream, self.pdf)
            settings[key] = value
        # left at beginning of ID
        tmp = stream.read(3)
        assert tmp[:2] == b_("ID")
        data = b_("")
        while True:
            # Read the inline image, while checking for EI (End Image) operator.
            tok = stream.read(1)
            if tok == b_("E"):
                # Check for End Image
                tok2 = stream.read(1)
                if tok2 == b_("I"):
                    # Data can contain EI, so check for the Q operator.
                    tok3 = stream.read(1)
                    info = tok + tok2
                    # We need to find whitespace between EI and Q.
                    has_q_whitespace = False
                    while tok3 in utils.WHITESPACES:
                        has_q_whitespace = True
                        info += tok3
                        tok3 = stream.read(1)
                    if tok3 == b_("Q") and has_q_whitespace:
                        stream.seek(-1, 1)
                        break
                    else:
                        stream.seek(-1,1)
                        data += info
                else:
                    stream.seek(-1, 1)
                    data += tok
            else:
                data += tok
        return {"settings": settings, "data": data}

    def _getData(self):
        newdata = BytesIO()
        for operands, operator in self.operations:
            if operator == b_("INLINE IMAGE"):
                newdata.write(b_("BI"))
                dicttext = BytesIO()
                operands["settings"].writeToStream(dicttext, None)
                newdata.write(dicttext.getvalue()[2:-2])
                newdata.write(b_("ID "))
                newdata.write(operands["data"])
                newdata.write(b_("EI"))
            else:
                for op in operands:
                    op.writeToStream(newdata, None)
                    newdata.write(b_(" "))
                newdata.write(b_(operator))
            newdata.write(b_("\n"))
        return newdata.getvalue()

    def _setData(self, value):
        self.__parseContentStream(BytesIO(b_(value)))

    _data = property(_getData, _setData)


class DocumentInformation(DictionaryObject):
    """
    A class representing the basic document metadata provided in a PDF File.
    This class is accessible through
    :meth:`getDocumentInfo()<PyPDF2.PdfFileReader.getDocumentInfo()>`

    All text properties of the document metadata have
    *two* properties, eg. author and author_raw. The non-raw property will
    always return a ``TextStringObject``, making it ideal for a case where
    the metadata is being displayed. The raw property can sometimes return
    a ``ByteStringObject``, if PyPDF2 was unable to decode the string's
    text encoding; this requires additional safety in the caller and
    therefore is not as commonly accessed.
    """

    def __init__(self):
        DictionaryObject.__init__(self)

    def getText(self, key):
        retval = self.get(key, None)
        if isinstance(retval, TextStringObject):
            return retval
        return None

    title = property(lambda self: self.getText("/Title"))
    """Read-only property accessing the document's **title**.
    Returns a unicode string (``TextStringObject``) or ``None``
    if the title is not specified."""
    title_raw = property(lambda self: self.get("/Title"))
    """The "raw" version of title; can return a ``ByteStringObject``."""

    author = property(lambda self: self.getText("/Author"))
    """Read-only property accessing the document's **author**.
    Returns a unicode string (``TextStringObject``) or ``None``
    if the author is not specified."""
    author_raw = property(lambda self: self.get("/Author"))
    """The "raw" version of author; can return a ``ByteStringObject``."""

    subject = property(lambda self: self.getText("/Subject"))
    """Read-only property accessing the document's **subject**.
    Returns a unicode string (``TextStringObject``) or ``None``
    if the subject is not specified."""
    subject_raw = property(lambda self: self.get("/Subject"))
    """The "raw" version of subject; can return a ``ByteStringObject``."""

    creator = property(lambda self: self.getText("/Creator"))
    """Read-only property accessing the document's **creator**. If the
    document was converted to PDF from another format, this is the name of the
    application (e.g. OpenOffice) that created the original document from
    which it was converted. Returns a unicode string (``TextStringObject``)
    or ``None`` if the creator is not specified."""
    creator_raw = property(lambda self: self.get("/Creator"))
    """The "raw" version of creator; can return a ``ByteStringObject``."""

    producer = property(lambda self: self.getText("/Producer"))
    """Read-only property accessing the document's **producer**.
    If the document was converted to PDF from another format, this is
    the name of the application (for example, OSX Quartz) that converted
    it to PDF. Returns a unicode string (``TextStringObject``)
    or ``None`` if the producer is not specified."""
    producer_raw = property(lambda self: self.get("/Producer"))
    """The "raw" version of producer; can return a ``ByteStringObject``."""


def convertToInt(d, size):
    if size > 8:
        raise utils.PdfReadError("invalid size in convertToInt")
    d = b_("\x00\x00\x00\x00\x00\x00\x00\x00") + b_(d)
    d = d[-8:]
    return struct.unpack(">q", d)[0]

# ref: pdf1.8 spec section 3.5.2 algorithm 3.2
_encryption_padding = b_('\x28\xbf\x4e\x5e\x4e\x75\x8a\x41\x64\x00\x4e\x56') + \
        b_('\xff\xfa\x01\x08\x2e\x2e\x00\xb6\xd0\x68\x3e\x80\x2f\x0c') + \
        b_('\xa9\xfe\x64\x53\x69\x7a')


# Implementation of algorithm 3.2 of the PDF standard security handler,
# section 3.5.2 of the PDF 1.6 reference.
def _alg32(password, rev, keylen, owner_entry, p_entry, id1_entry, metadata_encrypt=True):
    # 1. Pad or truncate the password string to exactly 32 bytes.  If the
    # password string is more than 32 bytes long, use only its first 32 bytes;
    # if it is less than 32 bytes long, pad it by appending the required number
    # of additional bytes from the beginning of the padding string
    # (_encryption_padding).
    password = b_((str_(password) + str_(_encryption_padding))[:32])
    # 2. Initialize the MD5 hash function and pass the result of step 1 as
    # input to this function.
    import struct
    m = md5(password)
    # 3. Pass the value of the encryption dictionary's /O entry to the MD5 hash
    # function.
    m.update(owner_entry.original_bytes)
    # 4. Treat the value of the /P entry as an unsigned 4-byte integer and pass
    # these bytes to the MD5 hash function, low-order byte first.
    p_entry = struct.pack('<i', p_entry)
    m.update(p_entry)
    # 5. Pass the first element of the file's file identifier array to the MD5
    # hash function.
    m.update(id1_entry.original_bytes)
    # 6. (Revision 3 or greater) If document metadata is not being encrypted,
    # pass 4 bytes with the value 0xFFFFFFFF to the MD5 hash function.
    if rev >= 3 and not metadata_encrypt:
        m.update(b_("\xff\xff\xff\xff"))
    # 7. Finish the hash.
    md5_hash = m.digest()
    # 8. (Revision 3 or greater) Do the following 50 times: Take the output
    # from the previous MD5 hash and pass the first n bytes of the output as
    # input into a new MD5 hash, where n is the number of bytes of the
    # encryption key as defined by the value of the encryption dictionary's
    # /Length entry.
    if rev >= 3:
        for i in range(50):
            md5_hash = md5(md5_hash[:keylen]).digest()
    # 9. Set the encryption key to the first n bytes of the output from the
    # final MD5 hash, where n is always 5 for revision 2 but, for revision 3 or
    # greater, depends on the value of the encryption dictionary's /Length
    # entry.
    return md5_hash[:keylen]


# Implementation of algorithm 3.3 of the PDF standard security handler,
# section 3.5.2 of the PDF 1.6 reference.
def _alg33(owner_pwd, user_pwd, rev, keylen):
    # steps 1 - 4
    key = _alg33_1(owner_pwd, rev, keylen)
    # 5. Pad or truncate the user password string as described in step 1 of
    # algorithm 3.2.
    user_pwd = b_((user_pwd + str_(_encryption_padding))[:32])
    # 6. Encrypt the result of step 5, using an RC4 encryption function with
    # the encryption key obtained in step 4.
    val = utils.RC4_encrypt(key, user_pwd)
    # 7. (Revision 3 or greater) Do the following 19 times: Take the output
    # from the previous invocation of the RC4 function and pass it as input to
    # a new invocation of the function; use an encryption key generated by
    # taking each byte of the encryption key obtained in step 4 and performing
    # an XOR operation between that byte and the single-byte value of the
    # iteration counter (from 1 to 19).
    if rev >= 3:
        for i in range(1, 20):
            new_key = ''
            for l in range(len(key)):
                new_key += chr(ord_(key[l]) ^ i)
            val = utils.RC4_encrypt(new_key, val)
    # 8. Store the output from the final invocation of the RC4 as the value of
    # the /O entry in the encryption dictionary.
    return val


# Steps 1-4 of algorithm 3.3
def _alg33_1(password, rev, keylen):
    # 1. Pad or truncate the owner password string as described in step 1 of
    # algorithm 3.2.  If there is no owner password, use the user password
    # instead.
    password = b_((password + str_(_encryption_padding))[:32])
    # 2. Initialize the MD5 hash function and pass the result of step 1 as
    # input to this function.
    m = md5(password)
    # 3. (Revision 3 or greater) Do the following 50 times: Take the output
    # from the previous MD5 hash and pass it as input into a new MD5 hash.
    md5_hash = m.digest()
    if rev >= 3:
        for i in range(50):
            md5_hash = md5(md5_hash).digest()
    # 4. Create an RC4 encryption key using the first n bytes of the output
    # from the final MD5 hash, where n is always 5 for revision 2 but, for
    # revision 3 or greater, depends on the value of the encryption
    # dictionary's /Length entry.
    key = md5_hash[:keylen]
    return key


# Implementation of algorithm 3.4 of the PDF standard security handler,
# section 3.5.2 of the PDF 1.6 reference.
def _alg34(password, owner_entry, p_entry, id1_entry):
    # 1. Create an encryption key based on the user password string, as
    # described in algorithm 3.2.
    key = _alg32(password, 2, 5, owner_entry, p_entry, id1_entry)
    # 2. Encrypt the 32-byte padding string shown in step 1 of algorithm 3.2,
    # using an RC4 encryption function with the encryption key from the
    # preceding step.
    U = utils.RC4_encrypt(key, _encryption_padding)
    # 3. Store the result of step 2 as the value of the /U entry in the
    # encryption dictionary.
    return U, key


# Implementation of algorithm 3.4 of the PDF standard security handler,
# section 3.5.2 of the PDF 1.6 reference.
def _alg35(password, rev, keylen, owner_entry, p_entry, id1_entry, metadata_encrypt):
    # 1. Create an encryption key based on the user password string, as
    # described in Algorithm 3.2.
    key = _alg32(password, rev, keylen, owner_entry, p_entry, id1_entry)
    # 2. Initialize the MD5 hash function and pass the 32-byte padding string
    # shown in step 1 of Algorithm 3.2 as input to this function.
    m = md5()
    m.update(_encryption_padding)
    # 3. Pass the first element of the file's file identifier array (the value
    # of the ID entry in the document's trailer dictionary; see Table 3.13 on
    # page 73) to the hash function and finish the hash.  (See implementation
    # note 25 in Appendix H.)
    m.update(id1_entry.original_bytes)
    md5_hash = m.digest()
    # 4. Encrypt the 16-byte result of the hash, using an RC4 encryption
    # function with the encryption key from step 1.
    val = utils.RC4_encrypt(key, md5_hash)
    # 5. Do the following 19 times: Take the output from the previous
    # invocation of the RC4 function and pass it as input to a new invocation
    # of the function; use an encryption key generated by taking each byte of
    # the original encryption key (obtained in step 2) and performing an XOR
    # operation between that byte and the single-byte value of the iteration
    # counter (from 1 to 19).
    for i in range(1, 20):
        new_key = b_('')
        for l in range(len(key)):
            new_key += b_(chr(ord_(key[l]) ^ i))
        val = utils.RC4_encrypt(new_key, val)
    # 6. Append 16 bytes of arbitrary padding to the output from the final
    # invocation of the RC4 function and store the 32-byte result as the value
    # of the U entry in the encryption dictionary.
    # (implementator note: I don't know what "arbitrary padding" is supposed to
    # mean, so I have used null bytes.  This seems to match a few other
    # people's implementations)
    return val + (b_('\x00') * 16), key<|MERGE_RESOLUTION|>--- conflicted
+++ resolved
@@ -338,16 +338,10 @@
             embeddedFilesNamesDictionary.update({
                 NameObject("/Names"): ArrayObject([createStringObject(fname), filespec])
                 })
-<<<<<<< HEAD
 				
             embeddedFilesDictionary.update({
 				NameObject("/EmbeddedFiles"): embeddedFilesNamesDictionary
-=======
-
-        embeddedFilesDictionary = DictionaryObject()
-        embeddedFilesDictionary.update({
-                NameObject("/EmbeddedFiles"): embeddedFilesNamesDictionary
->>>>>>> c51063ff
+
                 })
         	# Update the root
             self._root_object.update({
@@ -447,11 +441,8 @@
         self.cloneReaderDocumentRoot(reader)
         self.appendPagesFromReader(reader, after_page_append)
 
-<<<<<<< HEAD
-    def encrypt(self, user_pwd, owner_pwd = None, use_128bit = True, P = -1):
-=======
-    def encrypt(self, user_pwd, owner_pwd = None, use_128bit = True, perm_mask=PERM_ALL):
->>>>>>> c51063ff
+
+    def encrypt(self, user_pwd, owner_pwd = None, use_128bit = True, P=PERM_ALL):
         """
         Encrypt this PDF file with the PDF Standard encryption handler.
 
@@ -476,12 +467,6 @@
             V = 1
             rev = 2
             keylen = int(40 / 8)
-<<<<<<< HEAD
-
-=======
-        # permit everything:
-        P = perm_mask
->>>>>>> c51063ff
         O = ByteStringObject(_alg33(owner_pwd, user_pwd, rev, keylen))
         ID_1 = ByteStringObject(md5(b_(repr(time.time()))).digest())
         ID_2 = ByteStringObject(md5(b_(repr(random.random()))).digest())
