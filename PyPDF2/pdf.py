--- conflicted
+++ resolved
@@ -2688,11 +2688,7 @@
             elif operator == b_("TJ"):
                 for i in operands[0]:
                     if isinstance(i, TextStringObject):
-<<<<<<< HEAD
                         text += TJ_sep
-=======
-                        text += " "
->>>>>>> f4647b5b
                         text += i
                 text += "\n"
         return text
