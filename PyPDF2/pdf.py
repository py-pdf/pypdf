# -*- coding: utf-8 -*-
#
# vim: sw=4:expandtab:foldmethod=marker
#
# Copyright (c) 2006, Mathieu Fenniak
# Copyright (c) 2007, Ashish Kulkarni <kulkarni.ashish@gmail.com>
#
# All rights reserved.
#
# Redistribution and use in source and binary forms, with or without
# modification, are permitted provided that the following conditions are
# met:
#
# * Redistributions of source code must retain the above copyright notice,
# this list of conditions and the following disclaimer.
# * Redistributions in binary form must reproduce the above copyright notice,
# this list of conditions and the following disclaimer in the documentation
# and/or other materials provided with the distribution.
# * The name of the author may not be used to endorse or promote products
# derived from this software without specific prior written permission.
#
# THIS SOFTWARE IS PROVIDED BY THE COPYRIGHT HOLDERS AND CONTRIBUTORS "AS IS"
# AND ANY EXPRESS OR IMPLIED WARRANTIES, INCLUDING, BUT NOT LIMITED TO, THE
# IMPLIED WARRANTIES OF MERCHANTABILITY AND FITNESS FOR A PARTICULAR PURPOSE
# ARE DISCLAIMED. IN NO EVENT SHALL THE COPYRIGHT OWNER OR CONTRIBUTORS BE
# LIABLE FOR ANY DIRECT, INDIRECT, INCIDENTAL, SPECIAL, EXEMPLARY, OR
# CONSEQUENTIAL DAMAGES (INCLUDING, BUT NOT LIMITED TO, PROCUREMENT OF
# SUBSTITUTE GOODS OR SERVICES; LOSS OF USE, DATA, OR PROFITS; OR BUSINESS
# INTERRUPTION) HOWEVER CAUSED AND ON ANY THEORY OF LIABILITY, WHETHER IN
# CONTRACT, STRICT LIABILITY, OR TORT (INCLUDING NEGLIGENCE OR OTHERWISE)
# ARISING IN ANY WAY OUT OF THE USE OF THIS SOFTWARE, EVEN IF ADVISED OF THE
# POSSIBILITY OF SUCH DAMAGE.

"""
A pure-Python PDF library with an increasing number of capabilities.
See README for links to FAQ, documentation, homepage, etc.
"""

__author__ = "Mathieu Fenniak"
__author_email__ = "biziqe@mathieu.fenniak.net"

__maintainer__ = "Phaseit, Inc."
__maintainer_email = "PyPDF2@phaseit.net"

import string
import math
import struct
import sys
import uuid
from sys import version_info
if version_info < ( 3, 0 ):
    from cStringIO import StringIO
else:
    from io import StringIO

if version_info < ( 3, 0 ):
    BytesIO = StringIO
else:
    from io import BytesIO

from . import filters
from . import utils
import warnings
import codecs
from .generic import *
from .utils import readNonWhitespace, readUntilWhitespace, ConvertFunctionsToVirtualList
from .utils import isString, b_, u_, ord_, chr_, str_, formatWarning

if version_info < ( 2, 4 ):
   from sets import ImmutableSet as frozenset

if version_info < ( 2, 5 ):
    from md5 import md5
else:
    from hashlib import md5
import uuid


class PdfFileWriter(object):
    """
    This class supports writing PDF files out, given pages produced by another
    class (typically :class:`PdfFileReader<PdfFileReader>`).
    """
    def __init__(self):
        self._header = b_("%PDF-1.3")
        self._objects = []  # array of indirect objects
        self._idnum_hash = {} # hash of idnum

        # The root of our page tree node.
        pages = DictionaryObject()
        pages.update({
                NameObject("/Type"): NameObject("/Pages"),
                NameObject("/Count"): NumberObject(0),
                NameObject("/Kids"): ArrayObject(),
                })
        self._pages = self._addObject(pages)

        # info object
        info = DictionaryObject()
        info.update({
                NameObject("/Producer"): createStringObject(codecs.BOM_UTF16_BE + u_("PyPDF2").encode('utf-16be'))
                })
        self._info = self._addObject(info)

        # root object
        root = DictionaryObject()
        root.update({
            NameObject("/Type"): NameObject("/Catalog"),
            NameObject("/Pages"): self._pages,
            })
        self._root = None
        self._root_object = root

    def _addObject(self, obj):
        self._objects.append(obj)
        return IndirectObject(len(self._objects), 0, self)

    def getObject(self, ido):
        if ido.pdf != self:
            raise ValueError("pdf must be self")
        return self._objects[ido.idnum - 1]

    def _addPage(self, page, action):
        assert page["/Type"] == "/Page"
        page[NameObject("/Parent")] = self._pages
        page = self._addObject(page)
        pages = self.getObject(self._pages)
        action(pages["/Kids"], page)
        pages[NameObject("/Count")] = NumberObject(pages["/Count"] + 1)

    def addPage(self, page):
        """
        Adds a page to this PDF file.  The page is usually acquired from a
        :class:`PdfFileReader<PdfFileReader>` instance.

        :param PageObject page: The page to add to the document. Should be
            an instance of :class:`PageObject<PyPDF2.pdf.PageObject>`
        """
        self._addPage(page, list.append)

    def insertPage(self, page, index=0):
        """
        Insert a page in this PDF file. The page is usually acquired from a
        :class:`PdfFileReader<PdfFileReader>` instance.

        :param PageObject page: The page to add to the document.  This
            argument should be an instance of :class:`PageObject<pdf.PageObject>`.
        :param int index: Position at which the page will be inserted.
        """
        self._addPage(page, lambda l, p: l.insert(index, p))

    def getPage(self, pageNumber):
        """
        Retrieves a page by number from this PDF file.

        :param int pageNumber: The page number to retrieve
            (pages begin at zero)
        :return: the page at the index given by *pageNumber*
        :rtype: :class:`PageObject<pdf.PageObject>`
        """
        pages = self.getObject(self._pages)
        # XXX: crude hack
        return pages["/Kids"][pageNumber].getObject()

    def getNumPages(self):
        """
        :return: the number of pages.
        :rtype: int
        """
        pages = self.getObject(self._pages)
        return int(pages[NameObject("/Count")])

    def addBlankPage(self, width=None, height=None):
        """
        Appends a blank page to this PDF file and returns it. If no page size
        is specified, use the size of the last page.

        :param float width: The width of the new page expressed in default user
            space units.
        :param float height: The height of the new page expressed in default
            user space units.
        :return: the newly appended page
        :rtype: :class:`PageObject<PyPDF2.pdf.PageObject>`
        :raises PageSizeNotDefinedError: if width and height are not defined
            and previous page does not exist.
        """
        page = PageObject.createBlankPage(self, width, height)
        self.addPage(page)
        return page

    def insertBlankPage(self, width=None, height=None, index=0):
        """
        Inserts a blank page to this PDF file and returns it. If no page size
        is specified, use the size of the last page.

        :param float width: The width of the new page expressed in default user
            space units.
        :param float height: The height of the new page expressed in default
            user space units.
        :param int index: Position to add the page.
        :return: the newly appended page
        :rtype: :class:`PageObject<PyPDF2.pdf.PageObject>`
        :raises PageSizeNotDefinedError: if width and height are not defined
            and previous page does not exist.
        """
        if width is None or height is None and \
                (self.getNumPages() - 1) >= index:
            oldpage = self.getPage(index)
            width = oldpage.mediaBox.getWidth()
            height = oldpage.mediaBox.getHeight()
        page = PageObject.createBlankPage(self, width, height)
        self.insertPage(page, index)
        return page

    def addJS(self, javascript):
        """
        Add Javascript which will launch upon opening this PDF.

        :param str javascript: Your Javascript.

        >>> output.addJS("this.print({bUI:true,bSilent:false,bShrinkToFit:true});")
        # Example: This will launch the print window when the PDF is opened.
        """
        js = DictionaryObject()
        js.update({
                NameObject("/Type"): NameObject("/Action"),
                NameObject("/S"): NameObject("/JavaScript"),
                NameObject("/JS"): NameObject("(%s)" % javascript)
                })
        js_indirect_object = self._addObject(js)

        # We need a name for parameterized javascript in the pdf file, but it can be anything.
        js_string_name = str(uuid.uuid4())

        js_name_tree = DictionaryObject()
        js_name_tree.update({
                NameObject("/JavaScript"): DictionaryObject({
                  NameObject("/Names"): ArrayObject([createStringObject(js_string_name), js_indirect_object])
                })
              })
        self._addObject(js_name_tree)

        self._root_object.update({
                NameObject("/OpenAction"): js_indirect_object,
                NameObject("/Names"): js_name_tree
                })

    def addAttachment(self, fname, fdata):
        """
        Embed a file inside the PDF.

        :param str fname: The filename to display.
        :param str fdata: The data in the file.

        Reference:
        https://www.adobe.com/content/dam/Adobe/en/devnet/acrobat/pdfs/PDF32000_2008.pdf
        Section 7.11.3
        """

        # We need 3 entries:
        # * The file's data
        # * The /Filespec entry
        # * The file's name, which goes in the Catalog


        # The entry for the file
        """ Sample:
        8 0 obj
        <<
         /Length 12
         /Type /EmbeddedFile
        >>
        stream
        Hello world!
        endstream
        endobj
        """
        file_entry = DecodedStreamObject()
        file_entry.setData(fdata)
        file_entry.update({
                NameObject("/Type"): NameObject("/EmbeddedFile")
                })

        # The Filespec entry
        """ Sample:
        7 0 obj
        <<
         /Type /Filespec
         /F (hello.txt)
         /EF << /F 8 0 R >>
        >>
        """
        efEntry = DictionaryObject()
        efEntry.update({ NameObject("/F"):file_entry })

        filespec = DictionaryObject()
        filespec.update({
                NameObject("/Type"): NameObject("/Filespec"),
                NameObject("/F"): createStringObject(fname),  # Perhaps also try TextStringObject
                NameObject("/EF"): efEntry
                })

        # Then create the entry for the root, as it needs a reference to the Filespec
        """ Sample:
        1 0 obj
        <<
         /Type /Catalog
         /Outlines 2 0 R
         /Pages 3 0 R
         /Names << /EmbeddedFiles << /Names [(hello.txt) 7 0 R] >> >>
        >>
        endobj

        """
        embeddedFilesNamesDictionary = DictionaryObject()
        embeddedFilesNamesDictionary.update({
                NameObject("/Names"): ArrayObject([createStringObject(fname), filespec])
                })

        embeddedFilesDictionary = DictionaryObject()
        embeddedFilesDictionary.update({
                NameObject("/EmbeddedFiles"): embeddedFilesNamesDictionary
                })
        # Update the root
        self._root_object.update({
                NameObject("/Names"): embeddedFilesDictionary
                })

    def appendPagesFromReader(self, reader, after_page_append=None):
        """
        Copy pages from reader to writer. Includes an optional callback parameter
        which is invoked after pages are appended to the writer.

        :param reader: a PdfFileReader object from which to copy page
            annotations to this writer object.  The writer's annots
        will then be updated
        :callback after_page_append (function): Callback function that is invoked after
            each page is appended to the writer. Callback signature:

            :param writer_pageref (PDF page reference): Reference to the page
                appended to the writer.
        """
        # Get page count from writer and reader
        reader_num_pages = reader.getNumPages()
        writer_num_pages = self.getNumPages()

        # Copy pages from reader to writer
        for rpagenum in range(0, reader_num_pages):
            reader_page = reader.getPage(rpagenum)
            self.addPage(reader_page)
            writer_page = self.getPage(writer_num_pages+rpagenum)
            # Trigger callback, pass writer page as parameter
            if callable(after_page_append): after_page_append(writer_page)

    def updatePageFormFieldValues(self, page, fields):
        '''
        Update the form field values for a given page from a fields dictionary.
        Copy field texts and values from fields to page.

        :param page: Page reference from PDF writer where the annotations
            and field data will be updated.
        :param fields: a Python dictionary of field names (/T) and text
            values (/V)
        '''
        # Iterate through pages, update field values
        for j in range(0, len(page['/Annots'])):
            writer_annot = page['/Annots'][j].getObject()
            for field in fields:
                has_parent = writer_annot.get('/T') is None and writer_annot.get('/Parent')
                if not has_parent:
                    if writer_annot.get('/T') == field:
                        writer_annot.update({
                            NameObject("/V"): TextStringObject(fields[field])
                        })
                else:   # Handles radio button groups
                    parent = writer_annot.get('/Parent')
                    form_field = parent.getObject()
                    if form_field.get('/T') == field:
                        form_field.update({
                            NameObject("/V"): NameObject('/' + fields[field])   # Value is /<value>
                        })
                    writer_annot[NameObject('/Parent')] = parent

    def updateFormValues(self, fields):
        '''
        Update an entire pdfs form field values from a fields dictionary.
        Copy field texts and values from fields to page.

        :param fields: a Python dictionary of field names (/T) and text
            values (/V)
        '''
        num_pages = self.getNumPages()
        for i in range(num_pages):
            page = self.getPage(i)
            self.updatePageFormFieldValues(page, fields)

    def cloneReaderDocumentRoot(self, reader):
        '''
        Copy the reader document root to the writer.

        :param reader:  PdfFileReader from the document root should be copied.
        :callback after_page_append
        '''
        self._root_object = reader.trailer['/Root']

    def cloneDocumentFromReader(self, reader, after_page_append=None):
        '''
        Create a copy (clone) of a document from a PDF file reader

        :param reader: PDF file reader instance from which the clone
            should be created.
        :callback after_page_append (function): Callback function that is invoked after
            each page is appended to the writer. Signature includes a reference to the
            appended page (delegates to appendPagesFromReader). Callback signature:

            :param writer_pageref (PDF page reference): Reference to the page just
                appended to the document.
        '''
        self.cloneReaderDocumentRoot(reader)
        self.appendPagesFromReader(reader, after_page_append)

    def encrypt(self, user_pwd, owner_pwd = None, use_128bit = True, P = -1):
        """
        Encrypt this PDF file with the PDF Standard encryption handler.

        :param str user_pwd: The "user password", which allows for opening
            and reading the PDF file with the restrictions provided.
        :param str owner_pwd: The "owner password", which allows for
            opening the PDF files without any restrictions.  By default,
            the owner password is the same as the user password.
        :param bool use_128bit: flag as to whether to use 128bit
            encryption.  When false, 40bit encryption will be used.  By default,
            this flag is on.
        """
        import time, random
        if owner_pwd == None:
            owner_pwd = user_pwd
        if use_128bit:
            V = 2
            rev = 3
            keylen = int(128 / 8)
        else:
            V = 1
            rev = 2
            keylen = int(40 / 8)

        O = ByteStringObject(_alg33(owner_pwd, user_pwd, rev, keylen))
        ID_1 = ByteStringObject(md5(b_(repr(time.time()))).digest())
        ID_2 = ByteStringObject(md5(b_(repr(random.random()))).digest())
        self._ID = ArrayObject((ID_1, ID_2))
        if rev == 2:
            U, key = _alg34(user_pwd, O, P, ID_1)
        else:
            assert rev == 3
            U, key = _alg35(user_pwd, rev, keylen, O, P, ID_1, False)
        encrypt = DictionaryObject()
        encrypt[NameObject("/Filter")] = NameObject("/Standard")
        encrypt[NameObject("/V")] = NumberObject(V)
        if V == 2:
            encrypt[NameObject("/Length")] = NumberObject(keylen * 8)
        encrypt[NameObject("/R")] = NumberObject(rev)
        encrypt[NameObject("/O")] = ByteStringObject(O)
        encrypt[NameObject("/U")] = ByteStringObject(U)
        encrypt[NameObject("/P")] = NumberObject(P)
        self._encrypt = self._addObject(encrypt)
        self._encrypt_key = key

    def write(self, stream):
        """
        Writes the collection of pages added to this object out as a PDF file.

        :param stream: An object to write the file to.  The object must support
            the write method and the tell method, similar to a file object.
        """
        if hasattr(stream, 'mode') and 'b' not in stream.mode:
            warnings.warn("File <%s> to write to is not in binary mode. It may not be written to correctly." % stream.name)
        debug = False
        import struct

        if not self._root:
            self._root = self._addObject(self._root_object)

        externalReferenceMap = {}

        # PDF objects sometimes have circular references to their /Page objects
        # inside their object tree (for example, annotations).  Those will be
        # indirect references to objects that we've recreated in this PDF.  To
        # address this problem, PageObject's store their original object
        # reference number, and we add it to the external reference map before
        # we sweep for indirect references.  This forces self-page-referencing
        # trees to reference the correct new object location, rather than
        # copying in a new copy of the page object.
        # TODO: There's a bug in the section of code below, but running it twice addresses all circular reference issues.
        for j in range(2):
            for objIndex in range(len(self._objects)):
                obj = self._objects[objIndex]
                if isinstance(obj, PageObject) and obj.indirectRef != None:
                    data = obj.indirectRef
                    if data.pdf not in externalReferenceMap:
                        externalReferenceMap[data.pdf] = {}
                    if data.generation not in externalReferenceMap[data.pdf]:
                        externalReferenceMap[data.pdf][data.generation] = {}
                    externalReferenceMap[data.pdf][data.generation][data.idnum] = IndirectObject(objIndex + 1, 0, self)

            self.stack = []
            if debug: print(("ERM:", externalReferenceMap, "root:", self._root))
            self._sweepIndirectReferences(externalReferenceMap, self._root)
            del self.stack

        # Begin writing:
        object_positions = []
        stream.write(self._header + b_("\n"))
        for i in range(len(self._objects)):
            idnum = (i + 1)
            obj = self._objects[i]
            object_positions.append(stream.tell())
            stream.write(b_(str(idnum) + " 0 obj\n"))
            key = None
            if hasattr(self, "_encrypt") and idnum != self._encrypt.idnum:
                pack1 = struct.pack("<i", i + 1)[:3]
                pack2 = struct.pack("<i", 0)[:2]
                key = self._encrypt_key + pack1 + pack2
                assert len(key) == (len(self._encrypt_key) + 5)
                md5_hash = md5(key).digest()
                key = md5_hash[:min(16, len(self._encrypt_key) + 5)]
            obj.writeToStream(stream, key)
            stream.write(b_("\nendobj\n"))

        # xref table
        xref_location = stream.tell()
        stream.write(b_("xref\n"))
        stream.write(b_("0 %s\n" % (len(self._objects) + 1)))
        stream.write(b_("%010d %05d f \n" % (0, 65535)))
        for offset in object_positions:
            stream.write(b_("%010d %05d n \n" % (offset, 0)))

        # trailer
        stream.write(b_("trailer\n"))
        trailer = DictionaryObject()
        trailer.update({
                NameObject("/Size"): NumberObject(len(self._objects) + 1),
                NameObject("/Root"): self._root,
                NameObject("/Info"): self._info,
                })
        if hasattr(self, "_ID"):
            trailer[NameObject("/ID")] = self._ID
        if hasattr(self, "_encrypt"):
            trailer[NameObject("/Encrypt")] = self._encrypt
        trailer.writeToStream(stream, None)

        # eof
        stream.write(b_("\nstartxref\n%s\n%%%%EOF\n" % (xref_location)))

    def addMetadata(self, infos):
        """
        Add custom metadata to the output.

        :param dict infos: a Python dictionary where each key is a field
            and each value is your new metadata.
        """
        args = {}
        for key, value in list(infos.items()):
            args[NameObject(key)] = createStringObject(value)
        self.getObject(self._info).update(args)

    def _sweepIndirectReferences(self, externMap, data):
        debug = False
        if debug: print((data, "TYPE", data.__class__.__name__))
        if isinstance(data, DictionaryObject):
            for key, value in sorted(list(data.items())):
                origvalue = value
                value = self._sweepIndirectReferences(externMap, value)
                if isinstance(value, StreamObject):
                    # a dictionary value is a stream.  streams must be indirect
                    # objects, so we need to change this value.
                    value = self._addObject(value)
                data[key] = value
            return data
        elif isinstance(data, ArrayObject):
            for i in range(len(data)):
                value = self._sweepIndirectReferences(externMap, data[i])
                if isinstance(value, StreamObject):
                    # an array value is a stream.  streams must be indirect
                    # objects, so we need to change this value
                    value = self._addObject(value)
                data[i] = value
            return data
        elif isinstance(data, IndirectObject):
            # internal indirect references are fine
            if data.pdf == self:
                if data.idnum in self.stack:
                    return data
                else:
                    self.stack.append(data.idnum)
                    realdata = self.getObject(data)
                    self._sweepIndirectReferences(externMap, realdata)
                    return data
            else:
                if data.pdf.stream.closed:
                    raise ValueError("I/O operation on closed file: {}".format(data.pdf.stream.name))
                newobj = externMap.get(data.pdf, {}).get(data.generation, {}).get(data.idnum, None)
                if newobj == None:
<<<<<<< HEAD
                    try:
                        newobj = data.pdf.getObject(data)
                        self._objects.append(None) # placeholder
                        idnum = len(self._objects)
                        newobj_ido = IndirectObject(idnum, 0, self)
                        if data.pdf not in externMap:
                            externMap[data.pdf] = {}
                        if data.generation not in externMap[data.pdf]:
                            externMap[data.pdf][data.generation] = {}
                        externMap[data.pdf][data.generation][data.idnum] = newobj_ido
                        newobj = self._sweepIndirectReferences(externMap, newobj)
                        self._objects[idnum-1] = newobj
                        return newobj_ido
                    except ValueError:
                        # Unable to resolve the Object, returning NullObject instead.
                        warnings.warn("Unable to resolve [{}: {}], returning NullObject instead".format(
                            data.__class__.__name__, data
                        ))
                        return NullObject()
=======
                    newobj = data.pdf.getObject(data)
                    hashValue = newobj.hashValue()
                    # Check if object is already added to pdf.
                    if hashValue is not None and hashValue in self._idnum_hash:
                        return IndirectObject(self._idnum_hash[hashValue], 0, self)
                    self._objects.append(None) # placeholder
                    idnum = len(self._objects)
                    if hashValue is not None:
                        self._idnum_hash[hashValue] = idnum
                    newobj_ido = IndirectObject(idnum, 0, self)
                    if data.pdf not in externMap:
                        externMap[data.pdf] = {}
                    if data.generation not in externMap[data.pdf]:
                        externMap[data.pdf][data.generation] = {}
                    externMap[data.pdf][data.generation][data.idnum] = newobj_ido
                    newobj = self._sweepIndirectReferences(externMap, newobj)
                    self._objects[idnum-1] = newobj
                    return newobj_ido
>>>>>>> 269228df
                return newobj
        else:
            return data

    def getReference(self, obj):
        idnum = self._objects.index(obj) + 1
        ref = IndirectObject(idnum, 0, self)
        assert ref.getObject() == obj
        return ref

    def getOutlineRoot(self):
        if '/Outlines' in self._root_object:
            outline = self._root_object['/Outlines']
            idnum = self._objects.index(outline) + 1
            outlineRef = IndirectObject(idnum, 0, self)
            assert outlineRef.getObject() == outline
        else:
            outline = TreeObject()
            outline.update({ })
            outlineRef = self._addObject(outline)
            self._root_object[NameObject('/Outlines')] = outlineRef

        return outline

    def getNamedDestRoot(self):
        if '/Names' in self._root_object and isinstance(self._root_object['/Names'], DictionaryObject):
            names = self._root_object['/Names']
            idnum = self._objects.index(names) + 1
            namesRef = IndirectObject(idnum, 0, self)
            assert namesRef.getObject() == names
            if '/Dests' in names and isinstance(names['/Dests'], DictionaryObject):
                dests = names['/Dests']
                idnum = self._objects.index(dests) + 1
                destsRef = IndirectObject(idnum, 0, self)
                assert destsRef.getObject() == dests
                if '/Names' in dests:
                    nd = dests['/Names']
                else:
                    nd = ArrayObject()
                    dests[NameObject('/Names')] = nd
            else:
                dests = DictionaryObject()
                destsRef = self._addObject(dests)
                names[NameObject('/Dests')] = destsRef
                nd = ArrayObject()
                dests[NameObject('/Names')] = nd

        else:
            names = DictionaryObject()
            namesRef = self._addObject(names)
            self._root_object[NameObject('/Names')] = namesRef
            dests = DictionaryObject()
            destsRef = self._addObject(dests)
            names[NameObject('/Dests')] = destsRef
            nd = ArrayObject()
            dests[NameObject('/Names')] = nd

        return nd

    def addBookmarkDestination(self, dest, parent=None):
        destRef = self._addObject(dest)

        outlineRef = self.getOutlineRoot()

        if parent == None:
            parent = outlineRef

        parent = parent.getObject()
        #print parent.__class__.__name__
        parent.addChild(destRef, self)

        return destRef

    def addBookmarkDict(self, bookmark, parent=None):
        bookmarkObj = TreeObject()
        for k, v in list(bookmark.items()):
            bookmarkObj[NameObject(str(k))] = v
        bookmarkObj.update(bookmark)

        if '/A' in bookmark:
            action = DictionaryObject()
            for k, v in list(bookmark['/A'].items()):
                action[NameObject(str(k))] = v
            actionRef = self._addObject(action)
            bookmarkObj[NameObject('/A')] = actionRef

        bookmarkRef = self._addObject(bookmarkObj)

        outlineRef = self.getOutlineRoot()

        if parent == None:
            parent = outlineRef

        parent = parent.getObject()
        parent.addChild(bookmarkRef, self)

        return bookmarkRef

    def addBookmark(self, title, pagenum, parent=None, color=None, bold=False, italic=False, fit='/Fit', *args):
        """
        Add a bookmark to this PDF file.

        :param str title: Title to use for this bookmark.
        :param int pagenum: Page number this bookmark will point to.
        :param parent: A reference to a parent bookmark to create nested
            bookmarks.
        :param tuple color: Color of the bookmark as a red, green, blue tuple
            from 0.0 to 1.0
        :param bool bold: Bookmark is bold
        :param bool italic: Bookmark is italic
        :param str fit: The fit of the destination page. See
            :meth:`addLink()<addLink>` for details.
        """
        pageRef = self.getObject(self._pages)['/Kids'][pagenum]
        action = DictionaryObject()
        zoomArgs = []
        for a in args:
            if a is not None:
                zoomArgs.append(NumberObject(a))
            else:
                zoomArgs.append(NullObject())
        dest = Destination(NameObject("/"+title + " bookmark"), pageRef, NameObject(fit), *zoomArgs)
        destArray = dest.getDestArray()
        action.update({
            NameObject('/D') : destArray,
            NameObject('/S') : NameObject('/GoTo')
        })
        actionRef = self._addObject(action)

        outlineRef = self.getOutlineRoot()

        if parent == None:
            parent = outlineRef

        bookmark = TreeObject()

        bookmark.update({
            NameObject('/A'): actionRef,
            NameObject('/Title'): createStringObject(title),
        })

        if color is not None:
            bookmark.update({NameObject('/C'): ArrayObject([FloatObject(c) for c in color])})

        format = 0
        if italic:
            format += 1
        if bold:
            format += 2
        if format:
            bookmark.update({NameObject('/F'): NumberObject(format)})

        bookmarkRef = self._addObject(bookmark)

        parent = parent.getObject()
        parent.addChild(bookmarkRef, self)

        return bookmarkRef

    def addNamedDestinationObject(self, dest):
        destRef = self._addObject(dest)

        nd = self.getNamedDestRoot()
        nd.extend([dest['/Title'], destRef])

        return destRef

    def addNamedDestination(self, title, pagenum):
        pageRef = self.getObject(self._pages)['/Kids'][pagenum]
        dest = DictionaryObject()
        dest.update({
            NameObject('/D') : ArrayObject([pageRef, NameObject('/FitH'), NumberObject(826)]),
            NameObject('/S') : NameObject('/GoTo')
        })

        destRef = self._addObject(dest)
        nd = self.getNamedDestRoot()

        nd.extend([title, destRef])

        return destRef

    def removeLinks(self):
        """
        Removes links and annotations from this output.
        """
        pages = self.getObject(self._pages)['/Kids']
        for page in pages:
            pageRef = self.getObject(page)
            if "/Annots" in pageRef:
                del pageRef['/Annots']

    def removeImages(self, ignoreByteStringObject=False):
        """
        Removes images from this output.

        :param bool ignoreByteStringObject: optional parameter
            to ignore ByteString Objects.
        """
        pages = self.getObject(self._pages)['/Kids']
        for j in range(len(pages)):
            page = pages[j]
            pageRef = self.getObject(page)
            content = pageRef['/Contents'].getObject()
            if not isinstance(content, ContentStream):
                content = ContentStream(content, pageRef)

            _operations = []
            seq_graphics = False
            for operands, operator in content.operations:
                if operator == b_('Tj'):
                    text = operands[0]
                    if ignoreByteStringObject:
                        if not isinstance(text, TextStringObject):
                            operands[0] = TextStringObject()
                elif operator == b_("'"):
                    text = operands[0]
                    if ignoreByteStringObject:
                        if not isinstance(text, TextStringObject):
                            operands[0] = TextStringObject()
                elif operator == b_('"'):
                    text = operands[2]
                    if ignoreByteStringObject:
                        if not isinstance(text, TextStringObject):
                            operands[2] = TextStringObject()
                elif operator == b_("TJ"):
                    for i in range(len(operands[0])):
                        if ignoreByteStringObject:
                            if not isinstance(operands[0][i], TextStringObject):
                                operands[0][i] = TextStringObject()

                if operator == b_('q'):
                    seq_graphics = True
                if operator == b_('Q'):
                    seq_graphics = False
                if seq_graphics:
                    if operator in [b_('cm'), b_('w'), b_('J'), b_('j'), b_('M'), b_('d'), b_('ri'), b_('i'),
                            b_('gs'), b_('W'), b_('b'), b_('s'), b_('S'), b_('f'), b_('F'), b_('n'), b_('m'), b_('l'),
                            b_('c'), b_('v'), b_('y'), b_('h'), b_('B'), b_('Do'), b_('sh')]:
                        continue
                if operator == b_('re'):
                    continue
                _operations.append((operands, operator))

            content.operations = _operations
            pageRef.__setitem__(NameObject('/Contents'), content)

    def removeText(self, ignoreByteStringObject=False):
        """
        Removes images from this output.

        :param bool ignoreByteStringObject: optional parameter
            to ignore ByteString Objects.
        """
        pages = self.getObject(self._pages)['/Kids']
        for j in range(len(pages)):
            page = pages[j]
            pageRef = self.getObject(page)
            content = pageRef['/Contents'].getObject()
            if not isinstance(content, ContentStream):
                content = ContentStream(content, pageRef)
            for operands,operator in content.operations:
                if operator == b_('Tj'):
                    text = operands[0]
                    if not ignoreByteStringObject:
                        if isinstance(text, TextStringObject):
                            operands[0] = TextStringObject()
                    else:
                        if isinstance(text, TextStringObject) or \
                                isinstance(text, ByteStringObject):
                            operands[0] = TextStringObject()
                elif operator == b_("'"):
                    text = operands[0]
                    if not ignoreByteStringObject:
                        if isinstance(text, TextStringObject):
                            operands[0] = TextStringObject()
                    else:
                        if isinstance(text, TextStringObject) or \
                                isinstance(text, ByteStringObject):
                            operands[0] = TextStringObject()
                elif operator == b_('"'):
                    text = operands[2]
                    if not ignoreByteStringObject:
                        if isinstance(text, TextStringObject):
                            operands[2] = TextStringObject()
                    else:
                        if isinstance(text, TextStringObject) or \
                                isinstance(text, ByteStringObject):
                            operands[2] = TextStringObject()
                elif operator == b_("TJ"):
                    for i in range(len(operands[0])):
                        if not ignoreByteStringObject:
                            if isinstance(operands[0][i], TextStringObject):
                                operands[0][i] = TextStringObject()
                        else:
                            if isinstance(operands[0][i], TextStringObject) or \
                                    isinstance(operands[0][i], ByteStringObject):
                                operands[0][i] = TextStringObject()

            pageRef.__setitem__(NameObject('/Contents'), content)

    def addLink(self, pagenum, pagedest, rect, border=None, fit='/Fit', *args):
        """
        Add an internal link from a rectangular area to the specified page.

        :param int pagenum: index of the page on which to place the link.
        :param int pagedest: index of the page to which the link should go.
        :param rect: :class:`RectangleObject<PyPDF2.generic.RectangleObject>` or array of four
            integers specifying the clickable rectangular area
            ``[xLL, yLL, xUR, yUR]``, or string in the form ``"[ xLL yLL xUR yUR ]"``.
        :param border: if provided, an array describing border-drawing
            properties. See the PDF spec for details. No border will be
            drawn if this argument is omitted.
        :param str fit: Page fit or 'zoom' option (see below). Additional arguments may need
            to be supplied. Passing ``None`` will be read as a null value for that coordinate.

        Valid zoom arguments (see Table 8.2 of the PDF 1.7 reference for details):
             /Fit       No additional arguments
             /XYZ       [left] [top] [zoomFactor]
             /FitH      [top]
             /FitV      [left]
             /FitR      [left] [bottom] [right] [top]
             /FitB      No additional arguments
             /FitBH     [top]
             /FitBV     [left]
        """

        pageLink = self.getObject(self._pages)['/Kids'][pagenum]
        pageDest = self.getObject(self._pages)['/Kids'][pagedest] #TODO: switch for external link
        pageRef = self.getObject(pageLink)

        if border is not None:
            borderArr = [NameObject(n) for n in border[:3]]
            if len(border) == 4:
                dashPattern = ArrayObject([NameObject(n) for n in border[3]])
                borderArr.append(dashPattern)
        else:
            borderArr = [NumberObject(0)] * 3

        if isString(rect):
            rect = NameObject(rect)
        elif isinstance(rect, RectangleObject):
            pass
        else:
            rect = RectangleObject(rect)

        zoomArgs = []
        for a in args:
            if a is not None:
                zoomArgs.append(NumberObject(a))
            else:
                zoomArgs.append(NullObject())
        dest = Destination(NameObject("/LinkName"), pageDest, NameObject(fit), *zoomArgs) #TODO: create a better name for the link
        destArray = dest.getDestArray()

        lnk = DictionaryObject()
        lnk.update({
            NameObject('/Type'): NameObject('/Annot'),
            NameObject('/Subtype'): NameObject('/Link'),
            NameObject('/P'): pageLink,
            NameObject('/Rect'): rect,
            NameObject('/Border'): ArrayObject(borderArr),
            NameObject('/Dest'): destArray
        })
        lnkRef = self._addObject(lnk)

        if "/Annots" in pageRef:
            pageRef['/Annots'].append(lnkRef)
        else:
            pageRef[NameObject('/Annots')] = ArrayObject([lnkRef])

    _valid_layouts = ['/NoLayout', '/SinglePage', '/OneColumn', '/TwoColumnLeft', '/TwoColumnRight', '/TwoPageLeft', '/TwoPageRight']

    def getPageLayout(self):
        """
        Get the page layout.
        See :meth:`setPageLayout()<PdfFileWriter.setPageLayout>` for a description of valid layouts.

        :return: Page layout currently being used.
        :rtype: str, None if not specified
        """
        try:
            return self._root_object['/PageLayout']
        except KeyError:
            return None

    def setPageLayout(self, layout):
        """
        Set the page layout

        :param str layout: The page layout to be used

        Valid layouts are:
             /NoLayout        Layout explicitly not specified
             /SinglePage      Show one page at a time
             /OneColumn       Show one column at a time
             /TwoColumnLeft   Show pages in two columns, odd-numbered pages on the left
             /TwoColumnRight  Show pages in two columns, odd-numbered pages on the right
             /TwoPageLeft     Show two pages at a time, odd-numbered pages on the left
             /TwoPageRight    Show two pages at a time, odd-numbered pages on the right
        """
        if not isinstance(layout, NameObject):
            if layout not in self._valid_layouts:
                warnings.warn("Layout should be one of: {}".format(', '.join(self._valid_layouts)))
            layout = NameObject(layout)
        self._root_object.update({NameObject('/PageLayout'): layout})

    pageLayout = property(getPageLayout, setPageLayout)
    """Read and write property accessing the :meth:`getPageLayout()<PdfFileWriter.getPageLayout>`
    and :meth:`setPageLayout()<PdfFileWriter.setPageLayout>` methods."""

    _valid_modes = ['/UseNone', '/UseOutlines', '/UseThumbs', '/FullScreen', '/UseOC', '/UseAttachments']

    def getPageMode(self):
        """
        Get the page mode.
        See :meth:`setPageMode()<PdfFileWriter.setPageMode>` for a description
        of valid modes.

        :return: Page mode currently being used.
        :rtype: str, None if not specified
        """
        try:
            return self._root_object['/PageMode']
        except KeyError:
            return None

    def setPageMode(self, mode):
        """
        Set the page mode.

        :param str mode: The page mode to use.

        Valid modes are:
            /UseNone         Do not show outlines or thumbnails panels
            /UseOutlines     Show outlines (aka bookmarks) panel
            /UseThumbs       Show page thumbnails panel
            /FullScreen      Fullscreen view
            /UseOC           Show Optional Content Group (OCG) panel
            /UseAttachments  Show attachments panel
        """
        if not isinstance(mode, NameObject):
            if mode not in self._valid_modes:
                warnings.warn("Mode should be one of: {}".format(', '.join(self._valid_modes)))
            mode = NameObject(mode)
        self._root_object.update({NameObject('/PageMode'): mode})

    pageMode = property(getPageMode, setPageMode)
    """Read and write property accessing the :meth:`getPageMode()<PdfFileWriter.getPageMode>`
    and :meth:`setPageMode()<PdfFileWriter.setPageMode>` methods."""


class PdfFileReader(object):
    """
    Initializes a PdfFileReader object.  This operation can take some time, as
    the PDF stream's cross-reference tables are read into memory.

    :param stream: A File object or an object that supports the standard read
        and seek methods similar to a File object. Could also be a
        string representing a path to a PDF file.
    :param bool strict: Determines whether user should be warned of all
        problems and also causes some correctable problems to be fatal.
        Defaults to ``True``.
    :param warndest: Destination for logging warnings (defaults to
        ``sys.stderr``).
    :param bool overwriteWarnings: Determines whether to override Python's
        ``warnings.py`` module with a custom implementation (defaults to
        ``True``).
    """
    def __init__(self, stream, strict=True, warndest = None, overwriteWarnings = True):
        if overwriteWarnings:
            # have to dynamically override the default showwarning since there are no
            # public methods that specify the 'file' parameter
            def _showwarning(message, category, filename, lineno, file=warndest, line=None):
                if file is None:
                    file = sys.stderr
                try:
                    file.write(formatWarning(message, category, filename, lineno, line))
                except IOError:
                    pass
            warnings.showwarning = _showwarning
        self.strict = strict
        self.flattenedPages = None
        self.resolvedObjects = {}
        self.xrefIndex = 0
        self._pageId2Num = None # map page IndirectRef number to Page Number
        if hasattr(stream, 'mode') and 'b' not in stream.mode:
            warnings.warn("PdfFileReader stream/file object is not in binary mode. It may not be read correctly.", utils.PdfReadWarning)
        if isString(stream):
            fileobj = open(stream, 'rb')
            stream = BytesIO(b_(fileobj.read()))
            fileobj.close()
        self.read(stream)
        self.stream = stream

        self._override_encryption = False

    def getDocumentInfo(self):
        """
        Retrieves the PDF file's document information dictionary, if it exists.
        Note that some PDF files use metadata streams instead of docinfo
        dictionaries, and these metadata streams will not be accessed by this
        function.

        :return: the document information of this PDF file
        :rtype: :class:`DocumentInformation<pdf.DocumentInformation>` or ``None`` if none exists.
        """
        if "/Info" not in self.trailer:
            return None
        obj = self.trailer['/Info']
        retval = DocumentInformation()
        retval.update(obj)
        return retval

    documentInfo = property(lambda self: self.getDocumentInfo(), None, None)
    """Read-only property that accesses the :meth:`getDocumentInfo()<PdfFileReader.getDocumentInfo>` function."""

    def getXmpMetadata(self):
        """
        Retrieves XMP (Extensible Metadata Platform) data from the PDF document
        root.

        :return: a :class:`XmpInformation<xmp.XmpInformation>`
            instance that can be used to access XMP metadata from the document.
        :rtype: :class:`XmpInformation<xmp.XmpInformation>` or
            ``None`` if no metadata was found on the document root.
        """
        try:
            self._override_encryption = True
            return self.trailer["/Root"].getXmpMetadata()
        finally:
            self._override_encryption = False

    xmpMetadata = property(lambda self: self.getXmpMetadata(), None, None)
    """
    Read-only property that accesses the
    :meth:`getXmpMetadata()<PdfFileReader.getXmpMetadata>` function.
    """

    def getNumPages(self):
        """
        Calculates the number of pages in this PDF file.

        :return: number of pages
        :rtype: int
        :raises PdfReadError: if file is encrypted and restrictions prevent
            this action.
        """

        # Flattened pages will not work on an Encrypted PDF;
        # the PDF file's page count is used in this case. Otherwise,
        # the original method (flattened page count) is used.
        if self.isEncrypted:
            try:
                self._override_encryption = True
                self.decrypt('')
                return self.trailer["/Root"]["/Pages"]["/Count"]
            except:
                raise utils.PdfReadError("File has not been decrypted")
            finally:
                self._override_encryption = False
        else:
            if self.flattenedPages == None:
                self._flatten()
            return len(self.flattenedPages)

    numPages = property(lambda self: self.getNumPages(), None, None)
    """
    Read-only property that accesses the
    :meth:`getNumPages()<PdfFileReader.getNumPages>` function.
    """

    def getPage(self, pageNumber):
        """
        Retrieves a page by number from this PDF file.

        :param int pageNumber: The page number to retrieve
            (pages begin at zero)
        :return: a :class:`PageObject<pdf.PageObject>` instance.
        :rtype: :class:`PageObject<pdf.PageObject>`
        """
        ## ensure that we're not trying to access an encrypted PDF
        #assert not self.trailer.has_key("/Encrypt")
        if self.flattenedPages == None:
            self._flatten()
        return self.flattenedPages[pageNumber]

    namedDestinations = property(lambda self:
                                  self.getNamedDestinations(), None, None)
    """
    Read-only property that accesses the
    :meth:`getNamedDestinations()<PdfFileReader.getNamedDestinations>` function.
    """

    # A select group of relevant field attributes. For the complete list,
    # see section 8.6.2 of the PDF 1.7 reference.

    def getFields(self, tree = None, retval = None, fileobj = None):
        """
        Extracts field data if this PDF contains interactive form fields.
        The *tree* and *retval* parameters are for recursive use.

        :param fileobj: A file object (usually a text file) to write
            a report to on all interactive form fields found.
        :return: A dictionary where each key is a field name, and each
            value is a :class:`Field<PyPDF2.generic.Field>` object. By
            default, the mapping name is used for keys.
        :rtype: dict, or ``None`` if form data could not be located.
        """
        fieldAttributes = {"/FT" : "Field Type", "/Parent" : "Parent",
                       "/T" : "Field Name", "/TU" : "Alternate Field Name",
                       "/TM" : "Mapping Name", "/Ff" : "Field Flags",
                       "/V" : "Value", "/DV" : "Default Value"}
        if retval == None:
            retval = {}
            catalog = self.trailer["/Root"]
            # get the AcroForm tree
            if "/AcroForm" in catalog:
                tree = catalog["/AcroForm"]
            else:
                return None
        if tree == None:
            return retval

        self._checkKids(tree, retval, fileobj)
        for attr in fieldAttributes:
            if attr in tree:
                # Tree is a field
                self._buildField(tree, retval, fileobj, fieldAttributes)
                break

        if "/Fields" in tree:
            fields = tree["/Fields"]
            for f in fields:
                field = f.getObject()
                self._buildField(field, retval, fileobj, fieldAttributes)

        return retval

    def _buildField(self, field, retval, fileobj, fieldAttributes):
        self._checkKids(field, retval, fileobj)
        try:
            key = field["/TM"]
        except KeyError:
            try:
                key = field["/T"]
            except KeyError:
                # Ignore no-name field for now
                return
        if fileobj:
            self._writeField(fileobj, field, fieldAttributes)
            fileobj.write("\n")
        retval[key] = Field(field)

    def _checkKids(self, tree, retval, fileobj):
        if "/Kids" in tree:
            # recurse down the tree
            for kid in tree["/Kids"]:
                self.getFields(kid.getObject(), retval, fileobj)

    def _writeField(self, fileobj, field, fieldAttributes):
        order = ["/TM", "/T", "/FT", "/Parent", "/TU", "/Ff", "/V", "/DV"]
        for attr in order:
            attrName = fieldAttributes[attr]
            try:
                if attr == "/FT":
                    # Make the field type value more clear
                    types = {"/Btn":"Button", "/Tx":"Text", "/Ch": "Choice",
                             "/Sig":"Signature"}
                    if field[attr] in types:
                        fileobj.write(attrName + ": " + types[field[attr]] + "\n")
                elif attr == "/Parent":
                    # Let's just write the name of the parent
                    try:
                        name = field["/Parent"]["/TM"]
                    except KeyError:
                        name = field["/Parent"]["/T"]
                    fileobj.write(attrName + ": " + name + "\n")
                else:
                    fileobj.write(attrName + ": " + str(field[attr]) + "\n")
            except KeyError:
                # Field attribute is N/A or unknown, so don't write anything
                pass

    def getFormTextFields(self):
        ''' Retrieves form fields from the document with textual data (inputs, dropdowns)
        '''
        # Retrieve document form fields
        formfields = self.getFields()
        return dict(
            (formfields[field]['/T'], formfields[field].get('/V')) for field in formfields \
                if formfields[field].get('/FT') == '/Tx'
        )

    def getNamedDestinations(self, tree=None, retval=None):
        """
        Retrieves the named destinations present in the document.

        :return: a dictionary which maps names to
            :class:`Destinations<PyPDF2.generic.Destination>`.
        :rtype: dict
        """
        if retval == None:
            retval = {}
            catalog = self.trailer["/Root"]

            # get the name tree
            if "/Dests" in catalog:
                tree = catalog["/Dests"]
            elif "/Names" in catalog:
                names = catalog['/Names']
                if "/Dests" in names:
                    tree = names['/Dests']

        if tree == None:
            return retval

        if "/Kids" in tree:
            # recurse down the tree
            for kid in tree["/Kids"]:
                self.getNamedDestinations(kid.getObject(), retval)

        if "/Names" in tree:
            names = tree["/Names"]
            for i in range(0, len(names), 2):
                key = names[i].getObject()
                val = names[i+1].getObject()
                if isinstance(val, DictionaryObject) and '/D' in val:
                    val = val['/D']
                dest = self._buildDestination(key, val)
                if dest != None:
                    retval[key] = dest

        return retval

    outlines = property(lambda self: self.getOutlines(), None, None)
    """
    Read-only property that accesses the
        :meth:`getOutlines()<PdfFileReader.getOutlines>` function.
    """

    def getOutlines(self, node=None, outlines=None):
        """
        Retrieves the document outline present in the document.

        :return: a nested list of :class:`Destinations<PyPDF2.generic.Destination>`.
        """
        if outlines == None:
            outlines = []
            catalog = self.trailer["/Root"]

            # get the outline dictionary and named destinations
            if "/Outlines" in catalog:
                try:
                    lines = catalog["/Outlines"]
                except utils.PdfReadError:
                    # this occurs if the /Outlines object reference is incorrect
                    # for an example of such a file, see https://unglueit-files.s3.amazonaws.com/ebf/7552c42e9280b4476e59e77acc0bc812.pdf
                    # so continue to load the file without the Bookmarks
                    return outlines

                if "/First" in lines:
                    node = lines["/First"]
            self._namedDests = self.getNamedDestinations()

        if node == None:
          return outlines

        # see if there are any more outlines
        while True:
            outline = self._buildOutline(node)
            if outline:
                outlines.append(outline)

            # check for sub-outlines
            if "/First" in node:
                subOutlines = []
                self.getOutlines(node["/First"], subOutlines)
                if subOutlines:
                    outlines.append(subOutlines)

            if "/Next" not in node:
                break
            node = node["/Next"]

        return outlines

    def _getPageNumberByIndirect(self, indirectRef):
        """Generate _pageId2Num"""
        if self._pageId2Num is None:
            id2num = {}
            for i, x in enumerate(self.pages):
                id2num[x.indirectRef.idnum] = i
            self._pageId2Num = id2num

        if isinstance(indirectRef, int):
            idnum = indirectRef
        else:
            idnum = indirectRef.idnum

        ret = self._pageId2Num.get(idnum, -1)
        return ret

    def getPageNumber(self, page):
        """
        Retrieve page number of a given PageObject

        :param PageObject page: The page to get page number. Should be
            an instance of :class:`PageObject<PyPDF2.pdf.PageObject>`
        :return: the page number or -1 if page not found
        :rtype: int
        """
        indirectRef = page.indirectRef
        ret = self._getPageNumberByIndirect(indirectRef)
        return ret

    def getDestinationPageNumber(self, destination):
        """
        Retrieve page number of a given Destination object

        :param Destination destination: The destination to get page number.
             Should be an instance of
             :class:`Destination<PyPDF2.pdf.Destination>`
        :return: the page number or -1 if page not found
        :rtype: int
        """
        indirectRef = destination.page
        ret = self._getPageNumberByIndirect(indirectRef)
        return ret

    def _buildDestination(self, title, array):
        page, typ = array[0:2]
        array = array[2:]
        return Destination(title, page, typ, *array)

    def _buildOutline(self, node):
        dest, title, outline = None, None, None

        if "/A" in node and "/Title" in node:
            # Action, section 8.5 (only type GoTo supported)
            title  = node["/Title"]
            action = node["/A"]
            if action["/S"] == "/GoTo":
                dest = action["/D"]
        elif "/Dest" in node and "/Title" in node:
            # Destination, section 8.2.1
            title = node["/Title"]
            dest  = node["/Dest"]

        # if destination found, then create outline
        if dest:
            if isinstance(dest, ArrayObject):
                outline = self._buildDestination(title, dest)
            elif isString(dest) and dest in self._namedDests:
                outline = self._namedDests[dest]
                outline[NameObject("/Title")] = title
            else:
                raise utils.PdfReadError("Unexpected destination %r" % dest)
        return outline

    pages = property(lambda self: ConvertFunctionsToVirtualList(self.getNumPages, self.getPage),
        None, None)
    """
    Read-only property that emulates a list based upon the
    :meth:`getNumPages()<PdfFileReader.getNumPages>` and
    :meth:`getPage()<PdfFileReader.getPage>` methods.
    """

    def getPageLayout(self):
        """
        Get the page layout.
        See :meth:`setPageLayout()<PdfFileWriter.setPageLayout>`
        for a description of valid layouts.

        :return: Page layout currently being used.
        :rtype: ``str``, ``None`` if not specified
        """
        try:
            return self.trailer['/Root']['/PageLayout']
        except KeyError:
            return None

    pageLayout = property(getPageLayout)
    """Read-only property accessing the
    :meth:`getPageLayout()<PdfFileReader.getPageLayout>` method."""

    def getPageMode(self):
        """
        Get the page mode.
        See :meth:`setPageMode()<PdfFileWriter.setPageMode>`
        for a description of valid modes.

        :return: Page mode currently being used.
        :rtype: ``str``, ``None`` if not specified
        """
        try:
            return self.trailer['/Root']['/PageMode']
        except KeyError:
            return None

    pageMode = property(getPageMode)
    """Read-only property accessing the
    :meth:`getPageMode()<PdfFileReader.getPageMode>` method."""

    def _flatten(self, pages=None, inherit=None, indirectRef=None):
        inheritablePageAttributes = (
            NameObject("/Resources"), NameObject("/MediaBox"),
            NameObject("/CropBox"), NameObject("/Rotate")
            )
        if inherit == None:
            inherit = dict()
        if pages == None:
            self.flattenedPages = []
            catalog = self.trailer["/Root"].getObject()
            pages = catalog["/Pages"].getObject()

        t = "/Pages"
        if "/Type" in pages:
            t = pages["/Type"]

        if t == "/Pages":
            for attr in inheritablePageAttributes:
                if attr in pages:
                    inherit[attr] = pages[attr]
            for page in pages["/Kids"]:
                addt = {}
                if isinstance(page, IndirectObject):
                    addt["indirectRef"] = page
                self._flatten(page.getObject(), inherit, **addt)
        elif t == "/Page":
            for attr, value in list(inherit.items()):
                # if the page has it's own value, it does not inherit the
                # parent's value:
                if attr not in pages:
                    pages[attr] = value
            pageObj = PageObject(self, indirectRef)
            pageObj.update(pages)
            self.flattenedPages.append(pageObj)

    def _getObjectFromStream(self, indirectReference):
        # indirect reference to object in object stream
        # read the entire object stream into memory
        debug = False
        stmnum, idx = self.xref_objStm[indirectReference.idnum]
        if debug: print(("Here1: %s %s"%(stmnum, idx)))
        objStm = IndirectObject(stmnum, 0, self).getObject()
        if debug: print(("Here2: objStm=%s.. stmnum=%s data=%s"%(objStm, stmnum, objStm.getData())))
        # This is an xref to a stream, so its type better be a stream
        assert objStm['/Type'] == '/ObjStm'
        # /N is the number of indirect objects in the stream
        assert idx < objStm['/N']
        streamData = BytesIO(b_(objStm.getData()))
        for i in range(objStm['/N']):
            readNonWhitespace(streamData)
            streamData.seek(-1, 1)
            objnum = NumberObject.readFromStream(streamData)
            readNonWhitespace(streamData)
            streamData.seek(-1, 1)
            offset = NumberObject.readFromStream(streamData)
            readNonWhitespace(streamData)
            streamData.seek(-1, 1)
            if objnum != indirectReference.idnum:
                # We're only interested in one object
                continue
            if self.strict and idx != i:
                raise utils.PdfReadError("Object is in wrong index.")
            streamData.seek(objStm['/First']+offset, 0)
            if debug:
                pos = streamData.tell()
                streamData.seek(0, 0)
                lines = streamData.readlines()
                for i in range(0, len(lines)):
                    print((lines[i]))
                streamData.seek(pos, 0)
            try:
                obj = readObject(streamData, self)
            except utils.PdfStreamError as e:
                # Stream object cannot be read. Normally, a critical error, but
                # Adobe Reader doesn't complain, so continue (in strict mode?)
                e = sys.exc_info()[1]
                warnings.warn("Invalid stream (index %d) within object %d %d: %s" % \
                      (i, indirectReference.idnum, indirectReference.generation, e), utils.PdfReadWarning)

                if self.strict:
                    raise utils.PdfReadError("Can't read object stream: %s"%e)
                # Replace with null. Hopefully it's nothing important.
                obj = NullObject()
            return obj

        if self.strict: raise utils.PdfReadError("This is a fatal error in strict mode.")
        return NullObject()

    def getObject(self, indirectReference):
        debug = False
        if debug: print(("looking at:", indirectReference.idnum, indirectReference.generation))
        retval = self.cacheGetIndirectObject(indirectReference.generation,
                                                indirectReference.idnum)
        if retval != None:
            return retval
        if indirectReference.generation == 0 and \
                        indirectReference.idnum in self.xref_objStm:
            retval = self._getObjectFromStream(indirectReference)
        elif indirectReference.generation in self.xref and \
                indirectReference.idnum in self.xref[indirectReference.generation]:
            start = self.xref[indirectReference.generation][indirectReference.idnum]
            if debug: print(("  Uncompressed Object", indirectReference.idnum, indirectReference.generation, ":", start))
            self.stream.seek(start, 0)
            idnum, generation = self.readObjectHeader(self.stream)
            if idnum != indirectReference.idnum and self.xrefIndex:
                # Xref table probably had bad indexes due to not being zero-indexed
                if self.strict:
                    raise utils.PdfReadError("Expected object ID (%d %d) does not match actual (%d %d); xref table not zero-indexed." \
                                     % (indirectReference.idnum, indirectReference.generation, idnum, generation))
                else: pass # xref table is corrected in non-strict mode
            elif idnum != indirectReference.idnum:
                # some other problem
                raise utils.PdfReadError("Expected object ID (%d %d) does not match actual (%d %d)." \
                                         % (indirectReference.idnum, indirectReference.generation, idnum, generation))
            assert generation == indirectReference.generation
            retval = readObject(self.stream, self)

            # override encryption is used for the /Encrypt dictionary
            if not self._override_encryption and self.isEncrypted:
                # if we don't have the encryption key:
                if not hasattr(self, '_decryption_key'):
                    raise utils.PdfReadError("file has not been decrypted")
                # otherwise, decrypt here...
                import struct
                pack1 = struct.pack("<i", indirectReference.idnum)[:3]
                pack2 = struct.pack("<i", indirectReference.generation)[:2]
                key = self._decryption_key + pack1 + pack2
                assert len(key) == (len(self._decryption_key) + 5)
                md5_hash = md5(key).digest()
                key = md5_hash[:min(16, len(self._decryption_key) + 5)]
                retval = self._decryptObject(retval, key)
        else:
            warnings.warn("Object %d %d not defined."%(indirectReference.idnum,
                        indirectReference.generation), utils.PdfReadWarning)
            #if self.strict:
            raise utils.PdfReadError("Could not find object.")
        self.cacheIndirectObject(indirectReference.generation,
                    indirectReference.idnum, retval)
        return retval

    def _decryptObject(self, obj, key):
        if isinstance(obj, ByteStringObject) or isinstance(obj, TextStringObject):
            obj = createStringObject(utils.RC4_encrypt(key, obj.original_bytes))
        elif isinstance(obj, StreamObject):
            obj._data = utils.RC4_encrypt(key, obj._data)
        elif isinstance(obj, DictionaryObject):
            for dictkey, value in list(obj.items()):
                obj[dictkey] = self._decryptObject(value, key)
        elif isinstance(obj, ArrayObject):
            for i in range(len(obj)):
                obj[i] = self._decryptObject(obj[i], key)
        return obj

    def readObjectHeader(self, stream):
        # Should never be necessary to read out whitespace, since the
        # cross-reference table should put us in the right spot to read the
        # object header.  In reality... some files have stupid cross reference
        # tables that are off by whitespace bytes.
        extra = False
        utils.skipOverComment(stream)
        extra |= utils.skipOverWhitespace(stream); stream.seek(-1, 1)
        idnum = readUntilWhitespace(stream)
        extra |= utils.skipOverWhitespace(stream); stream.seek(-1, 1)
        generation = readUntilWhitespace(stream)
        obj = stream.read(3)
        readNonWhitespace(stream)
        stream.seek(-1, 1)
        if (extra and self.strict):
            #not a fatal error
            warnings.warn("Superfluous whitespace found in object header %s %s" % \
                          (idnum, generation), utils.PdfReadWarning)
        return int(idnum), int(generation)

    def cacheGetIndirectObject(self, generation, idnum):
        debug = False
        out = self.resolvedObjects.get((generation, idnum))
        if debug and out: print(("cache hit: %d %d"%(idnum, generation)))
        elif debug: print(("cache miss: %d %d"%(idnum, generation)))
        return out

    def cacheIndirectObject(self, generation, idnum, obj):
        # return None # Sometimes we want to turn off cache for debugging.
        if (generation, idnum) in self.resolvedObjects:
            msg = "Overwriting cache for %s %s"%(generation, idnum)
            if self.strict: raise utils.PdfReadError(msg)
            else:           warnings.warn(msg)
        self.resolvedObjects[(generation, idnum)] = obj
        return obj

    def read(self, stream):
        debug = False
        if debug: print(">>read", stream)
        # start at the end:
        stream.seek(-1, 2)
        if not stream.tell():
            raise utils.PdfReadError('Cannot read an empty file')
        last1K = stream.tell() - 1024 + 1 # offset of last 1024 bytes of stream
        line = b_('')
        while line[:5] != b_("%%EOF"):
            if stream.tell() < last1K:
                raise utils.PdfReadError("EOF marker not found")
            line = self.readNextEndLine(stream)
            if debug: print("  line:",line)

        # find startxref entry - the location of the xref table
        line = self.readNextEndLine(stream)
        try:
            startxref = int(line)
        except ValueError:
            # 'startxref' may be on the same line as the location
            if not line.startswith(b_("startxref")):
                raise utils.PdfReadError("startxref not found")
            startxref = int(line[9:].strip())
            warnings.warn("startxref on same line as offset")
        else:
            line = self.readNextEndLine(stream)
            if line[:9] != b_("startxref"):
                raise utils.PdfReadError("startxref not found")

        # read all cross reference tables and their trailers
        self.xref = {}
        self.xref_objStm = {}
        self.trailer = DictionaryObject()
        while True:
            # load the xref table
            stream.seek(startxref, 0)
            x = stream.read(1)
            if x == b_("x"):
                # standard cross-reference table
                ref = stream.read(4)
                if ref[:3] != b_("ref"):
                    raise utils.PdfReadError("xref table read error")
                readNonWhitespace(stream)
                stream.seek(-1, 1)
                firsttime = True; # check if the first time looking at the xref table
                while True:
                    num = readObject(stream, self)
                    if firsttime and num != 0:
                         self.xrefIndex = num
                         if self.strict:
                            warnings.warn("Xref table not zero-indexed. ID numbers for objects will be corrected.", utils.PdfReadWarning)
                            #if table not zero indexed, could be due to error from when PDF was created
                            #which will lead to mismatched indices later on, only warned and corrected if self.strict=True
                    firsttime = False
                    readNonWhitespace(stream)
                    stream.seek(-1, 1)
                    size = readObject(stream, self)
                    readNonWhitespace(stream)
                    stream.seek(-1, 1)
                    cnt = 0
                    while cnt < size:
                        line = stream.read(20)

                        # It's very clear in section 3.4.3 of the PDF spec
                        # that all cross-reference table lines are a fixed
                        # 20 bytes (as of PDF 1.7). However, some files have
                        # 21-byte entries (or more) due to the use of \r\n
                        # (CRLF) EOL's. Detect that case, and adjust the line
                        # until it does not begin with a \r (CR) or \n (LF).
                        while line[0] in b_("\x0D\x0A"):
                            stream.seek(-20 + 1, 1)
                            line = stream.read(20)

                        # On the other hand, some malformed PDF files
                        # use a single character EOL without a preceeding
                        # space.  Detect that case, and seek the stream
                        # back one character.  (0-9 means we've bled into
                        # the next xref entry, t means we've bled into the
                        # text "trailer"):
                        if line[-1] in b_("0123456789t"):
                            stream.seek(-1, 1)

                        offset, generation = line[:16].split(b_(" "))
                        offset, generation = int(offset), int(generation)
                        if generation not in self.xref:
                            self.xref[generation] = {}
                        if num in self.xref[generation]:
                            # It really seems like we should allow the last
                            # xref table in the file to override previous
                            # ones. Since we read the file backwards, assume
                            # any existing key is already set correctly.
                            pass
                        else:
                            self.xref[generation][num] = offset
                        cnt += 1
                        num += 1
                    readNonWhitespace(stream)
                    stream.seek(-1, 1)
                    trailertag = stream.read(7)
                    if trailertag != b_("trailer"):
                        # more xrefs!
                        stream.seek(-7, 1)
                    else:
                        break
                readNonWhitespace(stream)
                stream.seek(-1, 1)
                newTrailer = readObject(stream, self)
                for key, value in list(newTrailer.items()):
                    if key not in self.trailer:
                        self.trailer[key] = value
                if "/Prev" in newTrailer:
                    startxref = newTrailer["/Prev"]
                else:
                    break
            elif x.isdigit():
                # PDF 1.5+ Cross-Reference Stream
                stream.seek(-1, 1)
                idnum, generation = self.readObjectHeader(stream)
                xrefstream = readObject(stream, self)
                assert xrefstream["/Type"] == "/XRef"
                self.cacheIndirectObject(generation, idnum, xrefstream)
                streamData = BytesIO(b_(xrefstream.getData()))
                # Index pairs specify the subsections in the dictionary. If
                # none create one subsection that spans everything.
                idx_pairs = xrefstream.get("/Index", [0, xrefstream.get("/Size")])
                if debug: print(("read idx_pairs=%s"%list(self._pairs(idx_pairs))))
                entrySizes = xrefstream.get("/W")
                assert len(entrySizes) >= 3
                if self.strict and len(entrySizes) > 3:
                    raise utils.PdfReadError("Too many entry sizes: %s" %entrySizes)

                def getEntry(i):
                    # Reads the correct number of bytes for each entry. See the
                    # discussion of the W parameter in PDF spec table 17.
                    if entrySizes[i] > 0:
                        d = streamData.read(entrySizes[i])
                        return convertToInt(d, entrySizes[i])

                    # PDF Spec Table 17: A value of zero for an element in the
                    # W array indicates...the default value shall be used
                    if i == 0:  return 1 # First value defaults to 1
                    else:       return 0

                def used_before(num, generation):
                    # We move backwards through the xrefs, don't replace any.
                    return num in self.xref.get(generation, []) or \
                            num in self.xref_objStm

                # Iterate through each subsection
                last_end = 0
                for start, size in self._pairs(idx_pairs):
                    # The subsections must increase
                    assert start >= last_end
                    last_end = start + size
                    for num in range(start, start+size):
                        # The first entry is the type
                        xref_type = getEntry(0)
                        # The rest of the elements depend on the xref_type
                        if xref_type == 0:
                            # linked list of free objects
                            next_free_object = getEntry(1)
                            next_generation = getEntry(2)
                        elif xref_type == 1:
                            # objects that are in use but are not compressed
                            byte_offset = getEntry(1)
                            generation = getEntry(2)
                            if generation not in self.xref:
                                self.xref[generation] = {}
                            if not used_before(num, generation):
                                self.xref[generation][num] = byte_offset
                                if debug: print(("XREF Uncompressed: %s %s"%(
                                                num, generation)))
                        elif xref_type == 2:
                            # compressed objects
                            objstr_num = getEntry(1)
                            obstr_idx = getEntry(2)
                            generation = 0 # PDF spec table 18, generation is 0
                            if not used_before(num, generation):
                                if debug: print(("XREF Compressed: %s %s %s"%(
                                        num, objstr_num, obstr_idx)))
                                self.xref_objStm[num] = (objstr_num, obstr_idx)
                        elif self.strict:
                            raise utils.PdfReadError("Unknown xref type: %s"%
                                                        xref_type)

                trailerKeys = "/Root", "/Encrypt", "/Info", "/ID"
                for key in trailerKeys:
                    if key in xrefstream and key not in self.trailer:
                        self.trailer[NameObject(key)] = xrefstream.raw_get(key)
                if "/Prev" in xrefstream:
                    startxref = xrefstream["/Prev"]
                else:
                    break
            else:
                # bad xref character at startxref.  Let's see if we can find
                # the xref table nearby, as we've observed this error with an
                # off-by-one before.
                stream.seek(-11, 1)
                tmp = stream.read(20)
                xref_loc = tmp.find(b_("xref"))
                if xref_loc != -1:
                    startxref -= (10 - xref_loc)
                    continue
                # No explicit xref table, try finding a cross-reference stream.
                stream.seek(startxref, 0)
                found = False
                for look in range(5):
                    if stream.read(1).isdigit():
                        # This is not a standard PDF, consider adding a warning
                        startxref += look
                        found = True
                        break
                if found:
                    continue
                # no xref table found at specified location
                raise utils.PdfReadError("Could not find xref table at specified location")
        #if not zero-indexed, verify that the table is correct; change it if necessary
        if self.xrefIndex and not self.strict:
            loc = stream.tell()
            for gen in self.xref:
                if gen == 65535: continue
                for id in self.xref[gen]:
                    stream.seek(self.xref[gen][id], 0)
                    try:
                        pid, pgen = self.readObjectHeader(stream)
                    except ValueError:
                        break
                    if pid == id - self.xrefIndex:
                        self._zeroXref(gen)
                        break
                    #if not, then either it's just plain wrong, or the non-zero-index is actually correct
            stream.seek(loc, 0) #return to where it was

    def _zeroXref(self, generation):
        self.xref[generation] = dict( (k-self.xrefIndex, v) for (k, v) in list(self.xref[generation].items()) )

    def _pairs(self, array):
        i = 0
        while True:
            yield array[i], array[i+1]
            i += 2
            if (i+1) >= len(array):
                break

    def readNextEndLine(self, stream):
        debug = False
        if debug: print(">>readNextEndLine")
        line = b_("")
        while True:
            # Prevent infinite loops in malformed PDFs
            if stream.tell() == 0:
                raise utils.PdfReadError("Could not read malformed PDF file")
            x = stream.read(1)
            if debug: print(("  x:", x, "%x"%ord(x)))
            if stream.tell() < 2:
                raise utils.PdfReadError("EOL marker not found")
            stream.seek(-2, 1)
            if x == b_('\n') or x == b_('\r'): ## \n = LF; \r = CR
                crlf = False
                while x == b_('\n') or x == b_('\r'):
                    if debug:
                        if ord(x) == 0x0D: print("  x is CR 0D")
                        elif ord(x) == 0x0A: print("  x is LF 0A")
                    x = stream.read(1)
                    if x == b_('\n') or x == b_('\r'): # account for CR+LF
                        stream.seek(-1, 1)
                        crlf = True
                    if stream.tell() < 2:
                        raise utils.PdfReadError("EOL marker not found")
                    stream.seek(-2, 1)
                stream.seek(2 if crlf else 1, 1) #if using CR+LF, go back 2 bytes, else 1
                break
            else:
                if debug: print("  x is neither")
                line = x + line
                if debug: print(("  RNEL line:", line))
        if debug: print("leaving RNEL")
        return line

    def decrypt(self, password):
        """
        When using an encrypted / secured PDF file with the PDF Standard
        encryption handler, this function will allow the file to be decrypted.
        It checks the given password against the document's user password and
        owner password, and then stores the resulting decryption key if either
        password is correct.

        It does not matter which password was matched.  Both passwords provide
        the correct decryption key that will allow the document to be used with
        this library.

        :param str password: The password to match.
        :return: ``0`` if the password failed, ``1`` if the password matched the user
            password, and ``2`` if the password matched the owner password.
        :rtype: int
        :raises NotImplementedError: if document uses an unsupported encryption
            method.
        """

        self._override_encryption = True
        try:
            return self._decrypt(password)
        finally:
            self._override_encryption = False

    def _decrypt(self, password):
        encrypt = self.trailer['/Encrypt'].getObject()
        if encrypt['/Filter'] != '/Standard':
            raise NotImplementedError("only Standard PDF encryption handler is available")
        if not (encrypt['/V'] in (1, 2)):
            raise NotImplementedError("only algorithm code 1 and 2 are supported")
        user_password, key = self._authenticateUserPassword(password)
        if user_password:
            self._decryption_key = key
            return 1
        else:
            rev = encrypt['/R'].getObject()
            if rev == 2:
                keylen = 5
            else:
                keylen = encrypt['/Length'].getObject() // 8
            key = _alg33_1(password, rev, keylen)
            real_O = encrypt["/O"].getObject()
            if rev == 2:
                userpass = utils.RC4_encrypt(key, real_O)
            else:
                val = real_O
                for i in range(19, -1, -1):
                    new_key = b_('')
                    for l in range(len(key)):
                        new_key += b_(chr(utils.ord_(key[l]) ^ i))
                    val = utils.RC4_encrypt(new_key, val)
                userpass = val
            owner_password, key = self._authenticateUserPassword(userpass)
            if owner_password:
                self._decryption_key = key
                return 2
        return 0

    def _authenticateUserPassword(self, password):
        encrypt = self.trailer['/Encrypt'].getObject()
        rev = encrypt['/R'].getObject()
        owner_entry = encrypt['/O'].getObject()
        p_entry = encrypt['/P'].getObject()
        id_entry = self.trailer['/ID'].getObject()
        id1_entry = id_entry[0].getObject()
        real_U = encrypt['/U'].getObject().original_bytes
        if rev == 2:
            U, key = _alg34(password, owner_entry, p_entry, id1_entry)
        elif rev >= 3:
            U, key = _alg35(password, rev,
                    encrypt["/Length"].getObject() // 8, owner_entry,
                    p_entry, id1_entry,
                    encrypt.get("/EncryptMetadata", BooleanObject(False)).getObject())
            U, real_U = U[:16], real_U[:16]
        return U == real_U, key

    def getIsEncrypted(self):
        return "/Encrypt" in self.trailer

    isEncrypted = property(lambda self: self.getIsEncrypted(), None, None)
    """
    Read-only boolean property showing whether this PDF file is encrypted.
    Note that this property, if true, will remain true even after the
    :meth:`decrypt()<PdfFileReader.decrypt>` method is called.
    """


def getRectangle(self, name, defaults):
    retval = self.get(name)
    if isinstance(retval, RectangleObject):
        return retval
    if retval == None:
        for d in defaults:
            retval = self.get(d)
            if retval != None:
                break
    if isinstance(retval, IndirectObject):
        retval = self.pdf.getObject(retval)
    retval = RectangleObject(retval)
    setRectangle(self, name, retval)
    return retval


def setRectangle(self, name, value):
    if not isinstance(name, NameObject):
        name = NameObject(name)
    self[name] = value


def deleteRectangle(self, name):
    del self[name]


def createRectangleAccessor(name, fallback):
    return \
        property(
            lambda self: getRectangle(self, name, fallback),
            lambda self, value: setRectangle(self, name, value),
            lambda self: deleteRectangle(self, name)
            )


class PageObject(DictionaryObject):
    """
    This class represents a single page within a PDF file.  Typically this
    object will be created by accessing the
    :meth:`getPage()<PyPDF2.PdfFileReader.getPage>` method of the
    :class:`PdfFileReader<PyPDF2.PdfFileReader>` class, but it is
    also possible to create an empty page with the
    :meth:`createBlankPage()<PageObject.createBlankPage>` static method.

    :param pdf: PDF file the page belongs to.
    :param indirectRef: Stores the original indirect reference to
        this object in its source PDF
    """
    def __init__(self, pdf=None, indirectRef=None):
        DictionaryObject.__init__(self)
        self.pdf = pdf
        self.indirectRef = indirectRef

    def createBlankPage(pdf=None, width=None, height=None):
        """
        Returns a new blank page.
        If ``width`` or ``height`` is ``None``, try to get the page size
        from the last page of *pdf*.

        :param pdf: PDF file the page belongs to
        :param float width: The width of the new page expressed in default user
            space units.
        :param float height: The height of the new page expressed in default user
            space units.
        :return: the new blank page:
        :rtype: :class:`PageObject<PageObject>`
        :raises PageSizeNotDefinedError: if ``pdf`` is ``None`` or contains
            no page
        """
        page = PageObject(pdf)

        # Creates a new page (cf PDF Reference  7.7.3.3)
        page.__setitem__(NameObject('/Type'), NameObject('/Page'))
        page.__setitem__(NameObject('/Parent'), NullObject())
        page.__setitem__(NameObject('/Resources'), DictionaryObject())
        if width is None or height is None:
            if pdf is not None and pdf.getNumPages() > 0:
                lastpage = pdf.getPage(pdf.getNumPages() - 1)
                width = lastpage.mediaBox.getWidth()
                height = lastpage.mediaBox.getHeight()
            else:
                raise utils.PageSizeNotDefinedError()
        page.__setitem__(NameObject('/MediaBox'),
            RectangleObject([0, 0, width, height]))

        return page
    createBlankPage = staticmethod(createBlankPage)

    def rotateClockwise(self, angle):
        """
        Rotates a page clockwise by increments of 90 degrees.

        :param int angle: Angle to rotate the page.  Must be an increment
            of 90 deg.
        """
        assert angle % 90 == 0
        self._rotate(angle)
        return self

    def rotateCounterClockwise(self, angle):
        """
        Rotates a page counter-clockwise by increments of 90 degrees.

        :param int angle: Angle to rotate the page.  Must be an increment
            of 90 deg.
        """
        assert angle % 90 == 0
        self._rotate(-angle)
        return self

    def _rotate(self, angle):
        currentAngle = self.get("/Rotate", 0)
        self[NameObject("/Rotate")] = NumberObject(currentAngle + angle)

    def _mergeResources(res1, res2, resource):
        newRes = DictionaryObject()
        newRes.update(res1.get(resource, DictionaryObject()).getObject())
        page2Res = res2.get(resource, DictionaryObject()).getObject()
        renameRes = {}
        for key in list(page2Res.keys()):
            if key in newRes and newRes.raw_get(key) != page2Res.raw_get(key):
                newname = NameObject(key + str(uuid.uuid4()))
                renameRes[key] = newname
                newRes[newname] = page2Res[key]
            elif key not in newRes:
                newRes[key] = page2Res.raw_get(key)
        return newRes, renameRes
    _mergeResources = staticmethod(_mergeResources)

    def _contentStreamRename(stream, rename, pdf):
        if not rename:
            return stream
        stream = ContentStream(stream, pdf)
        for operands, operator in stream.operations:
            for i in range(len(operands)):
                op = operands[i]
                if isinstance(op, NameObject):
                    operands[i] = rename.get(op,op)
        return stream
    _contentStreamRename = staticmethod(_contentStreamRename)

    def _pushPopGS(contents, pdf):
        # adds a graphics state "push" and "pop" to the beginning and end
        # of a content stream.  This isolates it from changes such as
        # transformation matricies.
        stream = ContentStream(contents, pdf)
        stream.operations.insert(0, [[], "q"])
        stream.operations.append([[], "Q"])
        return stream
    _pushPopGS = staticmethod(_pushPopGS)

    def _addTransformationMatrix(contents, pdf, ctm):
        # adds transformation matrix at the beginning of the given
        # contents stream.
        a, b, c, d, e, f = ctm
        contents = ContentStream(contents, pdf)
        contents.operations.insert(0, [[FloatObject(a), FloatObject(b),
            FloatObject(c), FloatObject(d), FloatObject(e),
            FloatObject(f)], " cm"])
        return contents
    _addTransformationMatrix = staticmethod(_addTransformationMatrix)

    def getContents(self):
        """
        Accesses the page contents.

        :return: the ``/Contents`` object, or ``None`` if it doesn't exist.
            ``/Contents`` is optional, as described in PDF Reference  7.7.3.3
        """
        if "/Contents" in self:
            return self["/Contents"].getObject()
        else:
            return None

    def mergePage(self, page2):
        """
        Merges the content streams of two pages into one.  Resource references
        (i.e. fonts) are maintained from both pages.  The mediabox/cropbox/etc
        of this page are not altered.  The parameter page's content stream will
        be added to the end of this page's content stream, meaning that it will
        be drawn after, or "on top" of this page.

        :param PageObject page2: The page to be merged into this one. Should be
            an instance of :class:`PageObject<PageObject>`.
        """
        self._mergePage(page2)

    def _mergePage(self, page2, page2transformation=None, ctm=None, expand=False):
        # First we work on merging the resource dictionaries.  This allows us
        # to find out what symbols in the content streams we might need to
        # rename.

        newResources = DictionaryObject()
        rename = {}
        originalResources = self["/Resources"].getObject()
        page2Resources = page2["/Resources"].getObject()
        newAnnots = ArrayObject()

        for page in (self, page2):
            if "/Annots" in page:
                annots = page["/Annots"]
                if isinstance(annots, ArrayObject):
                    for ref in annots:
                        newAnnots.append(ref)

        for res in "/ExtGState", "/Font", "/XObject", "/ColorSpace", "/Pattern", "/Shading", "/Properties":
            new, newrename = PageObject._mergeResources(originalResources, page2Resources, res)
            if new:
                newResources[NameObject(res)] = new
                rename.update(newrename)

        # Combine /ProcSet sets.
        newResources[NameObject("/ProcSet")] = ArrayObject(
            frozenset(originalResources.get("/ProcSet", ArrayObject()).getObject()).union(
                frozenset(page2Resources.get("/ProcSet", ArrayObject()).getObject())
            )
        )

        newContentArray = ArrayObject()

        originalContent = self.getContents()
        if originalContent is not None:
            newContentArray.append(PageObject._pushPopGS(
                  originalContent, self.pdf))

        page2Content = page2.getContents()
        if page2Content is not None:
            page2Content = ContentStream(page2Content, self.pdf)
            page2Content.operations.insert(0, [map(FloatObject, [page2.trimBox.getLowerLeft_x(), page2.trimBox.getLowerLeft_y(), page2.trimBox.getWidth(), page2.trimBox.getHeight()]), "re"])
            page2Content.operations.insert(1, [[], "W"])
            page2Content.operations.insert(2, [[], "n"])
            if page2transformation is not None:
                page2Content = page2transformation(page2Content)
            page2Content = PageObject._contentStreamRename(
                page2Content, rename, self.pdf)
            page2Content = PageObject._pushPopGS(page2Content, self.pdf)
            newContentArray.append(page2Content)

        # if expanding the page to fit a new page, calculate the new media box size
        if expand:
            corners1 = [self.mediaBox.getLowerLeft_x().as_numeric(), self.mediaBox.getLowerLeft_y().as_numeric(),
                        self.mediaBox.getUpperRight_x().as_numeric(), self.mediaBox.getUpperRight_y().as_numeric()]
            corners2 = [page2.mediaBox.getLowerLeft_x().as_numeric(), page2.mediaBox.getLowerLeft_y().as_numeric(),
                        page2.mediaBox.getUpperLeft_x().as_numeric(), page2.mediaBox.getUpperLeft_y().as_numeric(),
                        page2.mediaBox.getUpperRight_x().as_numeric(), page2.mediaBox.getUpperRight_y().as_numeric(),
                        page2.mediaBox.getLowerRight_x().as_numeric(), page2.mediaBox.getLowerRight_y().as_numeric()]
            if ctm is not None:
                ctm = [float(x) for x in ctm]
                new_x = [ctm[0]*corners2[i] + ctm[2]*corners2[i+1] + ctm[4] for i in range(0, 8, 2)]
                new_y = [ctm[1]*corners2[i] + ctm[3]*corners2[i+1] + ctm[5] for i in range(0, 8, 2)]
            else:
                new_x = corners2[0:8:2]
                new_y = corners2[1:8:2]
            lowerleft = [min(new_x), min(new_y)]
            upperright = [max(new_x), max(new_y)]
            lowerleft = [min(corners1[0], lowerleft[0]), min(corners1[1], lowerleft[1])]
            upperright = [max(corners1[2], upperright[0]), max(corners1[3], upperright[1])]

            self.mediaBox.setLowerLeft(lowerleft)
            self.mediaBox.setUpperRight(upperright)

        self[NameObject('/Contents')] = ContentStream(newContentArray, self.pdf)
        self[NameObject('/Resources')] = newResources
        self[NameObject('/Annots')] = newAnnots

    def mergeTransformedPage(self, page2, ctm, expand=False):
        """
        This is similar to mergePage, but a transformation matrix is
        applied to the merged stream.

        :param PageObject page2: The page to be merged into this one. Should be
            an instance of :class:`PageObject<PageObject>`.
        :param tuple ctm: a 6-element tuple containing the operands of the
            transformation matrix
        :param bool expand: Whether the page should be expanded to fit the dimensions
            of the page to be merged.
        """
        self._mergePage(page2, lambda page2Content:
            PageObject._addTransformationMatrix(page2Content, page2.pdf, ctm), ctm, expand)

    def mergeScaledPage(self, page2, scale, expand=False):
        """
        This is similar to mergePage, but the stream to be merged is scaled
        by appling a transformation matrix.

        :param PageObject page2: The page to be merged into this one. Should be
            an instance of :class:`PageObject<PageObject>`.
        :param float scale: The scaling factor
        :param bool expand: Whether the page should be expanded to fit the
            dimensions of the page to be merged.
        """
        # CTM to scale : [ sx 0 0 sy 0 0 ]
        return self.mergeTransformedPage(page2, [scale, 0,
                                                 0,      scale,
                                                 0,      0], expand)

    def mergeRotatedPage(self, page2, rotation, expand=False):
        """
        This is similar to mergePage, but the stream to be merged is rotated
        by appling a transformation matrix.

        :param PageObject page2: the page to be merged into this one. Should be
            an instance of :class:`PageObject<PageObject>`.
        :param float rotation: The angle of the rotation, in degrees
        :param bool expand: Whether the page should be expanded to fit the
            dimensions of the page to be merged.
        """
        rotation = math.radians(rotation)
        return self.mergeTransformedPage(page2,
            [math.cos(rotation),  math.sin(rotation),
             -math.sin(rotation), math.cos(rotation),
             0,                   0], expand)

    def mergeTranslatedPage(self, page2, tx, ty, expand=False):
        """
        This is similar to mergePage, but the stream to be merged is translated
        by appling a transformation matrix.

        :param PageObject page2: the page to be merged into this one. Should be
            an instance of :class:`PageObject<PageObject>`.
        :param float tx: The translation on X axis
        :param float ty: The translation on Y axis
        :param bool expand: Whether the page should be expanded to fit the
            dimensions of the page to be merged.
        """
        return self.mergeTransformedPage(page2, [1,  0,
                                                 0,  1,
                                                 tx, ty], expand)

    def mergeRotatedTranslatedPage(self, page2, rotation, tx, ty, expand=False):
        """
        This is similar to mergePage, but the stream to be merged is rotated
        and translated by appling a transformation matrix.

        :param PageObject page2: the page to be merged into this one. Should be
            an instance of :class:`PageObject<PageObject>`.
        :param float tx: The translation on X axis
        :param float ty: The translation on Y axis
        :param float rotation: The angle of the rotation, in degrees
        :param bool expand: Whether the page should be expanded to fit the
            dimensions of the page to be merged.
        """

        translation = [[1, 0, 0],
                       [0, 1, 0],
                       [-tx, -ty, 1]]
        rotation = math.radians(rotation)
        rotating = [[math.cos(rotation), math.sin(rotation), 0],
                    [-math.sin(rotation), math.cos(rotation), 0],
                    [0,                  0,                  1]]
        rtranslation = [[1, 0, 0],
                       [0, 1, 0],
                       [tx, ty, 1]]
        ctm = utils.matrixMultiply(translation, rotating)
        ctm = utils.matrixMultiply(ctm, rtranslation)

        return self.mergeTransformedPage(page2, [ctm[0][0], ctm[0][1],
                                                 ctm[1][0], ctm[1][1],
                                                 ctm[2][0], ctm[2][1]], expand)

    def mergeRotatedScaledPage(self, page2, rotation, scale, expand=False):
        """
        This is similar to mergePage, but the stream to be merged is rotated
        and scaled by appling a transformation matrix.

        :param PageObject page2: the page to be merged into this one. Should be
            an instance of :class:`PageObject<PageObject>`.
        :param float rotation: The angle of the rotation, in degrees
        :param float scale: The scaling factor
        :param bool expand: Whether the page should be expanded to fit the
            dimensions of the page to be merged.
        """
        rotation = math.radians(rotation)
        rotating = [[math.cos(rotation), math.sin(rotation), 0],
                    [-math.sin(rotation), math.cos(rotation), 0],
                    [0,                  0,                  1]]
        scaling = [[scale, 0,    0],
                   [0,    scale, 0],
                   [0,    0,    1]]
        ctm = utils.matrixMultiply(rotating, scaling)

        return self.mergeTransformedPage(page2,
                                         [ctm[0][0], ctm[0][1],
                                          ctm[1][0], ctm[1][1],
                                          ctm[2][0], ctm[2][1]], expand)

    def mergeScaledTranslatedPage(self, page2, scale, tx, ty, expand=False):
        """
        This is similar to mergePage, but the stream to be merged is translated
        and scaled by appling a transformation matrix.

        :param PageObject page2: the page to be merged into this one. Should be
            an instance of :class:`PageObject<PageObject>`.
        :param float scale: The scaling factor
        :param float tx: The translation on X axis
        :param float ty: The translation on Y axis
        :param bool expand: Whether the page should be expanded to fit the
            dimensions of the page to be merged.
        """

        translation = [[1, 0, 0],
                       [0, 1, 0],
                       [tx, ty, 1]]
        scaling = [[scale, 0,    0],
                   [0,    scale, 0],
                   [0,    0,    1]]
        ctm = utils.matrixMultiply(scaling, translation)

        return self.mergeTransformedPage(page2, [ctm[0][0], ctm[0][1],
                                                 ctm[1][0], ctm[1][1],
                                                 ctm[2][0], ctm[2][1]], expand)

    def mergeRotatedScaledTranslatedPage(self, page2, rotation, scale, tx, ty, expand=False):
        """
        This is similar to mergePage, but the stream to be merged is translated,
        rotated and scaled by appling a transformation matrix.

        :param PageObject page2: the page to be merged into this one. Should be
            an instance of :class:`PageObject<PageObject>`.
        :param float tx: The translation on X axis
        :param float ty: The translation on Y axis
        :param float rotation: The angle of the rotation, in degrees
        :param float scale: The scaling factor
        :param bool expand: Whether the page should be expanded to fit the
            dimensions of the page to be merged.
        """
        translation = [[1, 0, 0],
                       [0, 1, 0],
                       [tx, ty, 1]]
        rotation = math.radians(rotation)
        rotating = [[math.cos(rotation), math.sin(rotation), 0],
                    [-math.sin(rotation), math.cos(rotation), 0],
                    [0,                  0,                  1]]
        scaling = [[scale, 0,    0],
                   [0,    scale, 0],
                   [0,    0,    1]]
        ctm = utils.matrixMultiply(rotating, scaling)
        ctm = utils.matrixMultiply(ctm, translation)

        return self.mergeTransformedPage(page2, [ctm[0][0], ctm[0][1],
                                                 ctm[1][0], ctm[1][1],
                                                 ctm[2][0], ctm[2][1]], expand)

    ##
    # Applys a transformation matrix the page.
    #
    # @param ctm   A 6 elements tuple containing the operands of the
    #              transformation matrix
    def addTransformation(self, ctm):
        """
        Applies a transformation matrix to the page.

        :param tuple ctm: A 6-element tuple containing the operands of the
            transformation matrix.
        """
        originalContent = self.getContents()
        if originalContent is not None:
            newContent = PageObject._addTransformationMatrix(
                originalContent, self.pdf, ctm)
            newContent = PageObject._pushPopGS(newContent, self.pdf)
            self[NameObject('/Contents')] = newContent

    def scale(self, sx, sy):
        """
        Scales a page by the given factors by appling a transformation
        matrix to its content and updating the page size.

        :param float sx: The scaling factor on horizontal axis.
        :param float sy: The scaling factor on vertical axis.
        """
        self.addTransformation([sx, 0,
                                0,  sy,
                                0,  0])
        self.mediaBox = RectangleObject([
            float(self.mediaBox.getLowerLeft_x()) * sx,
            float(self.mediaBox.getLowerLeft_y()) * sy,
            float(self.mediaBox.getUpperRight_x()) * sx,
            float(self.mediaBox.getUpperRight_y()) * sy])
        if "/VP" in self:
            viewport = self["/VP"]
            if isinstance(viewport, ArrayObject):
                bbox = viewport[0]["/BBox"]
            else:
                bbox = viewport["/BBox"]
            scaled_bbox = RectangleObject([
                float(bbox[0]) * sx,
                float(bbox[1]) * sy,
                float(bbox[2]) * sx,
                float(bbox[3]) * sy])
            if isinstance(viewport, ArrayObject):
                self[NameObject("/VP")][NumberObject(0)][NameObject("/BBox")] = scaled_bbox
            else:
                self[NameObject("/VP")][NameObject("/BBox")] = scaled_bbox

    def scaleBy(self, factor):
        """
        Scales a page by the given factor by appling a transformation
        matrix to its content and updating the page size.

        :param float factor: The scaling factor (for both X and Y axis).
        """
        self.scale(factor, factor)

    def scaleTo(self, width, height):
        """
        Scales a page to the specified dimentions by appling a
        transformation matrix to its content and updating the page size.

        :param float width: The new width.
        :param float height: The new heigth.
        """
        sx = width / float(self.mediaBox.getUpperRight_x() -
                      self.mediaBox.getLowerLeft_x ())
        sy = height / float(self.mediaBox.getUpperRight_y() -
                       self.mediaBox.getLowerLeft_y ())
        self.scale(sx, sy)

    def compressContentStreams(self):
        """
        Compresses the size of this page by joining all content streams and
        applying a FlateDecode filter.

        However, it is possible that this function will perform no action if
        content stream compression becomes "automatic" for some reason.
        """
        content = self.getContents()
        if content is not None:
            if not isinstance(content, ContentStream):
                content = ContentStream(content, self.pdf)
            self[NameObject("/Contents")] = content.flateEncode()

    def extractText(self):
        """
        Locate all text drawing commands, in the order they are provided in the
        content stream, and extract the text.  This works well for some PDF
        files, but poorly for others, depending on the generator used.  This will
        be refined in the future.  Do not rely on the order of text coming out of
        this function, as it will change if this function is made more
        sophisticated.

        :return: a unicode string object.
        """
        text = u_("")
        content = self["/Contents"].getObject()
        if not isinstance(content, ContentStream):
            content = ContentStream(content, self.pdf)
        # Note: we check all strings are TextStringObjects.  ByteStringObjects
        # are strings where the byte->string encoding was unknown, so adding
        # them to the text here would be gibberish.
        for operands, operator in content.operations:
            if operator == b_("Tj"):
                _text = operands[0]
                if isinstance(_text, TextStringObject):
                    text += _text
            elif operator == b_("T*"):
                text += "\n"
            elif operator == b_("'"):
                text += "\n"
                _text = operands[0]
                if isinstance(_text, TextStringObject):
                    text += operands[0]
            elif operator == b_('"'):
                _text = operands[2]
                if isinstance(_text, TextStringObject):
                    text += "\n"
                    text += _text
            elif operator == b_("TJ"):
                for i in operands[0]:
                    if isinstance(i, TextStringObject):
                        text += i
                text += "\n"
        return text

    mediaBox = createRectangleAccessor("/MediaBox", ())
    """
    A :class:`RectangleObject<PyPDF2.generic.RectangleObject>`, expressed in default user space units,
    defining the boundaries of the physical medium on which the page is
    intended to be displayed or printed.
    """

    cropBox = createRectangleAccessor("/CropBox", ("/MediaBox",))
    """
    A :class:`RectangleObject<PyPDF2.generic.RectangleObject>`, expressed in default user space units,
    defining the visible region of default user space.  When the page is
    displayed or printed, its contents are to be clipped (cropped) to this
    rectangle and then imposed on the output medium in some
    implementation-defined manner.  Default value: same as :attr:`mediaBox<mediaBox>`.
    """

    bleedBox = createRectangleAccessor("/BleedBox", ("/CropBox", "/MediaBox"))
    """
    A :class:`RectangleObject<PyPDF2.generic.RectangleObject>`, expressed in default user space units,
    defining the region to which the contents of the page should be clipped
    when output in a production enviroment.
    """

    trimBox = createRectangleAccessor("/TrimBox", ("/CropBox", "/MediaBox"))
    """
    A :class:`RectangleObject<PyPDF2.generic.RectangleObject>`, expressed in default user space units,
    defining the intended dimensions of the finished page after trimming.
    """

    artBox = createRectangleAccessor("/ArtBox", ("/CropBox", "/MediaBox"))
    """
    A :class:`RectangleObject<PyPDF2.generic.RectangleObject>`, expressed in default user space units,
    defining the extent of the page's meaningful content as intended by the
    page's creator.
    """


class ContentStream(DecodedStreamObject):
    def __init__(self, stream, pdf):
        self.pdf = pdf
        self.operations = []
        # stream may be a StreamObject or an ArrayObject containing
        # multiple StreamObjects to be cat'd together.
        stream = stream.getObject()
        if isinstance(stream, ArrayObject):
            data = b_("")
            for s in stream:
                data += s.getObject().getData()
            stream = BytesIO(b_(data))
        else:
            stream = BytesIO(b_(stream.getData()))
        self.__parseContentStream(stream)

    def __parseContentStream(self, stream):
        # file("f:\\tmp.txt", "w").write(stream.read())
        stream.seek(0, 0)
        operands = []
        while True:
            peek = readNonWhitespace(stream)
            if peek == b_('') or ord_(peek) == 0:
                break
            stream.seek(-1, 1)
            if peek.isalpha() or peek == b_("'") or peek == b_('"'):
                operator = utils.readUntilRegex(stream,
                        NameObject.delimiterPattern, True)
                if operator == b_("BI"):
                    # begin inline image - a completely different parsing
                    # mechanism is required, of course... thanks buddy...
                    assert operands == []
                    ii = self._readInlineImage(stream)
                    self.operations.append((ii, b_("INLINE IMAGE")))
                else:
                    self.operations.append((operands, operator))
                    operands = []
            elif peek == b_('%'):
                # If we encounter a comment in the content stream, we have to
                # handle it here.  Typically, readObject will handle
                # encountering a comment -- but readObject assumes that
                # following the comment must be the object we're trying to
                # read.  In this case, it could be an operator instead.
                while peek not in (b_('\r'), b_('\n')):
                    peek = stream.read(1)
            else:
                operands.append(readObject(stream, None))

    def _readInlineImage(self, stream):
        # begin reading just after the "BI" - begin image
        # first read the dictionary of settings.
        settings = DictionaryObject()
        while True:
            tok = readNonWhitespace(stream)
            stream.seek(-1, 1)
            if tok == b_("I"):
                # "ID" - begin of image data
                break
            key = readObject(stream, self.pdf)
            tok = readNonWhitespace(stream)
            stream.seek(-1, 1)
            value = readObject(stream, self.pdf)
            settings[key] = value
        # left at beginning of ID
        tmp = stream.read(3)
        assert tmp[:2] == b_("ID")
        data = b_("")
        while True:
            # Read the inline image, while checking for EI (End Image) operator.
            tok = stream.read(1)
            if tok == b_("E"):
                # Check for End Image
                tok2 = stream.read(1)
                if tok2 == b_("I"):
                    # Data can contain EI, so check for the Q operator.
                    tok3 = stream.read(1)
                    info = tok + tok2
                    # We need to find whitespace between EI and Q.
                    has_q_whitespace = False
                    while tok3 in utils.WHITESPACES:
                        has_q_whitespace = True
                        info += tok3
                        tok3 = stream.read(1)
                    if tok3 == b_("Q") and has_q_whitespace:
                        stream.seek(-1, 1)
                        break
                    else:
                        stream.seek(-1,1)
                        data += info
                else:
                    stream.seek(-1, 1)
                    data += tok
            else:
                data += tok
        return {"settings": settings, "data": data}

    def _getData(self):
        newdata = BytesIO()
        for operands, operator in self.operations:
            if operator == b_("INLINE IMAGE"):
                newdata.write(b_("BI"))
                dicttext = BytesIO()
                operands["settings"].writeToStream(dicttext, None)
                newdata.write(dicttext.getvalue()[2:-2])
                newdata.write(b_("ID "))
                newdata.write(operands["data"])
                newdata.write(b_("EI"))
            else:
                for op in operands:
                    op.writeToStream(newdata, None)
                    newdata.write(b_(" "))
                newdata.write(b_(operator))
            newdata.write(b_("\n"))
        return newdata.getvalue()

    def _setData(self, value):
        self.__parseContentStream(BytesIO(b_(value)))

    _data = property(_getData, _setData)


class DocumentInformation(DictionaryObject):
    """
    A class representing the basic document metadata provided in a PDF File.
    This class is accessible through
    :meth:`getDocumentInfo()<PyPDF2.PdfFileReader.getDocumentInfo()>`

    All text properties of the document metadata have
    *two* properties, eg. author and author_raw. The non-raw property will
    always return a ``TextStringObject``, making it ideal for a case where
    the metadata is being displayed. The raw property can sometimes return
    a ``ByteStringObject``, if PyPDF2 was unable to decode the string's
    text encoding; this requires additional safety in the caller and
    therefore is not as commonly accessed.
    """

    def __init__(self):
        DictionaryObject.__init__(self)

    def getText(self, key):
        retval = self.get(key, None)
        if isinstance(retval, TextStringObject):
            return retval
        return None

    title = property(lambda self: self.getText("/Title"))
    """Read-only property accessing the document's **title**.
    Returns a unicode string (``TextStringObject``) or ``None``
    if the title is not specified."""
    title_raw = property(lambda self: self.get("/Title"))
    """The "raw" version of title; can return a ``ByteStringObject``."""

    author = property(lambda self: self.getText("/Author"))
    """Read-only property accessing the document's **author**.
    Returns a unicode string (``TextStringObject``) or ``None``
    if the author is not specified."""
    author_raw = property(lambda self: self.get("/Author"))
    """The "raw" version of author; can return a ``ByteStringObject``."""

    subject = property(lambda self: self.getText("/Subject"))
    """Read-only property accessing the document's **subject**.
    Returns a unicode string (``TextStringObject``) or ``None``
    if the subject is not specified."""
    subject_raw = property(lambda self: self.get("/Subject"))
    """The "raw" version of subject; can return a ``ByteStringObject``."""

    creator = property(lambda self: self.getText("/Creator"))
    """Read-only property accessing the document's **creator**. If the
    document was converted to PDF from another format, this is the name of the
    application (e.g. OpenOffice) that created the original document from
    which it was converted. Returns a unicode string (``TextStringObject``)
    or ``None`` if the creator is not specified."""
    creator_raw = property(lambda self: self.get("/Creator"))
    """The "raw" version of creator; can return a ``ByteStringObject``."""

    producer = property(lambda self: self.getText("/Producer"))
    """Read-only property accessing the document's **producer**.
    If the document was converted to PDF from another format, this is
    the name of the application (for example, OSX Quartz) that converted
    it to PDF. Returns a unicode string (``TextStringObject``)
    or ``None`` if the producer is not specified."""
    producer_raw = property(lambda self: self.get("/Producer"))
    """The "raw" version of producer; can return a ``ByteStringObject``."""


def convertToInt(d, size):
    if size > 8:
        raise utils.PdfReadError("invalid size in convertToInt")
    d = b_("\x00\x00\x00\x00\x00\x00\x00\x00") + b_(d)
    d = d[-8:]
    return struct.unpack(">q", d)[0]

# ref: pdf1.8 spec section 3.5.2 algorithm 3.2
_encryption_padding = b_('\x28\xbf\x4e\x5e\x4e\x75\x8a\x41\x64\x00\x4e\x56') + \
        b_('\xff\xfa\x01\x08\x2e\x2e\x00\xb6\xd0\x68\x3e\x80\x2f\x0c') + \
        b_('\xa9\xfe\x64\x53\x69\x7a')


# Implementation of algorithm 3.2 of the PDF standard security handler,
# section 3.5.2 of the PDF 1.6 reference.
def _alg32(password, rev, keylen, owner_entry, p_entry, id1_entry, metadata_encrypt=True):
    # 1. Pad or truncate the password string to exactly 32 bytes.  If the
    # password string is more than 32 bytes long, use only its first 32 bytes;
    # if it is less than 32 bytes long, pad it by appending the required number
    # of additional bytes from the beginning of the padding string
    # (_encryption_padding).
    password = b_((str_(password) + str_(_encryption_padding))[:32])
    # 2. Initialize the MD5 hash function and pass the result of step 1 as
    # input to this function.
    import struct
    m = md5(password)
    # 3. Pass the value of the encryption dictionary's /O entry to the MD5 hash
    # function.
    m.update(owner_entry.original_bytes)
    # 4. Treat the value of the /P entry as an unsigned 4-byte integer and pass
    # these bytes to the MD5 hash function, low-order byte first.
    p_entry = struct.pack('<i', p_entry)
    m.update(p_entry)
    # 5. Pass the first element of the file's file identifier array to the MD5
    # hash function.
    m.update(id1_entry.original_bytes)
    # 6. (Revision 3 or greater) If document metadata is not being encrypted,
    # pass 4 bytes with the value 0xFFFFFFFF to the MD5 hash function.
    if rev >= 3 and not metadata_encrypt:
        m.update(b_("\xff\xff\xff\xff"))
    # 7. Finish the hash.
    md5_hash = m.digest()
    # 8. (Revision 3 or greater) Do the following 50 times: Take the output
    # from the previous MD5 hash and pass the first n bytes of the output as
    # input into a new MD5 hash, where n is the number of bytes of the
    # encryption key as defined by the value of the encryption dictionary's
    # /Length entry.
    if rev >= 3:
        for i in range(50):
            md5_hash = md5(md5_hash[:keylen]).digest()
    # 9. Set the encryption key to the first n bytes of the output from the
    # final MD5 hash, where n is always 5 for revision 2 but, for revision 3 or
    # greater, depends on the value of the encryption dictionary's /Length
    # entry.
    return md5_hash[:keylen]


# Implementation of algorithm 3.3 of the PDF standard security handler,
# section 3.5.2 of the PDF 1.6 reference.
def _alg33(owner_pwd, user_pwd, rev, keylen):
    # steps 1 - 4
    key = _alg33_1(owner_pwd, rev, keylen)
    # 5. Pad or truncate the user password string as described in step 1 of
    # algorithm 3.2.
    user_pwd = b_((user_pwd + str_(_encryption_padding))[:32])
    # 6. Encrypt the result of step 5, using an RC4 encryption function with
    # the encryption key obtained in step 4.
    val = utils.RC4_encrypt(key, user_pwd)
    # 7. (Revision 3 or greater) Do the following 19 times: Take the output
    # from the previous invocation of the RC4 function and pass it as input to
    # a new invocation of the function; use an encryption key generated by
    # taking each byte of the encryption key obtained in step 4 and performing
    # an XOR operation between that byte and the single-byte value of the
    # iteration counter (from 1 to 19).
    if rev >= 3:
        for i in range(1, 20):
            new_key = ''
            for l in range(len(key)):
                new_key += chr(ord_(key[l]) ^ i)
            val = utils.RC4_encrypt(new_key, val)
    # 8. Store the output from the final invocation of the RC4 as the value of
    # the /O entry in the encryption dictionary.
    return val


# Steps 1-4 of algorithm 3.3
def _alg33_1(password, rev, keylen):
    # 1. Pad or truncate the owner password string as described in step 1 of
    # algorithm 3.2.  If there is no owner password, use the user password
    # instead.
    password = b_((password + str_(_encryption_padding))[:32])
    # 2. Initialize the MD5 hash function and pass the result of step 1 as
    # input to this function.
    m = md5(password)
    # 3. (Revision 3 or greater) Do the following 50 times: Take the output
    # from the previous MD5 hash and pass it as input into a new MD5 hash.
    md5_hash = m.digest()
    if rev >= 3:
        for i in range(50):
            md5_hash = md5(md5_hash).digest()
    # 4. Create an RC4 encryption key using the first n bytes of the output
    # from the final MD5 hash, where n is always 5 for revision 2 but, for
    # revision 3 or greater, depends on the value of the encryption
    # dictionary's /Length entry.
    key = md5_hash[:keylen]
    return key


# Implementation of algorithm 3.4 of the PDF standard security handler,
# section 3.5.2 of the PDF 1.6 reference.
def _alg34(password, owner_entry, p_entry, id1_entry):
    # 1. Create an encryption key based on the user password string, as
    # described in algorithm 3.2.
    key = _alg32(password, 2, 5, owner_entry, p_entry, id1_entry)
    # 2. Encrypt the 32-byte padding string shown in step 1 of algorithm 3.2,
    # using an RC4 encryption function with the encryption key from the
    # preceding step.
    U = utils.RC4_encrypt(key, _encryption_padding)
    # 3. Store the result of step 2 as the value of the /U entry in the
    # encryption dictionary.
    return U, key


# Implementation of algorithm 3.4 of the PDF standard security handler,
# section 3.5.2 of the PDF 1.6 reference.
def _alg35(password, rev, keylen, owner_entry, p_entry, id1_entry, metadata_encrypt):
    # 1. Create an encryption key based on the user password string, as
    # described in Algorithm 3.2.
    key = _alg32(password, rev, keylen, owner_entry, p_entry, id1_entry)
    # 2. Initialize the MD5 hash function and pass the 32-byte padding string
    # shown in step 1 of Algorithm 3.2 as input to this function.
    m = md5()
    m.update(_encryption_padding)
    # 3. Pass the first element of the file's file identifier array (the value
    # of the ID entry in the document's trailer dictionary; see Table 3.13 on
    # page 73) to the hash function and finish the hash.  (See implementation
    # note 25 in Appendix H.)
    m.update(id1_entry.original_bytes)
    md5_hash = m.digest()
    # 4. Encrypt the 16-byte result of the hash, using an RC4 encryption
    # function with the encryption key from step 1.
    val = utils.RC4_encrypt(key, md5_hash)
    # 5. Do the following 19 times: Take the output from the previous
    # invocation of the RC4 function and pass it as input to a new invocation
    # of the function; use an encryption key generated by taking each byte of
    # the original encryption key (obtained in step 2) and performing an XOR
    # operation between that byte and the single-byte value of the iteration
    # counter (from 1 to 19).
    for i in range(1, 20):
        new_key = b_('')
        for l in range(len(key)):
            new_key += b_(chr(ord_(key[l]) ^ i))
        val = utils.RC4_encrypt(new_key, val)
    # 6. Append 16 bytes of arbitrary padding to the output from the final
    # invocation of the RC4 function and store the 32-byte result as the value
    # of the U entry in the encryption dictionary.
    # (implementator note: I don't know what "arbitrary padding" is supposed to
    # mean, so I have used null bytes.  This seems to match a few other
    # people's implementations)
    return val + (b_('\x00') * 16), key<|MERGE_RESOLUTION|>--- conflicted
+++ resolved
@@ -600,7 +600,6 @@
                     raise ValueError("I/O operation on closed file: {}".format(data.pdf.stream.name))
                 newobj = externMap.get(data.pdf, {}).get(data.generation, {}).get(data.idnum, None)
                 if newobj == None:
-<<<<<<< HEAD
                     try:
                         newobj = data.pdf.getObject(data)
                         self._objects.append(None) # placeholder
@@ -620,26 +619,6 @@
                             data.__class__.__name__, data
                         ))
                         return NullObject()
-=======
-                    newobj = data.pdf.getObject(data)
-                    hashValue = newobj.hashValue()
-                    # Check if object is already added to pdf.
-                    if hashValue is not None and hashValue in self._idnum_hash:
-                        return IndirectObject(self._idnum_hash[hashValue], 0, self)
-                    self._objects.append(None) # placeholder
-                    idnum = len(self._objects)
-                    if hashValue is not None:
-                        self._idnum_hash[hashValue] = idnum
-                    newobj_ido = IndirectObject(idnum, 0, self)
-                    if data.pdf not in externMap:
-                        externMap[data.pdf] = {}
-                    if data.generation not in externMap[data.pdf]:
-                        externMap[data.pdf][data.generation] = {}
-                    externMap[data.pdf][data.generation][data.idnum] = newobj_ido
-                    newobj = self._sweepIndirectReferences(externMap, newobj)
-                    self._objects[idnum-1] = newobj
-                    return newobj_ido
->>>>>>> 269228df
                 return newobj
         else:
             return data
