--- conflicted
+++ resolved
@@ -1157,17 +1157,8 @@
                 if file is None:
                     file = sys.stderr
                 try:
-<<<<<<< HEAD
                     file.write(formatWarning(message, category, filename, lineno, line))
                 except Exception:
-=======
-                    # It is possible for sys.stderr to be defined as None, most commonly in the case that the script
-                    # is being run vida pythonw.exe on Windows. In this case, just swallow the warning.
-                    # See also https://docs.python.org/3/library/sys.html#sys.__stderr__
-                    if file is not None:
-                        file.write(formatWarning(message, category, filename, lineno, line))
-                except IOError:
->>>>>>> a96bc3c3
                     pass
             warnings.showwarning = _showwarning
         self.strict = strict
