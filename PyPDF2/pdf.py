# -*- coding: utf-8 -*-
#
# Copyright (c) 2006, Mathieu Fenniak
# Copyright (c) 2007, Ashish Kulkarni <kulkarni.ashish@gmail.com>
#
# All rights reserved.
#
# Redistribution and use in source and binary forms, with or without
# modification, are permitted provided that the following conditions are
# met:
#
# * Redistributions of source code must retain the above copyright notice,
# this list of conditions and the following disclaimer.
# * Redistributions in binary form must reproduce the above copyright notice,
# this list of conditions and the following disclaimer in the documentation
# and/or other materials provided with the distribution.
# * The name of the author may not be used to endorse or promote products
# derived from this software without specific prior written permission.
#
# THIS SOFTWARE IS PROVIDED BY THE COPYRIGHT HOLDERS AND CONTRIBUTORS "AS IS"
# AND ANY EXPRESS OR IMPLIED WARRANTIES, INCLUDING, BUT NOT LIMITED TO, THE
# IMPLIED WARRANTIES OF MERCHANTABILITY AND FITNESS FOR A PARTICULAR PURPOSE
# ARE DISCLAIMED. IN NO EVENT SHALL THE COPYRIGHT OWNER OR CONTRIBUTORS BE
# LIABLE FOR ANY DIRECT, INDIRECT, INCIDENTAL, SPECIAL, EXEMPLARY, OR
# CONSEQUENTIAL DAMAGES (INCLUDING, BUT NOT LIMITED TO, PROCUREMENT OF
# SUBSTITUTE GOODS OR SERVICES; LOSS OF USE, DATA, OR PROFITS; OR BUSINESS
# INTERRUPTION) HOWEVER CAUSED AND ON ANY THEORY OF LIABILITY, WHETHER IN
# CONTRACT, STRICT LIABILITY, OR TORT (INCLUDING NEGLIGENCE OR OTHERWISE)
# ARISING IN ANY WAY OUT OF THE USE OF THIS SOFTWARE, EVEN IF ADVISED OF THE
# POSSIBILITY OF SUCH DAMAGE.

"""A pure-Python PDF library with an increasing number of capabilities."""

__author__ = "Mathieu Fenniak"
__author_email__ = "biziqe@mathieu.fenniak.net"

<<<<<<< HEAD
__maintainer__ = "Phaseit, Inc."
__maintainer_email = "PyPDF2@phaseit.net"

import collections
import string
=======
>>>>>>> 89bc0930
import math
import struct
import sys
import uuid
from sys import version_info

if version_info < ( 3, 0 ):
    from cStringIO import StringIO
else:
    from io import StringIO

if version_info < ( 3, 0 ):
    BytesIO = StringIO
else:
    from io import BytesIO

import codecs
import warnings

from PyPDF2.constants import PageAttributes as PG
from PyPDF2.constants import PagesAttributes as PA
from PyPDF2.constants import Ressources as RES
from PyPDF2.constants import StreamAttributes as SA

from . import utils
from .generic import *
from .utils import (ConvertFunctionsToVirtualList, b_, formatWarning, isString,
                    ord_, readNonWhitespace, readUntilWhitespace, str_, u_)

if version_info < ( 2, 4 ):
   from sets import ImmutableSet as frozenset

if version_info < ( 2, 5 ):
    from md5 import md5
else:
    from hashlib import md5


class PdfFileWriter(object):
    """
    This class supports writing PDF files out, given pages produced by another
    class (typically :class:`PdfFileReader<PdfFileReader>`).
    """
    def __init__(self):
        self._header = b_("%PDF-1.3")
        self._objects = []  # array of indirect objects

        # The root of our page tree node.
        pages = DictionaryObject()
        pages.update({
                NameObject(PA.TYPE): NameObject("/Pages"),
                NameObject(PA.COUNT): NumberObject(0),
                NameObject(PA.KIDS): ArrayObject(),
                })
        self._pages = self._addObject(pages)

        # info object
        info = DictionaryObject()
        info.update({
                NameObject("/Producer"): createStringObject(codecs.BOM_UTF16_BE + u_("PyPDF2").encode('utf-16be'))
                })
        self._info = self._addObject(info)

        # root object
        root = DictionaryObject()
        root.update({
            NameObject(PA.TYPE): NameObject("/Catalog"),
            NameObject("/Pages"): self._pages,
            })
        self._root = None
        self._root_object = root

    def _addObject(self, obj):
        self._objects.append(obj)
        return IndirectObject(len(self._objects), 0, self)

    def getObject(self, ido):
        if ido.pdf != self:
            raise ValueError("pdf must be self")
        return self._objects[ido.idnum - 1]

    def _addPage(self, page, action):
        assert page[PA.TYPE] == "/Page"
        page[NameObject("/Parent")] = self._pages
        page = self._addObject(page)
        pages = self.getObject(self._pages)
        action(pages[PA.KIDS], page)
        pages[NameObject(PA.COUNT)] = NumberObject(pages[PA.COUNT] + 1)

    def addPage(self, page):
        """
        Adds a page to this PDF file.  The page is usually acquired from a
        :class:`PdfFileReader<PdfFileReader>` instance.

        :param PageObject page: The page to add to the document. Should be
            an instance of :class:`PageObject<PyPDF2.pdf.PageObject>`
        """
        self._addPage(page, list.append)

    def insertPage(self, page, index=0):
        """
        Insert a page in this PDF file. The page is usually acquired from a
        :class:`PdfFileReader<PdfFileReader>` instance.

        :param PageObject page: The page to add to the document.  This
            argument should be an instance of :class:`PageObject<pdf.PageObject>`.
        :param int index: Position at which the page will be inserted.
        """
        self._addPage(page, lambda l, p: l.insert(index, p))

    def getPage(self, pageNumber):
        """
        Retrieves a page by number from this PDF file.

        :param int pageNumber: The page number to retrieve
            (pages begin at zero)
        :return: the page at the index given by *pageNumber*
        :rtype: :class:`PageObject<pdf.PageObject>`
        """
        pages = self.getObject(self._pages)
        # XXX: crude hack
        return pages[PA.KIDS][pageNumber].getObject()

    def getNumPages(self):
        """
        :return: the number of pages.
        :rtype: int
        """
        pages = self.getObject(self._pages)
        return int(pages[NameObject("/Count")])

    def addBlankPage(self, width=None, height=None):
        """
        Appends a blank page to this PDF file and returns it. If no page size
        is specified, use the size of the last page.

        :param float width: The width of the new page expressed in default user
            space units.
        :param float height: The height of the new page expressed in default
            user space units.
        :return: the newly appended page
        :rtype: :class:`PageObject<PyPDF2.pdf.PageObject>`
        :raises PageSizeNotDefinedError: if width and height are not defined
            and previous page does not exist.
        """
        page = PageObject.createBlankPage(self, width, height)
        self.addPage(page)
        return page

    def insertBlankPage(self, width=None, height=None, index=0):
        """
        Inserts a blank page to this PDF file and returns it. If no page size
        is specified, use the size of the last page.

        :param float width: The width of the new page expressed in default user
            space units.
        :param float height: The height of the new page expressed in default
            user space units.
        :param int index: Position to add the page.
        :return: the newly appended page
        :rtype: :class:`PageObject<PyPDF2.pdf.PageObject>`
        :raises PageSizeNotDefinedError: if width and height are not defined
            and previous page does not exist.
        """
        if width is None or height is None and \
                (self.getNumPages() - 1) >= index:
            oldpage = self.getPage(index)
            width = oldpage.mediaBox.getWidth()
            height = oldpage.mediaBox.getHeight()
        page = PageObject.createBlankPage(self, width, height)
        self.insertPage(page, index)
        return page

    def addJS(self, javascript):
        """
        Add Javascript which will launch upon opening this PDF.

        :param str javascript: Your Javascript.

        >>> output.addJS("this.print({bUI:true,bSilent:false,bShrinkToFit:true});")
        # Example: This will launch the print window when the PDF is opened.
        """
        js = DictionaryObject()
        js.update({
                NameObject(PA.TYPE): NameObject("/Action"),
                NameObject("/S"): NameObject("/JavaScript"),
                NameObject("/JS"): NameObject("(%s)" % javascript)
                })
        js_indirect_object = self._addObject(js)

        # We need a name for parameterized javascript in the pdf file, but it can be anything.
        js_string_name = str(uuid.uuid4())

        js_name_tree = DictionaryObject()
        js_name_tree.update({
                NameObject("/JavaScript"): DictionaryObject({
                  NameObject("/Names"): ArrayObject([createStringObject(js_string_name), js_indirect_object])
                })
              })
        self._addObject(js_name_tree)

        self._root_object.update({
                NameObject("/OpenAction"): js_indirect_object,
                NameObject("/Names"): js_name_tree
                })

    def addAttachment(self, fname, fdata):
        """
        Embed a file inside the PDF.

        :param str fname: The filename to display.
        :param str fdata: The data in the file.

        Reference:
        https://www.adobe.com/content/dam/Adobe/en/devnet/acrobat/pdfs/PDF32000_2008.pdf
        Section 7.11.3
        """

        # We need 3 entries:
        # * The file's data
        # * The /Filespec entry
        # * The file's name, which goes in the Catalog


        # The entry for the file
        """ Sample:
        8 0 obj
        <<
         /Length 12
         /Type /EmbeddedFile
        >>
        stream
        Hello world!
        endstream
        endobj
        """
        file_entry = DecodedStreamObject()
        file_entry.setData(fdata)
        file_entry.update({
                NameObject(PA.TYPE): NameObject("/EmbeddedFile")
                })

        # The Filespec entry
        """ Sample:
        7 0 obj
        <<
         /Type /Filespec
         /F (hello.txt)
         /EF << /F 8 0 R >>
        >>
        """
        efEntry = DictionaryObject()
        efEntry.update({ NameObject("/F"):file_entry })

        filespec = DictionaryObject()
        filespec.update({
                NameObject(PA.TYPE): NameObject("/Filespec"),
                NameObject("/F"): createStringObject(fname),  # Perhaps also try TextStringObject
                NameObject("/EF"): efEntry
                })

        # Then create the entry for the root, as it needs a reference to the Filespec
        """ Sample:
        1 0 obj
        <<
         /Type /Catalog
         /Outlines 2 0 R
         /Pages 3 0 R
         /Names << /EmbeddedFiles << /Names [(hello.txt) 7 0 R] >> >>
        >>
        endobj

        """
        embeddedFilesNamesDictionary = DictionaryObject()
        embeddedFilesNamesDictionary.update({
                NameObject("/Names"): ArrayObject([createStringObject(fname), filespec])
                })

        embeddedFilesDictionary = DictionaryObject()
        embeddedFilesDictionary.update({
                NameObject("/EmbeddedFiles"): embeddedFilesNamesDictionary
                })
        # Update the root
        self._root_object.update({
                NameObject("/Names"): embeddedFilesDictionary
                })

    def appendPagesFromReader(self, reader, after_page_append=None):
        """
        Copy pages from reader to writer. Includes an optional callback parameter
        which is invoked after pages are appended to the writer.

        :param reader: a PdfFileReader object from which to copy page
            annotations to this writer object.  The writer's annots
            will then be updated
        :callback after_page_append (function): Callback function that is invoked after
            each page is appended to the writer. Callback signature:
        :param writer_pageref (PDF page reference): Reference to the page
            appended to the writer.
        """
        # Get page count from writer and reader
        reader_num_pages = reader.getNumPages()
        writer_num_pages = self.getNumPages()

        # Copy pages from reader to writer
        for rpagenum in range(0, reader_num_pages):
            reader_page = reader.getPage(rpagenum)
            self.addPage(reader_page)
            writer_page = self.getPage(writer_num_pages+rpagenum)
            # Trigger callback, pass writer page as parameter
            if callable(after_page_append): after_page_append(writer_page)

    def updatePageFormFieldValues(self, page, fields):
        '''
        Update the form field values for a given page from a fields dictionary.
        Copy field texts and values from fields to page.

        :param page: Page reference from PDF writer where the annotations
            and field data will be updated.
        :param fields: a Python dictionary of field names (/T) and text
            values (/V)
        '''
        # Iterate through pages, update field values
        for j in range(0, len(page[PG.ANNOTS])):
            writer_annot = page[PG.ANNOTS][j].getObject()
            for field in fields:
                if writer_annot.get('/T') == field:
                    writer_annot.update({
                        NameObject("/V"): TextStringObject(fields[field])
                    })

    def cloneReaderDocumentRoot(self, reader):
        '''
        Copy the reader document root to the writer.

        :param reader:  PdfFileReader from the document root should be copied.
        :callback after_page_append:
        '''
        self._root_object = reader.trailer['/Root']

    def cloneDocumentFromReader(self, reader, after_page_append=None):
        '''
        Create a copy (clone) of a document from a PDF file reader

        :param reader: PDF file reader instance from which the clone
            should be created.
        :callback after_page_append (function): Callback function that is invoked after
            each page is appended to the writer. Signature includes a reference to the
            appended page (delegates to appendPagesFromReader). Callback signature:

            :param writer_pageref (PDF page reference): Reference to the page just
                appended to the document.
        '''
        self.cloneReaderDocumentRoot(reader)
        self.appendPagesFromReader(reader, after_page_append)

    def encrypt(self, user_pwd, owner_pwd = None, use_128bit = True):
        """
        Encrypt this PDF file with the PDF Standard encryption handler.

        :param str user_pwd: The "user password", which allows for opening
            and reading the PDF file with the restrictions provided.
        :param str owner_pwd: The "owner password", which allows for
            opening the PDF files without any restrictions.  By default,
            the owner password is the same as the user password.
        :param bool use_128bit: flag as to whether to use 128bit
            encryption.  When false, 40bit encryption will be used.  By default,
            this flag is on.
        """
        import random
        import time
        if owner_pwd is None:
            owner_pwd = user_pwd
        if use_128bit:
            V = 2
            rev = 3
            keylen = int(128 / 8)
        else:
            V = 1
            rev = 2
            keylen = int(40 / 8)
        # permit everything:
        P = -1
        O = ByteStringObject(_alg33(owner_pwd, user_pwd, rev, keylen))
        ID_1 = ByteStringObject(md5(b_(repr(time.time()))).digest())
        ID_2 = ByteStringObject(md5(b_(repr(random.random()))).digest())
        self._ID = ArrayObject((ID_1, ID_2))
        if rev == 2:
            U, key = _alg34(user_pwd, O, P, ID_1)
        else:
            assert rev == 3
            U, key = _alg35(user_pwd, rev, keylen, O, P, ID_1, False)
        encrypt = DictionaryObject()
        encrypt[NameObject(SA.FILTER)] = NameObject("/Standard")
        encrypt[NameObject("/V")] = NumberObject(V)
        if V == 2:
            encrypt[NameObject(SA.LENGTH)] = NumberObject(keylen * 8)
        encrypt[NameObject("/R")] = NumberObject(rev)
        encrypt[NameObject("/O")] = ByteStringObject(O)
        encrypt[NameObject("/U")] = ByteStringObject(U)
        encrypt[NameObject("/P")] = NumberObject(P)
        self._encrypt = self._addObject(encrypt)
        self._encrypt_key = key

    def write(self, stream):
        """
        Writes the collection of pages added to this object out as a PDF file.

        :param stream: An object to write the file to.  The object must support
            the write method and the tell method, similar to a file object.
        """
        if hasattr(stream, 'mode') and 'b' not in stream.mode:
            warnings.warn("File <%s> to write to is not in binary mode. It may not be written to correctly." % stream.name)
        debug = False
        import struct

        if not self._root:
            self._root = self._addObject(self._root_object)

        externalReferenceMap = {}

        # PDF objects sometimes have circular references to their /Page objects
        # inside their object tree (for example, annotations).  Those will be
        # indirect references to objects that we've recreated in this PDF.  To
        # address this problem, PageObject's store their original object
        # reference number, and we add it to the external reference map before
        # we sweep for indirect references.  This forces self-page-referencing
        # trees to reference the correct new object location, rather than
        # copying in a new copy of the page object.
        for objIndex in range(len(self._objects)):
            obj = self._objects[objIndex]
            if isinstance(obj, PageObject) and obj.indirectRef is not None:
                data = obj.indirectRef
                if data.pdf not in externalReferenceMap:
                    externalReferenceMap[data.pdf] = {}
                if data.generation not in externalReferenceMap[data.pdf]:
                    externalReferenceMap[data.pdf][data.generation] = {}
                externalReferenceMap[data.pdf][data.generation][data.idnum] = IndirectObject(objIndex + 1, 0, self)

        self.stack = []
        if debug: print(("ERM:", externalReferenceMap, "root:", self._root))

        # Recursion of _sweepIndirectReferences() into nested structures
        # is limited to avoid hitting Python's recursion depth when sweeping
        # heavily nested data. This queue holds container objects, arrays
        # or dictionaries, which have been visited initially, yet must not
        # generate a recursive call to iterate through their content until
        # execution returns to the top-level call.
        self.sweepQ = collections.deque([self._root])

        # Continue to call _sweepIndirectReferences() until the queue is
        # exhausted, meaning all objects have been swept.
        while len(self.sweepQ):
            obj = self.sweepQ.pop()
            self._sweepIndirectReferences(externalReferenceMap, obj, True)

        del self.stack

        # Begin writing:
        object_positions = []
        stream.write(self._header + b_("\n"))
        stream.write(b_("%\xE2\xE3\xCF\xD3\n"))
        for i in range(len(self._objects)):
            obj = self._objects[i]
            # If the obj is None we can't write anything
            if obj is not None:
                idnum = (i + 1)
                object_positions.append(stream.tell())
                stream.write(b_(str(idnum) + " 0 obj\n"))
                key = None
                if hasattr(self, "_encrypt") and idnum != self._encrypt.idnum:
                    pack1 = struct.pack("<i", i + 1)[:3]
                    pack2 = struct.pack("<i", 0)[:2]
                    key = self._encrypt_key + pack1 + pack2
                    assert len(key) == (len(self._encrypt_key) + 5)
                    md5_hash = md5(key).digest()
                    key = md5_hash[:min(16, len(self._encrypt_key) + 5)]
                obj.writeToStream(stream, key)
                stream.write(b_("\nendobj\n"))

        # xref table
        xref_location = stream.tell()
        stream.write(b_("xref\n"))
        stream.write(b_("0 %s\n" % (len(self._objects) + 1)))
        stream.write(b_("%010d %05d f \n" % (0, 65535)))
        for offset in object_positions:
            stream.write(b_("%010d %05d n \n" % (offset, 0)))

        # trailer
        stream.write(b_("trailer\n"))
        trailer = DictionaryObject()
        trailer.update({
                NameObject("/Size"): NumberObject(len(self._objects) + 1),
                NameObject("/Root"): self._root,
                NameObject("/Info"): self._info,
                })
        if hasattr(self, "_ID"):
            trailer[NameObject("/ID")] = self._ID
        if hasattr(self, "_encrypt"):
            trailer[NameObject("/Encrypt")] = self._encrypt
        trailer.writeToStream(stream, None)

        # eof
        stream.write(b_("\nstartxref\n%s\n%%%%EOF\n" % (xref_location)))

    def addMetadata(self, infos):
        """
        Add custom metadata to the output.

        :param dict infos: a Python dictionary where each key is a field
            and each value is your new metadata.
        """
        args = {}
        for key, value in list(infos.items()):
            args[NameObject(key)] = createStringObject(value)
        self.getObject(self._info).update(args)

    def _sweepIndirectReferences(self, externMap, data, iterItems=False):
        debug = False
        if debug: print((data, "TYPE", data.__class__.__name__))
<<<<<<< HEAD
        if isinstance(data, DictionaryObject) or isinstance(data, ArrayObject):
            if iterItems:
                self._sweepContainer(externMap, data)
            else:
                self.sweepQ.append(data)
=======
        if isinstance(data, DictionaryObject):
            for key, value in list(data.items()):
                value = self._sweepIndirectReferences(externMap, value)
                if isinstance(value, StreamObject):
                    # a dictionary value is a stream.  streams must be indirect
                    # objects, so we need to change this value.
                    value = self._addObject(value)
                data[key] = value
            return data
        elif isinstance(data, ArrayObject):
            for i in range(len(data)):
                value = self._sweepIndirectReferences(externMap, data[i])
                if isinstance(value, StreamObject):
                    # an array value is a stream.  streams must be indirect
                    # objects, so we need to change this value
                    value = self._addObject(value)
                data[i] = value
>>>>>>> 89bc0930
            return data

        elif isinstance(data, IndirectObject):
            # internal indirect references are fine
            if data.pdf == self:
                if data.idnum in self.stack:
                    return data
                else:
                    self.stack.append(data.idnum)
                    realdata = self.getObject(data)
                    self._sweepIndirectReferences(externMap, realdata)
                    return data
            else:
                if data.pdf.stream.closed:
                    raise ValueError("I/O operation on closed file: {}".format(data.pdf.stream.name))
                newobj = externMap.get(data.pdf, {}).get(data.generation, {}).get(data.idnum, None)
                if newobj is None:
                    try:
                        newobj = data.pdf.getObject(data)
                        self._objects.append(None) # placeholder
                        idnum = len(self._objects)
                        newobj_ido = IndirectObject(idnum, 0, self)
                        if data.pdf not in externMap:
                            externMap[data.pdf] = {}
                        if data.generation not in externMap[data.pdf]:
                            externMap[data.pdf][data.generation] = {}
                        externMap[data.pdf][data.generation][data.idnum] = newobj_ido
                        newobj = self._sweepIndirectReferences(externMap, newobj)
                        self._objects[idnum-1] = newobj
                        return newobj_ido
                    except ValueError:
                        # Unable to resolve the Object, returning NullObject instead.
                        warnings.warn("Unable to resolve [{}: {}], returning NullObject instead".format(
                            data.__class__.__name__, data
                        ))
                        return NullObject()
                return newobj
        else:
            return data

    def _sweepContainer(self, externMap, data):
        """Sweeps a container object for indirect references.

        Iterates through all items within an array or dictionary,
        calling _sweepIndirectReferences() for each, possibly replacing
        items with indirect objects as necessary.
        """
        # Create a list of keys/indices to iterate over based on the type
        # of container.
        try:
            it = data.keys()
        except AttributeError:
            it = range(len(data))

        for x in it:
            # Retrieve the original value, bypassing the usual dictionary
            # syntax to ensure any indirect objects are returned as-is
            # instead of being automatically resolved to their targets.
            try:
                orig_value = data.raw_get(x)
            except AttributeError:
                orig_value = data[x] # Arrays use normal index.

            value = self._sweepIndirectReferences(externMap, orig_value)

            # PyPDF2 will add stream objects as direct members of various
            # containers. Each stream object needs to be converted to an
            # indirect object because stream objects must always be indirect.
            if isinstance(value, StreamObject):
                value = self._addObject(value)

            data[x] = value

    def getReference(self, obj):
        idnum = self._objects.index(obj) + 1
        ref = IndirectObject(idnum, 0, self)
        assert ref.getObject() == obj
        return ref

    def getOutlineRoot(self):
        if '/Outlines' in self._root_object:
            outline = self._root_object['/Outlines']
            idnum = self._objects.index(outline) + 1
            outlineRef = IndirectObject(idnum, 0, self)
            assert outlineRef.getObject() == outline
        else:
            outline = TreeObject()
            outline.update({ })
            outlineRef = self._addObject(outline)
            self._root_object[NameObject('/Outlines')] = outlineRef

        return outline

    def getNamedDestRoot(self):
        if '/Names' in self._root_object and isinstance(self._root_object['/Names'], DictionaryObject):
            names = self._root_object['/Names']
            idnum = self._objects.index(names) + 1
            namesRef = IndirectObject(idnum, 0, self)
            assert namesRef.getObject() == names
            if '/Dests' in names and isinstance(names['/Dests'], DictionaryObject):
                dests = names['/Dests']
                idnum = self._objects.index(dests) + 1
                destsRef = IndirectObject(idnum, 0, self)
                assert destsRef.getObject() == dests
                if '/Names' in dests:
                    nd = dests['/Names']
                else:
                    nd = ArrayObject()
                    dests[NameObject('/Names')] = nd
            else:
                dests = DictionaryObject()
                destsRef = self._addObject(dests)
                names[NameObject('/Dests')] = destsRef
                nd = ArrayObject()
                dests[NameObject('/Names')] = nd

        else:
            names = DictionaryObject()
            namesRef = self._addObject(names)
            self._root_object[NameObject('/Names')] = namesRef
            dests = DictionaryObject()
            destsRef = self._addObject(dests)
            names[NameObject('/Dests')] = destsRef
            nd = ArrayObject()
            dests[NameObject('/Names')] = nd

        return nd

    def addBookmarkDestination(self, dest, parent=None):
        destRef = self._addObject(dest)

        outlineRef = self.getOutlineRoot()

        if parent is None:
            parent = outlineRef

        parent = parent.getObject()
        # print parent.__class__.__name__
        parent.addChild(destRef, self)

        return destRef

    def addBookmarkDict(self, bookmark, parent=None):
        bookmarkObj = TreeObject()
        for k, v in list(bookmark.items()):
            bookmarkObj[NameObject(str(k))] = v
        bookmarkObj.update(bookmark)

        if '/A' in bookmark:
            action = DictionaryObject()
            for k, v in list(bookmark['/A'].items()):
                action[NameObject(str(k))] = v
            actionRef = self._addObject(action)
            bookmarkObj[NameObject('/A')] = actionRef

        bookmarkRef = self._addObject(bookmarkObj)

        outlineRef = self.getOutlineRoot()

        if parent is None:
            parent = outlineRef

        parent = parent.getObject()
        parent.addChild(bookmarkRef, self)

        return bookmarkRef

    def addBookmark(self, title, pagenum, parent=None, color=None, bold=False, italic=False, fit='/Fit', *args):
        """
        Add a bookmark to this PDF file.

        :param str title: Title to use for this bookmark.
        :param int pagenum: Page number this bookmark will point to.
        :param parent: A reference to a parent bookmark to create nested
            bookmarks.
        :param tuple color: Color of the bookmark as a red, green, blue tuple
            from 0.0 to 1.0
        :param bool bold: Bookmark is bold
        :param bool italic: Bookmark is italic
        :param str fit: The fit of the destination page. See
            :meth:`addLink()<addLink>` for details.
        """
        pageRef = self.getObject(self._pages)[PA.KIDS][pagenum]
        action = DictionaryObject()
        zoomArgs = []
        for a in args:
            if a is not None:
                zoomArgs.append(NumberObject(a))
            else:
                zoomArgs.append(NullObject())
        dest = Destination(NameObject("/"+title + " bookmark"), pageRef, NameObject(fit), *zoomArgs)
        destArray = dest.getDestArray()
        action.update({
            NameObject('/D') : destArray,
            NameObject('/S') : NameObject('/GoTo')
        })
        actionRef = self._addObject(action)

        outlineRef = self.getOutlineRoot()

        if parent is None:
            parent = outlineRef

        bookmark = TreeObject()

        bookmark.update({
            NameObject('/A'): actionRef,
            NameObject('/Title'): createStringObject(title),
        })

        if color is not None:
            bookmark.update({NameObject('/C'): ArrayObject([FloatObject(c) for c in color])})

        format = 0
        if italic:
            format += 1
        if bold:
            format += 2
        if format:
            bookmark.update({NameObject('/F'): NumberObject(format)})

        bookmarkRef = self._addObject(bookmark)

        parent = parent.getObject()
        parent.addChild(bookmarkRef, self)

        return bookmarkRef

    def addNamedDestinationObject(self, dest):
        destRef = self._addObject(dest)

        nd = self.getNamedDestRoot()
        nd.extend([dest['/Title'], destRef])

        return destRef

    def addNamedDestination(self, title, pagenum):
        pageRef = self.getObject(self._pages)[PA.KIDS][pagenum]
        dest = DictionaryObject()
        dest.update({
            NameObject('/D') : ArrayObject([pageRef, NameObject('/FitH'), NumberObject(826)]),
            NameObject('/S') : NameObject('/GoTo')
        })

        destRef = self._addObject(dest)
        nd = self.getNamedDestRoot()

        nd.extend([title, destRef])

        return destRef

    def removeLinks(self):
        """
        Removes links and annotations from this output.
        """
        pages = self.getObject(self._pages)[PA.KIDS]
        for page in pages:
            pageRef = self.getObject(page)
            if PG.ANNOTS in pageRef:
                del pageRef[PG.ANNOTS]

    def removeImages(self, ignoreByteStringObject=False):
        """
        Removes images from this output.

        :param bool ignoreByteStringObject: optional parameter
            to ignore ByteString Objects.
        """
        pages = self.getObject(self._pages)[PA.KIDS]
        jump_operators = [
            b_('cm'), b_('w'), b_('J'), b_('j'), b_('M'), b_('d'), b_('ri'), b_('i'),
            b_('gs'), b_('W'), b_('b'), b_('s'), b_('S'), b_('f'), b_('F'), b_('n'), b_('m'), b_('l'),
            b_('c'), b_('v'), b_('y'), b_('h'), b_('B'), b_('Do'), b_('sh')
        ]
        for j in range(len(pages)):
            page = pages[j]
            pageRef = self.getObject(page)
            content = pageRef['/Contents'].getObject()
            if not isinstance(content, ContentStream):
                content = ContentStream(content, pageRef)

            _operations = []
            seq_graphics = False
            for operands, operator in content.operations:
                if operator in [b_('Tj'), b_("'")]:
                    text = operands[0]
                    if ignoreByteStringObject:
                        if not isinstance(text, TextStringObject):
                            operands[0] = TextStringObject()
                elif operator == b_('"'):
                    text = operands[2]
                    if ignoreByteStringObject and not isinstance(text, TextStringObject):
                        operands[2] = TextStringObject()
                elif operator == b_("TJ"):
                    for i in range(len(operands[0])):
                        if (
                            ignoreByteStringObject
                            and not isinstance(operands[0][i], TextStringObject)
                        ):
                            operands[0][i] = TextStringObject()

                if operator == b_('q'):
                    seq_graphics = True
                if operator == b_('Q'):
                    seq_graphics = False
                if seq_graphics and operator in jump_operators:
                    continue
                if operator == b_('re'):
                    continue
                _operations.append((operands, operator))

            content.operations = _operations
            pageRef.__setitem__(NameObject('/Contents'), content)

    def removeText(self, ignoreByteStringObject=False):
        """
        Removes text from this output.

        :param bool ignoreByteStringObject: optional parameter
            to ignore ByteString Objects.
        """
        pages = self.getObject(self._pages)[PA.KIDS]
        for j in range(len(pages)):
            page = pages[j]
            pageRef = self.getObject(page)
            content = pageRef['/Contents'].getObject()
            if not isinstance(content, ContentStream):
                content = ContentStream(content, pageRef)
            for operands,operator in content.operations:
                if operator in [b_('Tj'), b_("'")]:
                    text = operands[0]
                    if not ignoreByteStringObject:
                        if isinstance(text, TextStringObject):
                            operands[0] = TextStringObject()
                    else:
                        if isinstance(text, (TextStringObject, ByteStringObject)):
                            operands[0] = TextStringObject()
                elif operator == b_('"'):
                    text = operands[2]
                    if not ignoreByteStringObject:
                        if isinstance(text, TextStringObject):
                            operands[2] = TextStringObject()
                    else:
                        if isinstance(text, (TextStringObject, ByteStringObject)):
                            operands[2] = TextStringObject()
                elif operator == b_("TJ"):
                    for i in range(len(operands[0])):
                        if not ignoreByteStringObject:
                            if isinstance(operands[0][i], TextStringObject):
                                operands[0][i] = TextStringObject()
                        else:
                            if isinstance(operands[0][i], (TextStringObject, ByteStringObject)):
                                operands[0][i] = TextStringObject()

            pageRef.__setitem__(NameObject('/Contents'), content)

    def addURI(self, pagenum, uri, rect, border=None):
        """
        Add an URI from a rectangular area to the specified page.
        This uses the basic structure of AddLink

        :param int pagenum: index of the page on which to place the URI action.
        :param int uri: string -- uri of resource to link to.
        :param rect: :class:`RectangleObject<PyPDF2.generic.RectangleObject>` or array of four
            integers specifying the clickable rectangular area
            ``[xLL, yLL, xUR, yUR]``, or string in the form ``"[ xLL yLL xUR yUR ]"``.
        :param border: if provided, an array describing border-drawing
            properties. See the PDF spec for details. No border will be
            drawn if this argument is omitted.

        REMOVED FIT/ZOOM ARG
        -John Mulligan
        """

        pageLink = self.getObject(self._pages)[PA.KIDS][pagenum]
        pageRef = self.getObject(pageLink)

        if border is not None:
            borderArr = [NameObject(n) for n in border[:3]]
            if len(border) == 4:
                dashPattern = ArrayObject([NameObject(n) for n in border[3]])
                borderArr.append(dashPattern)
        else:
            borderArr = [NumberObject(2)] * 3

        if isString(rect):
            rect = NameObject(rect)
        elif isinstance(rect, RectangleObject):
            pass
        else:
            rect = RectangleObject(rect)

        lnk2 = DictionaryObject()
        lnk2.update({
        NameObject('/S'): NameObject('/URI'),
        NameObject('/URI'): TextStringObject(uri)
        });
        lnk = DictionaryObject()
        lnk.update({
        NameObject('/Type'): NameObject(PG.ANNOTS),
        NameObject('/Subtype'): NameObject('/Link'),
        NameObject('/P'): pageLink,
        NameObject('/Rect'): rect,
        NameObject('/H'): NameObject('/I'),
        NameObject('/Border'): ArrayObject(borderArr),
        NameObject('/A'): lnk2
        })
        lnkRef = self._addObject(lnk)

        if PG.ANNOTS in pageRef:
            pageRef[PG.ANNOTS].append(lnkRef)
        else:
            pageRef[NameObject(PG.ANNOTS)] = ArrayObject([lnkRef])

    def addLink(self, pagenum, pagedest, rect, border=None, fit='/Fit', *args):
        """
        Add an internal link from a rectangular area to the specified page.

        :param int pagenum: index of the page on which to place the link.
        :param int pagedest: index of the page to which the link should go.
        :param rect: :class:`RectangleObject<PyPDF2.generic.RectangleObject>` or array of four
            integers specifying the clickable rectangular area
            ``[xLL, yLL, xUR, yUR]``, or string in the form ``"[ xLL yLL xUR yUR ]"``.
        :param border: if provided, an array describing border-drawing
            properties. See the PDF spec for details. No border will be
            drawn if this argument is omitted.
        :param str fit: Page fit or 'zoom' option (see below). Additional arguments may need
            to be supplied. Passing ``None`` will be read as a null value for that coordinate.

    .. list-table:: Valid ``zoom`` arguments (see Table 8.2 of the PDF 1.7 reference for details)
       :widths: 50 200

       * - /Fit
         - No additional arguments
       * - /XYZ
         - [left] [top] [zoomFactor]
       * - /FitH
         - [top]
       * - /FitV
         - [left]
       * - /FitR
         - [left] [bottom] [right] [top]
       * - /FitB
         - No additional arguments
       * - /FitBH
         - [top]
       * - /FitBV
         - [left]
        """

        pageLink = self.getObject(self._pages)[PA.KIDS][pagenum]
        pageDest = self.getObject(self._pages)[PA.KIDS][pagedest] # TODO: switch for external link
        pageRef = self.getObject(pageLink)

        if border is not None:
            borderArr = [NameObject(n) for n in border[:3]]
            if len(border) == 4:
                dashPattern = ArrayObject([NameObject(n) for n in border[3]])
                borderArr.append(dashPattern)
        else:
            borderArr = [NumberObject(0)] * 3

        if isString(rect):
            rect = NameObject(rect)
        elif isinstance(rect, RectangleObject):
            pass
        else:
            rect = RectangleObject(rect)

        zoomArgs = []
        for a in args:
            if a is not None:
                zoomArgs.append(NumberObject(a))
            else:
                zoomArgs.append(NullObject())
        dest = Destination(NameObject("/LinkName"), pageDest, NameObject(fit), *zoomArgs) # TODO: create a better name for the link
        destArray = dest.getDestArray()

        lnk = DictionaryObject()
        lnk.update({
            NameObject('/Type'): NameObject(PG.ANNOTS),
            NameObject('/Subtype'): NameObject('/Link'),
            NameObject('/P'): pageLink,
            NameObject('/Rect'): rect,
            NameObject('/Border'): ArrayObject(borderArr),
            NameObject('/Dest'): destArray
        })
        lnkRef = self._addObject(lnk)

        if PG.ANNOTS in pageRef:
            pageRef[PG.ANNOTS].append(lnkRef)
        else:
            pageRef[NameObject(PG.ANNOTS)] = ArrayObject([lnkRef])

    _valid_layouts = ['/NoLayout', '/SinglePage', '/OneColumn', '/TwoColumnLeft', '/TwoColumnRight', '/TwoPageLeft', '/TwoPageRight']

    def getPageLayout(self):
        """
        Get the page layout.
        See :meth:`setPageLayout()<PdfFileWriter.setPageLayout>` for a description of valid layouts.

        :return: Page layout currently being used.
        :rtype: str, None if not specified
        """
        try:
            return self._root_object['/PageLayout']
        except KeyError:
            return None

    def setPageLayout(self, layout):
        """
        Set the page layout

        :param str layout: The page layout to be used

        .. list-table:: Valid ``layout`` arguments
           :widths: 50 200

           * - /NoLayout
             - Layout explicitly not specified
           * - /SinglePage
             - Show one page at a time
           * - /OneColumn
             - Show one column at a time
           * - /TwoColumnLeft
             - Show pages in two columns, odd-numbered pages on the left
           * - /TwoColumnRight
             - Show pages in two columns, odd-numbered pages on the right
           * - /TwoPageLeft
             - Show two pages at a time, odd-numbered pages on the left
           * - /TwoPageRight
             - Show two pages at a time, odd-numbered pages on the right
        """
        if not isinstance(layout, NameObject):
            if layout not in self._valid_layouts:
                warnings.warn("Layout should be one of: {}".format(', '.join(self._valid_layouts)))
            layout = NameObject(layout)
        self._root_object.update({NameObject('/PageLayout'): layout})

    pageLayout = property(getPageLayout, setPageLayout)
    """Read and write property accessing the :meth:`getPageLayout()<PdfFileWriter.getPageLayout>`
    and :meth:`setPageLayout()<PdfFileWriter.setPageLayout>` methods."""

    _valid_modes = ['/UseNone', '/UseOutlines', '/UseThumbs', '/FullScreen', '/UseOC', '/UseAttachments']

    def getPageMode(self):
        """
        Get the page mode.
        See :meth:`setPageMode()<PdfFileWriter.setPageMode>` for a description
        of valid modes.

        :return: Page mode currently being used.
        :rtype: str, None if not specified
        """
        try:
            return self._root_object['/PageMode']
        except KeyError:
            return None

    def setPageMode(self, mode):
        """
        Set the page mode.

        :param str mode: The page mode to use.

        .. list-table:: Valid ``mode`` arguments
           :widths: 50 200

           * - /UseNone
             - Do not show outlines or thumbnails panels
           * - /UseOutlines
             - Show outlines (aka bookmarks) panel
           * - /UseThumbs
             - Show page thumbnails panel
           * - /FullScreen
             - Fullscreen view
           * - /UseOC
             - Show Optional Content Group (OCG) panel
           * - /UseAttachments
             - Show attachments panel
        """
        if not isinstance(mode, NameObject):
            if mode not in self._valid_modes:
                warnings.warn("Mode should be one of: {}".format(', '.join(self._valid_modes)))
            mode = NameObject(mode)
        self._root_object.update({NameObject('/PageMode'): mode})

    pageMode = property(getPageMode, setPageMode)
    """Read and write property accessing the :meth:`getPageMode()<PdfFileWriter.getPageMode>`
    and :meth:`setPageMode()<PdfFileWriter.setPageMode>` methods."""


class PdfFileReader(object):
    """
    Initializes a PdfFileReader object.  This operation can take some time, as
    the PDF stream's cross-reference tables are read into memory.

    :param stream: A File object or an object that supports the standard read
        and seek methods similar to a File object. Could also be a
        string representing a path to a PDF file.
    :param bool strict: Determines whether user should be warned of all
        problems and also causes some correctable problems to be fatal.
        Defaults to ``True``.
    :param warndest: Destination for logging warnings (defaults to
        ``sys.stderr``).
    :param bool overwriteWarnings: Determines whether to override Python's
        ``warnings.py`` module with a custom implementation (defaults to
        ``True``).
    """
    def __init__(self, stream, strict=True, warndest = None, overwriteWarnings = True):
        if overwriteWarnings:
            # have to dynamically override the default showwarning since there are no
            # public methods that specify the 'file' parameter
            def _showwarning(message, category, filename, lineno, file=warndest, line=None):
                if file is None:
                    file = sys.stderr
                try:
                    # It is possible for sys.stderr to be defined as None, most commonly in the case that the script
                    # is being run vida pythonw.exe on Windows. In this case, just swallow the warning.
                    # See also https://docs.python.org/3/library/sys.html# sys.__stderr__
                    if file is not None:
                        file.write(formatWarning(message, category, filename, lineno, line))
                except IOError:
                    pass
            warnings.showwarning = _showwarning
        self.strict = strict
        self.flattenedPages = None
        self.resolvedObjects = {}
        self.xrefIndex = 0
        self._pageId2Num = None # map page IndirectRef number to Page Number
        if hasattr(stream, 'mode') and 'b' not in stream.mode:
            warnings.warn("PdfFileReader stream/file object is not in binary mode. It may not be read correctly.", utils.PdfReadWarning)
        if isString(stream):
            with open(stream, 'rb') as fileobj:
                stream = BytesIO(b_(fileobj.read()))
        self.read(stream)
        self.stream = stream

        self._override_encryption = False

    def getDocumentInfo(self):
        """
        Retrieves the PDF file's document information dictionary, if it exists.
        Note that some PDF files use metadata streams instead of docinfo
        dictionaries, and these metadata streams will not be accessed by this
        function.

        :return: the document information of this PDF file
        :rtype: :class:`DocumentInformation<pdf.DocumentInformation>` or ``None`` if none exists.
        """
        if "/Info" not in self.trailer:
            return None
        obj = self.trailer['/Info']
        retval = DocumentInformation()
        retval.update(obj)
        return retval

    documentInfo = property(lambda self: self.getDocumentInfo(), None, None)
    """Read-only property that accesses the :meth:`getDocumentInfo()<PdfFileReader.getDocumentInfo>` function."""

    def getXmpMetadata(self):
        """
        Retrieves XMP (Extensible Metadata Platform) data from the PDF document
        root.

        :return: a :class:`XmpInformation<xmp.XmpInformation>`
            instance that can be used to access XMP metadata from the document.
        :rtype: :class:`XmpInformation<xmp.XmpInformation>` or
            ``None`` if no metadata was found on the document root.
        """
        try:
            self._override_encryption = True
            return self.trailer["/Root"].getXmpMetadata()
        finally:
            self._override_encryption = False

    xmpMetadata = property(lambda self: self.getXmpMetadata(), None, None)
    """
    Read-only property that accesses the
    :meth:`getXmpMetadata()<PdfFileReader.getXmpMetadata>` function.
    """

    def getNumPages(self):
        """
        Calculates the number of pages in this PDF file.

        :return: number of pages
        :rtype: int
        :raises PdfReadError: if file is encrypted and restrictions prevent
            this action.
        """

        # Flattened pages will not work on an Encrypted PDF;
        # the PDF file's page count is used in this case. Otherwise,
        # the original method (flattened page count) is used.
        if self.isEncrypted:
            try:
                self._override_encryption = True
                self.decrypt('')
                return self.trailer["/Root"]["/Pages"]["/Count"]
            except Exception:
                raise utils.PdfReadError("File has not been decrypted")
            finally:
                self._override_encryption = False
        else:
            if self.flattenedPages is None:
                self._flatten()
            return len(self.flattenedPages)

    numPages = property(lambda self: self.getNumPages(), None, None)
    """
    Read-only property that accesses the
    :meth:`getNumPages()<PdfFileReader.getNumPages>` function.
    """

    def getPage(self, pageNumber):
        """
        Retrieves a page by number from this PDF file.

        :param int pageNumber: The page number to retrieve
            (pages begin at zero)
        :return: a :class:`PageObject<pdf.PageObject>` instance.
        :rtype: :class:`PageObject<pdf.PageObject>`
        """
        ## ensure that we're not trying to access an encrypted PDF
        # assert not self.trailer.has_key("/Encrypt")
        if self.flattenedPages is None:
            self._flatten()
        return self.flattenedPages[pageNumber]

    namedDestinations = property(lambda self:
                                  self.getNamedDestinations(), None, None)
    """
    Read-only property that accesses the
    :meth:`getNamedDestinations()<PdfFileReader.getNamedDestinations>` function.
    """

    # A select group of relevant field attributes. For the complete list,
    # see section 8.6.2 of the PDF 1.7 reference.

    def getFields(self, tree = None, retval = None, fileobj = None):
        """
        Extracts field data if this PDF contains interactive form fields.
        The *tree* and *retval* parameters are for recursive use.

        :param fileobj: A file object (usually a text file) to write
            a report to on all interactive form fields found.
        :return: A dictionary where each key is a field name, and each
            value is a :class:`Field<PyPDF2.generic.Field>` object. By
            default, the mapping name is used for keys.
        :rtype: dict, or ``None`` if form data could not be located.
        """
        fieldAttributes = {"/FT" : "Field Type", "/Parent" : "Parent",
                       "/T" : "Field Name", "/TU" : "Alternate Field Name",
                       "/TM" : "Mapping Name", "/Ff" : "Field Flags",
                       "/V" : "Value", "/DV" : "Default Value"}
        if retval is None:
            retval = {}
            catalog = self.trailer["/Root"]
            # get the AcroForm tree
            if "/AcroForm" in catalog:
                tree = catalog["/AcroForm"]
            else:
                return None
        if tree is None:
            return retval

        self._checkKids(tree, retval, fileobj)
        for attr in fieldAttributes:
            if attr in tree:
                # Tree is a field
                self._buildField(tree, retval, fileobj, fieldAttributes)
                break

        if "/Fields" in tree:
            fields = tree["/Fields"]
            for f in fields:
                field = f.getObject()
                self._buildField(field, retval, fileobj, fieldAttributes)

        return retval

    def _buildField(self, field, retval, fileobj, fieldAttributes):
        self._checkKids(field, retval, fileobj)
        try:
            key = field["/TM"]
        except KeyError:
            try:
                key = field["/T"]
            except KeyError:
                # Ignore no-name field for now
                return
        if fileobj:
            self._writeField(fileobj, field, fieldAttributes)
            fileobj.write("\n")
        retval[key] = Field(field)

    def _checkKids(self, tree, retval, fileobj):
        if PA.KIDS in tree:
            # recurse down the tree
            for kid in tree[PA.KIDS]:
                self.getFields(kid.getObject(), retval, fileobj)

    def _writeField(self, fileobj, field, fieldAttributes):
        order = ["/TM", "/T", "/FT", "/Parent", "/TU", "/Ff", "/V", "/DV"]
        for attr in order:
            attrName = fieldAttributes[attr]
            try:
                if attr == "/FT":
                    # Make the field type value more clear
                    types = {"/Btn":"Button", "/Tx":"Text", "/Ch": "Choice",
                             "/Sig":"Signature"}
                    if field[attr] in types:
                        fileobj.write(attrName + ": " + types[field[attr]] + "\n")
                elif attr == "/Parent":
                    # Let's just write the name of the parent
                    try:
                        name = field["/Parent"]["/TM"]
                    except KeyError:
                        name = field["/Parent"]["/T"]
                    fileobj.write(attrName + ": " + name + "\n")
                else:
                    fileobj.write(attrName + ": " + str(field[attr]) + "\n")
            except KeyError:
                # Field attribute is N/A or unknown, so don't write anything
                pass

    def getFormTextFields(self):
        ''' Retrieves form fields from the document with textual data (inputs, dropdowns)
        '''
        # Retrieve document form fields
        formfields = self.getFields()
        return dict(
            (formfields[field]['/T'], formfields[field].get('/V')) for field in formfields \
                if formfields[field].get('/FT') == '/Tx'
        )

    def getNamedDestinations(self, tree=None, retval=None):
        """
        Retrieves the named destinations present in the document.

        :return: a dictionary which maps names to
            :class:`Destinations<PyPDF2.generic.Destination>`.
        :rtype: dict
        """
        if retval is None:
            retval = {}
            catalog = self.trailer["/Root"]

            # get the name tree
            if "/Dests" in catalog:
                tree = catalog["/Dests"]
            elif "/Names" in catalog:
                names = catalog['/Names']
                if "/Dests" in names:
                    tree = names['/Dests']

        if tree is None:
            return retval

        if PA.KIDS in tree:
            # recurse down the tree
            for kid in tree[PA.KIDS]:
                self.getNamedDestinations(kid.getObject(), retval)

        if "/Names" in tree:
            names = tree["/Names"]
            for i in range(0, len(names), 2):
                key = names[i].getObject()
                val = names[i+1].getObject()
                if isinstance(val, DictionaryObject) and '/D' in val:
                    val = val['/D']
                dest = self._buildDestination(key, val)
                if dest is not None:
                    retval[key] = dest

        return retval

    outlines = property(lambda self: self.getOutlines(), None, None)
    """
    Read-only property that accesses the
        :meth:`getOutlines()<PdfFileReader.getOutlines>` function.
    """

    def getOutlines(self, node=None, outlines=None):
        """
        Retrieves the document outline present in the document.

        :return: a nested list of :class:`Destinations<PyPDF2.generic.Destination>`.
        """
        if outlines is None:
            outlines = []
            catalog = self.trailer["/Root"]

            # get the outline dictionary and named destinations
            if "/Outlines" in catalog:
                try:
                    lines = catalog["/Outlines"]
                except utils.PdfReadError:
                    # this occurs if the /Outlines object reference is incorrect
                    # for an example of such a file, see https://unglueit-files.s3.amazonaws.com/ebf/7552c42e9280b4476e59e77acc0bc812.pdf
                    # so continue to load the file without the Bookmarks
                    return outlines

                if "/First" in lines:
                    node = lines["/First"]
            self._namedDests = self.getNamedDestinations()

        if node is None:
          return outlines

        # see if there are any more outlines
        while True:
            outline = self._buildOutline(node)
            if outline:
                outlines.append(outline)

            # check for sub-outlines
            if "/First" in node:
                subOutlines = []
                self.getOutlines(node["/First"], subOutlines)
                if subOutlines:
                    outlines.append(subOutlines)

            if "/Next" not in node:
                break
            node = node["/Next"]

        return outlines

    def _getPageNumberByIndirect(self, indirectRef):
        """Generate _pageId2Num"""
        if self._pageId2Num is None:
            id2num = {}
            for i, x in enumerate(self.pages):
                id2num[x.indirectRef.idnum] = i
            self._pageId2Num = id2num

        if isinstance(indirectRef, int):
            idnum = indirectRef
        else:
            idnum = indirectRef.idnum

        ret = self._pageId2Num.get(idnum, -1)
        return ret

    def getPageNumber(self, page):
        """
        Retrieve page number of a given PageObject

        :param PageObject page: The page to get page number. Should be
            an instance of :class:`PageObject<PyPDF2.pdf.PageObject>`
        :return: the page number or -1 if page not found
        :rtype: int
        """
        indirectRef = page.indirectRef
        ret = self._getPageNumberByIndirect(indirectRef)
        return ret

    def getDestinationPageNumber(self, destination):
        """
        Retrieve page number of a given Destination object

        :param Destination destination: The destination to get page number.
             Should be an instance of
             :class:`Destination<PyPDF2.pdf.Destination>`
        :return: the page number or -1 if page not found
        :rtype: int
        """
        indirectRef = destination.page
        ret = self._getPageNumberByIndirect(indirectRef)
        return ret

    def _buildDestination(self, title, array):
        page, typ = array[0:2]
        array = array[2:]
        return Destination(title, page, typ, *array)

    def _buildOutline(self, node):
        dest, title, outline = None, None, None

        if "/A" in node and "/Title" in node:
            # Action, section 8.5 (only type GoTo supported)
            title  = node["/Title"]
            action = node["/A"]
            if action["/S"] == "/GoTo":
                dest = action["/D"]
        elif "/Dest" in node and "/Title" in node:
            # Destination, section 8.2.1
            title = node["/Title"]
            dest  = node["/Dest"]

        # if destination found, then create outline
        if dest:
            if isinstance(dest, ArrayObject):
                outline = self._buildDestination(title, dest)
            elif isString(dest) and dest in self._namedDests:
                outline = self._namedDests[dest]
                outline[NameObject("/Title")] = title
            else:
                raise utils.PdfReadError("Unexpected destination %r" % dest)
        return outline

    pages = property(lambda self: ConvertFunctionsToVirtualList(self.getNumPages, self.getPage),
        None, None)
    """
    Read-only property that emulates a list based upon the
    :meth:`getNumPages()<PdfFileReader.getNumPages>` and
    :meth:`getPage()<PdfFileReader.getPage>` methods.
    """

    def getPageLayout(self):
        """
        Get the page layout.
        See :meth:`setPageLayout()<PdfFileWriter.setPageLayout>`
        for a description of valid layouts.

        :return: Page layout currently being used.
        :rtype: ``str``, ``None`` if not specified
        """
        try:
            return self.trailer['/Root']['/PageLayout']
        except KeyError:
            return None

    pageLayout = property(getPageLayout)
    """Read-only property accessing the
    :meth:`getPageLayout()<PdfFileReader.getPageLayout>` method."""

    def getPageMode(self):
        """
        Get the page mode.
        See :meth:`setPageMode()<PdfFileWriter.setPageMode>`
        for a description of valid modes.

        :return: Page mode currently being used.
        :rtype: ``str``, ``None`` if not specified
        """
        try:
            return self.trailer['/Root']['/PageMode']
        except KeyError:
            return None

    pageMode = property(getPageMode)
    """Read-only property accessing the
    :meth:`getPageMode()<PdfFileReader.getPageMode>` method."""

    def _flatten(self, pages=None, inherit=None, indirectRef=None):
        inheritablePageAttributes = (
            NameObject(PG.RESOURCES), NameObject(PG.MEDIABOX),
            NameObject(PG.CROPBOX), NameObject(PG.ROTATE)
            )
        if inherit is None:
            inherit = dict()
        if pages is None:
            # Fix issue 327: set flattenedPages attribute only for
            # decrypted file
            catalog = self.trailer["/Root"].getObject()
            pages = catalog["/Pages"].getObject()
            self.flattenedPages = []

        t = "/Pages"
        if PA.TYPE in pages:
            t = pages[PA.TYPE]

        if t == "/Pages":
            for attr in inheritablePageAttributes:
                if attr in pages:
                    inherit[attr] = pages[attr]
            for page in pages[PA.KIDS]:
                addt = {}
                if isinstance(page, IndirectObject):
                    addt["indirectRef"] = page
                self._flatten(page.getObject(), inherit, **addt)
        elif t == "/Page":
            for attr, value in list(inherit.items()):
                # if the page has it's own value, it does not inherit the
                # parent's value:
                if attr not in pages:
                    pages[attr] = value
            pageObj = PageObject(self, indirectRef)
            pageObj.update(pages)
            self.flattenedPages.append(pageObj)

    def _getObjectFromStream(self, indirectReference):
        # indirect reference to object in object stream
        # read the entire object stream into memory
        debug = False
        stmnum, idx = self.xref_objStm[indirectReference.idnum]
        if debug: print(("Here1: %s %s"%(stmnum, idx)))
        objStm = IndirectObject(stmnum, 0, self).getObject()
        if debug: print(("Here2: objStm=%s.. stmnum=%s data=%s"%(objStm, stmnum, objStm.getData())))
        # This is an xref to a stream, so its type better be a stream
        assert objStm['/Type'] == '/ObjStm'
        # /N is the number of indirect objects in the stream
        assert idx < objStm['/N']
        streamData = BytesIO(b_(objStm.getData()))
        for i in range(objStm['/N']):
            readNonWhitespace(streamData)
            streamData.seek(-1, 1)
            objnum = NumberObject.readFromStream(streamData)
            readNonWhitespace(streamData)
            streamData.seek(-1, 1)
            offset = NumberObject.readFromStream(streamData)
            readNonWhitespace(streamData)
            streamData.seek(-1, 1)
            if objnum != indirectReference.idnum:
                # We're only interested in one object
                continue
            if self.strict and idx != i:
                raise utils.PdfReadError("Object is in wrong index.")
            streamData.seek(objStm['/First']+offset, 0)
            if debug:
                pos = streamData.tell()
                streamData.seek(0, 0)
                lines = streamData.readlines()
                for i in range(0, len(lines)):
                    print(lines[i])
                streamData.seek(pos, 0)
            try:
                obj = readObject(streamData, self)
            except utils.PdfStreamError as e:
                # Stream object cannot be read. Normally, a critical error, but
                # Adobe Reader doesn't complain, so continue (in strict mode?)
                e = sys.exc_info()[1]
                warnings.warn("Invalid stream (index %d) within object %d %d: %s" % \
                      (i, indirectReference.idnum, indirectReference.generation, e), utils.PdfReadWarning)

                if self.strict:
                    raise utils.PdfReadError("Can't read object stream: %s"%e)
                # Replace with null. Hopefully it's nothing important.
                obj = NullObject()
            return obj

        if self.strict: raise utils.PdfReadError("This is a fatal error in strict mode.")
        return NullObject()

    def getObject(self, indirectReference):
        debug = False
        if debug: print(("looking at:", indirectReference.idnum, indirectReference.generation))
        retval = self.cacheGetIndirectObject(indirectReference.generation,
                                                indirectReference.idnum)
        if retval is not None:
            return retval
        if indirectReference.generation == 0 and \
                        indirectReference.idnum in self.xref_objStm:
            retval = self._getObjectFromStream(indirectReference)
        elif indirectReference.generation in self.xref and \
                indirectReference.idnum in self.xref[indirectReference.generation]:
            start = self.xref[indirectReference.generation][indirectReference.idnum]
            if debug: print(("  Uncompressed Object", indirectReference.idnum, indirectReference.generation, ":", start))
            self.stream.seek(start, 0)
            idnum, generation = self.readObjectHeader(self.stream)
            if idnum != indirectReference.idnum and self.xrefIndex:
                # Xref table probably had bad indexes due to not being zero-indexed
                if self.strict:
                    raise utils.PdfReadError("Expected object ID (%d %d) does not match actual (%d %d); xref table not zero-indexed." \
                                     % (indirectReference.idnum, indirectReference.generation, idnum, generation))
                else: pass # xref table is corrected in non-strict mode
            elif idnum != indirectReference.idnum and self.strict:
                # some other problem
                raise utils.PdfReadError("Expected object ID (%d %d) does not match actual (%d %d)." \
                                         % (indirectReference.idnum, indirectReference.generation, idnum, generation))
            if self.strict:
                assert generation == indirectReference.generation
            retval = readObject(self.stream, self)

            # override encryption is used for the /Encrypt dictionary
            if not self._override_encryption and self.isEncrypted:
                # if we don't have the encryption key:
                if not hasattr(self, '_decryption_key'):
                    raise utils.PdfReadError("file has not been decrypted")
                # otherwise, decrypt here...
                import struct
                pack1 = struct.pack("<i", indirectReference.idnum)[:3]
                pack2 = struct.pack("<i", indirectReference.generation)[:2]
                key = self._decryption_key + pack1 + pack2
                assert len(key) == (len(self._decryption_key) + 5)
                md5_hash = md5(key).digest()
                key = md5_hash[:min(16, len(self._decryption_key) + 5)]
                retval = self._decryptObject(retval, key)
        else:
            warnings.warn("Object %d %d not defined."%(indirectReference.idnum,
                        indirectReference.generation), utils.PdfReadWarning)
            if self.strict:
                raise utils.PdfReadError("Could not find object.")
        self.cacheIndirectObject(indirectReference.generation,
                    indirectReference.idnum, retval)
        return retval

    def _decryptObject(self, obj, key):
        if isinstance(obj, (ByteStringObject, TextStringObject)):
            obj = createStringObject(utils.RC4_encrypt(key, obj.original_bytes))
        elif isinstance(obj, StreamObject):
            obj._data = utils.RC4_encrypt(key, obj._data)
        elif isinstance(obj, DictionaryObject):
            for dictkey, value in list(obj.items()):
                obj[dictkey] = self._decryptObject(value, key)
        elif isinstance(obj, ArrayObject):
            for i in range(len(obj)):
                obj[i] = self._decryptObject(obj[i], key)
        return obj

    def readObjectHeader(self, stream):
        # Should never be necessary to read out whitespace, since the
        # cross-reference table should put us in the right spot to read the
        # object header.  In reality... some files have stupid cross reference
        # tables that are off by whitespace bytes.
        extra = False
        utils.skipOverComment(stream)
        extra |= utils.skipOverWhitespace(stream); stream.seek(-1, 1)
        idnum = readUntilWhitespace(stream)
        extra |= utils.skipOverWhitespace(stream); stream.seek(-1, 1)
        generation = readUntilWhitespace(stream)
        extra |= utils.skipOverWhitespace(stream); stream.seek(-1, 1)

        # although it's not used, it might still be necessary to read
        _obj = stream.read(3)  # noqa: F841

        readNonWhitespace(stream)
        stream.seek(-1, 1)
        if (extra and self.strict):
            # not a fatal error
            warnings.warn("Superfluous whitespace found in object header %s %s" % \
                          (idnum, generation), utils.PdfReadWarning)
        return int(idnum), int(generation)

    def cacheGetIndirectObject(self, generation, idnum):
        debug = False
        out = self.resolvedObjects.get((generation, idnum))
        if debug and out: print(("cache hit: %d %d"%(idnum, generation)))
        elif debug: print(("cache miss: %d %d"%(idnum, generation)))
        return out

    def cacheIndirectObject(self, generation, idnum, obj):
        # return None # Sometimes we want to turn off cache for debugging.
        if (generation, idnum) in self.resolvedObjects:
            msg = "Overwriting cache for %s %s"%(generation, idnum)
            if self.strict: raise utils.PdfReadError(msg)
            else:           warnings.warn(msg)
        self.resolvedObjects[(generation, idnum)] = obj
        return obj

    def read(self, stream):
        debug = False
        if debug: print(">>read", stream)
        # start at the end:
        stream.seek(-1, 2)
        if not stream.tell():
            raise utils.PdfReadError('Cannot read an empty file')
        last1K = stream.tell() - 1024 + 1 # offset of last 1024 bytes of stream
        line = b_('')
        while line[:5] != b_("%%EOF"):
            if stream.tell() < last1K:
                raise utils.PdfReadError("EOF marker not found")
            line = self.readNextEndLine(stream, last1K)
            if debug: print("  line:",line)

        # find startxref entry - the location of the xref table
        line = self.readNextEndLine(stream)
        try:
            startxref = int(line)
        except ValueError:
            # 'startxref' may be on the same line as the location
            if not line.startswith(b_("startxref")):
                raise utils.PdfReadError("startxref not found")
            startxref = int(line[9:].strip())
            warnings.warn("startxref on same line as offset")
        else:
            line = self.readNextEndLine(stream)
            if line[:9] != b_("startxref"):
                raise utils.PdfReadError("startxref not found")

        # read all cross reference tables and their trailers
        self.xref = {}
        self.xref_objStm = {}
        self.trailer = DictionaryObject()
        while True:
            # load the xref table
            stream.seek(startxref, 0)
            x = stream.read(1)
            if x == b_("x"):
                # standard cross-reference table
                ref = stream.read(4)
                if ref[:3] != b_("ref"):
                    raise utils.PdfReadError("xref table read error")
                readNonWhitespace(stream)
                stream.seek(-1, 1)
                firsttime = True; # check if the first time looking at the xref table
                while True:
                    num = readObject(stream, self)
                    if firsttime and num != 0:
                         self.xrefIndex = num
                         if self.strict:
                            warnings.warn("Xref table not zero-indexed. ID numbers for objects will be corrected.", utils.PdfReadWarning)
                            # if table not zero indexed, could be due to error from when PDF was created
                            # which will lead to mismatched indices later on, only warned and corrected if self.strict=True
                    firsttime = False
                    readNonWhitespace(stream)
                    stream.seek(-1, 1)
                    size = readObject(stream, self)
                    readNonWhitespace(stream)
                    stream.seek(-1, 1)
                    cnt = 0
                    while cnt < size:
                        line = stream.read(20)

                        # It's very clear in section 3.4.3 of the PDF spec
                        # that all cross-reference table lines are a fixed
                        # 20 bytes (as of PDF 1.7). However, some files have
                        # 21-byte entries (or more) due to the use of \r\n
                        # (CRLF) EOL's. Detect that case, and adjust the line
                        # until it does not begin with a \r (CR) or \n (LF).
                        while line[0] in b_("\x0D\x0A"):
                            stream.seek(-20 + 1, 1)
                            line = stream.read(20)

                        # On the other hand, some malformed PDF files
                        # use a single character EOL without a preceeding
                        # space.  Detect that case, and seek the stream
                        # back one character.  (0-9 means we've bled into
                        # the next xref entry, t means we've bled into the
                        # text "trailer"):
                        if line[-1] in b_("0123456789t"):
                            stream.seek(-1, 1)

                        offset, generation = line[:16].split(b_(" "))
                        offset, generation = int(offset), int(generation)
                        if generation not in self.xref:
                            self.xref[generation] = {}
                        if num in self.xref[generation]:
                            # It really seems like we should allow the last
                            # xref table in the file to override previous
                            # ones. Since we read the file backwards, assume
                            # any existing key is already set correctly.
                            pass
                        else:
                            self.xref[generation][num] = offset
                        cnt += 1
                        num += 1
                    readNonWhitespace(stream)
                    stream.seek(-1, 1)
                    trailertag = stream.read(7)
                    if trailertag != b_("trailer"):
                        # more xrefs!
                        stream.seek(-7, 1)
                    else:
                        break
                readNonWhitespace(stream)
                stream.seek(-1, 1)
                newTrailer = readObject(stream, self)
                for key, value in list(newTrailer.items()):
                    if key not in self.trailer:
                        self.trailer[key] = value
                if "/Prev" in newTrailer:
                    startxref = newTrailer["/Prev"]
                else:
                    break
            elif x.isdigit():
                # PDF 1.5+ Cross-Reference Stream
                stream.seek(-1, 1)
                idnum, generation = self.readObjectHeader(stream)
                xrefstream = readObject(stream, self)
                assert xrefstream["/Type"] == "/XRef"
                self.cacheIndirectObject(generation, idnum, xrefstream)
                streamData = BytesIO(b_(xrefstream.getData()))
                # Index pairs specify the subsections in the dictionary. If
                # none create one subsection that spans everything.
                idx_pairs = xrefstream.get("/Index", [0, xrefstream.get("/Size")])
                if debug: print(("read idx_pairs=%s"%list(self._pairs(idx_pairs))))
                entrySizes = xrefstream.get("/W")
                assert len(entrySizes) >= 3
                if self.strict and len(entrySizes) > 3:
                    raise utils.PdfReadError("Too many entry sizes: %s" %entrySizes)

                def getEntry(i):
                    # Reads the correct number of bytes for each entry. See the
                    # discussion of the W parameter in PDF spec table 17.
                    if entrySizes[i] > 0:
                        d = streamData.read(entrySizes[i])
                        return convertToInt(d, entrySizes[i])

                    # PDF Spec Table 17: A value of zero for an element in the
                    # W array indicates...the default value shall be used
                    if i == 0:  return 1 # First value defaults to 1
                    else:       return 0

                def used_before(num, generation):
                    # We move backwards through the xrefs, don't replace any.
                    return num in self.xref.get(generation, []) or \
                            num in self.xref_objStm

                # Iterate through each subsection
                last_end = 0
                for start, size in self._pairs(idx_pairs):
                    # The subsections must increase
                    assert start >= last_end
                    last_end = start + size
                    for num in range(start, start+size):
                        # The first entry is the type
                        xref_type = getEntry(0)
                        # The rest of the elements depend on the xref_type
                        if xref_type == 0:
                            # linked list of free objects
                            next_free_object = getEntry(1)  # noqa: F841
                            next_generation = getEntry(2)  # noqa: F841
                        elif xref_type == 1:
                            # objects that are in use but are not compressed
                            byte_offset = getEntry(1)
                            generation = getEntry(2)
                            if generation not in self.xref:
                                self.xref[generation] = {}
                            if not used_before(num, generation):
                                self.xref[generation][num] = byte_offset
                                if debug: print(("XREF Uncompressed: %s %s"%(
                                                num, generation)))
                        elif xref_type == 2:
                            # compressed objects
                            objstr_num = getEntry(1)
                            obstr_idx = getEntry(2)
                            generation = 0 # PDF spec table 18, generation is 0
                            if not used_before(num, generation):
                                if debug: print(("XREF Compressed: %s %s %s"%(
                                        num, objstr_num, obstr_idx)))
                                self.xref_objStm[num] = (objstr_num, obstr_idx)
                        elif self.strict:
                            raise utils.PdfReadError("Unknown xref type: %s"%
                                                        xref_type)

                trailerKeys = "/Root", "/Encrypt", "/Info", "/ID"
                for key in trailerKeys:
                    if key in xrefstream and key not in self.trailer:
                        self.trailer[NameObject(key)] = xrefstream.raw_get(key)
                if "/Prev" in xrefstream:
                    startxref = xrefstream["/Prev"]
                else:
                    break
            else:
                # some PDFs have /Prev=0 in the trailer, instead of no /Prev
                if startxref == 0:
                    if self.strict:
                        raise utils.PdfReadError("/Prev=0 in the trailer (try"
                                                 " opening with strict=False)")
                    else:
                        warnings.warn("/Prev=0 in the trailer - assuming there"
                                      " is no previous xref table")
                        break
                # bad xref character at startxref.  Let's see if we can find
                # the xref table nearby, as we've observed this error with an
                # off-by-one before.
                stream.seek(-11, 1)
                tmp = stream.read(20)
                xref_loc = tmp.find(b_("xref"))
                if xref_loc != -1:
                    startxref -= (10 - xref_loc)
                    continue
                # No explicit xref table, try finding a cross-reference stream.
                stream.seek(startxref, 0)
                found = False
                for look in range(5):
                    if stream.read(1).isdigit():
                        # This is not a standard PDF, consider adding a warning
                        startxref += look
                        found = True
                        break
                if found:
                    continue
                # no xref table found at specified location
                raise utils.PdfReadError("Could not find xref table at specified location")
        # if not zero-indexed, verify that the table is correct; change it if necessary
        if self.xrefIndex and not self.strict:
            loc = stream.tell()
            for gen in self.xref:
                if gen == 65535: continue
                for id in self.xref[gen]:
                    stream.seek(self.xref[gen][id], 0)
                    try:
                        pid, pgen = self.readObjectHeader(stream)
                    except ValueError:
                        break
                    if pid == id - self.xrefIndex:
                        self._zeroXref(gen)
                        break
                    # if not, then either it's just plain wrong, or the non-zero-index is actually correct
            stream.seek(loc, 0) # return to where it was

    def _zeroXref(self, generation):
        self.xref[generation] = dict( (k-self.xrefIndex, v) for (k, v) in list(self.xref[generation].items()) )

    def _pairs(self, array):
        i = 0
        while True:
            yield array[i], array[i+1]
            i += 2
            if (i+1) >= len(array):
                break

    def readNextEndLine(self, stream, limit_offset=0):
        debug = False
        if debug: print(">>readNextEndLine")
        line = b_("")
        while True:
            # Prevent infinite loops in malformed PDFs
            if stream.tell() == 0 or stream.tell() == limit_offset:
                raise utils.PdfReadError("Could not read malformed PDF file")
            x = stream.read(1)
            if debug: print(("  x:", x, "%x"%ord(x)))
            if stream.tell() < 2:
                raise utils.PdfReadError("EOL marker not found")
            stream.seek(-2, 1)
            if x == b_('\n') or x == b_('\r'): ## \n = LF; \r = CR
                crlf = False
                while x == b_('\n') or x == b_('\r'):
                    if debug:
                        if ord(x) == 0x0D: print("  x is CR 0D")
                        elif ord(x) == 0x0A: print("  x is LF 0A")
                    x = stream.read(1)
                    if x == b_('\n') or x == b_('\r'): # account for CR+LF
                        stream.seek(-1, 1)
                        crlf = True
                    if stream.tell() < 2:
                        raise utils.PdfReadError("EOL marker not found")
                    stream.seek(-2, 1)
                stream.seek(2 if crlf else 1, 1) # if using CR+LF, go back 2 bytes, else 1
                break
            else:
                if debug: print("  x is neither")
                line = x + line
                if debug: print(("  RNEL line:", line))
        if debug: print("leaving RNEL")
        return line

    def decrypt(self, password):
        """
        When using an encrypted / secured PDF file with the PDF Standard
        encryption handler, this function will allow the file to be decrypted.
        It checks the given password against the document's user password and
        owner password, and then stores the resulting decryption key if either
        password is correct.

        It does not matter which password was matched.  Both passwords provide
        the correct decryption key that will allow the document to be used with
        this library.

        :param str password: The password to match.
        :return: ``0`` if the password failed, ``1`` if the password matched the user
            password, and ``2`` if the password matched the owner password.
        :rtype: int
        :raises NotImplementedError: if document uses an unsupported encryption
            method.
        """

        self._override_encryption = True
        try:
            return self._decrypt(password)
        finally:
            self._override_encryption = False

    def _decrypt(self, password):
        encrypt = self.trailer['/Encrypt'].getObject()
        if encrypt['/Filter'] != '/Standard':
            raise NotImplementedError("only Standard PDF encryption handler is available")
        if not (encrypt['/V'] in (1, 2)):
            raise NotImplementedError("only algorithm code 1 and 2 are supported. This PDF uses code %s" % encrypt['/V'])
        user_password, key = self._authenticateUserPassword(password)
        if user_password:
            self._decryption_key = key
            return 1
        else:
            rev = encrypt['/R'].getObject()
            if rev == 2:
                keylen = 5
            else:
                keylen = encrypt[SA.LENGTH].getObject() // 8
            key = _alg33_1(password, rev, keylen)
            real_O = encrypt["/O"].getObject()
            if rev == 2:
                userpass = utils.RC4_encrypt(key, real_O)
            else:
                val = real_O
                for i in range(19, -1, -1):
                    new_key = b_('')
                    for l in range(len(key)):
                        new_key += b_(chr(utils.ord_(key[l]) ^ i))
                    val = utils.RC4_encrypt(new_key, val)
                userpass = val
            owner_password, key = self._authenticateUserPassword(userpass)
            if owner_password:
                self._decryption_key = key
                return 2
        return 0

    def _authenticateUserPassword(self, password):
        encrypt = self.trailer['/Encrypt'].getObject()
        rev = encrypt['/R'].getObject()
        owner_entry = encrypt['/O'].getObject()
        p_entry = encrypt['/P'].getObject()
        id_entry = self.trailer['/ID'].getObject()
        id1_entry = id_entry[0].getObject()
        real_U = encrypt['/U'].getObject().original_bytes
        if rev == 2:
            U, key = _alg34(password, owner_entry, p_entry, id1_entry)
        elif rev >= 3:
            U, key = _alg35(password, rev,
                    encrypt[SA.LENGTH].getObject() // 8, owner_entry,
                    p_entry, id1_entry,
                    encrypt.get("/EncryptMetadata", BooleanObject(False)).getObject())
            U, real_U = U[:16], real_U[:16]
        return U == real_U, key

    def getIsEncrypted(self):
        return "/Encrypt" in self.trailer

    isEncrypted = property(lambda self: self.getIsEncrypted(), None, None)
    """
    Read-only boolean property showing whether this PDF file is encrypted.
    Note that this property, if true, will remain true even after the
    :meth:`decrypt()<PdfFileReader.decrypt>` method is called.
    """


def getRectangle(self, name, defaults):
    retval = self.get(name)
    if isinstance(retval, RectangleObject):
        return retval
    if retval is None:
        for d in defaults:
            retval = self.get(d)
            if retval is not None:
                break
    if isinstance(retval, IndirectObject):
        retval = self.pdf.getObject(retval)
    retval = RectangleObject(retval)
    setRectangle(self, name, retval)
    return retval


def setRectangle(self, name, value):
    if not isinstance(name, NameObject):
        name = NameObject(name)
    self[name] = value


def deleteRectangle(self, name):
    del self[name]


def createRectangleAccessor(name, fallback):
    return \
        property(
            lambda self: getRectangle(self, name, fallback),
            lambda self, value: setRectangle(self, name, value),
            lambda self: deleteRectangle(self, name)
            )


class PageObject(DictionaryObject):
    """
    This class represents a single page within a PDF file.  Typically this
    object will be created by accessing the
    :meth:`getPage()<PyPDF2.PdfFileReader.getPage>` method of the
    :class:`PdfFileReader<PyPDF2.PdfFileReader>` class, but it is
    also possible to create an empty page with the
    :meth:`createBlankPage()<PageObject.createBlankPage>` static method.

    :param pdf: PDF file the page belongs to.
    :param indirectRef: Stores the original indirect reference to
        this object in its source PDF
    """
    def __init__(self, pdf=None, indirectRef=None):
        DictionaryObject.__init__(self)
        self.pdf = pdf
        self.indirectRef = indirectRef

    def createBlankPage(pdf=None, width=None, height=None):
        """
        Returns a new blank page.
        If ``width`` or ``height`` is ``None``, try to get the page size
        from the last page of *pdf*.

        :param pdf: PDF file the page belongs to
        :param float width: The width of the new page expressed in default user
            space units.
        :param float height: The height of the new page expressed in default user
            space units.
        :return: the new blank page:
        :rtype: :class:`PageObject<PageObject>`
        :raises PageSizeNotDefinedError: if ``pdf`` is ``None`` or contains
            no page
        """
        page = PageObject(pdf)

        # Creates a new page (cf PDF Reference  7.7.3.3)
        page.__setitem__(NameObject('/Type'), NameObject('/Page'))
        page.__setitem__(NameObject('/Parent'), NullObject())
        page.__setitem__(NameObject(PG.RESOURCES), DictionaryObject())
        if width is None or height is None:
            if pdf is not None and pdf.getNumPages() > 0:
                lastpage = pdf.getPage(pdf.getNumPages() - 1)
                width = lastpage.mediaBox.getWidth()
                height = lastpage.mediaBox.getHeight()
            else:
                raise utils.PageSizeNotDefinedError()
        page.__setitem__(NameObject(PG.MEDIABOX),
            RectangleObject([0, 0, width, height]))

        return page
    createBlankPage = staticmethod(createBlankPage)  # type: ignore

    def rotateClockwise(self, angle):
        """
        Rotates a page clockwise by increments of 90 degrees.

        :param int angle: Angle to rotate the page.  Must be an increment
            of 90 deg.
        """
        assert angle % 90 == 0
        self._rotate(angle)
        return self

    def rotateCounterClockwise(self, angle):
        """
        Rotates a page counter-clockwise by increments of 90 degrees.

        :param int angle: Angle to rotate the page.  Must be an increment
            of 90 deg.
        """
        assert angle % 90 == 0
        self._rotate(-angle)
        return self

    def _rotate(self, angle):
        rotateObj = self.get("/Rotate", 0)
        currentAngle = rotateObj if isinstance(rotateObj, int) else rotateObj.getObject()
        self[NameObject("/Rotate")] = NumberObject(currentAngle + angle)

    def _mergeResources(res1, res2, resource):
        newRes = DictionaryObject()
        newRes.update(res1.get(resource, DictionaryObject()).getObject())
        page2Res = res2.get(resource, DictionaryObject()).getObject()
        renameRes = {}
        for key in list(page2Res.keys()):
            if key in newRes and newRes.raw_get(key) != page2Res.raw_get(key):
                newname = NameObject(key + str(uuid.uuid4()))
                renameRes[key] = newname
                newRes[newname] = page2Res[key]
            elif key not in newRes:
                newRes[key] = page2Res.raw_get(key)
        return newRes, renameRes
    _mergeResources = staticmethod(_mergeResources)  # type: ignore

    def _contentStreamRename(stream, rename, pdf):
        if not rename:
            return stream
        stream = ContentStream(stream, pdf)
        for operands, _operator in stream.operations:
            if isinstance(operands, list):
                for i in range(len(operands)):
                    op = operands[i]
                    if isinstance(op, NameObject):
                        operands[i] = rename.get(op,op)
            elif isinstance(operands, dict):
                for i in operands:
                    op = operands[i]
                    if isinstance(op, NameObject):
                        operands[i] = rename.get(op,op)
            else:
                raise KeyError ("type of operands is %s" % type (operands))
        return stream
    _contentStreamRename = staticmethod(_contentStreamRename)  # type: ignore

    def _pushPopGS(contents, pdf):
        # adds a graphics state "push" and "pop" to the beginning and end
        # of a content stream.  This isolates it from changes such as
        # transformation matricies.
        stream = ContentStream(contents, pdf)
        stream.operations.insert(0, [[], "q"])
        stream.operations.append([[], "Q"])
        return stream
    _pushPopGS = staticmethod(_pushPopGS)  # type: ignore

    def _addTransformationMatrix(contents, pdf, ctm):
        # adds transformation matrix at the beginning of the given
        # contents stream.
        a, b, c, d, e, f = ctm
        contents = ContentStream(contents, pdf)
        contents.operations.insert(0, [[FloatObject(a), FloatObject(b),
            FloatObject(c), FloatObject(d), FloatObject(e),
            FloatObject(f)], " cm"])
        return contents
    _addTransformationMatrix = staticmethod(_addTransformationMatrix)  # type: ignore

    def getContents(self):
        """
        Accesses the page contents.

        :return: the ``/Contents`` object, or ``None`` if it doesn't exist.
            ``/Contents`` is optional, as described in PDF Reference  7.7.3.3
        """
        if "/Contents" in self:
            return self["/Contents"].getObject()
        else:
            return None

    def mergePage(self, page2):
        """
        Merges the content streams of two pages into one.  Resource references
        (i.e. fonts) are maintained from both pages.  The mediabox/cropbox/etc
        of this page are not altered.  The parameter page's content stream will
        be added to the end of this page's content stream, meaning that it will
        be drawn after, or "on top" of this page.

        :param PageObject page2: The page to be merged into this one. Should be
            an instance of :class:`PageObject<PageObject>`.
        """
        self._mergePage(page2)

    def _mergePage(self, page2, page2transformation=None, ctm=None, expand=False):
        # First we work on merging the resource dictionaries.  This allows us
        # to find out what symbols in the content streams we might need to
        # rename.

        newResources = DictionaryObject()
        rename = {}
        originalResources = self[PG.RESOURCES].getObject()
        page2Resources = page2[PG.RESOURCES].getObject()
        newAnnots = ArrayObject()

        for page in (self, page2):
            if PG.ANNOTS in page:
                annots = page[PG.ANNOTS]
                if isinstance(annots, ArrayObject):
                    for ref in annots:
                        newAnnots.append(ref)

        for res in "/ExtGState", RES.FONT, RES.XOBJECT, RES.COLOR_SPACE, "/Pattern", "/Shading", "/Properties":
            new, newrename = PageObject._mergeResources(originalResources, page2Resources, res)
            if new:
                newResources[NameObject(res)] = new
                rename.update(newrename)

        # Combine /ProcSet sets.
        newResources[NameObject(RES.PROCSET)] = ArrayObject(
            frozenset(originalResources.get(RES.PROCSET, ArrayObject()).getObject()).union(
                frozenset(page2Resources.get(RES.PROCSET, ArrayObject()).getObject())
            )
        )

        newContentArray = ArrayObject()

        originalContent = self.getContents()
        if originalContent is not None:
            newContentArray.append(PageObject._pushPopGS(
                  originalContent, self.pdf))

        page2Content = page2.getContents()
        if page2Content is not None:
            page2Content = ContentStream(page2Content, self.pdf)
            page2Content.operations.insert(0, [map(FloatObject, [page2.trimBox.getLowerLeft_x(), page2.trimBox.getLowerLeft_y(), page2.trimBox.getWidth(), page2.trimBox.getHeight()]), "re"])
            page2Content.operations.insert(1, [[], "W"])
            page2Content.operations.insert(2, [[], "n"])
            if page2transformation is not None:
                page2Content = page2transformation(page2Content)
            page2Content = PageObject._contentStreamRename(
                page2Content, rename, self.pdf)
            page2Content = PageObject._pushPopGS(page2Content, self.pdf)
            newContentArray.append(page2Content)

        # if expanding the page to fit a new page, calculate the new media box size
        if expand:
            corners1 = [self.mediaBox.getLowerLeft_x().as_numeric(), self.mediaBox.getLowerLeft_y().as_numeric(),
                        self.mediaBox.getUpperRight_x().as_numeric(), self.mediaBox.getUpperRight_y().as_numeric()]
            corners2 = [page2.mediaBox.getLowerLeft_x().as_numeric(), page2.mediaBox.getLowerLeft_y().as_numeric(),
                        page2.mediaBox.getUpperLeft_x().as_numeric(), page2.mediaBox.getUpperLeft_y().as_numeric(),
                        page2.mediaBox.getUpperRight_x().as_numeric(), page2.mediaBox.getUpperRight_y().as_numeric(),
                        page2.mediaBox.getLowerRight_x().as_numeric(), page2.mediaBox.getLowerRight_y().as_numeric()]
            if ctm is not None:
                ctm = [float(x) for x in ctm]
                new_x = [ctm[0]*corners2[i] + ctm[2]*corners2[i+1] + ctm[4] for i in range(0, 8, 2)]
                new_y = [ctm[1]*corners2[i] + ctm[3]*corners2[i+1] + ctm[5] for i in range(0, 8, 2)]
            else:
                new_x = corners2[0:8:2]
                new_y = corners2[1:8:2]
            lowerleft = [min(new_x), min(new_y)]
            upperright = [max(new_x), max(new_y)]
            lowerleft = [min(corners1[0], lowerleft[0]), min(corners1[1], lowerleft[1])]
            upperright = [max(corners1[2], upperright[0]), max(corners1[3], upperright[1])]

            self.mediaBox.setLowerLeft(lowerleft)
            self.mediaBox.setUpperRight(upperright)

        self[NameObject('/Contents')] = ContentStream(newContentArray, self.pdf)
        self[NameObject(PG.RESOURCES)] = newResources
        self[NameObject(PG.ANNOTS)] = newAnnots

    def mergeTransformedPage(self, page2, ctm, expand=False):
        """
        This is similar to mergePage, but a transformation matrix is
        applied to the merged stream.

        :param PageObject page2: The page to be merged into this one. Should be
            an instance of :class:`PageObject<PageObject>`.
        :param tuple ctm: a 6-element tuple containing the operands of the
            transformation matrix
        :param bool expand: Whether the page should be expanded to fit the dimensions
            of the page to be merged.
        """
        self._mergePage(page2, lambda page2Content:
            PageObject._addTransformationMatrix(page2Content, page2.pdf, ctm), ctm, expand)

    def mergeScaledPage(self, page2, scale, expand=False):
        """
        This is similar to mergePage, but the stream to be merged is scaled
        by appling a transformation matrix.

        :param PageObject page2: The page to be merged into this one. Should be
            an instance of :class:`PageObject<PageObject>`.
        :param float scale: The scaling factor
        :param bool expand: Whether the page should be expanded to fit the
            dimensions of the page to be merged.
        """
        # CTM to scale : [ sx 0 0 sy 0 0 ]
        return self.mergeTransformedPage(page2, [scale, 0,
                                                 0,      scale,
                                                 0,      0], expand)

    def mergeRotatedPage(self, page2, rotation, expand=False):
        """
        This is similar to mergePage, but the stream to be merged is rotated
        by appling a transformation matrix.

        :param PageObject page2: the page to be merged into this one. Should be
            an instance of :class:`PageObject<PageObject>`.
        :param float rotation: The angle of the rotation, in degrees
        :param bool expand: Whether the page should be expanded to fit the
            dimensions of the page to be merged.
        """
        rotation = math.radians(rotation)
        return self.mergeTransformedPage(page2,
            [math.cos(rotation),  math.sin(rotation),
             -math.sin(rotation), math.cos(rotation),
             0,                   0], expand)

    def mergeTranslatedPage(self, page2, tx, ty, expand=False):
        """
        This is similar to mergePage, but the stream to be merged is translated
        by appling a transformation matrix.

        :param PageObject page2: the page to be merged into this one. Should be
            an instance of :class:`PageObject<PageObject>`.
        :param float tx: The translation on X axis
        :param float ty: The translation on Y axis
        :param bool expand: Whether the page should be expanded to fit the
            dimensions of the page to be merged.
        """
        return self.mergeTransformedPage(page2, [1,  0,
                                                 0,  1,
                                                 tx, ty], expand)

    def mergeRotatedTranslatedPage(self, page2, rotation, tx, ty, expand=False):
        """
        This is similar to mergePage, but the stream to be merged is rotated
        and translated by appling a transformation matrix.

        :param PageObject page2: the page to be merged into this one. Should be
            an instance of :class:`PageObject<PageObject>`.
        :param float tx: The translation on X axis
        :param float ty: The translation on Y axis
        :param float rotation: The angle of the rotation, in degrees
        :param bool expand: Whether the page should be expanded to fit the
            dimensions of the page to be merged.
        """

        translation = [[1, 0, 0],
                       [0, 1, 0],
                       [-tx, -ty, 1]]
        rotation = math.radians(rotation)
        rotating = [[math.cos(rotation), math.sin(rotation), 0],
                    [-math.sin(rotation), math.cos(rotation), 0],
                    [0,                  0,                  1]]
        rtranslation = [[1, 0, 0],
                       [0, 1, 0],
                       [tx, ty, 1]]
        ctm = utils.matrixMultiply(translation, rotating)
        ctm = utils.matrixMultiply(ctm, rtranslation)

        return self.mergeTransformedPage(page2, [ctm[0][0], ctm[0][1],
                                                 ctm[1][0], ctm[1][1],
                                                 ctm[2][0], ctm[2][1]], expand)

    def mergeRotatedScaledPage(self, page2, rotation, scale, expand=False):
        """
        This is similar to mergePage, but the stream to be merged is rotated
        and scaled by appling a transformation matrix.

        :param PageObject page2: the page to be merged into this one. Should be
            an instance of :class:`PageObject<PageObject>`.
        :param float rotation: The angle of the rotation, in degrees
        :param float scale: The scaling factor
        :param bool expand: Whether the page should be expanded to fit the
            dimensions of the page to be merged.
        """
        rotation = math.radians(rotation)
        rotating = [[math.cos(rotation), math.sin(rotation), 0],
                    [-math.sin(rotation), math.cos(rotation), 0],
                    [0,                  0,                  1]]
        scaling = [[scale, 0,    0],
                   [0,    scale, 0],
                   [0,    0,    1]]
        ctm = utils.matrixMultiply(rotating, scaling)

        return self.mergeTransformedPage(page2,
                                         [ctm[0][0], ctm[0][1],
                                          ctm[1][0], ctm[1][1],
                                          ctm[2][0], ctm[2][1]], expand)

    def mergeScaledTranslatedPage(self, page2, scale, tx, ty, expand=False):
        """
        This is similar to mergePage, but the stream to be merged is translated
        and scaled by appling a transformation matrix.

        :param PageObject page2: the page to be merged into this one. Should be
            an instance of :class:`PageObject<PageObject>`.
        :param float scale: The scaling factor
        :param float tx: The translation on X axis
        :param float ty: The translation on Y axis
        :param bool expand: Whether the page should be expanded to fit the
            dimensions of the page to be merged.
        """

        translation = [[1, 0, 0],
                       [0, 1, 0],
                       [tx, ty, 1]]
        scaling = [[scale, 0,    0],
                   [0,    scale, 0],
                   [0,    0,    1]]
        ctm = utils.matrixMultiply(scaling, translation)

        return self.mergeTransformedPage(page2, [ctm[0][0], ctm[0][1],
                                                 ctm[1][0], ctm[1][1],
                                                 ctm[2][0], ctm[2][1]], expand)

    def mergeRotatedScaledTranslatedPage(self, page2, rotation, scale, tx, ty, expand=False):
        """
        This is similar to mergePage, but the stream to be merged is translated,
        rotated and scaled by appling a transformation matrix.

        :param PageObject page2: the page to be merged into this one. Should be
            an instance of :class:`PageObject<PageObject>`.
        :param float tx: The translation on X axis
        :param float ty: The translation on Y axis
        :param float rotation: The angle of the rotation, in degrees
        :param float scale: The scaling factor
        :param bool expand: Whether the page should be expanded to fit the
            dimensions of the page to be merged.
        """
        translation = [[1, 0, 0],
                       [0, 1, 0],
                       [tx, ty, 1]]
        rotation = math.radians(rotation)
        rotating = [[math.cos(rotation), math.sin(rotation), 0],
                    [-math.sin(rotation), math.cos(rotation), 0],
                    [0,                  0,                  1]]
        scaling = [[scale, 0,    0],
                   [0,    scale, 0],
                   [0,    0,    1]]
        ctm = utils.matrixMultiply(rotating, scaling)
        ctm = utils.matrixMultiply(ctm, translation)

        return self.mergeTransformedPage(page2, [ctm[0][0], ctm[0][1],
                                                 ctm[1][0], ctm[1][1],
                                                 ctm[2][0], ctm[2][1]], expand)

    def addTransformation(self, ctm):
        """
        Applies a transformation matrix to the page.

        :param tuple ctm: A 6-element tuple containing the operands of the
            transformation matrix.
        """
        originalContent = self.getContents()
        if originalContent is not None:
            newContent = PageObject._addTransformationMatrix(
                originalContent, self.pdf, ctm)
            newContent = PageObject._pushPopGS(newContent, self.pdf)
            self[NameObject('/Contents')] = newContent

    def scale(self, sx, sy):
        """
        Scales a page by the given factors by appling a transformation
        matrix to its content and updating the page size.

        :param float sx: The scaling factor on horizontal axis.
        :param float sy: The scaling factor on vertical axis.
        """
        self.addTransformation([sx, 0,
                                0,  sy,
                                0,  0])
        self.mediaBox = RectangleObject([
            float(self.mediaBox.getLowerLeft_x()) * sx,
            float(self.mediaBox.getLowerLeft_y()) * sy,
            float(self.mediaBox.getUpperRight_x()) * sx,
            float(self.mediaBox.getUpperRight_y()) * sy])
        if "/VP" in self:
            viewport = self["/VP"]
            if isinstance(viewport, ArrayObject):
                bbox = viewport[0]["/BBox"]
            else:
                bbox = viewport["/BBox"]
            scaled_bbox = RectangleObject([
                float(bbox[0]) * sx,
                float(bbox[1]) * sy,
                float(bbox[2]) * sx,
                float(bbox[3]) * sy])
            if isinstance(viewport, ArrayObject):
                self[NameObject("/VP")][NumberObject(0)][NameObject("/BBox")] = scaled_bbox
            else:
                self[NameObject("/VP")][NameObject("/BBox")] = scaled_bbox

    def scaleBy(self, factor):
        """
        Scales a page by the given factor by appling a transformation
        matrix to its content and updating the page size.

        :param float factor: The scaling factor (for both X and Y axis).
        """
        self.scale(factor, factor)

    def scaleTo(self, width, height):
        """
        Scales a page to the specified dimentions by appling a
        transformation matrix to its content and updating the page size.

        :param float width: The new width.
        :param float height: The new heigth.
        """
        sx = width / float(self.mediaBox.getUpperRight_x() -
                      self.mediaBox.getLowerLeft_x ())
        sy = height / float(self.mediaBox.getUpperRight_y() -
                       self.mediaBox.getLowerLeft_y ())
        self.scale(sx, sy)

    def compressContentStreams(self):
        """
        Compresses the size of this page by joining all content streams and
        applying a FlateDecode filter.

        However, it is possible that this function will perform no action if
        content stream compression becomes "automatic" for some reason.
        """
        content = self.getContents()
        if content is not None:
            if not isinstance(content, ContentStream):
                content = ContentStream(content, self.pdf)
            self[NameObject("/Contents")] = content.flateEncode()

    def extractText(self, Tj_sep="", TJ_sep=" "):
        """
        Locate all text drawing commands, in the order they are provided in the
        content stream, and extract the text.  This works well for some PDF
        files, but poorly for others, depending on the generator used.  This will
        be refined in the future.  Do not rely on the order of text coming out of
        this function, as it will change if this function is made more
        sophisticated.

        :return: a unicode string object.
        """
        text = u_("")
        content = self["/Contents"].getObject()
        if not isinstance(content, ContentStream):
            content = ContentStream(content, self.pdf)
        # Note: we check all strings are TextStringObjects.  ByteStringObjects
        # are strings where the byte->string encoding was unknown, so adding
        # them to the text here would be gibberish.
        for operands, operator in content.operations:
            if operator == b_("Tj"):
                _text = operands[0]
                if isinstance(_text, TextStringObject):
                    text += Tj_sep
                    text += _text
                    text += "\n"
            elif operator == b_("T*"):
                text += "\n"
            elif operator == b_("'"):
                text += "\n"
                _text = operands[0]
                if isinstance(_text, TextStringObject):
                    text += operands[0]
            elif operator == b_('"'):
                _text = operands[2]
                if isinstance(_text, TextStringObject):
                    text += "\n"
                    text += _text
            elif operator == b_("TJ"):
                for i in operands[0]:
                    if isinstance(i, TextStringObject):
                        text += TJ_sep
                        text += i
                text += "\n"
        return text

    mediaBox = createRectangleAccessor(PG.MEDIABOX, ())
    """
    A :class:`RectangleObject<PyPDF2.generic.RectangleObject>`, expressed in default user space units,
    defining the boundaries of the physical medium on which the page is
    intended to be displayed or printed.
    """

    cropBox = createRectangleAccessor("/CropBox", (PG.MEDIABOX,))
    """
    A :class:`RectangleObject<PyPDF2.generic.RectangleObject>`, expressed in default user space units,
    defining the visible region of default user space.  When the page is
    displayed or printed, its contents are to be clipped (cropped) to this
    rectangle and then imposed on the output medium in some
    implementation-defined manner.  Default value: same as :attr:`mediaBox<mediaBox>`.
    """

    bleedBox = createRectangleAccessor("/BleedBox", ("/CropBox", PG.MEDIABOX))
    """
    A :class:`RectangleObject<PyPDF2.generic.RectangleObject>`, expressed in default user space units,
    defining the region to which the contents of the page should be clipped
    when output in a production enviroment.
    """

    trimBox = createRectangleAccessor("/TrimBox", ("/CropBox", PG.MEDIABOX))
    """
    A :class:`RectangleObject<PyPDF2.generic.RectangleObject>`, expressed in default user space units,
    defining the intended dimensions of the finished page after trimming.
    """

    artBox = createRectangleAccessor("/ArtBox", ("/CropBox", PG.MEDIABOX))
    """
    A :class:`RectangleObject<PyPDF2.generic.RectangleObject>`, expressed in default user space units,
    defining the extent of the page's meaningful content as intended by the
    page's creator.
    """


class ContentStream(DecodedStreamObject):
    def __init__(self, stream, pdf):
        self.pdf = pdf
        self.operations = []
        # stream may be a StreamObject or an ArrayObject containing
        # multiple StreamObjects to be cat'd together.
        stream = stream.getObject()
        if isinstance(stream, ArrayObject):
            data = b_("")
            for s in stream:
                data += b_(s.getObject().getData())
            stream = BytesIO(b_(data))
        else:
            stream = BytesIO(b_(stream.getData()))
        self.__parseContentStream(stream)

    def __parseContentStream(self, stream):
        # file("f:\\tmp.txt", "w").write(stream.read())
        stream.seek(0, 0)
        operands = []
        while True:
            peek = readNonWhitespace(stream)
            if peek == b_('') or ord_(peek) == 0:
                break
            stream.seek(-1, 1)
            if peek.isalpha() or peek == b_("'") or peek == b_('"'):
                operator = utils.readUntilRegex(stream,
                        NameObject.delimiterPattern, True)
                if operator == b_("BI"):
                    # begin inline image - a completely different parsing
                    # mechanism is required, of course... thanks buddy...
                    assert operands == []
                    ii = self._readInlineImage(stream)
                    self.operations.append((ii, b_("INLINE IMAGE")))
                else:
                    self.operations.append((operands, operator))
                    operands = []
            elif peek == b_('%'):
                # If we encounter a comment in the content stream, we have to
                # handle it here.  Typically, readObject will handle
                # encountering a comment -- but readObject assumes that
                # following the comment must be the object we're trying to
                # read.  In this case, it could be an operator instead.
                while peek not in (b_('\r'), b_('\n')):
                    peek = stream.read(1)
            else:
                operands.append(readObject(stream, None))

    def _readInlineImage(self, stream):
        # begin reading just after the "BI" - begin image
        # first read the dictionary of settings.
        settings = DictionaryObject()
        while True:
            tok = readNonWhitespace(stream)
            stream.seek(-1, 1)
            if tok == b_("I"):
                # "ID" - begin of image data
                break
            key = readObject(stream, self.pdf)
            tok = readNonWhitespace(stream)
            stream.seek(-1, 1)
            value = readObject(stream, self.pdf)
            settings[key] = value
        # left at beginning of ID
        tmp = stream.read(3)
        assert tmp[:2] == b_("ID")
        data = BytesIO()
        # Read the inline image, while checking for EI (End Image) operator.
        while True:
            # Read 8 kB at a time and check if the chunk contains the E operator.
            buf = stream.read(8192)
            # We have reached the end of the stream, but haven't found the EI operator.
            if not buf:
                raise utils.PdfReadError("Unexpected end of stream")
            loc = buf.find(b_("E"))

            if loc == -1:
                data.write(buf)
            else:
                # Write out everything before the E.
                data.write(buf[0:loc])

                # Seek back in the stream to read the E next.
                stream.seek(loc - len(buf), 1)
                tok = stream.read(1)
                # Check for End Image
                tok2 = stream.read(1)
                if tok2 == b_("I"):
                    # Data can contain EI, so check for the Q operator.
                    tok3 = stream.read(1)
                    info = tok + tok2
                    # We need to find whitespace between EI and Q.
                    has_q_whitespace = False
                    while tok3 in utils.WHITESPACES:
                        has_q_whitespace = True
                        info += tok3
                        tok3 = stream.read(1)
                    if tok3 == b_("Q") and has_q_whitespace:
                        stream.seek(-1, 1)
                        break
                    else:
                        stream.seek(-1, 1)
                        data.write(info)
                else:
                    stream.seek(-1, 1)
                    data.write(tok)
        return {"settings": settings, "data": data.getvalue()}

    def _getData(self):
        newdata = BytesIO()
        for operands, operator in self.operations:
            if operator == b_("INLINE IMAGE"):
                newdata.write(b_("BI"))
                dicttext = BytesIO()
                operands["settings"].writeToStream(dicttext, None)
                newdata.write(dicttext.getvalue()[2:-2])
                newdata.write(b_("ID "))
                newdata.write(operands["data"])
                newdata.write(b_("EI"))
            else:
                for op in operands:
                    op.writeToStream(newdata, None)
                    newdata.write(b_(" "))
                newdata.write(b_(operator))
            newdata.write(b_("\n"))
        return newdata.getvalue()

    def _setData(self, value):
        self.__parseContentStream(BytesIO(b_(value)))

    _data = property(_getData, _setData)


class DocumentInformation(DictionaryObject):
    """
    A class representing the basic document metadata provided in a PDF File.
    This class is accessible through
    :meth:`.getDocumentInfo()`

    All text properties of the document metadata have
    *two* properties, eg. author and author_raw. The non-raw property will
    always return a ``TextStringObject``, making it ideal for a case where
    the metadata is being displayed. The raw property can sometimes return
    a ``ByteStringObject``, if PyPDF2 was unable to decode the string's
    text encoding; this requires additional safety in the caller and
    therefore is not as commonly accessed.
    """

    def __init__(self):
        DictionaryObject.__init__(self)

    def getText(self, key):
        retval = self.get(key, None)
        if isinstance(retval, TextStringObject):
            return retval
        return None

    title = property(lambda self: self.getText("/Title") or self.get("/Title").getObject() if self.get("/Title") else None)
    """Read-only property accessing the document's **title**.
    Returns a unicode string (``TextStringObject``) or ``None``
    if the title is not specified."""
    title_raw = property(lambda self: self.get("/Title"))
    """The "raw" version of title; can return a ``ByteStringObject``."""

    author = property(lambda self: self.getText("/Author"))
    """Read-only property accessing the document's **author**.
    Returns a unicode string (``TextStringObject``) or ``None``
    if the author is not specified."""
    author_raw = property(lambda self: self.get("/Author"))
    """The "raw" version of author; can return a ``ByteStringObject``."""

    subject = property(lambda self: self.getText("/Subject"))
    """Read-only property accessing the document's **subject**.
    Returns a unicode string (``TextStringObject``) or ``None``
    if the subject is not specified."""
    subject_raw = property(lambda self: self.get("/Subject"))
    """The "raw" version of subject; can return a ``ByteStringObject``."""

    creator = property(lambda self: self.getText("/Creator"))
    """Read-only property accessing the document's **creator**. If the
    document was converted to PDF from another format, this is the name of the
    application (e.g. OpenOffice) that created the original document from
    which it was converted. Returns a unicode string (``TextStringObject``)
    or ``None`` if the creator is not specified."""
    creator_raw = property(lambda self: self.get("/Creator"))
    """The "raw" version of creator; can return a ``ByteStringObject``."""

    producer = property(lambda self: self.getText("/Producer"))
    """Read-only property accessing the document's **producer**.
    If the document was converted to PDF from another format, this is
    the name of the application (for example, OSX Quartz) that converted
    it to PDF. Returns a unicode string (``TextStringObject``)
    or ``None`` if the producer is not specified."""
    producer_raw = property(lambda self: self.get("/Producer"))
    """The "raw" version of producer; can return a ``ByteStringObject``."""


def convertToInt(d, size):
    if size > 8:
        raise utils.PdfReadError("invalid size in convertToInt")
    d = b_("\x00\x00\x00\x00\x00\x00\x00\x00") + b_(d)
    d = d[-8:]
    return struct.unpack(">q", d)[0]

# ref: pdf1.8 spec section 3.5.2 algorithm 3.2
_encryption_padding = b_('\x28\xbf\x4e\x5e\x4e\x75\x8a\x41\x64\x00\x4e\x56') + \
        b_('\xff\xfa\x01\x08\x2e\x2e\x00\xb6\xd0\x68\x3e\x80\x2f\x0c') + \
        b_('\xa9\xfe\x64\x53\x69\x7a')


# Implementation of algorithm 3.2 of the PDF standard security handler,
# section 3.5.2 of the PDF 1.6 reference.
def _alg32(password, rev, keylen, owner_entry, p_entry, id1_entry, metadata_encrypt=True):
    # 1. Pad or truncate the password string to exactly 32 bytes.  If the
    # password string is more than 32 bytes long, use only its first 32 bytes;
    # if it is less than 32 bytes long, pad it by appending the required number
    # of additional bytes from the beginning of the padding string
    # (_encryption_padding).
    password = b_((str_(password) + str_(_encryption_padding))[:32])
    # 2. Initialize the MD5 hash function and pass the result of step 1 as
    # input to this function.
    import struct
    m = md5(password)
    # 3. Pass the value of the encryption dictionary's /O entry to the MD5 hash
    # function.
    m.update(owner_entry.original_bytes)
    # 4. Treat the value of the /P entry as an unsigned 4-byte integer and pass
    # these bytes to the MD5 hash function, low-order byte first.
    p_entry = struct.pack('<i', p_entry)
    m.update(p_entry)
    # 5. Pass the first element of the file's file identifier array to the MD5
    # hash function.
    m.update(id1_entry.original_bytes)
    # 6. (Revision 3 or greater) If document metadata is not being encrypted,
    # pass 4 bytes with the value 0xFFFFFFFF to the MD5 hash function.
    if rev >= 3 and not metadata_encrypt:
        m.update(b_("\xff\xff\xff\xff"))
    # 7. Finish the hash.
    md5_hash = m.digest()
    # 8. (Revision 3 or greater) Do the following 50 times: Take the output
    # from the previous MD5 hash and pass the first n bytes of the output as
    # input into a new MD5 hash, where n is the number of bytes of the
    # encryption key as defined by the value of the encryption dictionary's
    # /Length entry.
    if rev >= 3:
        for _ in range(50):
            md5_hash = md5(md5_hash[:keylen]).digest()
    # 9. Set the encryption key to the first n bytes of the output from the
    # final MD5 hash, where n is always 5 for revision 2 but, for revision 3 or
    # greater, depends on the value of the encryption dictionary's /Length
    # entry.
    return md5_hash[:keylen]


# Implementation of algorithm 3.3 of the PDF standard security handler,
# section 3.5.2 of the PDF 1.6 reference.
def _alg33(owner_pwd, user_pwd, rev, keylen):
    # steps 1 - 4
    key = _alg33_1(owner_pwd, rev, keylen)
    # 5. Pad or truncate the user password string as described in step 1 of
    # algorithm 3.2.
    user_pwd = b_((user_pwd + str_(_encryption_padding))[:32])
    # 6. Encrypt the result of step 5, using an RC4 encryption function with
    # the encryption key obtained in step 4.
    val = utils.RC4_encrypt(key, user_pwd)
    # 7. (Revision 3 or greater) Do the following 19 times: Take the output
    # from the previous invocation of the RC4 function and pass it as input to
    # a new invocation of the function; use an encryption key generated by
    # taking each byte of the encryption key obtained in step 4 and performing
    # an XOR operation between that byte and the single-byte value of the
    # iteration counter (from 1 to 19).
    if rev >= 3:
        for i in range(1, 20):
            new_key = ''
            for l in range(len(key)):
                new_key += chr(ord_(key[l]) ^ i)
            val = utils.RC4_encrypt(new_key, val)
    # 8. Store the output from the final invocation of the RC4 as the value of
    # the /O entry in the encryption dictionary.
    return val


# Steps 1-4 of algorithm 3.3
def _alg33_1(password, rev, keylen):
    # 1. Pad or truncate the owner password string as described in step 1 of
    # algorithm 3.2.  If there is no owner password, use the user password
    # instead.
    password = b_((password + str_(_encryption_padding))[:32])
    # 2. Initialize the MD5 hash function and pass the result of step 1 as
    # input to this function.
    m = md5(password)
    # 3. (Revision 3 or greater) Do the following 50 times: Take the output
    # from the previous MD5 hash and pass it as input into a new MD5 hash.
    md5_hash = m.digest()
    if rev >= 3:
        for _ in range(50):
            md5_hash = md5(md5_hash).digest()
    # 4. Create an RC4 encryption key using the first n bytes of the output
    # from the final MD5 hash, where n is always 5 for revision 2 but, for
    # revision 3 or greater, depends on the value of the encryption
    # dictionary's /Length entry.
    key = md5_hash[:keylen]
    return key


# Implementation of algorithm 3.4 of the PDF standard security handler,
# section 3.5.2 of the PDF 1.6 reference.
def _alg34(password, owner_entry, p_entry, id1_entry):
    # 1. Create an encryption key based on the user password string, as
    # described in algorithm 3.2.
    key = _alg32(password, 2, 5, owner_entry, p_entry, id1_entry)
    # 2. Encrypt the 32-byte padding string shown in step 1 of algorithm 3.2,
    # using an RC4 encryption function with the encryption key from the
    # preceding step.
    U = utils.RC4_encrypt(key, _encryption_padding)
    # 3. Store the result of step 2 as the value of the /U entry in the
    # encryption dictionary.
    return U, key


# Implementation of algorithm 3.4 of the PDF standard security handler,
# section 3.5.2 of the PDF 1.6 reference.
def _alg35(password, rev, keylen, owner_entry, p_entry, id1_entry, metadata_encrypt):
    # 1. Create an encryption key based on the user password string, as
    # described in Algorithm 3.2.
    key = _alg32(password, rev, keylen, owner_entry, p_entry, id1_entry)
    # 2. Initialize the MD5 hash function and pass the 32-byte padding string
    # shown in step 1 of Algorithm 3.2 as input to this function.
    m = md5()
    m.update(_encryption_padding)
    # 3. Pass the first element of the file's file identifier array (the value
    # of the ID entry in the document's trailer dictionary; see Table 3.13 on
    # page 73) to the hash function and finish the hash.  (See implementation
    # note 25 in Appendix H.)
    m.update(id1_entry.original_bytes)
    md5_hash = m.digest()
    # 4. Encrypt the 16-byte result of the hash, using an RC4 encryption
    # function with the encryption key from step 1.
    val = utils.RC4_encrypt(key, md5_hash)
    # 5. Do the following 19 times: Take the output from the previous
    # invocation of the RC4 function and pass it as input to a new invocation
    # of the function; use an encryption key generated by taking each byte of
    # the original encryption key (obtained in step 2) and performing an XOR
    # operation between that byte and the single-byte value of the iteration
    # counter (from 1 to 19).
    for i in range(1, 20):
        new_key = b_('')
        for k in key:
            new_key += b_(chr(ord_(k) ^ i))
        val = utils.RC4_encrypt(new_key, val)
    # 6. Append 16 bytes of arbitrary padding to the output from the final
    # invocation of the RC4 function and store the 32-byte result as the value
    # of the U entry in the encryption dictionary.
    # (implementator note: I don't know what "arbitrary padding" is supposed to
    # mean, so I have used null bytes.  This seems to match a few other
    # people's implementations)
    return val + (b_('\x00') * 16), key<|MERGE_RESOLUTION|>--- conflicted
+++ resolved
@@ -34,14 +34,7 @@
 __author__ = "Mathieu Fenniak"
 __author_email__ = "biziqe@mathieu.fenniak.net"
 
-<<<<<<< HEAD
-__maintainer__ = "Phaseit, Inc."
-__maintainer_email = "PyPDF2@phaseit.net"
-
 import collections
-import string
-=======
->>>>>>> 89bc0930
 import math
 import struct
 import sys
@@ -562,31 +555,11 @@
     def _sweepIndirectReferences(self, externMap, data, iterItems=False):
         debug = False
         if debug: print((data, "TYPE", data.__class__.__name__))
-<<<<<<< HEAD
         if isinstance(data, DictionaryObject) or isinstance(data, ArrayObject):
             if iterItems:
                 self._sweepContainer(externMap, data)
             else:
                 self.sweepQ.append(data)
-=======
-        if isinstance(data, DictionaryObject):
-            for key, value in list(data.items()):
-                value = self._sweepIndirectReferences(externMap, value)
-                if isinstance(value, StreamObject):
-                    # a dictionary value is a stream.  streams must be indirect
-                    # objects, so we need to change this value.
-                    value = self._addObject(value)
-                data[key] = value
-            return data
-        elif isinstance(data, ArrayObject):
-            for i in range(len(data)):
-                value = self._sweepIndirectReferences(externMap, data[i])
-                if isinstance(value, StreamObject):
-                    # an array value is a stream.  streams must be indirect
-                    # objects, so we need to change this value
-                    value = self._addObject(value)
-                data[i] = value
->>>>>>> 89bc0930
             return data
 
         elif isinstance(data, IndirectObject):
