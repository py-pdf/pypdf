# -*- coding: utf-8 -*-
#
# Copyright (c) 2006, Mathieu Fenniak
# Copyright (c) 2007, Ashish Kulkarni <kulkarni.ashish@gmail.com>
#
# All rights reserved.
#
# Redistribution and use in source and binary forms, with or without
# modification, are permitted provided that the following conditions are
# met:
#
# * Redistributions of source code must retain the above copyright notice,
# this list of conditions and the following disclaimer.
# * Redistributions in binary form must reproduce the above copyright notice,
# this list of conditions and the following disclaimer in the documentation
# and/or other materials provided with the distribution.
# * The name of the author may not be used to endorse or promote products
# derived from this software without specific prior written permission.
#
# THIS SOFTWARE IS PROVIDED BY THE COPYRIGHT HOLDERS AND CONTRIBUTORS "AS IS"
# AND ANY EXPRESS OR IMPLIED WARRANTIES, INCLUDING, BUT NOT LIMITED TO, THE
# IMPLIED WARRANTIES OF MERCHANTABILITY AND FITNESS FOR A PARTICULAR PURPOSE
# ARE DISCLAIMED. IN NO EVENT SHALL THE COPYRIGHT OWNER OR CONTRIBUTORS BE
# LIABLE FOR ANY DIRECT, INDIRECT, INCIDENTAL, SPECIAL, EXEMPLARY, OR
# CONSEQUENTIAL DAMAGES (INCLUDING, BUT NOT LIMITED TO, PROCUREMENT OF
# SUBSTITUTE GOODS OR SERVICES; LOSS OF USE, DATA, OR PROFITS; OR BUSINESS
# INTERRUPTION) HOWEVER CAUSED AND ON ANY THEORY OF LIABILITY, WHETHER IN
# CONTRACT, STRICT LIABILITY, OR TORT (INCLUDING NEGLIGENCE OR OTHERWISE)
# ARISING IN ANY WAY OUT OF THE USE OF THIS SOFTWARE, EVEN IF ADVISED OF THE
# POSSIBILITY OF SUCH DAMAGE.

"""A pure-Python PDF library with an increasing number of capabilities."""

__author__ = "Mathieu Fenniak"
__author_email__ = "biziqe@mathieu.fenniak.net"

import math
import struct
import sys
import uuid
from sys import version_info

if version_info < ( 3, 0 ):
    from cStringIO import StringIO
else:
    from io import StringIO

if version_info < ( 3, 0 ):
    BytesIO = StringIO
else:
    from io import BytesIO

import codecs
import warnings

from PyPDF2.constants import CatalogAttributes as CA
from PyPDF2.constants import Core as CO
from PyPDF2.constants import PageAttributes as PG
from PyPDF2.constants import PagesAttributes as PA
from PyPDF2.constants import Ressources as RES
from PyPDF2.constants import StreamAttributes as SA
from PyPDF2.constants import TrailerKeys as TK
from PyPDF2.errors import PageSizeNotDefinedError, PdfReadError, PdfReadWarning

from . import utils
from .generic import *
from .utils import (
    ConvertFunctionsToVirtualList,
    b_,
    formatWarning,
    isString,
    ord_,
    readNonWhitespace,
    readUntilWhitespace,
    str_,
    u_,
)

from hashlib import md5


class PdfFileWriter(object):
    """
    This class supports writing PDF files out, given pages produced by another
    class (typically :class:`PdfFileReader<PdfFileReader>`).
    """
    def __init__(self):
        self._header = b_("%PDF-1.3")
        self._objects = []  # array of indirect objects

        # The root of our page tree node.
        pages = DictionaryObject()
        pages.update({
                NameObject(PA.TYPE): NameObject("/Pages"),
                NameObject(PA.COUNT): NumberObject(0),
                NameObject(PA.KIDS): ArrayObject(),
                })
        self._pages = self._addObject(pages)

        # info object
        info = DictionaryObject()
        info.update({
                NameObject("/Producer"): createStringObject(codecs.BOM_UTF16_BE + u_("PyPDF2").encode('utf-16be'))
                })
        self._info = self._addObject(info)

        # root object
        root = DictionaryObject()
        root.update({
            NameObject(PA.TYPE): NameObject(CO.CATALOG),
            NameObject(CO.PAGES): self._pages,
            })
        self._root = None
        self._root_object = root
        self.set_need_appearances_writer()

    def _addObject(self, obj):
        self._objects.append(obj)
        return IndirectObject(len(self._objects), 0, self)

    def getObject(self, ido):
        if ido.pdf != self:
            raise ValueError("pdf must be self")
        return self._objects[ido.idnum - 1]

    def _addPage(self, page, action):
        assert page[PA.TYPE] == CO.PAGE
        page[NameObject(PA.PARENT)] = self._pages
        page = self._addObject(page)
        pages = self.getObject(self._pages)
        action(pages[PA.KIDS], page)
        pages[NameObject(PA.COUNT)] = NumberObject(pages[PA.COUNT] + 1)

    def set_need_appearances_writer(self):
        # See 12.7.2 and 7.7.2 for more information:
        # http://www.adobe.com/content/dam/acom/en/devnet/acrobat/pdfs/PDF32000_2008.pdf
        try:
            catalog = self._root_object
            # get the AcroForm tree
            if "/AcroForm" not in catalog:
                self._root_object.update({
                    NameObject("/AcroForm"): IndirectObject(len(self._objects),
                        0, self)})

            need_appearances = NameObject("/NeedAppearances")
            self._root_object["/AcroForm"][need_appearances] = BooleanObject(True)

        except Exception as e:
            print('set_need_appearances_writer() catch : ', repr(e))

    def addPage(self, page):
        """
        Adds a page to this PDF file.  The page is usually acquired from a
        :class:`PdfFileReader<PdfFileReader>` instance.

        :param PageObject page: The page to add to the document. Should be
            an instance of :class:`PageObject<PyPDF2.pdf.PageObject>`
        """
        self._addPage(page, list.append)

    def insertPage(self, page, index=0):
        """
        Insert a page in this PDF file. The page is usually acquired from a
        :class:`PdfFileReader<PdfFileReader>` instance.

        :param PageObject page: The page to add to the document.  This
            argument should be an instance of :class:`PageObject<pdf.PageObject>`.
        :param int index: Position at which the page will be inserted.
        """
        self._addPage(page, lambda l, p: l.insert(index, p))

    def getPage(self, pageNumber):
        """
        Retrieves a page by number from this PDF file.

        :param int pageNumber: The page number to retrieve
            (pages begin at zero)
        :return: the page at the index given by *pageNumber*
        :rtype: :class:`PageObject<pdf.PageObject>`
        """
        pages = self.getObject(self._pages)
        # XXX: crude hack
        return pages[PA.KIDS][pageNumber].getObject()

    def getNumPages(self):
        """
        :return: the number of pages.
        :rtype: int
        """
        pages = self.getObject(self._pages)
        return int(pages[NameObject("/Count")])

    def addBlankPage(self, width=None, height=None):
        """
        Appends a blank page to this PDF file and returns it. If no page size
        is specified, use the size of the last page.

        :param float width: The width of the new page expressed in default user
            space units.
        :param float height: The height of the new page expressed in default
            user space units.
        :return: the newly appended page
        :rtype: :class:`PageObject<PyPDF2.pdf.PageObject>`
        :raises PageSizeNotDefinedError: if width and height are not defined
            and previous page does not exist.
        """
        page = PageObject.createBlankPage(self, width, height)
        self.addPage(page)
        return page

    def insertBlankPage(self, width=None, height=None, index=0):
        """
        Inserts a blank page to this PDF file and returns it. If no page size
        is specified, use the size of the last page.

        :param float width: The width of the new page expressed in default user
            space units.
        :param float height: The height of the new page expressed in default
            user space units.
        :param int index: Position to add the page.
        :return: the newly appended page
        :rtype: :class:`PageObject<PyPDF2.pdf.PageObject>`
        :raises PageSizeNotDefinedError: if width and height are not defined
            and previous page does not exist.
        """
        if width is None or height is None and \
                (self.getNumPages() - 1) >= index:
            oldpage = self.getPage(index)
            width = oldpage.mediaBox.getWidth()
            height = oldpage.mediaBox.getHeight()
        page = PageObject.createBlankPage(self, width, height)
        self.insertPage(page, index)
        return page

    def addJS(self, javascript):
        """
        Add Javascript which will launch upon opening this PDF.

        :param str javascript: Your Javascript.

        >>> output.addJS("this.print({bUI:true,bSilent:false,bShrinkToFit:true});")
        # Example: This will launch the print window when the PDF is opened.
        """
        js = DictionaryObject()
        js.update({
                NameObject(PA.TYPE): NameObject("/Action"),
                NameObject("/S"): NameObject("/JavaScript"),
                NameObject("/JS"): NameObject("(%s)" % javascript)
                })
        js_indirect_object = self._addObject(js)

        # We need a name for parameterized javascript in the pdf file, but it can be anything.
        js_string_name = str(uuid.uuid4())

        js_name_tree = DictionaryObject()
        js_name_tree.update({
                NameObject("/JavaScript"): DictionaryObject({
                  NameObject(CA.NAMES): ArrayObject([createStringObject(js_string_name), js_indirect_object])
                })
              })
        self._addObject(js_name_tree)

        self._root_object.update({
                NameObject("/OpenAction"): js_indirect_object,
                NameObject(CA.NAMES): js_name_tree
                })

    def addAttachment(self, fname, fdata):
        """
        Embed a file inside the PDF.

        :param str fname: The filename to display.
        :param str fdata: The data in the file.

        Reference:
        https://www.adobe.com/content/dam/Adobe/en/devnet/acrobat/pdfs/PDF32000_2008.pdf
        Section 7.11.3
        """

        # We need 3 entries:
        # * The file's data
        # * The /Filespec entry
        # * The file's name, which goes in the Catalog


        # The entry for the file
        """ Sample:
        8 0 obj
        <<
         /Length 12
         /Type /EmbeddedFile
        >>
        stream
        Hello world!
        endstream
        endobj
        """
        file_entry = DecodedStreamObject()
        file_entry.setData(fdata)
        file_entry.update({
                NameObject(PA.TYPE): NameObject("/EmbeddedFile")
                })

        # The Filespec entry
        """ Sample:
        7 0 obj
        <<
         /Type /Filespec
         /F (hello.txt)
         /EF << /F 8 0 R >>
        >>
        """
        efEntry = DictionaryObject()
        efEntry.update({ NameObject("/F"):file_entry })

        filespec = DictionaryObject()
        filespec.update({
                NameObject(PA.TYPE): NameObject("/Filespec"),
                NameObject("/F"): createStringObject(fname),  # Perhaps also try TextStringObject
                NameObject("/EF"): efEntry
                })

        # Then create the entry for the root, as it needs a reference to the Filespec
        """ Sample:
        1 0 obj
        <<
         /Type /Catalog
         /Outlines 2 0 R
         /Pages 3 0 R
         /Names << /EmbeddedFiles << /Names [(hello.txt) 7 0 R] >> >>
        >>
        endobj

        """
        embeddedFilesNamesDictionary = DictionaryObject()
        embeddedFilesNamesDictionary.update({
                NameObject(CA.NAMES): ArrayObject([createStringObject(fname), filespec])
                })

        embeddedFilesDictionary = DictionaryObject()
        embeddedFilesDictionary.update({
                NameObject("/EmbeddedFiles"): embeddedFilesNamesDictionary
                })
        # Update the root
        self._root_object.update({
                NameObject(CA.NAMES): embeddedFilesDictionary
                })

    def appendPagesFromReader(self, reader, after_page_append=None):
        """
        Copy pages from reader to writer. Includes an optional callback parameter
        which is invoked after pages are appended to the writer.

        :param reader: a PdfFileReader object from which to copy page
            annotations to this writer object.  The writer's annots
            will then be updated
        :callback after_page_append (function): Callback function that is invoked after
            each page is appended to the writer. Callback signature:
        :param writer_pageref (PDF page reference): Reference to the page
            appended to the writer.
        """
        # Get page count from writer and reader
        reader_num_pages = reader.getNumPages()
        writer_num_pages = self.getNumPages()

        # Copy pages from reader to writer
        for rpagenum in range(0, reader_num_pages):
            reader_page = reader.getPage(rpagenum)
            self.addPage(reader_page)
            writer_page = self.getPage(writer_num_pages+rpagenum)
            # Trigger callback, pass writer page as parameter
            if callable(after_page_append): after_page_append(writer_page)

    def updatePageFormFieldValues(self, page, fields):
        '''
        Update the form field values for a given page from a fields dictionary.
        Copy field texts and values from fields to page.
        If the field links to a parent object, add the information to the parent.

        :param page: Page reference from PDF writer where the annotations
            and field data will be updated.
        :param fields: a Python dictionary of field names (/T) and text
            values (/V)
        '''
        # Iterate through pages, update field values
        for j in range(0, len(page[PG.ANNOTS])):
            writer_annot = page[PG.ANNOTS][j].getObject()
            # retrieve parent field values, if present
            writer_parent_annot = {}  # fallback if it's not there
            if PG.PARENT in writer_annot:
                writer_parent_annot = writer_annot[PG.PARENT]
            for field in fields:
                if writer_annot.get('/T') == field:
                    writer_annot.update({
                        NameObject("/V"): TextStringObject(fields[field])
                    })
                elif writer_parent_annot.get('/T') == field:
                    writer_parent_annot.update({
                        NameObject("/V"): TextStringObject(fields[field])
                    })

    def cloneReaderDocumentRoot(self, reader):
        '''
        Copy the reader document root to the writer.

        :param reader:  PdfFileReader from the document root should be copied.
        :callback after_page_append:
        '''
        self._root_object = reader.trailer[TK.ROOT]

    def cloneDocumentFromReader(self, reader, after_page_append=None):
        '''
        Create a copy (clone) of a document from a PDF file reader

        :param reader: PDF file reader instance from which the clone
            should be created.
        :callback after_page_append (function): Callback function that is invoked after
            each page is appended to the writer. Signature includes a reference to the
            appended page (delegates to appendPagesFromReader). Callback signature:

            :param writer_pageref (PDF page reference): Reference to the page just
                appended to the document.
        '''
        self.cloneReaderDocumentRoot(reader)
        self.appendPagesFromReader(reader, after_page_append)

    def encrypt(self, user_pwd, owner_pwd = None, use_128bit = True):
        """
        Encrypt this PDF file with the PDF Standard encryption handler.

        :param str user_pwd: The "user password", which allows for opening
            and reading the PDF file with the restrictions provided.
        :param str owner_pwd: The "owner password", which allows for
            opening the PDF files without any restrictions.  By default,
            the owner password is the same as the user password.
        :param bool use_128bit: flag as to whether to use 128bit
            encryption.  When false, 40bit encryption will be used.  By default,
            this flag is on.
        """
        import random
        import time
        if owner_pwd is None:
            owner_pwd = user_pwd
        if use_128bit:
            V = 2
            rev = 3
            keylen = int(128 / 8)
        else:
            V = 1
            rev = 2
            keylen = int(40 / 8)
        # permit everything:
        P = -1
        O = ByteStringObject(_alg33(owner_pwd, user_pwd, rev, keylen))
        ID_1 = ByteStringObject(md5(b_(repr(time.time()))).digest())
        ID_2 = ByteStringObject(md5(b_(repr(random.random()))).digest())
        self._ID = ArrayObject((ID_1, ID_2))
        if rev == 2:
            U, key = _alg34(user_pwd, O, P, ID_1)
        else:
            assert rev == 3
            U, key = _alg35(user_pwd, rev, keylen, O, P, ID_1, False)
        encrypt = DictionaryObject()
        encrypt[NameObject(SA.FILTER)] = NameObject("/Standard")
        encrypt[NameObject("/V")] = NumberObject(V)
        if V == 2:
            encrypt[NameObject(SA.LENGTH)] = NumberObject(keylen * 8)
        encrypt[NameObject("/R")] = NumberObject(rev)
        encrypt[NameObject("/O")] = ByteStringObject(O)
        encrypt[NameObject("/U")] = ByteStringObject(U)
        encrypt[NameObject("/P")] = NumberObject(P)
        self._encrypt = self._addObject(encrypt)
        self._encrypt_key = key

    def write(self, stream):
        """
        Writes the collection of pages added to this object out as a PDF file.

        :param stream: An object to write the file to.  The object must support
            the write method and the tell method, similar to a file object.
        """
        if hasattr(stream, 'mode') and 'b' not in stream.mode:
            warnings.warn("File <%s> to write to is not in binary mode. It may not be written to correctly." % stream.name)
        debug = False

        if not self._root:
            self._root = self._addObject(self._root_object)

        externalReferenceMap = {}

        # PDF objects sometimes have circular references to their /Page objects
        # inside their object tree (for example, annotations).  Those will be
        # indirect references to objects that we've recreated in this PDF.  To
        # address this problem, PageObject's store their original object
        # reference number, and we add it to the external reference map before
        # we sweep for indirect references.  This forces self-page-referencing
        # trees to reference the correct new object location, rather than
        # copying in a new copy of the page object.
        for objIndex in range(len(self._objects)):
            obj = self._objects[objIndex]
            if isinstance(obj, PageObject) and obj.indirectRef is not None:
                data = obj.indirectRef
                if data.pdf not in externalReferenceMap:
                    externalReferenceMap[data.pdf] = {}
                if data.generation not in externalReferenceMap[data.pdf]:
                    externalReferenceMap[data.pdf][data.generation] = {}
                externalReferenceMap[data.pdf][data.generation][data.idnum] = IndirectObject(objIndex + 1, 0, self)

        self.stack = []
        if debug: print(("ERM:", externalReferenceMap, "root:", self._root))
        self._sweepIndirectReferences(externalReferenceMap, self._root)
        del self.stack

        object_positions = self._write_header(stream)
        xref_location = self._write_xref_table(stream, object_positions)
        self._write_trailer(stream)
        stream.write(b_("\nstartxref\n%s\n%%%%EOF\n" % (xref_location)))  # eof

    def _write_header(self, stream):
        object_positions = []
        stream.write(self._header + b_("\n"))
        stream.write(b_("%\xE2\xE3\xCF\xD3\n"))
        for i in range(len(self._objects)):
            obj = self._objects[i]
            # If the obj is None we can't write anything
            if obj is not None:
                idnum = (i + 1)
                object_positions.append(stream.tell())
                stream.write(b_(str(idnum) + " 0 obj\n"))
                key = None
                if hasattr(self, "_encrypt") and idnum != self._encrypt.idnum:
                    pack1 = struct.pack("<i", i + 1)[:3]
                    pack2 = struct.pack("<i", 0)[:2]
                    key = self._encrypt_key + pack1 + pack2
                    assert len(key) == (len(self._encrypt_key) + 5)
                    md5_hash = md5(key).digest()
                    key = md5_hash[:min(16, len(self._encrypt_key) + 5)]
                obj.writeToStream(stream, key)
                stream.write(b_("\nendobj\n"))
        return object_positions

    def _write_xref_table(self, stream, object_positions):
        xref_location = stream.tell()
        stream.write(b_("xref\n"))
        stream.write(b_("0 %s\n" % (len(self._objects) + 1)))
        stream.write(b_("%010d %05d f \n" % (0, 65535)))
        for offset in object_positions:
            stream.write(b_("%010d %05d n \n" % (offset, 0)))
        return xref_location

    def _write_trailer(self, stream):
        stream.write(b_("trailer\n"))
        trailer = DictionaryObject()
        trailer.update({
                NameObject(TK.SIZE): NumberObject(len(self._objects) + 1),
                NameObject(TK.ROOT): self._root,
                NameObject(TK.INFO): self._info,
                })
        if hasattr(self, "_ID"):
            trailer[NameObject(TK.ID)] = self._ID
        if hasattr(self, "_encrypt"):
            trailer[NameObject(TK.ENCRYPT)] = self._encrypt
        trailer.writeToStream(stream, None)

    def addMetadata(self, infos):
        """
        Add custom metadata to the output.

        :param dict infos: a Python dictionary where each key is a field
            and each value is your new metadata.
        """
        args = {}
        for key, value in list(infos.items()):
            args[NameObject(key)] = createStringObject(value)
        self.getObject(self._info).update(args)

    def _sweepIndirectReferences(self, externMap, data):
        debug = False
        if debug: print((data, "TYPE", data.__class__.__name__))
        if isinstance(data, DictionaryObject):
            for key, value in list(data.items()):
                value = self._sweepIndirectReferences(externMap, value)
                if isinstance(value, StreamObject):
                    # a dictionary value is a stream.  streams must be indirect
                    # objects, so we need to change this value.
                    value = self._addObject(value)
                data[key] = value
            return data
        elif isinstance(data, ArrayObject):
            for i in range(len(data)):
                value = self._sweepIndirectReferences(externMap, data[i])
                if isinstance(value, StreamObject):
                    # an array value is a stream.  streams must be indirect
                    # objects, so we need to change this value
                    value = self._addObject(value)
                data[i] = value
            return data
        elif isinstance(data, IndirectObject):
            # internal indirect references are fine
            if data.pdf == self:
                if data.idnum in self.stack:
                    return data
                else:
                    self.stack.append(data.idnum)
                    realdata = self.getObject(data)
                    self._sweepIndirectReferences(externMap, realdata)
                    return data
            else:
                if data.pdf.stream.closed:
                    raise ValueError("I/O operation on closed file: {}".format(data.pdf.stream.name))
                newobj = externMap.get(data.pdf, {}).get(data.generation, {}).get(data.idnum, None)
                if newobj is None:
                    try:
                        newobj = data.pdf.getObject(data)
                        self._objects.append(None) # placeholder
                        idnum = len(self._objects)
                        newobj_ido = IndirectObject(idnum, 0, self)
                        if data.pdf not in externMap:
                            externMap[data.pdf] = {}
                        if data.generation not in externMap[data.pdf]:
                            externMap[data.pdf][data.generation] = {}
                        externMap[data.pdf][data.generation][data.idnum] = newobj_ido
                        newobj = self._sweepIndirectReferences(externMap, newobj)
                        self._objects[idnum-1] = newobj
                        return newobj_ido
                    except ValueError:
                        # Unable to resolve the Object, returning NullObject instead.
                        warnings.warn("Unable to resolve [{}: {}], returning NullObject instead".format(
                            data.__class__.__name__, data
                        ))
                        return NullObject()
                return newobj
        else:
            return data

    def getReference(self, obj):
        idnum = self._objects.index(obj) + 1
        ref = IndirectObject(idnum, 0, self)
        assert ref.getObject() == obj
        return ref

    def getOutlineRoot(self):
        if CO.OUTLINES in self._root_object:
            outline = self._root_object[CO.OUTLINES]
            idnum = self._objects.index(outline) + 1
            outlineRef = IndirectObject(idnum, 0, self)
            assert outlineRef.getObject() == outline
        else:
            outline = TreeObject()
            outline.update({ })
            outlineRef = self._addObject(outline)
            self._root_object[NameObject(CO.OUTLINES)] = outlineRef

        return outline

    def getNamedDestRoot(self):
        if CA.NAMES in self._root_object and isinstance(self._root_object[CA.NAMES], DictionaryObject):
            names = self._root_object[CA.NAMES]
            idnum = self._objects.index(names) + 1
            namesRef = IndirectObject(idnum, 0, self)
            assert namesRef.getObject() == names
            if CA.DESTS in names and isinstance(names[CA.DESTS], DictionaryObject):
                dests = names[CA.DESTS]
                idnum = self._objects.index(dests) + 1
                destsRef = IndirectObject(idnum, 0, self)
                assert destsRef.getObject() == dests
                if CA.NAMES in dests:
                    nd = dests[CA.NAMES]
                else:
                    nd = ArrayObject()
                    dests[NameObject(CA.NAMES)] = nd
            else:
                dests = DictionaryObject()
                destsRef = self._addObject(dests)
                names[NameObject(CA.DESTS)] = destsRef
                nd = ArrayObject()
                dests[NameObject(CA.NAMES)] = nd

        else:
            names = DictionaryObject()
            namesRef = self._addObject(names)
            self._root_object[NameObject(CA.NAMES)] = namesRef
            dests = DictionaryObject()
            destsRef = self._addObject(dests)
            names[NameObject(CA.DESTS)] = destsRef
            nd = ArrayObject()
            dests[NameObject(CA.NAMES)] = nd

        return nd

    def addBookmarkDestination(self, dest, parent=None):
        destRef = self._addObject(dest)

        outlineRef = self.getOutlineRoot()

        if parent is None:
            parent = outlineRef

        parent = parent.getObject()
        # print parent.__class__.__name__
        parent.addChild(destRef, self)

        return destRef

    def addBookmarkDict(self, bookmark, parent=None):
        bookmarkObj = TreeObject()
        for k, v in list(bookmark.items()):
            bookmarkObj[NameObject(str(k))] = v
        bookmarkObj.update(bookmark)

        if '/A' in bookmark:
            action = DictionaryObject()
            for k, v in list(bookmark['/A'].items()):
                action[NameObject(str(k))] = v
            actionRef = self._addObject(action)
            bookmarkObj[NameObject('/A')] = actionRef

        bookmarkRef = self._addObject(bookmarkObj)

        outlineRef = self.getOutlineRoot()

        if parent is None:
            parent = outlineRef

        parent = parent.getObject()
        parent.addChild(bookmarkRef, self)

        return bookmarkRef

    def addBookmark(
        self,
        title,
        pagenum,
        parent=None,
        color=None,
        bold=False,
        italic=False,
        fit='/Fit',
        *args
    ):
        """
        Add a bookmark to this PDF file.

        :param str title: Title to use for this bookmark.
        :param int pagenum: Page number this bookmark will point to.
        :param parent: A reference to a parent bookmark to create nested
            bookmarks.
        :param tuple color: Color of the bookmark as a red, green, blue tuple
            from 0.0 to 1.0
        :param bool bold: Bookmark is bold
        :param bool italic: Bookmark is italic
        :param str fit: The fit of the destination page. See
            :meth:`addLink()<addLink>` for details.
        """
        pageRef = self.getObject(self._pages)[PA.KIDS][pagenum]
        action = DictionaryObject()
        zoomArgs = []
        for a in args:
            if a is not None:
                zoomArgs.append(NumberObject(a))
            else:
                zoomArgs.append(NullObject())
        dest = Destination(NameObject("/"+title + " bookmark"), pageRef, NameObject(fit), *zoomArgs)
        destArray = dest.getDestArray()
        action.update({
            NameObject('/D') : destArray,
            NameObject('/S') : NameObject('/GoTo')
        })
        actionRef = self._addObject(action)

        outlineRef = self.getOutlineRoot()

        if parent is None:
            parent = outlineRef

        bookmark = TreeObject()

        bookmark.update({
            NameObject('/A'): actionRef,
            NameObject('/Title'): createStringObject(title),
        })

        if color is not None:
            bookmark.update({NameObject('/C'): ArrayObject([FloatObject(c) for c in color])})

        format = 0
        if italic:
            format += 1
        if bold:
            format += 2
        if format:
            bookmark.update({NameObject('/F'): NumberObject(format)})

        bookmarkRef = self._addObject(bookmark)

        parent = parent.getObject()
        parent.addChild(bookmarkRef, self)

        return bookmarkRef

    def addNamedDestinationObject(self, dest):
        destRef = self._addObject(dest)

        nd = self.getNamedDestRoot()
        nd.extend([dest['/Title'], destRef])

        return destRef

    def addNamedDestination(self, title, pagenum):
        pageRef = self.getObject(self._pages)[PA.KIDS][pagenum]
        dest = DictionaryObject()
        dest.update({
            NameObject('/D') : ArrayObject([pageRef, NameObject('/FitH'), NumberObject(826)]),
            NameObject('/S') : NameObject('/GoTo')
        })

        destRef = self._addObject(dest)
        nd = self.getNamedDestRoot()

        nd.extend([title, destRef])

        return destRef

    def removeLinks(self):
        """
        Removes links and annotations from this output.
        """
        pages = self.getObject(self._pages)[PA.KIDS]
        for page in pages:
            pageRef = self.getObject(page)
            if PG.ANNOTS in pageRef:
                del pageRef[PG.ANNOTS]

    def removeImages(self, ignoreByteStringObject=False):
        """
        Removes images from this output.

        :param bool ignoreByteStringObject: optional parameter
            to ignore ByteString Objects.
        """
        pages = self.getObject(self._pages)[PA.KIDS]
        jump_operators = [
            b_('cm'), b_('w'), b_('J'), b_('j'), b_('M'), b_('d'), b_('ri'), b_('i'),
            b_('gs'), b_('W'), b_('b'), b_('s'), b_('S'), b_('f'), b_('F'), b_('n'), b_('m'), b_('l'),
            b_('c'), b_('v'), b_('y'), b_('h'), b_('B'), b_('Do'), b_('sh')
        ]
        for j in range(len(pages)):
            page = pages[j]
            pageRef = self.getObject(page)
            content = pageRef['/Contents'].getObject()
            if not isinstance(content, ContentStream):
                content = ContentStream(content, pageRef)

            _operations = []
            seq_graphics = False
            for operands, operator in content.operations:
                if operator in [b_('Tj'), b_("'")]:
                    text = operands[0]
                    if ignoreByteStringObject:
                        if not isinstance(text, TextStringObject):
                            operands[0] = TextStringObject()
                elif operator == b_('"'):
                    text = operands[2]
                    if ignoreByteStringObject and not isinstance(text, TextStringObject):
                        operands[2] = TextStringObject()
                elif operator == b_("TJ"):
                    for i in range(len(operands[0])):
                        if (
                            ignoreByteStringObject
                            and not isinstance(operands[0][i], TextStringObject)
                        ):
                            operands[0][i] = TextStringObject()

                if operator == b_('q'):
                    seq_graphics = True
                if operator == b_('Q'):
                    seq_graphics = False
                if seq_graphics and operator in jump_operators:
                    continue
                if operator == b_('re'):
                    continue
                _operations.append((operands, operator))

            content.operations = _operations
            pageRef.__setitem__(NameObject('/Contents'), content)

    def removeText(self, ignoreByteStringObject=False):
        """
        Removes text from this output.

        :param bool ignoreByteStringObject: optional parameter
            to ignore ByteString Objects.
        """
        pages = self.getObject(self._pages)[PA.KIDS]
        for j in range(len(pages)):
            page = pages[j]
            pageRef = self.getObject(page)
            content = pageRef['/Contents'].getObject()
            if not isinstance(content, ContentStream):
                content = ContentStream(content, pageRef)
            for operands,operator in content.operations:
                if operator in [b_('Tj'), b_("'")]:
                    text = operands[0]
                    if not ignoreByteStringObject:
                        if isinstance(text, TextStringObject):
                            operands[0] = TextStringObject()
                    else:
                        if isinstance(text, (TextStringObject, ByteStringObject)):
                            operands[0] = TextStringObject()
                elif operator == b_('"'):
                    text = operands[2]
                    if not ignoreByteStringObject:
                        if isinstance(text, TextStringObject):
                            operands[2] = TextStringObject()
                    else:
                        if isinstance(text, (TextStringObject, ByteStringObject)):
                            operands[2] = TextStringObject()
                elif operator == b_("TJ"):
                    for i in range(len(operands[0])):
                        if not ignoreByteStringObject:
                            if isinstance(operands[0][i], TextStringObject):
                                operands[0][i] = TextStringObject()
                        else:
                            if isinstance(operands[0][i], (TextStringObject, ByteStringObject)):
                                operands[0][i] = TextStringObject()

            pageRef.__setitem__(NameObject('/Contents'), content)

    def addURI(self, pagenum, uri, rect, border=None):
        """
        Add an URI from a rectangular area to the specified page.
        This uses the basic structure of AddLink

        :param int pagenum: index of the page on which to place the URI action.
        :param int uri: string -- uri of resource to link to.
        :param rect: :class:`RectangleObject<PyPDF2.generic.RectangleObject>` or array of four
            integers specifying the clickable rectangular area
            ``[xLL, yLL, xUR, yUR]``, or string in the form ``"[ xLL yLL xUR yUR ]"``.
        :param border: if provided, an array describing border-drawing
            properties. See the PDF spec for details. No border will be
            drawn if this argument is omitted.

        REMOVED FIT/ZOOM ARG
        -John Mulligan
        """

        pageLink = self.getObject(self._pages)[PA.KIDS][pagenum]
        pageRef = self.getObject(pageLink)

        if border is not None:
            borderArr = [NameObject(n) for n in border[:3]]
            if len(border) == 4:
                dashPattern = ArrayObject([NameObject(n) for n in border[3]])
                borderArr.append(dashPattern)
        else:
            borderArr = [NumberObject(2)] * 3

        if isString(rect):
            rect = NameObject(rect)
        elif isinstance(rect, RectangleObject):
            pass
        else:
            rect = RectangleObject(rect)

        lnk2 = DictionaryObject()
        lnk2.update({
        NameObject('/S'): NameObject('/URI'),
        NameObject('/URI'): TextStringObject(uri)
        });
        lnk = DictionaryObject()
        lnk.update({
        NameObject('/Type'): NameObject(PG.ANNOTS),
        NameObject('/Subtype'): NameObject('/Link'),
        NameObject('/P'): pageLink,
        NameObject('/Rect'): rect,
        NameObject('/H'): NameObject('/I'),
        NameObject('/Border'): ArrayObject(borderArr),
        NameObject('/A'): lnk2
        })
        lnkRef = self._addObject(lnk)

        if PG.ANNOTS in pageRef:
            pageRef[PG.ANNOTS].append(lnkRef)
        else:
            pageRef[NameObject(PG.ANNOTS)] = ArrayObject([lnkRef])

    def addLink(self, pagenum, pagedest, rect, border=None, fit='/Fit', *args):
        """
        Add an internal link from a rectangular area to the specified page.

        :param int pagenum: index of the page on which to place the link.
        :param int pagedest: index of the page to which the link should go.
        :param rect: :class:`RectangleObject<PyPDF2.generic.RectangleObject>` or array of four
            integers specifying the clickable rectangular area
            ``[xLL, yLL, xUR, yUR]``, or string in the form ``"[ xLL yLL xUR yUR ]"``.
        :param border: if provided, an array describing border-drawing
            properties. See the PDF spec for details. No border will be
            drawn if this argument is omitted.
        :param str fit: Page fit or 'zoom' option (see below). Additional arguments may need
            to be supplied. Passing ``None`` will be read as a null value for that coordinate.

    .. list-table:: Valid ``zoom`` arguments (see Table 8.2 of the PDF 1.7 reference for details)
       :widths: 50 200

       * - /Fit
         - No additional arguments
       * - /XYZ
         - [left] [top] [zoomFactor]
       * - /FitH
         - [top]
       * - /FitV
         - [left]
       * - /FitR
         - [left] [bottom] [right] [top]
       * - /FitB
         - No additional arguments
       * - /FitBH
         - [top]
       * - /FitBV
         - [left]
        """

        pageLink = self.getObject(self._pages)[PA.KIDS][pagenum]
        pageDest = self.getObject(self._pages)[PA.KIDS][pagedest] # TODO: switch for external link
        pageRef = self.getObject(pageLink)

        if border is not None:
            borderArr = [NameObject(n) for n in border[:3]]
            if len(border) == 4:
                dashPattern = ArrayObject([NameObject(n) for n in border[3]])
                borderArr.append(dashPattern)
        else:
            borderArr = [NumberObject(0)] * 3

        if isString(rect):
            rect = NameObject(rect)
        elif isinstance(rect, RectangleObject):
            pass
        else:
            rect = RectangleObject(rect)

        zoomArgs = []
        for a in args:
            if a is not None:
                zoomArgs.append(NumberObject(a))
            else:
                zoomArgs.append(NullObject())
        dest = Destination(NameObject("/LinkName"), pageDest, NameObject(fit), *zoomArgs) # TODO: create a better name for the link
        destArray = dest.getDestArray()

        lnk = DictionaryObject()
        lnk.update({
            NameObject('/Type'): NameObject(PG.ANNOTS),
            NameObject('/Subtype'): NameObject('/Link'),
            NameObject('/P'): pageLink,
            NameObject('/Rect'): rect,
            NameObject('/Border'): ArrayObject(borderArr),
            NameObject('/Dest'): destArray
        })
        lnkRef = self._addObject(lnk)

        if PG.ANNOTS in pageRef:
            pageRef[PG.ANNOTS].append(lnkRef)
        else:
            pageRef[NameObject(PG.ANNOTS)] = ArrayObject([lnkRef])

    _valid_layouts = ['/NoLayout', '/SinglePage', '/OneColumn', '/TwoColumnLeft', '/TwoColumnRight', '/TwoPageLeft', '/TwoPageRight']

    def getPageLayout(self):
        """
        Get the page layout.
        See :meth:`setPageLayout()<PdfFileWriter.setPageLayout>` for a description of valid layouts.

        :return: Page layout currently being used.
        :rtype: str, None if not specified
        """
        try:
            return self._root_object['/PageLayout']
        except KeyError:
            return None

    def setPageLayout(self, layout):
        """
        Set the page layout

        :param str layout: The page layout to be used

        .. list-table:: Valid ``layout`` arguments
           :widths: 50 200

           * - /NoLayout
             - Layout explicitly not specified
           * - /SinglePage
             - Show one page at a time
           * - /OneColumn
             - Show one column at a time
           * - /TwoColumnLeft
             - Show pages in two columns, odd-numbered pages on the left
           * - /TwoColumnRight
             - Show pages in two columns, odd-numbered pages on the right
           * - /TwoPageLeft
             - Show two pages at a time, odd-numbered pages on the left
           * - /TwoPageRight
             - Show two pages at a time, odd-numbered pages on the right
        """
        if not isinstance(layout, NameObject):
            if layout not in self._valid_layouts:
                warnings.warn("Layout should be one of: {}".format(', '.join(self._valid_layouts)))
            layout = NameObject(layout)
        self._root_object.update({NameObject('/PageLayout'): layout})

    pageLayout = property(getPageLayout, setPageLayout)
    """Read and write property accessing the :meth:`getPageLayout()<PdfFileWriter.getPageLayout>`
    and :meth:`setPageLayout()<PdfFileWriter.setPageLayout>` methods."""

    _valid_modes = ['/UseNone', '/UseOutlines', '/UseThumbs', '/FullScreen', '/UseOC', '/UseAttachments']

    def getPageMode(self):
        """
        Get the page mode.
        See :meth:`setPageMode()<PdfFileWriter.setPageMode>` for a description
        of valid modes.

        :return: Page mode currently being used.
        :rtype: str, None if not specified
        """
        try:
            return self._root_object['/PageMode']
        except KeyError:
            return None

    def setPageMode(self, mode):
        """
        Set the page mode.

        :param str mode: The page mode to use.

        .. list-table:: Valid ``mode`` arguments
           :widths: 50 200

           * - /UseNone
             - Do not show outlines or thumbnails panels
           * - /UseOutlines
             - Show outlines (aka bookmarks) panel
           * - /UseThumbs
             - Show page thumbnails panel
           * - /FullScreen
             - Fullscreen view
           * - /UseOC
             - Show Optional Content Group (OCG) panel
           * - /UseAttachments
             - Show attachments panel
        """
        if not isinstance(mode, NameObject):
            if mode not in self._valid_modes:
                warnings.warn("Mode should be one of: {}".format(', '.join(self._valid_modes)))
            mode = NameObject(mode)
        self._root_object.update({NameObject('/PageMode'): mode})

    pageMode = property(getPageMode, setPageMode)
    """Read and write property accessing the :meth:`getPageMode()<PdfFileWriter.getPageMode>`
    and :meth:`setPageMode()<PdfFileWriter.setPageMode>` methods."""


class PdfFileReader(object):
    """
    Initializes a PdfFileReader object.  This operation can take some time, as
    the PDF stream's cross-reference tables are read into memory.

    :param stream: A File object or an object that supports the standard read
        and seek methods similar to a File object. Could also be a
        string representing a path to a PDF file.
    :param bool strict: Determines whether user should be warned of all
        problems and also causes some correctable problems to be fatal.
        Defaults to ``True``.
    :param warndest: Destination for logging warnings (defaults to
        ``sys.stderr``).
    :param bool overwriteWarnings: Determines whether to override Python's
        ``warnings.py`` module with a custom implementation (defaults to
        ``True``).
    """
    def __init__(self, stream, strict=True, warndest = None, overwriteWarnings = True):
        if overwriteWarnings:
            # have to dynamically override the default showwarning since there are no
            # public methods that specify the 'file' parameter
            def _showwarning(message, category, filename, lineno, file=warndest, line=None):
                if file is None:
                    file = sys.stderr
                try:
                    # It is possible for sys.stderr to be defined as None, most commonly in the case that the script
                    # is being run vida pythonw.exe on Windows. In this case, just swallow the warning.
                    # See also https://docs.python.org/3/library/sys.html# sys.__stderr__
                    if file is not None:
                        file.write(formatWarning(message, category, filename, lineno, line))
                except IOError:
                    pass
            warnings.showwarning = _showwarning
        self.strict = strict
        self.flattenedPages = None
        self.resolvedObjects = {}
        self.xrefIndex = 0
        self._pageId2Num = None # map page IndirectRef number to Page Number
        if hasattr(stream, 'mode') and 'b' not in stream.mode:
            warnings.warn("PdfFileReader stream/file object is not in binary mode. It may not be read correctly.", PdfReadWarning)
        if isString(stream):
            with open(stream, 'rb') as fileobj:
                stream = BytesIO(b_(fileobj.read()))
        self.read(stream)
        self.stream = stream

        self._override_encryption = False

    def getDocumentInfo(self):
        """
        Retrieves the PDF file's document information dictionary, if it exists.
        Note that some PDF files use metadata streams instead of docinfo
        dictionaries, and these metadata streams will not be accessed by this
        function.

        :return: the document information of this PDF file
        :rtype: :class:`DocumentInformation<pdf.DocumentInformation>` or ``None`` if none exists.
        """
        if TK.INFO not in self.trailer:
            return None
        obj = self.trailer[TK.INFO]
        retval = DocumentInformation()
        retval.update(obj)
        return retval

    documentInfo = property(lambda self: self.getDocumentInfo(), None, None)
    """Read-only property that accesses the :meth:`getDocumentInfo()<PdfFileReader.getDocumentInfo>` function."""

    def getXmpMetadata(self):
        """
        Retrieves XMP (Extensible Metadata Platform) data from the PDF document
        root.

        :return: a :class:`XmpInformation<xmp.XmpInformation>`
            instance that can be used to access XMP metadata from the document.
        :rtype: :class:`XmpInformation<xmp.XmpInformation>` or
            ``None`` if no metadata was found on the document root.
        """
        try:
            self._override_encryption = True
            return self.trailer[TK.ROOT].getXmpMetadata()
        finally:
            self._override_encryption = False

    xmpMetadata = property(lambda self: self.getXmpMetadata(), None, None)
    """
    Read-only property that accesses the
    :meth:`getXmpMetadata()<PdfFileReader.getXmpMetadata>` function.
    """

    def getNumPages(self):
        """
        Calculates the number of pages in this PDF file.

        :return: number of pages
        :rtype: int
        :raises PdfReadError: if file is encrypted and restrictions prevent
            this action.
        """

        # Flattened pages will not work on an Encrypted PDF;
        # the PDF file's page count is used in this case. Otherwise,
        # the original method (flattened page count) is used.
        if self.isEncrypted:
            try:
                self._override_encryption = True
                self.decrypt('')
                return self.trailer[TK.ROOT]["/Pages"]["/Count"]
            except Exception:
                raise PdfReadError("File has not been decrypted")
            finally:
                self._override_encryption = False
        else:
            if self.flattenedPages is None:
                self._flatten()
            return len(self.flattenedPages)

    numPages = property(lambda self: self.getNumPages(), None, None)
    """
    Read-only property that accesses the
    :meth:`getNumPages()<PdfFileReader.getNumPages>` function.
    """

    def getPage(self, pageNumber):
        """
        Retrieves a page by number from this PDF file.

        :param int pageNumber: The page number to retrieve
            (pages begin at zero)
        :return: a :class:`PageObject<pdf.PageObject>` instance.
        :rtype: :class:`PageObject<pdf.PageObject>`
        """
        ## ensure that we're not trying to access an encrypted PDF
        # assert not self.trailer.has_key(TK.ENCRYPT)
        if self.flattenedPages is None:
            self._flatten()
        return self.flattenedPages[pageNumber]

    namedDestinations = property(lambda self:
                                  self.getNamedDestinations(), None, None)
    """
    Read-only property that accesses the
    :meth:`getNamedDestinations()<PdfFileReader.getNamedDestinations>` function.
    """

    # A select group of relevant field attributes. For the complete list,
    # see section 8.6.2 of the PDF 1.7 reference.

    def getFields(self, tree = None, retval = None, fileobj = None):
        """
        Extracts field data if this PDF contains interactive form fields.
        The *tree* and *retval* parameters are for recursive use.

        :param fileobj: A file object (usually a text file) to write
            a report to on all interactive form fields found.
        :return: A dictionary where each key is a field name, and each
            value is a :class:`Field<PyPDF2.generic.Field>` object. By
            default, the mapping name is used for keys.
        :rtype: dict, or ``None`` if form data could not be located.
        """
        fieldAttributes = {"/FT" : "Field Type", PA.PARENT : "Parent",
                       "/T" : "Field Name", "/TU" : "Alternate Field Name",
                       "/TM" : "Mapping Name", "/Ff" : "Field Flags",
                       "/V" : "Value", "/DV" : "Default Value"}
        if retval is None:
            retval = {}
            catalog = self.trailer[TK.ROOT]
            # get the AcroForm tree
            if "/AcroForm" in catalog:
                tree = catalog["/AcroForm"]
            else:
                return None
        if tree is None:
            return retval

        self._checkKids(tree, retval, fileobj)
        for attr in fieldAttributes:
            if attr in tree:
                # Tree is a field
                self._buildField(tree, retval, fileobj, fieldAttributes)
                break

        if "/Fields" in tree:
            fields = tree["/Fields"]
            for f in fields:
                field = f.getObject()
                self._buildField(field, retval, fileobj, fieldAttributes)

        return retval

    def _buildField(self, field, retval, fileobj, fieldAttributes):
        self._checkKids(field, retval, fileobj)
        try:
            key = field["/TM"]
        except KeyError:
            try:
                key = field["/T"]
            except KeyError:
                # Ignore no-name field for now
                return
        if fileobj:
            self._writeField(fileobj, field, fieldAttributes)
            fileobj.write("\n")
        retval[key] = Field(field)

    def _checkKids(self, tree, retval, fileobj):
        if PA.KIDS in tree:
            # recurse down the tree
            for kid in tree[PA.KIDS]:
                self.getFields(kid.getObject(), retval, fileobj)

    def _writeField(self, fileobj, field, fieldAttributes):
        order = ["/TM", "/T", "/FT", PA.PARENT, "/TU", "/Ff", "/V", "/DV"]
        for attr in order:
            attrName = fieldAttributes[attr]
            try:
                if attr == "/FT":
                    # Make the field type value more clear
                    types = {"/Btn":"Button", "/Tx":"Text", "/Ch": "Choice",
                             "/Sig":"Signature"}
                    if field[attr] in types:
                        fileobj.write(attrName + ": " + types[field[attr]] + "\n")
                elif attr == PA.PARENT:
                    # Let's just write the name of the parent
                    try:
                        name = field[PA.PARENT]["/TM"]
                    except KeyError:
                        name = field[PA.PARENT]["/T"]
                    fileobj.write(attrName + ": " + name + "\n")
                else:
                    fileobj.write(attrName + ": " + str(field[attr]) + "\n")
            except KeyError:
                # Field attribute is N/A or unknown, so don't write anything
                pass

    def getFormTextFields(self):
        ''' Retrieves form fields from the document with textual data (inputs, dropdowns)
        '''
        # Retrieve document form fields
        formfields = self.getFields()
        return {
            formfields[field]['/T']: formfields[field].get('/V') for field in formfields \
                if formfields[field].get('/FT') == '/Tx'
        }

    def getNamedDestinations(self, tree=None, retval=None):
        """
        Retrieves the named destinations present in the document.

        :return: a dictionary which maps names to
            :class:`Destinations<PyPDF2.generic.Destination>`.
        :rtype: dict
        """
        if retval is None:
            retval = {}
            catalog = self.trailer[TK.ROOT]

            # get the name tree
            if CA.DESTS in catalog:
                tree = catalog[CA.DESTS]
            elif CA.NAMES in catalog:
                names = catalog[CA.NAMES]
                if CA.DESTS in names:
                    tree = names[CA.DESTS]

        if tree is None:
            return retval

        if PA.KIDS in tree:
            # recurse down the tree
            for kid in tree[PA.KIDS]:
                self.getNamedDestinations(kid.getObject(), retval)

        if CA.NAMES in tree:
            names = tree[CA.NAMES]
            for i in range(0, len(names), 2):
                key = names[i].getObject()
                val = names[i+1].getObject()
                if isinstance(val, DictionaryObject) and '/D' in val:
                    val = val['/D']
                dest = self._buildDestination(key, val)
                if dest is not None:
                    retval[key] = dest

        return retval

    outlines = property(lambda self: self.getOutlines(), None, None)
    """
    Read-only property that accesses the
        :meth:`getOutlines()<PdfFileReader.getOutlines>` function.
    """

    def getOutlines(self, node=None, outlines=None):
        """
        Retrieves the document outline present in the document.

        :return: a nested list of :class:`Destinations<PyPDF2.generic.Destination>`.
        """
        if outlines is None:
            outlines = []
            catalog = self.trailer[TK.ROOT]

            # get the outline dictionary and named destinations
            if CO.OUTLINES in catalog:
                try:
                    lines = catalog[CO.OUTLINES]
                except PdfReadError:
                    # this occurs if the /Outlines object reference is incorrect
                    # for an example of such a file, see https://unglueit-files.s3.amazonaws.com/ebf/7552c42e9280b4476e59e77acc0bc812.pdf
                    # so continue to load the file without the Bookmarks
                    return outlines

                if "/First" in lines:
                    node = lines["/First"]
            self._namedDests = self.getNamedDestinations()

        if node is None:
          return outlines

        # see if there are any more outlines
        while True:
            outline = self._buildOutline(node)
            if outline:
                outlines.append(outline)

            # check for sub-outlines
            if "/First" in node:
                subOutlines = []
                self.getOutlines(node["/First"], subOutlines)
                if subOutlines:
                    outlines.append(subOutlines)

            if "/Next" not in node:
                break
            node = node["/Next"]

        return outlines

    def _getPageNumberByIndirect(self, indirectRef):
        """Generate _pageId2Num"""
        if self._pageId2Num is None:
            id2num = {}
            for i, x in enumerate(self.pages):
                id2num[x.indirectRef.idnum] = i
            self._pageId2Num = id2num

        if isinstance(indirectRef, int):
            idnum = indirectRef
        else:
            idnum = indirectRef.idnum

        ret = self._pageId2Num.get(idnum, -1)
        return ret

    def getPageNumber(self, page):
        """
        Retrieve page number of a given PageObject

        :param PageObject page: The page to get page number. Should be
            an instance of :class:`PageObject<PyPDF2.pdf.PageObject>`
        :return: the page number or -1 if page not found
        :rtype: int
        """
        indirectRef = page.indirectRef
        ret = self._getPageNumberByIndirect(indirectRef)
        return ret

    def getDestinationPageNumber(self, destination):
        """
        Retrieve page number of a given Destination object

        :param Destination destination: The destination to get page number.
             Should be an instance of
             :class:`Destination<PyPDF2.pdf.Destination>`
        :return: the page number or -1 if page not found
        :rtype: int
        """
        indirectRef = destination.page
        ret = self._getPageNumberByIndirect(indirectRef)
        return ret

    def _buildDestination(self, title, array):
        page, typ = array[0:2]
        array = array[2:]
        return Destination(title, page, typ, *array)

    def _buildOutline(self, node):
        dest, title, outline = None, None, None

        if "/A" in node and "/Title" in node:
            # Action, section 8.5 (only type GoTo supported)
            title  = node["/Title"]
            action = node["/A"]
            if action["/S"] == "/GoTo":
                dest = action["/D"]
        elif "/Dest" in node and "/Title" in node:
            # Destination, section 8.2.1
            title = node["/Title"]
            dest  = node["/Dest"]

        # if destination found, then create outline
        if dest:
            if isinstance(dest, ArrayObject):
                outline = self._buildDestination(title, dest)
            elif isString(dest) and dest in self._namedDests:
                outline = self._namedDests[dest]
                outline[NameObject("/Title")] = title
            else:
                raise PdfReadError("Unexpected destination %r" % dest)
        return outline

    pages = property(lambda self: ConvertFunctionsToVirtualList(self.getNumPages, self.getPage),
        None, None)
    """
    Read-only property that emulates a list based upon the
    :meth:`getNumPages()<PdfFileReader.getNumPages>` and
    :meth:`getPage()<PdfFileReader.getPage>` methods.
    """

    def getPageLayout(self):
        """
        Get the page layout.
        See :meth:`setPageLayout()<PdfFileWriter.setPageLayout>`
        for a description of valid layouts.

        :return: Page layout currently being used.
        :rtype: ``str``, ``None`` if not specified
        """
        try:
            return self.trailer[TK.ROOT]['/PageLayout']
        except KeyError:
            return None

    pageLayout = property(getPageLayout)
    """Read-only property accessing the
    :meth:`getPageLayout()<PdfFileReader.getPageLayout>` method."""

    def getPageMode(self):
        """
        Get the page mode.
        See :meth:`setPageMode()<PdfFileWriter.setPageMode>`
        for a description of valid modes.

        :return: Page mode currently being used.
        :rtype: ``str``, ``None`` if not specified
        """
        try:
            return self.trailer[TK.ROOT]['/PageMode']
        except KeyError:
            return None

    pageMode = property(getPageMode)
    """Read-only property accessing the
    :meth:`getPageMode()<PdfFileReader.getPageMode>` method."""

    def _flatten(self, pages=None, inherit=None, indirectRef=None):
        inheritablePageAttributes = (
            NameObject(PG.RESOURCES), NameObject(PG.MEDIABOX),
            NameObject(PG.CROPBOX), NameObject(PG.ROTATE)
            )
        if inherit is None:
            inherit = {}
        if pages is None:
            # Fix issue 327: set flattenedPages attribute only for
            # decrypted file
            catalog = self.trailer[TK.ROOT].getObject()
            pages = catalog["/Pages"].getObject()
            self.flattenedPages = []

        t = "/Pages"
        if PA.TYPE in pages:
            t = pages[PA.TYPE]

        if t == "/Pages":
            for attr in inheritablePageAttributes:
                if attr in pages:
                    inherit[attr] = pages[attr]
            for page in pages[PA.KIDS]:
                addt = {}
                if isinstance(page, IndirectObject):
                    addt["indirectRef"] = page
                self._flatten(page.getObject(), inherit, **addt)
        elif t == "/Page":
            for attr, value in list(inherit.items()):
                # if the page has it's own value, it does not inherit the
                # parent's value:
                if attr not in pages:
                    pages[attr] = value
            pageObj = PageObject(self, indirectRef)
            pageObj.update(pages)
            self.flattenedPages.append(pageObj)

    def _getObjectFromStream(self, indirectReference):
        # indirect reference to object in object stream
        # read the entire object stream into memory
        debug = False
        stmnum, idx = self.xref_objStm[indirectReference.idnum]
        if debug: print(("Here1: %s %s"%(stmnum, idx)))
        objStm = IndirectObject(stmnum, 0, self).getObject()
        if debug: print(("Here2: objStm=%s.. stmnum=%s data=%s"%(objStm, stmnum, objStm.getData())))
        # This is an xref to a stream, so its type better be a stream
        assert objStm['/Type'] == '/ObjStm'
        # /N is the number of indirect objects in the stream
        assert idx < objStm['/N']
        streamData = BytesIO(b_(objStm.getData()))
        for i in range(objStm['/N']):
            readNonWhitespace(streamData)
            streamData.seek(-1, 1)
            objnum = NumberObject.readFromStream(streamData)
            readNonWhitespace(streamData)
            streamData.seek(-1, 1)
            offset = NumberObject.readFromStream(streamData)
            readNonWhitespace(streamData)
            streamData.seek(-1, 1)
            if objnum != indirectReference.idnum:
                # We're only interested in one object
                continue
            if self.strict and idx != i:
                raise PdfReadError("Object is in wrong index.")
            streamData.seek(objStm['/First']+offset, 0)
            if debug:
                pos = streamData.tell()
                streamData.seek(0, 0)
                lines = streamData.readlines()
                for i in range(0, len(lines)):
                    print(lines[i])
                streamData.seek(pos, 0)
            try:
                obj = readObject(streamData, self)
            except PdfStreamError as e:
                # Stream object cannot be read. Normally, a critical error, but
                # Adobe Reader doesn't complain, so continue (in strict mode?)
                e = sys.exc_info()[1]
                warnings.warn("Invalid stream (index %d) within object %d %d: %s" % \
                      (i, indirectReference.idnum, indirectReference.generation, e), PdfReadWarning)

                if self.strict:
                    raise PdfReadError("Can't read object stream: %s"%e)
                # Replace with null. Hopefully it's nothing important.
                obj = NullObject()
            return obj

        if self.strict: raise PdfReadError("This is a fatal error in strict mode.")
        return NullObject()

    def getObject(self, indirectReference):
        debug = False
        if debug: print(("looking at:", indirectReference.idnum, indirectReference.generation))
        retval = self.cacheGetIndirectObject(indirectReference.generation, indirectReference.idnum)
        if retval is not None:
            return retval
        if indirectReference.generation == 0 and \
                        indirectReference.idnum in self.xref_objStm:
            retval = self._getObjectFromStream(indirectReference)
        elif indirectReference.generation in self.xref and \
                indirectReference.idnum in self.xref[indirectReference.generation]:
            start = self.xref[indirectReference.generation][indirectReference.idnum]
            if debug: print(("  Uncompressed Object", indirectReference.idnum, indirectReference.generation, ":", start))
            self.stream.seek(start, 0)
            idnum, generation = self.readObjectHeader(self.stream)
            if idnum != indirectReference.idnum and self.xrefIndex:
                # Xref table probably had bad indexes due to not being zero-indexed
                if self.strict:
                    raise PdfReadError(
                        "Expected object ID (%d %d) does not match actual (%d %d); xref table not zero-indexed." \
                        % (indirectReference.idnum, indirectReference.generation, idnum, generation))
                else: pass # xref table is corrected in non-strict mode
            elif idnum != indirectReference.idnum and self.strict:
                # some other problem
                raise PdfReadError(
                    "Expected object ID (%d %d) does not match actual (%d %d)." \
                    % (indirectReference.idnum, indirectReference.generation, idnum, generation))
            if self.strict:
                assert generation == indirectReference.generation
            retval = readObject(self.stream, self)

            # override encryption is used for the /Encrypt dictionary
            if not self._override_encryption and self.isEncrypted:
                # if we don't have the encryption key:
                if not hasattr(self, '_decryption_key'):
                    raise PdfReadError("file has not been decrypted")
                # otherwise, decrypt here...
                pack1 = struct.pack("<i", indirectReference.idnum)[:3]
                pack2 = struct.pack("<i", indirectReference.generation)[:2]
                key = self._decryption_key + pack1 + pack2
                assert len(key) == (len(self._decryption_key) + 5)
                md5_hash = md5(key).digest()
                key = md5_hash[:min(16, len(self._decryption_key) + 5)]
                retval = self._decryptObject(retval, key)
        else:
            warnings.warn("Object %d %d not defined."%(indirectReference.idnum,
                        indirectReference.generation), PdfReadWarning)
            if self.strict:
                raise PdfReadError("Could not find object.")
        self.cacheIndirectObject(indirectReference.generation,
                    indirectReference.idnum, retval)
        return retval

    def _decryptObject(self, obj, key):
        if isinstance(obj, (ByteStringObject, TextStringObject)):
            obj = createStringObject(utils.RC4_encrypt(key, obj.original_bytes))
        elif isinstance(obj, StreamObject):
            obj._data = utils.RC4_encrypt(key, obj._data)
        elif isinstance(obj, DictionaryObject):
            for dictkey, value in list(obj.items()):
                obj[dictkey] = self._decryptObject(value, key)
        elif isinstance(obj, ArrayObject):
            for i in range(len(obj)):
                obj[i] = self._decryptObject(obj[i], key)
        return obj

    def readObjectHeader(self, stream):
        # Should never be necessary to read out whitespace, since the
        # cross-reference table should put us in the right spot to read the
        # object header.  In reality... some files have stupid cross reference
        # tables that are off by whitespace bytes.
        extra = False
        utils.skipOverComment(stream)
        extra |= utils.skipOverWhitespace(stream); stream.seek(-1, 1)
        idnum = readUntilWhitespace(stream)
        extra |= utils.skipOverWhitespace(stream); stream.seek(-1, 1)
        generation = readUntilWhitespace(stream)
        extra |= utils.skipOverWhitespace(stream); stream.seek(-1, 1)

        # although it's not used, it might still be necessary to read
        _obj = stream.read(3)  # noqa: F841

        readNonWhitespace(stream)
        stream.seek(-1, 1)
        if (extra and self.strict):
            # not a fatal error
            warnings.warn("Superfluous whitespace found in object header %s %s" % \
                          (idnum, generation), PdfReadWarning)
        return int(idnum), int(generation)

    def cacheGetIndirectObject(self, generation, idnum):
        debug = False
        out = self.resolvedObjects.get((generation, idnum))
        if debug and out: print(("cache hit: %d %d"%(idnum, generation)))
        elif debug: print(("cache miss: %d %d"%(idnum, generation)))
        return out

    def cacheIndirectObject(self, generation, idnum, obj):
        # return None # Sometimes we want to turn off cache for debugging.
        if (generation, idnum) in self.resolvedObjects:
            msg = "Overwriting cache for %s %s"%(generation, idnum)
            if self.strict: raise PdfReadError(msg)
            else:           warnings.warn(msg)
        self.resolvedObjects[(generation, idnum)] = obj
        return obj

    def read(self, stream):
        debug = False
        if debug: print(">>read", stream)
        # start at the end:
        stream.seek(-1, 2)
        if not stream.tell():
            raise PdfReadError('Cannot read an empty file')
        last1K = stream.tell() - 1024 + 1 # offset of last 1024 bytes of stream
        line = b_('')
        while line[:5] != b_("%%EOF"):
            if stream.tell() < last1K:
                raise PdfReadError("EOF marker not found")
            line = self.readNextEndLine(stream, last1K)
            if debug: print("  line:",line)

        # find startxref entry - the location of the xref table
        line = self.readNextEndLine(stream)
        try:
            startxref = int(line)
        except ValueError:
            # 'startxref' may be on the same line as the location
            if not line.startswith(b_("startxref")):
                raise PdfReadError("startxref not found")
            startxref = int(line[9:].strip())
            warnings.warn("startxref on same line as offset")
        else:
            line = self.readNextEndLine(stream)
            if line[:9] != b_("startxref"):
                raise PdfReadError("startxref not found")

        # read all cross reference tables and their trailers
        self.xref = {}
        self.xref_objStm = {}
        self.trailer = DictionaryObject()
        while True:
            # load the xref table
            stream.seek(startxref, 0)
            x = stream.read(1)
            if x == b_("x"):
                # standard cross-reference table
                ref = stream.read(4)
                if ref[:3] != b_("ref"):
                    raise PdfReadError("xref table read error")
                readNonWhitespace(stream)
                stream.seek(-1, 1)
                firsttime = True; # check if the first time looking at the xref table
                while True:
                    num = readObject(stream, self)
                    if firsttime and num != 0:
                         self.xrefIndex = num
                         if self.strict:
                            warnings.warn("Xref table not zero-indexed. ID numbers for objects will be corrected.", PdfReadWarning)
                            # if table not zero indexed, could be due to error from when PDF was created
                            # which will lead to mismatched indices later on, only warned and corrected if self.strict=True
                    firsttime = False
                    readNonWhitespace(stream)
                    stream.seek(-1, 1)
                    size = readObject(stream, self)
                    readNonWhitespace(stream)
                    stream.seek(-1, 1)
                    cnt = 0
                    while cnt < size:
                        line = stream.read(20)

                        # It's very clear in section 3.4.3 of the PDF spec
                        # that all cross-reference table lines are a fixed
                        # 20 bytes (as of PDF 1.7). However, some files have
                        # 21-byte entries (or more) due to the use of \r\n
                        # (CRLF) EOL's. Detect that case, and adjust the line
                        # until it does not begin with a \r (CR) or \n (LF).
                        while line[0] in b_("\x0D\x0A"):
                            stream.seek(-20 + 1, 1)
                            line = stream.read(20)

                        # On the other hand, some malformed PDF files
                        # use a single character EOL without a preceeding
                        # space.  Detect that case, and seek the stream
                        # back one character.  (0-9 means we've bled into
                        # the next xref entry, t means we've bled into the
                        # text "trailer"):
                        if line[-1] in b_("0123456789t"):
                            stream.seek(-1, 1)

                        offset, generation = line[:16].split(b_(" "))
                        offset, generation = int(offset), int(generation)
                        if generation not in self.xref:
                            self.xref[generation] = {}
                        if num in self.xref[generation]:
                            # It really seems like we should allow the last
                            # xref table in the file to override previous
                            # ones. Since we read the file backwards, assume
                            # any existing key is already set correctly.
                            pass
                        else:
                            self.xref[generation][num] = offset
                        cnt += 1
                        num += 1
                    readNonWhitespace(stream)
                    stream.seek(-1, 1)
                    trailertag = stream.read(7)
                    if trailertag != b_("trailer"):
                        # more xrefs!
                        stream.seek(-7, 1)
                    else:
                        break
                readNonWhitespace(stream)
                stream.seek(-1, 1)
                newTrailer = readObject(stream, self)
                for key, value in list(newTrailer.items()):
                    if key not in self.trailer:
                        self.trailer[key] = value
                if "/Prev" in newTrailer:
                    startxref = newTrailer["/Prev"]
                else:
                    break
            elif x.isdigit():
                # PDF 1.5+ Cross-Reference Stream
                stream.seek(-1, 1)
                idnum, generation = self.readObjectHeader(stream)
                xrefstream = readObject(stream, self)
                assert xrefstream["/Type"] == "/XRef"
                self.cacheIndirectObject(generation, idnum, xrefstream)
                streamData = BytesIO(b_(xrefstream.getData()))
                # Index pairs specify the subsections in the dictionary. If
                # none create one subsection that spans everything.
                idx_pairs = xrefstream.get("/Index", [0, xrefstream.get("/Size")])
                if debug: print(("read idx_pairs=%s"%list(self._pairs(idx_pairs))))
                entrySizes = xrefstream.get("/W")
                assert len(entrySizes) >= 3
                if self.strict and len(entrySizes) > 3:
                    raise PdfReadError("Too many entry sizes: %s" %entrySizes)

                def getEntry(i):
                    # Reads the correct number of bytes for each entry. See the
                    # discussion of the W parameter in PDF spec table 17.
                    if entrySizes[i] > 0:
                        d = streamData.read(entrySizes[i])
                        return convertToInt(d, entrySizes[i])

                    # PDF Spec Table 17: A value of zero for an element in the
                    # W array indicates...the default value shall be used
                    if i == 0:  return 1 # First value defaults to 1
                    else:       return 0

                def used_before(num, generation):
                    # We move backwards through the xrefs, don't replace any.
                    return num in self.xref.get(generation, []) or \
                            num in self.xref_objStm

                # Iterate through each subsection
                self._read_xref_subsections(idx_pairs, getEntry, used_before)

                trailerKeys = TK.ROOT, TK.ENCRYPT, TK.INFO, TK.ID
                for key in trailerKeys:
                    if key in xrefstream and key not in self.trailer:
                        self.trailer[NameObject(key)] = xrefstream.raw_get(key)
                if "/Prev" in xrefstream:
                    startxref = xrefstream["/Prev"]
                else:
                    break
            else:
                # some PDFs have /Prev=0 in the trailer, instead of no /Prev
                if startxref == 0:
                    if self.strict:
                        raise PdfReadError(
                            "/Prev=0 in the trailer (try"
                            " opening with strict=False)")
                    else:
                        warnings.warn(
                            "/Prev=0 in the trailer - assuming there"
                            " is no previous xref table"
                        )
                        break
                # bad xref character at startxref.  Let's see if we can find
                # the xref table nearby, as we've observed this error with an
                # off-by-one before.
                stream.seek(-11, 1)
                tmp = stream.read(20)
                xref_loc = tmp.find(b_("xref"))
                if xref_loc != -1:
                    startxref -= (10 - xref_loc)
                    continue
                # No explicit xref table, try finding a cross-reference stream.
                stream.seek(startxref, 0)
                found = False
                for look in range(5):
                    if stream.read(1).isdigit():
                        # This is not a standard PDF, consider adding a warning
                        startxref += look
                        found = True
                        break
                if found:
                    continue
                # no xref table found at specified location
                raise PdfReadError("Could not find xref table at specified location")
        # if not zero-indexed, verify that the table is correct; change it if necessary
        if self.xrefIndex and not self.strict:
            loc = stream.tell()
            for gen in self.xref:
                if gen == 65535: continue
                for id in self.xref[gen]:
                    stream.seek(self.xref[gen][id], 0)
                    try:
                        pid, pgen = self.readObjectHeader(stream)
                    except ValueError:
                        break
                    if pid == id - self.xrefIndex:
                        self._zeroXref(gen)
                        break
                    # if not, then either it's just plain wrong, or the non-zero-index is actually correct
            stream.seek(loc, 0) # return to where it was

    def _read_xref_subsections(self, idx_pairs, getEntry, used_before):
        last_end = 0
        for start, size in self._pairs(idx_pairs):
            # The subsections must increase
            assert start >= last_end
            last_end = start + size
            for num in range(start, start+size):
                # The first entry is the type
                xref_type = getEntry(0)
                # The rest of the elements depend on the xref_type
                if xref_type == 0:
                    # linked list of free objects
                    next_free_object = getEntry(1)  # noqa: F841
                    next_generation = getEntry(2)  # noqa: F841
                elif xref_type == 1:
                    # objects that are in use but are not compressed
                    byte_offset = getEntry(1)
                    generation = getEntry(2)
                    if generation not in self.xref:
                        self.xref[generation] = {}
                    if not used_before(num, generation):
                        self.xref[generation][num] = byte_offset
                elif xref_type == 2:
                    # compressed objects
                    objstr_num = getEntry(1)
                    obstr_idx = getEntry(2)
                    generation = 0 # PDF spec table 18, generation is 0
                    if not used_before(num, generation):
                        self.xref_objStm[num] = (objstr_num, obstr_idx)
                elif self.strict:
                    raise PdfReadError("Unknown xref type: %s"% xref_type)

    def _zeroXref(self, generation):
        self.xref[generation] = {k-self.xrefIndex: v for (k, v) in list(self.xref[generation].items())}

    def _pairs(self, array):
        i = 0
        while True:
            yield array[i], array[i+1]
            i += 2
            if (i+1) >= len(array):
                break

    def readNextEndLine(self, stream, limit_offset=0):
        debug = False
        if debug: print(">>readNextEndLine")
        line = b_("")
        while True:
            # Prevent infinite loops in malformed PDFs
            if stream.tell() == 0 or stream.tell() == limit_offset:
                raise PdfReadError("Could not read malformed PDF file")
            x = stream.read(1)
            if debug: print(("  x:", x, "%x"%ord(x)))
            if stream.tell() < 2:
                raise PdfReadError("EOL marker not found")
            stream.seek(-2, 1)
            if x == b_('\n') or x == b_('\r'): ## \n = LF; \r = CR
                crlf = False
                while x == b_('\n') or x == b_('\r'):
                    if debug:
                        if ord(x) == 0x0D: print("  x is CR 0D")
                        elif ord(x) == 0x0A: print("  x is LF 0A")
                    x = stream.read(1)
                    if x == b_('\n') or x == b_('\r'): # account for CR+LF
                        stream.seek(-1, 1)
                        crlf = True
                    if stream.tell() < 2:
                        raise PdfReadError("EOL marker not found")
                    stream.seek(-2, 1)
                stream.seek(2 if crlf else 1, 1) # if using CR+LF, go back 2 bytes, else 1
                break
            else:
                if debug: print("  x is neither")
                line = x + line
                if debug: print(("  RNEL line:", line))
        if debug: print("leaving RNEL")
        return line

    def decrypt(self, password):
        """
        When using an encrypted / secured PDF file with the PDF Standard
        encryption handler, this function will allow the file to be decrypted.
        It checks the given password against the document's user password and
        owner password, and then stores the resulting decryption key if either
        password is correct.

        It does not matter which password was matched.  Both passwords provide
        the correct decryption key that will allow the document to be used with
        this library.

        :param str password: The password to match.
        :return: ``0`` if the password failed, ``1`` if the password matched the user
            password, and ``2`` if the password matched the owner password.
        :rtype: int
        :raises NotImplementedError: if document uses an unsupported encryption
            method.
        """

        self._override_encryption = True
        try:
            return self._decrypt(password)
        finally:
            self._override_encryption = False

    def decode_permissions(self, permissions_code):
        # Takes the permissions as an integer, returns the allowed access
        permissions = {}
        permissions['print'] = permissions_code & (1 << 3-1) != 0  # bit 3
        permissions['modify'] = permissions_code & (1 << 4-1) != 0  # bit 4
        permissions['copy'] = permissions_code & (1 << 5-1) != 0  # bit 5
        permissions['annotations'] = permissions_code & (1 << 6-1) != 0  # bit 6
        permissions['forms'] = permissions_code & (1 << 9-1) != 0  # bit 9
        permissions['accessability'] = permissions_code & (1 << 10-1) != 0  # bit 10
        permissions['assemble'] = permissions_code & (1 << 11-1) != 0  # bit 11
        permissions['print_high_quality'] = permissions_code & (1 << 12-1) != 0  # bit 12
        return permissions

    def _decrypt(self, password):
        # Decrypts data as per Section 3.5 (page 117) of PDF spec v1.7
        # "The security handler defines the use of encryption and decryption in
        # the document, using the rules specified by the CF, StmF, and StrF entries"
        encrypt = self.trailer[TK.ENCRYPT].getObject()
        # /Encrypt Keys:
        # Filter (name)   : "name of the preferred security handler "
        # V (number)      : Algorithm Code
        # Length (integer): Length of encryption key, in bits
        # CF (dictionary) : Crypt filter
        # StmF (name)     : Name of the crypt filter that is used by default when decrypting streams
        # StrF (name)     : The name of the crypt filter that is used when decrypting all strings in the document
        # R (number)      : Standard security handler revision number
        # U (string)      : A 32-byte string, based on the user password
        # P (integer)     : Permissions allowed with user access
        if encrypt['/Filter'] != '/Standard':
            raise NotImplementedError("only Standard PDF encryption handler is available")
        if not (encrypt['/V'] in (1, 2)):
            raise NotImplementedError("only algorithm code 1 and 2 are supported. This PDF uses code %s" % encrypt['/V'])
        user_password, key = self._authenticateUserPassword(password)
        if user_password:
            self._decryption_key = key
            return 1
        else:
            rev = encrypt['/R'].getObject()
            if rev == 2:
                keylen = 5
            else:
                keylen = encrypt[SA.LENGTH].getObject() // 8
            key = _alg33_1(password, rev, keylen)
            real_O = encrypt["/O"].getObject()
            if rev == 2:
                userpass = utils.RC4_encrypt(key, real_O)
            else:
                val = real_O
                for i in range(19, -1, -1):
                    new_key = b_('')
                    for l in range(len(key)):
                        new_key += b_(chr(utils.ord_(key[l]) ^ i))
                    val = utils.RC4_encrypt(new_key, val)
                userpass = val
            owner_password, key = self._authenticateUserPassword(userpass)
            if owner_password:
                self._decryption_key = key
                return 2
        return 0

    def _authenticateUserPassword(self, password):
        encrypt = self.trailer[TK.ENCRYPT].getObject()
        rev = encrypt['/R'].getObject()
        owner_entry = encrypt['/O'].getObject()
        p_entry = encrypt['/P'].getObject()
        id_entry = self.trailer[TK.ID].getObject()
        id1_entry = id_entry[0].getObject()
        real_U = encrypt['/U'].getObject().original_bytes
        if rev == 2:
            U, key = _alg34(password, owner_entry, p_entry, id1_entry)
        elif rev >= 3:
            U, key = _alg35(password, rev,
                    encrypt[SA.LENGTH].getObject() // 8, owner_entry,
                    p_entry, id1_entry,
                    encrypt.get("/EncryptMetadata", BooleanObject(False)).getObject())
            U, real_U = U[:16], real_U[:16]
        return U == real_U, key

    def getIsEncrypted(self):
        return TK.ENCRYPT in self.trailer

    isEncrypted = property(lambda self: self.getIsEncrypted(), None, None)
    """
    Read-only boolean property showing whether this PDF file is encrypted.
    Note that this property, if true, will remain true even after the
    :meth:`decrypt()<PdfFileReader.decrypt>` method is called.
    """


def getRectangle(self, name, defaults):
    retval = self.get(name)
    if isinstance(retval, RectangleObject):
        return retval
    if retval is None:
        for d in defaults:
            retval = self.get(d)
            if retval is not None:
                break
    if isinstance(retval, IndirectObject):
        retval = self.pdf.getObject(retval)
    retval = RectangleObject(retval)
    setRectangle(self, name, retval)
    return retval


def setRectangle(self, name, value):
    if not isinstance(name, NameObject):
        name = NameObject(name)
    self[name] = value


def deleteRectangle(self, name):
    del self[name]


def createRectangleAccessor(name, fallback):
    return \
        property(
            lambda self: getRectangle(self, name, fallback),
            lambda self, value: setRectangle(self, name, value),
            lambda self: deleteRectangle(self, name)
            )


class PageObject(DictionaryObject):
    """
    This class represents a single page within a PDF file.  Typically this
    object will be created by accessing the
    :meth:`getPage()<PyPDF2.PdfFileReader.getPage>` method of the
    :class:`PdfFileReader<PyPDF2.PdfFileReader>` class, but it is
    also possible to create an empty page with the
    :meth:`createBlankPage()<PageObject.createBlankPage>` static method.

    :param pdf: PDF file the page belongs to.
    :param indirectRef: Stores the original indirect reference to
        this object in its source PDF
    """
    def __init__(self, pdf=None, indirectRef=None):
        DictionaryObject.__init__(self)
        self.pdf = pdf
        self.indirectRef = indirectRef

    @staticmethod
    def createBlankPage(pdf=None, width=None, height=None):
        """
        Returns a new blank page.
        If ``width`` or ``height`` is ``None``, try to get the page size
        from the last page of *pdf*.

        :param pdf: PDF file the page belongs to
        :param float width: The width of the new page expressed in default user
            space units.
        :param float height: The height of the new page expressed in default user
            space units.
        :return: the new blank page:
        :rtype: :class:`PageObject<PageObject>`
        :raises PageSizeNotDefinedError: if ``pdf`` is ``None`` or contains
            no page
        """
        page = PageObject(pdf)

        # Creates a new page (cf PDF Reference  7.7.3.3)
        page.__setitem__(NameObject('/Type'), NameObject('/Page'))
        page.__setitem__(NameObject('/Parent'), NullObject())
        page.__setitem__(NameObject(PG.RESOURCES), DictionaryObject())
        if width is None or height is None:
            if pdf is not None and pdf.getNumPages() > 0:
                lastpage = pdf.getPage(pdf.getNumPages() - 1)
                width = lastpage.mediaBox.getWidth()
                height = lastpage.mediaBox.getHeight()
            else:
                raise PageSizeNotDefinedError()
        page.__setitem__(NameObject(PG.MEDIABOX),
            RectangleObject([0, 0, width, height]))

        return page

    def rotateClockwise(self, angle):
        """
        Rotates a page clockwise by increments of 90 degrees.

        :param int angle: Angle to rotate the page.  Must be an increment
            of 90 deg.
        """
        if angle % 90 != 0:
            raise ValueError("Rotation angle must be a multiple of 90")
        self._rotate(angle)
        return self

    def rotateCounterClockwise(self, angle):
        """
        Rotates a page counter-clockwise by increments of 90 degrees.

        :param int angle: Angle to rotate the page.  Must be an increment
            of 90 deg.
        """
        if angle % 90 != 0:
            raise ValueError("Rotation angle must be a multiple of 90")
        self._rotate(-angle)
        return self

    def _rotate(self, angle):
        rotateObj = self.get("/Rotate", 0)
        currentAngle = rotateObj if isinstance(rotateObj, int) else rotateObj.getObject()
        self[NameObject("/Rotate")] = NumberObject(currentAngle + angle)

    @staticmethod
    def _mergeResources(res1, res2, resource):
        newRes = DictionaryObject()
        newRes.update(res1.get(resource, DictionaryObject()).getObject())
        page2Res = res2.get(resource, DictionaryObject()).getObject()
        renameRes = {}
        for key in list(page2Res.keys()):
            if key in newRes and newRes.raw_get(key) != page2Res.raw_get(key):
                newname = NameObject(key + str(uuid.uuid4()))
                renameRes[key] = newname
                newRes[newname] = page2Res[key]
            elif key not in newRes:
                newRes[key] = page2Res.raw_get(key)
        return newRes, renameRes

    @staticmethod
    def _contentStreamRename(stream, rename, pdf):
        if not rename:
            return stream
        stream = ContentStream(stream, pdf)
        for operands, _operator in stream.operations:
            if isinstance(operands, list):
                for i in range(len(operands)):
                    op = operands[i]
                    if isinstance(op, NameObject):
                        operands[i] = rename.get(op,op)
            elif isinstance(operands, dict):
                for i in operands:
                    op = operands[i]
                    if isinstance(op, NameObject):
                        operands[i] = rename.get(op,op)
            else:
                raise KeyError ("type of operands is %s" % type (operands))
        return stream

    @staticmethod
    def _pushPopGS(contents, pdf):
        # adds a graphics state "push" and "pop" to the beginning and end
        # of a content stream.  This isolates it from changes such as
        # transformation matricies.
        stream = ContentStream(contents, pdf)
        stream.operations.insert(0, [[], "q"])
        stream.operations.append([[], "Q"])
        return stream

    @staticmethod
    def _addTransformationMatrix(contents, pdf, ctm):
        # adds transformation matrix at the beginning of the given
        # contents stream.
        a, b, c, d, e, f = ctm
        contents = ContentStream(contents, pdf)
        contents.operations.insert(0, [[FloatObject(a), FloatObject(b),
            FloatObject(c), FloatObject(d), FloatObject(e),
            FloatObject(f)], " cm"])
        return contents

    def getContents(self):
        """
        Accesses the page contents.

        :return: the ``/Contents`` object, or ``None`` if it doesn't exist.
            ``/Contents`` is optional, as described in PDF Reference  7.7.3.3
        """
        if "/Contents" in self:
            return self["/Contents"].getObject()
        else:
            return None

    def mergePage(self, page2):
        """
        Merges the content streams of two pages into one.  Resource references
        (i.e. fonts) are maintained from both pages.  The mediabox/cropbox/etc
        of this page are not altered.  The parameter page's content stream will
        be added to the end of this page's content stream, meaning that it will
        be drawn after, or "on top" of this page.

        :param PageObject page2: The page to be merged into this one. Should be
            an instance of :class:`PageObject<PageObject>`.
        """
        self._mergePage(page2)

    def _mergePage(self, page2, page2transformation=None, ctm=None, expand=False):
        # First we work on merging the resource dictionaries.  This allows us
        # to find out what symbols in the content streams we might need to
        # rename.

        newResources = DictionaryObject()
        rename = {}
        originalResources = self[PG.RESOURCES].getObject()
        page2Resources = page2[PG.RESOURCES].getObject()
        newAnnots = ArrayObject()

        for page in (self, page2):
            if PG.ANNOTS in page:
                annots = page[PG.ANNOTS]
                if isinstance(annots, ArrayObject):
                    for ref in annots:
                        newAnnots.append(ref)

<<<<<<< HEAD
        for res in "/ExtGState", "/Font", "/XObject", "/ColorSpace", "/Pattern", "/Shading", "/Properties", "/Annots":
=======
        for res in "/ExtGState", RES.FONT, RES.XOBJECT, RES.COLOR_SPACE, "/Pattern", "/Shading", "/Properties":
>>>>>>> 5ce18b7a
            new, newrename = PageObject._mergeResources(originalResources, page2Resources, res)
            if new:
                newResources[NameObject(res)] = new
                rename.update(newrename)

        # Combine /ProcSet sets.
        newResources[NameObject(RES.PROCSET)] = ArrayObject(
            frozenset(originalResources.get(RES.PROCSET, ArrayObject()).getObject()).union(
                frozenset(page2Resources.get(RES.PROCSET, ArrayObject()).getObject())
            )
        )

        newContentArray = ArrayObject()

        originalContent = self.getContents()
        if originalContent is not None:
            newContentArray.append(PageObject._pushPopGS(
                  originalContent, self.pdf))

        page2Content = page2.getContents()
        if page2Content is not None:
            page2Content = ContentStream(page2Content, self.pdf)
            page2Content.operations.insert(0, [map(FloatObject, [page2.trimBox.getLowerLeft_x(), page2.trimBox.getLowerLeft_y(), page2.trimBox.getWidth(), page2.trimBox.getHeight()]), "re"])
            page2Content.operations.insert(1, [[], "W"])
            page2Content.operations.insert(2, [[], "n"])
            if page2transformation is not None:
                page2Content = page2transformation(page2Content)
            page2Content = PageObject._contentStreamRename(
                page2Content, rename, self.pdf)
            page2Content = PageObject._pushPopGS(page2Content, self.pdf)
            newContentArray.append(page2Content)

        # if expanding the page to fit a new page, calculate the new media box size
        if expand:
            corners1 = [self.mediaBox.getLowerLeft_x().as_numeric(), self.mediaBox.getLowerLeft_y().as_numeric(),
                        self.mediaBox.getUpperRight_x().as_numeric(), self.mediaBox.getUpperRight_y().as_numeric()]
            corners2 = [page2.mediaBox.getLowerLeft_x().as_numeric(), page2.mediaBox.getLowerLeft_y().as_numeric(),
                        page2.mediaBox.getUpperLeft_x().as_numeric(), page2.mediaBox.getUpperLeft_y().as_numeric(),
                        page2.mediaBox.getUpperRight_x().as_numeric(), page2.mediaBox.getUpperRight_y().as_numeric(),
                        page2.mediaBox.getLowerRight_x().as_numeric(), page2.mediaBox.getLowerRight_y().as_numeric()]
            if ctm is not None:
                ctm = [float(x) for x in ctm]
                new_x = [ctm[0]*corners2[i] + ctm[2]*corners2[i+1] + ctm[4] for i in range(0, 8, 2)]
                new_y = [ctm[1]*corners2[i] + ctm[3]*corners2[i+1] + ctm[5] for i in range(0, 8, 2)]
            else:
                new_x = corners2[0:8:2]
                new_y = corners2[1:8:2]
            lowerleft = [min(new_x), min(new_y)]
            upperright = [max(new_x), max(new_y)]
            lowerleft = [min(corners1[0], lowerleft[0]), min(corners1[1], lowerleft[1])]
            upperright = [max(corners1[2], upperright[0]), max(corners1[3], upperright[1])]

            self.mediaBox.setLowerLeft(lowerleft)
            self.mediaBox.setUpperRight(upperright)

        self[NameObject('/Contents')] = ContentStream(newContentArray, self.pdf)
        self[NameObject(PG.RESOURCES)] = newResources
        self[NameObject(PG.ANNOTS)] = newAnnots

    def mergeTransformedPage(self, page2, ctm, expand=False):
        """
        This is similar to mergePage, but a transformation matrix is
        applied to the merged stream.

        :param PageObject page2: The page to be merged into this one. Should be
            an instance of :class:`PageObject<PageObject>`.
        :param tuple ctm: a 6-element tuple containing the operands of the
            transformation matrix
        :param bool expand: Whether the page should be expanded to fit the dimensions
            of the page to be merged.
        """
        self._mergePage(page2, lambda page2Content:
            PageObject._addTransformationMatrix(page2Content, page2.pdf, ctm), ctm, expand)

    def mergeScaledPage(self, page2, scale, expand=False):
        """
        This is similar to mergePage, but the stream to be merged is scaled
        by appling a transformation matrix.

        :param PageObject page2: The page to be merged into this one. Should be
            an instance of :class:`PageObject<PageObject>`.
        :param float scale: The scaling factor
        :param bool expand: Whether the page should be expanded to fit the
            dimensions of the page to be merged.
        """
        # CTM to scale : [ sx 0 0 sy 0 0 ]
        return self.mergeTransformedPage(
            page2,
            [scale, 0, 0, scale, 0, 0],
            expand
        )

    def mergeRotatedPage(self, page2, rotation, expand=False):
        """
        This is similar to mergePage, but the stream to be merged is rotated
        by appling a transformation matrix.

        :param PageObject page2: the page to be merged into this one. Should be
            an instance of :class:`PageObject<PageObject>`.
        :param float rotation: The angle of the rotation, in degrees
        :param bool expand: Whether the page should be expanded to fit the
            dimensions of the page to be merged.
        """
        rotation = math.radians(rotation)
        return self.mergeTransformedPage(page2,
            [math.cos(rotation),  math.sin(rotation),
             -math.sin(rotation), math.cos(rotation),
             0,                   0], expand)

    def mergeTranslatedPage(self, page2, tx, ty, expand=False):
        """
        This is similar to mergePage, but the stream to be merged is translated
        by appling a transformation matrix.

        :param PageObject page2: the page to be merged into this one. Should be
            an instance of :class:`PageObject<PageObject>`.
        :param float tx: The translation on X axis
        :param float ty: The translation on Y axis
        :param bool expand: Whether the page should be expanded to fit the
            dimensions of the page to be merged.
        """
        return self.mergeTransformedPage(
            page2,
            [1, 0, 0, 1, tx, ty],
            expand
        )

    def mergeRotatedTranslatedPage(self, page2, rotation, tx, ty, expand=False):
        """
        This is similar to mergePage, but the stream to be merged is rotated
        and translated by appling a transformation matrix.

        :param PageObject page2: the page to be merged into this one. Should be
            an instance of :class:`PageObject<PageObject>`.
        :param float tx: The translation on X axis
        :param float ty: The translation on Y axis
        :param float rotation: The angle of the rotation, in degrees
        :param bool expand: Whether the page should be expanded to fit the
            dimensions of the page to be merged.
        """

        translation = [[1, 0, 0],
                       [0, 1, 0],
                       [-tx, -ty, 1]]
        rotation = math.radians(rotation)
        rotating = [[math.cos(rotation), math.sin(rotation), 0],
                    [-math.sin(rotation), math.cos(rotation), 0],
                    [0,                  0,                  1]]
        rtranslation = [[1, 0, 0],
                       [0, 1, 0],
                       [tx, ty, 1]]
        ctm = utils.matrixMultiply(translation, rotating)
        ctm = utils.matrixMultiply(ctm, rtranslation)

        return self.mergeTransformedPage(
            page2,
            [ctm[0][0], ctm[0][1], ctm[1][0], ctm[1][1], ctm[2][0], ctm[2][1]],
            expand
        )

    def mergeRotatedScaledPage(self, page2, rotation, scale, expand=False):
        """
        This is similar to mergePage, but the stream to be merged is rotated
        and scaled by appling a transformation matrix.

        :param PageObject page2: the page to be merged into this one. Should be
            an instance of :class:`PageObject<PageObject>`.
        :param float rotation: The angle of the rotation, in degrees
        :param float scale: The scaling factor
        :param bool expand: Whether the page should be expanded to fit the
            dimensions of the page to be merged.
        """
        rotation = math.radians(rotation)
        rotating = [[math.cos(rotation), math.sin(rotation), 0],
                    [-math.sin(rotation), math.cos(rotation), 0],
                    [0,                  0,                  1]]
        scaling = [[scale, 0,    0],
                   [0,    scale, 0],
                   [0,    0,    1]]
        ctm = utils.matrixMultiply(rotating, scaling)

        return self.mergeTransformedPage(
            page2,
            [ctm[0][0], ctm[0][1], ctm[1][0], ctm[1][1], ctm[2][0], ctm[2][1]],
            expand
        )

    def mergeScaledTranslatedPage(self, page2, scale, tx, ty, expand=False):
        """
        This is similar to mergePage, but the stream to be merged is translated
        and scaled by appling a transformation matrix.

        :param PageObject page2: the page to be merged into this one. Should be
            an instance of :class:`PageObject<PageObject>`.
        :param float scale: The scaling factor
        :param float tx: The translation on X axis
        :param float ty: The translation on Y axis
        :param bool expand: Whether the page should be expanded to fit the
            dimensions of the page to be merged.
        """

        translation = [[1, 0, 0],
                       [0, 1, 0],
                       [tx, ty, 1]]
        scaling = [[scale, 0,    0],
                   [0,    scale, 0],
                   [0,    0,    1]]
        ctm = utils.matrixMultiply(scaling, translation)

        return self.mergeTransformedPage(
            page2,
            [ctm[0][0], ctm[0][1], ctm[1][0], ctm[1][1], ctm[2][0], ctm[2][1]],
            expand
        )

    def mergeRotatedScaledTranslatedPage(self, page2, rotation, scale, tx, ty, expand=False):
        """
        This is similar to mergePage, but the stream to be merged is translated,
        rotated and scaled by appling a transformation matrix.

        :param PageObject page2: the page to be merged into this one. Should be
            an instance of :class:`PageObject<PageObject>`.
        :param float tx: The translation on X axis
        :param float ty: The translation on Y axis
        :param float rotation: The angle of the rotation, in degrees
        :param float scale: The scaling factor
        :param bool expand: Whether the page should be expanded to fit the
            dimensions of the page to be merged.
        """
        translation = [[1, 0, 0],
                       [0, 1, 0],
                       [tx, ty, 1]]
        rotation = math.radians(rotation)
        rotating = [[math.cos(rotation), math.sin(rotation), 0],
                    [-math.sin(rotation), math.cos(rotation), 0],
                    [0,                  0,                  1]]
        scaling = [[scale, 0,    0],
                   [0,    scale, 0],
                   [0,    0,    1]]
        ctm = utils.matrixMultiply(rotating, scaling)
        ctm = utils.matrixMultiply(ctm, translation)

        return self.mergeTransformedPage(
            page2,
            [ctm[0][0], ctm[0][1], ctm[1][0], ctm[1][1], ctm[2][0], ctm[2][1]],
            expand
        )

    def addTransformation(self, ctm):
        """
        Applies a transformation matrix to the page.

        :param tuple ctm: A 6-element tuple containing the operands of the
            transformation matrix.
        """
        originalContent = self.getContents()
        if originalContent is not None:
            newContent = PageObject._addTransformationMatrix(
                originalContent, self.pdf, ctm)
            newContent = PageObject._pushPopGS(newContent, self.pdf)
            self[NameObject('/Contents')] = newContent

    def scale(self, sx, sy):
        """
        Scales a page by the given factors by appling a transformation
        matrix to its content and updating the page size.

        :param float sx: The scaling factor on horizontal axis.
        :param float sy: The scaling factor on vertical axis.
        """
        self.addTransformation([sx, 0,
                                0,  sy,
                                0,  0])
        self.mediaBox = RectangleObject([
            float(self.mediaBox.getLowerLeft_x()) * sx,
            float(self.mediaBox.getLowerLeft_y()) * sy,
            float(self.mediaBox.getUpperRight_x()) * sx,
            float(self.mediaBox.getUpperRight_y()) * sy])
        if "/VP" in self:
            viewport = self["/VP"]
            if isinstance(viewport, ArrayObject):
                bbox = viewport[0]["/BBox"]
            else:
                bbox = viewport["/BBox"]
            scaled_bbox = RectangleObject([
                float(bbox[0]) * sx,
                float(bbox[1]) * sy,
                float(bbox[2]) * sx,
                float(bbox[3]) * sy])
            if isinstance(viewport, ArrayObject):
                self[NameObject("/VP")][NumberObject(0)][NameObject("/BBox")] = scaled_bbox
            else:
                self[NameObject("/VP")][NameObject("/BBox")] = scaled_bbox

    def scaleBy(self, factor):
        """
        Scales a page by the given factor by appling a transformation
        matrix to its content and updating the page size.

        :param float factor: The scaling factor (for both X and Y axis).
        """
        self.scale(factor, factor)

    def scaleTo(self, width, height):
        """
        Scales a page to the specified dimentions by appling a
        transformation matrix to its content and updating the page size.

        :param float width: The new width.
        :param float height: The new heigth.
        """
        sx = width / float(self.mediaBox.getUpperRight_x() -
                      self.mediaBox.getLowerLeft_x ())
        sy = height / float(self.mediaBox.getUpperRight_y() -
                       self.mediaBox.getLowerLeft_y ())
        self.scale(sx, sy)

    def compressContentStreams(self):
        """
        Compresses the size of this page by joining all content streams and
        applying a FlateDecode filter.

        However, it is possible that this function will perform no action if
        content stream compression becomes "automatic" for some reason.
        """
        content = self.getContents()
        if content is not None:
            if not isinstance(content, ContentStream):
                content = ContentStream(content, self.pdf)
            self[NameObject("/Contents")] = content.flateEncode()

    def extractText(self, Tj_sep="", TJ_sep=" "):
        """
        Locate all text drawing commands, in the order they are provided in the
        content stream, and extract the text.  This works well for some PDF
        files, but poorly for others, depending on the generator used.  This will
        be refined in the future.  Do not rely on the order of text coming out of
        this function, as it will change if this function is made more
        sophisticated.

        :return: a unicode string object.
        """
        text = u_("")
        content = self["/Contents"].getObject()
        if not isinstance(content, ContentStream):
            content = ContentStream(content, self.pdf)
        # Note: we check all strings are TextStringObjects.  ByteStringObjects
        # are strings where the byte->string encoding was unknown, so adding
        # them to the text here would be gibberish.
        for operands, operator in content.operations:
            if operator == b_("Tj"):
                _text = operands[0]
                if isinstance(_text, TextStringObject):
                    text += Tj_sep
                    text += _text
                    text += "\n"
            elif operator == b_("T*"):
                text += "\n"
            elif operator == b_("'"):
                text += "\n"
                _text = operands[0]
                if isinstance(_text, TextStringObject):
                    text += operands[0]
            elif operator == b_('"'):
                _text = operands[2]
                if isinstance(_text, TextStringObject):
                    text += "\n"
                    text += _text
            elif operator == b_("TJ"):
                for i in operands[0]:
                    if isinstance(i, TextStringObject):
                        text += TJ_sep
                        text += i
                text += "\n"
        return text

    mediaBox = createRectangleAccessor(PG.MEDIABOX, ())
    """
    A :class:`RectangleObject<PyPDF2.generic.RectangleObject>`, expressed in default user space units,
    defining the boundaries of the physical medium on which the page is
    intended to be displayed or printed.
    """

    cropBox = createRectangleAccessor("/CropBox", (PG.MEDIABOX,))
    """
    A :class:`RectangleObject<PyPDF2.generic.RectangleObject>`, expressed in default user space units,
    defining the visible region of default user space.  When the page is
    displayed or printed, its contents are to be clipped (cropped) to this
    rectangle and then imposed on the output medium in some
    implementation-defined manner.  Default value: same as :attr:`mediaBox<mediaBox>`.
    """

    bleedBox = createRectangleAccessor("/BleedBox", ("/CropBox", PG.MEDIABOX))
    """
    A :class:`RectangleObject<PyPDF2.generic.RectangleObject>`, expressed in default user space units,
    defining the region to which the contents of the page should be clipped
    when output in a production enviroment.
    """

    trimBox = createRectangleAccessor("/TrimBox", ("/CropBox", PG.MEDIABOX))
    """
    A :class:`RectangleObject<PyPDF2.generic.RectangleObject>`, expressed in default user space units,
    defining the intended dimensions of the finished page after trimming.
    """

    artBox = createRectangleAccessor("/ArtBox", ("/CropBox", PG.MEDIABOX))
    """
    A :class:`RectangleObject<PyPDF2.generic.RectangleObject>`, expressed in default user space units,
    defining the extent of the page's meaningful content as intended by the
    page's creator.
    """


class ContentStream(DecodedStreamObject):
    def __init__(self, stream, pdf):
        self.pdf = pdf
        self.operations = []
        # stream may be a StreamObject or an ArrayObject containing
        # multiple StreamObjects to be cat'd together.
        stream = stream.getObject()
        if isinstance(stream, ArrayObject):
            data = b_("")
            for s in stream:
                data += b_(s.getObject().getData())
            stream = BytesIO(b_(data))
        else:
            stream = BytesIO(b_(stream.getData()))
        self.__parseContentStream(stream)

    def __parseContentStream(self, stream):
        # file("f:\\tmp.txt", "w").write(stream.read())
        stream.seek(0, 0)
        operands = []
        while True:
            peek = readNonWhitespace(stream)
            if peek == b_('') or ord_(peek) == 0:
                break
            stream.seek(-1, 1)
            if peek.isalpha() or peek == b_("'") or peek == b_('"'):
                operator = utils.readUntilRegex(stream,
                        NameObject.delimiterPattern, True)
                if operator == b_("BI"):
                    # begin inline image - a completely different parsing
                    # mechanism is required, of course... thanks buddy...
                    assert operands == []
                    ii = self._readInlineImage(stream)
                    self.operations.append((ii, b_("INLINE IMAGE")))
                else:
                    self.operations.append((operands, operator))
                    operands = []
            elif peek == b_('%'):
                # If we encounter a comment in the content stream, we have to
                # handle it here.  Typically, readObject will handle
                # encountering a comment -- but readObject assumes that
                # following the comment must be the object we're trying to
                # read.  In this case, it could be an operator instead.
                while peek not in (b_('\r'), b_('\n')):
                    peek = stream.read(1)
            else:
                operands.append(readObject(stream, None))

    def _readInlineImage(self, stream):
        # begin reading just after the "BI" - begin image
        # first read the dictionary of settings.
        settings = DictionaryObject()
        while True:
            tok = readNonWhitespace(stream)
            stream.seek(-1, 1)
            if tok == b_("I"):
                # "ID" - begin of image data
                break
            key = readObject(stream, self.pdf)
            tok = readNonWhitespace(stream)
            stream.seek(-1, 1)
            value = readObject(stream, self.pdf)
            settings[key] = value
        # left at beginning of ID
        tmp = stream.read(3)
        assert tmp[:2] == b_("ID")
        data = BytesIO()
        # Read the inline image, while checking for EI (End Image) operator.
        while True:
            # Read 8 kB at a time and check if the chunk contains the E operator.
            buf = stream.read(8192)
            # We have reached the end of the stream, but haven't found the EI operator.
            if not buf:
                raise PdfReadError("Unexpected end of stream")
            loc = buf.find(b_("E"))

            if loc == -1:
                data.write(buf)
            else:
                # Write out everything before the E.
                data.write(buf[0:loc])

                # Seek back in the stream to read the E next.
                stream.seek(loc - len(buf), 1)
                tok = stream.read(1)
                # Check for End Image
                tok2 = stream.read(1)
                if tok2 == b_("I"):
                    # Data can contain EI, so check for the Q operator.
                    tok3 = stream.read(1)
                    info = tok + tok2
                    # We need to find whitespace between EI and Q.
                    has_q_whitespace = False
                    while tok3 in utils.WHITESPACES:
                        has_q_whitespace = True
                        info += tok3
                        tok3 = stream.read(1)
                    if tok3 == b_("Q") and has_q_whitespace:
                        stream.seek(-1, 1)
                        break
                    else:
                        stream.seek(-1, 1)
                        data.write(info)
                else:
                    stream.seek(-1, 1)
                    data.write(tok)
        return {"settings": settings, "data": data.getvalue()}

    def _getData(self):
        newdata = BytesIO()
        for operands, operator in self.operations:
            if operator == b_("INLINE IMAGE"):
                newdata.write(b_("BI"))
                dicttext = BytesIO()
                operands["settings"].writeToStream(dicttext, None)
                newdata.write(dicttext.getvalue()[2:-2])
                newdata.write(b_("ID "))
                newdata.write(operands["data"])
                newdata.write(b_("EI"))
            else:
                for op in operands:
                    op.writeToStream(newdata, None)
                    newdata.write(b_(" "))
                newdata.write(b_(operator))
            newdata.write(b_("\n"))
        return newdata.getvalue()

    def _setData(self, value):
        self.__parseContentStream(BytesIO(b_(value)))

    _data = property(_getData, _setData)


class DocumentInformation(DictionaryObject):
    """
    A class representing the basic document metadata provided in a PDF File.
    This class is accessible through
    :meth:`.getDocumentInfo()`

    All text properties of the document metadata have
    *two* properties, eg. author and author_raw. The non-raw property will
    always return a ``TextStringObject``, making it ideal for a case where
    the metadata is being displayed. The raw property can sometimes return
    a ``ByteStringObject``, if PyPDF2 was unable to decode the string's
    text encoding; this requires additional safety in the caller and
    therefore is not as commonly accessed.
    """

    def __init__(self):
        DictionaryObject.__init__(self)

    def getText(self, key):
        retval = self.get(key, None)
        if isinstance(retval, TextStringObject):
            return retval
        return None

    title = property(lambda self: self.getText("/Title") or self.get("/Title").getObject() if self.get("/Title") else None)
    """Read-only property accessing the document's **title**.
    Returns a unicode string (``TextStringObject``) or ``None``
    if the title is not specified."""
    title_raw = property(lambda self: self.get("/Title"))
    """The "raw" version of title; can return a ``ByteStringObject``."""

    author = property(lambda self: self.getText("/Author"))
    """Read-only property accessing the document's **author**.
    Returns a unicode string (``TextStringObject``) or ``None``
    if the author is not specified."""
    author_raw = property(lambda self: self.get("/Author"))
    """The "raw" version of author; can return a ``ByteStringObject``."""

    subject = property(lambda self: self.getText("/Subject"))
    """Read-only property accessing the document's **subject**.
    Returns a unicode string (``TextStringObject``) or ``None``
    if the subject is not specified."""
    subject_raw = property(lambda self: self.get("/Subject"))
    """The "raw" version of subject; can return a ``ByteStringObject``."""

    creator = property(lambda self: self.getText("/Creator"))
    """Read-only property accessing the document's **creator**. If the
    document was converted to PDF from another format, this is the name of the
    application (e.g. OpenOffice) that created the original document from
    which it was converted. Returns a unicode string (``TextStringObject``)
    or ``None`` if the creator is not specified."""
    creator_raw = property(lambda self: self.get("/Creator"))
    """The "raw" version of creator; can return a ``ByteStringObject``."""

    producer = property(lambda self: self.getText("/Producer"))
    """Read-only property accessing the document's **producer**.
    If the document was converted to PDF from another format, this is
    the name of the application (for example, OSX Quartz) that converted
    it to PDF. Returns a unicode string (``TextStringObject``)
    or ``None`` if the producer is not specified."""
    producer_raw = property(lambda self: self.get("/Producer"))
    """The "raw" version of producer; can return a ``ByteStringObject``."""


def convertToInt(d, size):
    if size > 8:
        raise PdfReadError("invalid size in convertToInt")
    d = b_("\x00\x00\x00\x00\x00\x00\x00\x00") + b_(d)
    d = d[-8:]
    return struct.unpack(">q", d)[0]

# ref: pdf1.8 spec section 3.5.2 algorithm 3.2
_encryption_padding = b_('\x28\xbf\x4e\x5e\x4e\x75\x8a\x41\x64\x00\x4e\x56') + \
        b_('\xff\xfa\x01\x08\x2e\x2e\x00\xb6\xd0\x68\x3e\x80\x2f\x0c') + \
        b_('\xa9\xfe\x64\x53\x69\x7a')


# Implementation of algorithm 3.2 of the PDF standard security handler,
# section 3.5.2 of the PDF 1.6 reference.
def _alg32(password, rev, keylen, owner_entry, p_entry, id1_entry, metadata_encrypt=True):
    # 1. Pad or truncate the password string to exactly 32 bytes.  If the
    # password string is more than 32 bytes long, use only its first 32 bytes;
    # if it is less than 32 bytes long, pad it by appending the required number
    # of additional bytes from the beginning of the padding string
    # (_encryption_padding).
    password = b_((str_(password) + str_(_encryption_padding))[:32])
    # 2. Initialize the MD5 hash function and pass the result of step 1 as
    # input to this function.
    m = md5(password)
    # 3. Pass the value of the encryption dictionary's /O entry to the MD5 hash
    # function.
    m.update(owner_entry.original_bytes)
    # 4. Treat the value of the /P entry as an unsigned 4-byte integer and pass
    # these bytes to the MD5 hash function, low-order byte first.
    p_entry = struct.pack('<i', p_entry)
    m.update(p_entry)
    # 5. Pass the first element of the file's file identifier array to the MD5
    # hash function.
    m.update(id1_entry.original_bytes)
    # 6. (Revision 3 or greater) If document metadata is not being encrypted,
    # pass 4 bytes with the value 0xFFFFFFFF to the MD5 hash function.
    if rev >= 3 and not metadata_encrypt:
        m.update(b_("\xff\xff\xff\xff"))
    # 7. Finish the hash.
    md5_hash = m.digest()
    # 8. (Revision 3 or greater) Do the following 50 times: Take the output
    # from the previous MD5 hash and pass the first n bytes of the output as
    # input into a new MD5 hash, where n is the number of bytes of the
    # encryption key as defined by the value of the encryption dictionary's
    # /Length entry.
    if rev >= 3:
        for _ in range(50):
            md5_hash = md5(md5_hash[:keylen]).digest()
    # 9. Set the encryption key to the first n bytes of the output from the
    # final MD5 hash, where n is always 5 for revision 2 but, for revision 3 or
    # greater, depends on the value of the encryption dictionary's /Length
    # entry.
    return md5_hash[:keylen]


# Implementation of algorithm 3.3 of the PDF standard security handler,
# section 3.5.2 of the PDF 1.6 reference.
def _alg33(owner_pwd, user_pwd, rev, keylen):
    # steps 1 - 4
    key = _alg33_1(owner_pwd, rev, keylen)
    # 5. Pad or truncate the user password string as described in step 1 of
    # algorithm 3.2.
    user_pwd = b_((user_pwd + str_(_encryption_padding))[:32])
    # 6. Encrypt the result of step 5, using an RC4 encryption function with
    # the encryption key obtained in step 4.
    val = utils.RC4_encrypt(key, user_pwd)
    # 7. (Revision 3 or greater) Do the following 19 times: Take the output
    # from the previous invocation of the RC4 function and pass it as input to
    # a new invocation of the function; use an encryption key generated by
    # taking each byte of the encryption key obtained in step 4 and performing
    # an XOR operation between that byte and the single-byte value of the
    # iteration counter (from 1 to 19).
    if rev >= 3:
        for i in range(1, 20):
            new_key = ''
            for l in range(len(key)):
                new_key += chr(ord_(key[l]) ^ i)
            val = utils.RC4_encrypt(new_key, val)
    # 8. Store the output from the final invocation of the RC4 as the value of
    # the /O entry in the encryption dictionary.
    return val


# Steps 1-4 of algorithm 3.3
def _alg33_1(password, rev, keylen):
    # 1. Pad or truncate the owner password string as described in step 1 of
    # algorithm 3.2.  If there is no owner password, use the user password
    # instead.
    password = b_((password + str_(_encryption_padding))[:32])
    # 2. Initialize the MD5 hash function and pass the result of step 1 as
    # input to this function.
    m = md5(password)
    # 3. (Revision 3 or greater) Do the following 50 times: Take the output
    # from the previous MD5 hash and pass it as input into a new MD5 hash.
    md5_hash = m.digest()
    if rev >= 3:
        for _ in range(50):
            md5_hash = md5(md5_hash).digest()
    # 4. Create an RC4 encryption key using the first n bytes of the output
    # from the final MD5 hash, where n is always 5 for revision 2 but, for
    # revision 3 or greater, depends on the value of the encryption
    # dictionary's /Length entry.
    key = md5_hash[:keylen]
    return key


# Implementation of algorithm 3.4 of the PDF standard security handler,
# section 3.5.2 of the PDF 1.6 reference.
def _alg34(password, owner_entry, p_entry, id1_entry):
    # 1. Create an encryption key based on the user password string, as
    # described in algorithm 3.2.
    key = _alg32(password, 2, 5, owner_entry, p_entry, id1_entry)
    # 2. Encrypt the 32-byte padding string shown in step 1 of algorithm 3.2,
    # using an RC4 encryption function with the encryption key from the
    # preceding step.
    U = utils.RC4_encrypt(key, _encryption_padding)
    # 3. Store the result of step 2 as the value of the /U entry in the
    # encryption dictionary.
    return U, key


# Implementation of algorithm 3.4 of the PDF standard security handler,
# section 3.5.2 of the PDF 1.6 reference.
def _alg35(password, rev, keylen, owner_entry, p_entry, id1_entry, metadata_encrypt):
    # 1. Create an encryption key based on the user password string, as
    # described in Algorithm 3.2.
    key = _alg32(password, rev, keylen, owner_entry, p_entry, id1_entry)
    # 2. Initialize the MD5 hash function and pass the 32-byte padding string
    # shown in step 1 of Algorithm 3.2 as input to this function.
    m = md5()
    m.update(_encryption_padding)
    # 3. Pass the first element of the file's file identifier array (the value
    # of the ID entry in the document's trailer dictionary; see Table 3.13 on
    # page 73) to the hash function and finish the hash.  (See implementation
    # note 25 in Appendix H.)
    m.update(id1_entry.original_bytes)
    md5_hash = m.digest()
    # 4. Encrypt the 16-byte result of the hash, using an RC4 encryption
    # function with the encryption key from step 1.
    val = utils.RC4_encrypt(key, md5_hash)
    # 5. Do the following 19 times: Take the output from the previous
    # invocation of the RC4 function and pass it as input to a new invocation
    # of the function; use an encryption key generated by taking each byte of
    # the original encryption key (obtained in step 2) and performing an XOR
    # operation between that byte and the single-byte value of the iteration
    # counter (from 1 to 19).
    for i in range(1, 20):
        new_key = b_('')
        for k in key:
            new_key += b_(chr(ord_(k) ^ i))
        val = utils.RC4_encrypt(new_key, val)
    # 6. Append 16 bytes of arbitrary padding to the output from the final
    # invocation of the RC4 function and store the 32-byte result as the value
    # of the U entry in the encryption dictionary.
    # (implementator note: I don't know what "arbitrary padding" is supposed to
    # mean, so I have used null bytes.  This seems to match a few other
    # people's implementations)
    return val + (b_('\x00') * 16), key<|MERGE_RESOLUTION|>--- conflicted
+++ resolved
@@ -2434,11 +2434,7 @@
                     for ref in annots:
                         newAnnots.append(ref)
 
-<<<<<<< HEAD
-        for res in "/ExtGState", "/Font", "/XObject", "/ColorSpace", "/Pattern", "/Shading", "/Properties", "/Annots":
-=======
-        for res in "/ExtGState", RES.FONT, RES.XOBJECT, RES.COLOR_SPACE, "/Pattern", "/Shading", "/Properties":
->>>>>>> 5ce18b7a
+        for res in "/ExtGState", RES.FONT, RES.XOBJECT, RES.COLOR_SPACE, "/Pattern", "/Shading", "/Properties", "/Annots":
             new, newrename = PageObject._mergeResources(originalResources, page2Resources, res)
             if new:
                 newResources[NameObject(res)] = new
