# Copyright (c) 2006, Mathieu Fenniak
# All rights reserved.
#
# Redistribution and use in source and binary forms, with or without
# modification, are permitted provided that the following conditions are
# met:
#
# * Redistributions of source code must retain the above copyright notice,
# this list of conditions and the following disclaimer.
# * Redistributions in binary form must reproduce the above copyright notice,
# this list of conditions and the following disclaimer in the documentation
# and/or other materials provided with the distribution.
# * The name of the author may not be used to endorse or promote products
# derived from this software without specific prior written permission.
#
# THIS SOFTWARE IS PROVIDED BY THE COPYRIGHT HOLDERS AND CONTRIBUTORS "AS IS"
# AND ANY EXPRESS OR IMPLIED WARRANTIES, INCLUDING, BUT NOT LIMITED TO, THE
# IMPLIED WARRANTIES OF MERCHANTABILITY AND FITNESS FOR A PARTICULAR PURPOSE
# ARE DISCLAIMED. IN NO EVENT SHALL THE COPYRIGHT OWNER OR CONTRIBUTORS BE
# LIABLE FOR ANY DIRECT, INDIRECT, INCIDENTAL, SPECIAL, EXEMPLARY, OR
# CONSEQUENTIAL DAMAGES (INCLUDING, BUT NOT LIMITED TO, PROCUREMENT OF
# SUBSTITUTE GOODS OR SERVICES; LOSS OF USE, DATA, OR PROFITS; OR BUSINESS
# INTERRUPTION) HOWEVER CAUSED AND ON ANY THEORY OF LIABILITY, WHETHER IN
# CONTRACT, STRICT LIABILITY, OR TORT (INCLUDING NEGLIGENCE OR OTHERWISE)
# ARISING IN ANY WAY OUT OF THE USE OF THIS SOFTWARE, EVEN IF ADVISED OF THE
# POSSIBILITY OF SUCH DAMAGE.

import warnings
from io import BytesIO, FileIO, IOBase
from pathlib import Path
from types import TracebackType
from typing import (
    Any,
    Dict,
    Iterable,
    List,
    Optional,
    Tuple,
    Type,
    Union,
    cast,
)

from ._encryption import Encryption
from ._page import PageObject
from ._reader import PdfReader
from ._utils import (
    StrByteType,
    deprecate_bookmark,
    deprecate_with_replacement,
    str_,
)
from ._writer import PdfWriter
from .constants import GoToActionArguments
from .constants import PagesAttributes as PA
from .constants import TypArguments, TypFitArguments
from .generic import (
    ArrayObject,
    Destination,
    DictionaryObject,
    FloatObject,
    IndirectObject,
    NameObject,
    NullObject,
    NumberObject,
    OutlineItem,
    TextStringObject,
    TreeObject,
)
from .pagerange import PageRange, PageRangeSpec
from .types import FitType, LayoutType, OutlineType, PagemodeType, ZoomArgType

ERR_CLOSED_WRITER = "close() was called and thus the writer cannot be used anymore"


class _MergedPage:
    """Collect necessary information on each page that is being merged."""

    def __init__(self, pagedata: PageObject, src: PdfReader, id: int) -> None:
        self.src = src
        self.pagedata = pagedata
        self.out_pagedata = None
        self.id = id


class PdfMerger:
    """
    Initialize a ``PdfMerger`` object.

    ``PdfMerger`` merges multiple PDFs into a single PDF.
    It can concatenate, slice, insert, or any combination of the above.

    See the functions :meth:`merge()<merge>` (or :meth:`append()<append>`)
    and :meth:`write()<write>` for usage information.

    :param bool strict: Determines whether user should be warned of all
            problems and also causes some correctable problems to be fatal.
            Defaults to ``False``.
    :param fileobj: Output file. Can be a filename or any kind of
            file-like object.
    """

    @deprecate_bookmark(bookmarks="outline")
    def __init__(
        self, strict: bool = False, fileobj: Union[Path, StrByteType] = ""
    ) -> None:
        self.inputs: List[Tuple[Any, PdfReader]] = []
        self.pages: List[Any] = []
        self.output: Optional[PdfWriter] = PdfWriter()
        self.outline: OutlineType = []
        self.named_dests: List[Any] = []
        self.id_count = 0
        self.fileobj = fileobj
        self.strict = strict

    def __enter__(self) -> "PdfMerger":
        # There is nothing to do.
        return self

    def __exit__(
        self,
        exc_type: Optional[Type[BaseException]],
        exc: Optional[BaseException],
        traceback: Optional[TracebackType],
    ) -> None:
        """Write to the fileobj and close the merger."""
        if self.fileobj:
            self.write(self.fileobj)
        self.close()

    @deprecate_bookmark(bookmark="outline_item", import_bookmarks="import_outline")
    def merge(
        self,
        position: int,
        fileobj: Union[Path, StrByteType, PdfReader],
        outline_item: Optional[str] = None,
        pages: Optional[PageRangeSpec] = None,
        import_outline: bool = True,
    ) -> None:
        """
        Merge the pages from the given file into the output file at the
        specified page number.

        :param int position: The *page number* to insert this file. File will
            be inserted after the given number.

        :param fileobj: A File Object or an object that supports the standard
            read and seek methods similar to a File Object. Could also be a
            string representing a path to a PDF file.

        :param str outline_item: Optionally, you may specify an outline item
            (previously referred to as a 'bookmark') to be applied at the
            beginning of the included file by supplying the text of the outline item.

        :param pages: can be a :class:`PageRange<PyPDF2.pagerange.PageRange>`
            or a ``(start, stop[, step])`` tuple
            to merge only the specified range of pages from the source
            document into the output document.
            Can also be a list of pages to merge.

        :param bool import_outline: You may prevent the source document's
            outline (collection of outline items, previously referred to as
            'bookmarks') from being imported by specifying this as ``False``.
        """
        stream, encryption_obj = self._create_stream(fileobj)

        # Create a new PdfReader instance using the stream
        # (either file or BytesIO or StringIO) created above
        reader = PdfReader(stream, strict=self.strict)  # type: ignore[arg-type]
        self.inputs.append((stream, reader))
        if encryption_obj is not None:
            reader._encryption = encryption_obj

        # Find the range of pages to merge.
        if pages is None:
            pages = (0, len(reader.pages))
        elif isinstance(pages, PageRange):
            pages = pages.indices(len(reader.pages))
        elif isinstance(pages, list):
            pass
        elif not isinstance(pages, tuple):
            raise TypeError('"pages" must be a tuple of (start, stop[, step])')

        srcpages = []

        outline = []
        if import_outline:
            outline = reader.outline
            outline = self._trim_outline(reader, outline, pages)

        if outline_item:
            outline_item_typ = OutlineItem(
                TextStringObject(outline_item),
                NumberObject(self.id_count),
                NameObject(TypFitArguments.FIT),
            )
            self.outline += [outline_item_typ, outline]  # type: ignore
        else:
            self.outline += outline

        dests = reader.named_destinations
        trimmed_dests = self._trim_dests(reader, dests, pages)
        self.named_dests += trimmed_dests

        # Gather all the pages that are going to be merged
        for i in range(*pages):
            page = reader.pages[i]

            id = self.id_count
            self.id_count += 1

            mp = _MergedPage(page, reader, id)

            srcpages.append(mp)

        self._associate_dests_to_pages(srcpages)
        self._associate_outline_items_to_pages(srcpages)

        # Slice to insert the pages at the specified position
        self.pages[position:position] = srcpages

    def _create_stream(
        self, fileobj: Union[Path, StrByteType, PdfReader]
    ) -> Tuple[IOBase, Optional[Encryption]]:
        # If the fileobj parameter is a string, assume it is a path
        # and create a file object at that location. If it is a file,
        # copy the file's contents into a BytesIO stream object; if
        # it is a PdfReader, copy that reader's stream into a
        # BytesIO stream.
        # If fileobj is none of the above types, it is not modified
        encryption_obj = None
        stream: IOBase
        if isinstance(fileobj, (str, Path)):
            stream = FileIO(fileobj, "rb")
        elif isinstance(fileobj, PdfReader):
            if fileobj._encryption:
                encryption_obj = fileobj._encryption
            orig_tell = fileobj.stream.tell()
            fileobj.stream.seek(0)
            stream = BytesIO(fileobj.stream.read())

            # reset the stream to its original location
            fileobj.stream.seek(orig_tell)
        elif hasattr(fileobj, "seek") and hasattr(fileobj, "read"):
            fileobj.seek(0)
            filecontent = fileobj.read()
            stream = BytesIO(filecontent)
        else:
            raise NotImplementedError(
                "PdfMerger.merge requires an object that PdfReader can parse. "
                "Typically, that is a Path or a string representing a Path, "
                "a file object, or an object implementing .seek and .read. "
                "Passing a PdfReader directly works as well."
            )
        return stream, encryption_obj

    @deprecate_bookmark(bookmark="outline_item", import_bookmarks="import_outline")
    def append(
        self,
        fileobj: Union[StrByteType, PdfReader, Path],
        outline_item: Optional[str] = None,
        pages: Union[
            None, PageRange, Tuple[int, int], Tuple[int, int, int], List[int]
        ] = None,
        import_outline: bool = True,
    ) -> None:
        """
        Identical to the :meth:`merge()<merge>` method, but assumes you want to
        concatenate all pages onto the end of the file instead of specifying a
        position.

        :param fileobj: A File Object or an object that supports the standard
            read and seek methods similar to a File Object. Could also be a
            string representing a path to a PDF file.

        :param str outline_item: Optionally, you may specify an outline item
            (previously referred to as a 'bookmark') to be applied at the
            beginning of the included file by supplying the text of the outline item.

        :param pages: can be a :class:`PageRange<PyPDF2.pagerange.PageRange>`
            or a ``(start, stop[, step])`` tuple
            to merge only the specified range of pages from the source
            document into the output document.
            Can also be a list of pages to append.

        :param bool import_outline: You may prevent the source document's
            outline (collection of outline items, previously referred to as
            'bookmarks') from being imported by specifying this as ``False``.
        """
        self.merge(len(self.pages), fileobj, outline_item, pages, import_outline)

    def write(self, fileobj: Union[Path, StrByteType]) -> None:
        """
        Write all data that has been merged to the given output file.

        :param fileobj: Output file. Can be a filename or any kind of
            file-like object.
        """
        if self.output is None:
            raise RuntimeError(ERR_CLOSED_WRITER)

        # Add pages to the PdfWriter
        # The commented out line below was replaced with the two lines below it
        # to allow PdfMerger to work with PyPdf 1.13
        for page in self.pages:
            self.output.add_page(page.pagedata)
            pages_obj = cast(Dict[str, Any], self.output._pages.get_object())
            page.out_pagedata = self.output.get_reference(
                pages_obj[PA.KIDS][-1].get_object()
            )
            # idnum = self.output._objects.index(self.output._pages.get_object()[PA.KIDS][-1].get_object()) + 1
            # page.out_pagedata = IndirectObject(idnum, 0, self.output)

        # Once all pages are added, create outline items to point at those pages
        self._write_dests()
        self._write_outline()

        # Write the output to the file
        my_file, ret_fileobj = self.output.write(fileobj)

        if my_file:
            ret_fileobj.close()

    def close(self) -> None:
        """Shut all file descriptors (input and output) and clear all memory usage."""
        self.pages = []
        for fo, _reader in self.inputs:
            fo.close()

        self.inputs = []
        self.output = None

    def add_metadata(self, infos: Dict[str, Any]) -> None:
        """
        Add custom metadata to the output.

        :param dict infos: a Python dictionary where each key is a field
            and each value is your new metadata.
            Example: ``{u'/Title': u'My title'}``
        """
        if self.output is None:
            raise RuntimeError(ERR_CLOSED_WRITER)
        self.output.add_metadata(infos)

    def addMetadata(self, infos: Dict[str, Any]) -> None:  # pragma: no cover
        """
        .. deprecated:: 1.28.0

            Use :meth:`add_metadata` instead.
        """
        deprecate_with_replacement("addMetadata", "add_metadata")
        self.add_metadata(infos)

    def setPageLayout(self, layout: LayoutType) -> None:  # pragma: no cover
        """
        .. deprecated:: 1.28.0

            Use :meth:`set_page_layout` instead.
        """
        deprecate_with_replacement("setPageLayout", "set_page_layout")
        self.set_page_layout(layout)

    def set_page_layout(self, layout: LayoutType) -> None:
        """
        Set the page layout.

        :param str layout: The page layout to be used

        .. list-table:: Valid ``layout`` arguments
           :widths: 50 200

           * - /NoLayout
             - Layout explicitly not specified
           * - /SinglePage
             - Show one page at a time
           * - /OneColumn
             - Show one column at a time
           * - /TwoColumnLeft
             - Show pages in two columns, odd-numbered pages on the left
           * - /TwoColumnRight
             - Show pages in two columns, odd-numbered pages on the right
           * - /TwoPageLeft
             - Show two pages at a time, odd-numbered pages on the left
           * - /TwoPageRight
             - Show two pages at a time, odd-numbered pages on the right
        """
        if self.output is None:
            raise RuntimeError(ERR_CLOSED_WRITER)
        self.output._set_page_layout(layout)

    def setPageMode(self, mode: PagemodeType) -> None:  # pragma: no cover
        """
        .. deprecated:: 1.28.0

            Use :meth:`set_page_mode` instead.
        """
        deprecate_with_replacement("setPageMode", "set_page_mode")
        self.set_page_mode(mode)

    def set_page_mode(self, mode: PagemodeType) -> None:
        """
        Set the page mode.

        :param str mode: The page mode to use.

        .. list-table:: Valid ``mode`` arguments
           :widths: 50 200

           * - /UseNone
             - Do not show outline or thumbnails panels
           * - /UseOutlines
             - Show outline (aka bookmarks) panel
           * - /UseThumbs
             - Show page thumbnails panel
           * - /FullScreen
             - Fullscreen view
           * - /UseOC
             - Show Optional Content Group (OCG) panel
           * - /UseAttachments
             - Show attachments panel
        """
        if self.output is None:
            raise RuntimeError(ERR_CLOSED_WRITER)
        self.output.set_page_mode(mode)

    def _trim_dests(
        self,
        pdf: PdfReader,
        dests: Dict[str, Dict[str, Any]],
        pages: Union[Tuple[int, int], Tuple[int, int, int], List[int]],
    ) -> List[Dict[str, Any]]:
        """Remove named destinations that are not a part of the specified page set."""
        new_dests = []
        lst = pages if isinstance(pages, list) else list(range(*pages))
        for key, obj in dests.items():
            for j in lst:
                if pdf.pages[j].get_object() == obj["/Page"].get_object():
                    obj[NameObject("/Page")] = obj["/Page"].get_object()
                    assert str_(key) == str_(obj["/Title"])
                    new_dests.append(obj)
                    break
        return new_dests

    def _trim_outline(
        self,
        pdf: PdfReader,
        outline: OutlineType,
        pages: Union[Tuple[int, int], Tuple[int, int, int], List[int]],
    ) -> OutlineType:
        """Remove outline item entries that are not a part of the specified page set."""
        new_outline = []
        prev_header_added = True
        lst = pages if isinstance(pages, list) else list(range(*pages))
        for i, outline_item in enumerate(outline):
            if isinstance(outline_item, list):
                sub = self._trim_outline(pdf, outline_item, lst)  # type: ignore
                if sub:
                    if not prev_header_added:
                        new_outline.append(outline[i - 1])
                    new_outline.append(sub)  # type: ignore
            else:
                prev_header_added = False
                for j in lst:
                    if outline_item["/Page"] is None:
                        continue
                    if pdf.pages[j].get_object() == outline_item["/Page"].get_object():
                        outline_item[NameObject("/Page")] = outline_item[
                            "/Page"
                        ].get_object()
                        new_outline.append(outline_item)
                        prev_header_added = True
                        break
        return new_outline

    def _write_dests(self) -> None:
        if self.output is None:
            raise RuntimeError(ERR_CLOSED_WRITER)
        for named_dest in self.named_dests:
            pageno = None
            if "/Page" in named_dest:
                for pageno, page in enumerate(self.pages):  # noqa: B007
                    if page.id == named_dest["/Page"]:
                        named_dest[NameObject("/Page")] = page.out_pagedata
                        break

            if pageno is not None:
                self.output.add_named_destination_object(named_dest)

    @deprecate_bookmark(bookmarks="outline")
    def _write_outline(
        self,
        outline: Optional[Iterable[OutlineItem]] = None,
        parent: Optional[TreeObject] = None,
    ) -> None:
        if self.output is None:
            raise RuntimeError(ERR_CLOSED_WRITER)
        if outline is None:
            outline = self.outline  # type: ignore
        assert outline is not None, "hint for mypy"  # TODO: is that true?

        last_added = None
        for outline_item in outline:
            if isinstance(outline_item, list):
                self._write_outline(outline_item, last_added)
                continue

            page_no = None
            if "/Page" in outline_item:
                for page_no, page in enumerate(self.pages):  # noqa: B007
                    if page.id == outline_item["/Page"]:
                        self._write_outline_item_on_page(outline_item, page)
                        break
            if page_no is not None:
                del outline_item["/Page"], outline_item["/Type"]
                last_added = self.output.add_outline_item_dict(outline_item, parent)

    @deprecate_bookmark(bookmark="outline_item")
    def _write_outline_item_on_page(
        self, outline_item: Union[OutlineItem, Destination], page: _MergedPage
    ) -> None:
        oi_type = cast(str, outline_item["/Type"])
        args = [NumberObject(page.id), NameObject(oi_type)]
        fit2arg_keys: Dict[str, Tuple[str, ...]] = {
            TypFitArguments.FIT_H: (TypArguments.TOP,),
            TypFitArguments.FIT_BH: (TypArguments.TOP,),
            TypFitArguments.FIT_V: (TypArguments.LEFT,),
            TypFitArguments.FIT_BV: (TypArguments.LEFT,),
            TypFitArguments.XYZ: (TypArguments.LEFT, TypArguments.TOP, "/Zoom"),
            TypFitArguments.FIT_R: (
                TypArguments.LEFT,
                TypArguments.BOTTOM,
                TypArguments.RIGHT,
                TypArguments.TOP,
            ),
        }
        for arg_key in fit2arg_keys.get(oi_type, tuple()):
            if arg_key in outline_item and not isinstance(
                outline_item[arg_key], NullObject
            ):
                args.append(FloatObject(outline_item[arg_key]))
            else:
                args.append(FloatObject(0))
            del outline_item[arg_key]

        outline_item[NameObject("/A")] = DictionaryObject(
            {
                NameObject(GoToActionArguments.S): NameObject("/GoTo"),
                NameObject(GoToActionArguments.D): ArrayObject(args),
            }
        )

    def _associate_dests_to_pages(self, pages: List[_MergedPage]) -> None:
        for named_dest in self.named_dests:
            pageno = None
            np = named_dest["/Page"]

            if isinstance(np, NumberObject):
                continue

            for page in pages:
                if np.get_object() == page.pagedata.get_object():
                    pageno = page.id

            if pageno is None:
                raise ValueError(
                    f"Unresolved named destination '{named_dest['/Title']}'"
                )
            named_dest[NameObject("/Page")] = NumberObject(pageno)

    @deprecate_bookmark(bookmarks="outline")
    def _associate_outline_items_to_pages(
        self, pages: List[_MergedPage], outline: Optional[Iterable[OutlineItem]] = None
    ) -> None:
        if outline is None:
            outline = self.outline  # type: ignore # TODO: self.bookmarks can be None!
        assert outline is not None, "hint for mypy"
        for outline_item in outline:
            if isinstance(outline_item, list):
                self._associate_outline_items_to_pages(pages, outline_item)
                continue

            pageno = None
            outline_item_page = outline_item["/Page"]

            if isinstance(outline_item_page, NumberObject):
                continue

            for p in pages:
                if outline_item_page.get_object() == p.pagedata.get_object():
                    pageno = p.id

            if pageno is not None:
                outline_item[NameObject("/Page")] = NumberObject(pageno)

    @deprecate_bookmark(bookmark="outline_item")
    def find_outline_item(
        self,
        outline_item: Dict[str, Any],
        root: Optional[OutlineType] = None,
    ) -> Optional[List[int]]:
        if root is None:
            root = self.outline

        for i, oi_enum in enumerate(root):
            if isinstance(oi_enum, list):
                # oi_enum is still an inner node
                # (OutlineType, if recursive types were supported by mypy)
                res = self.find_outline_item(outline_item, oi_enum)  # type: ignore
                if res:
                    return [i] + res
            elif (
                oi_enum == outline_item
                or cast(Dict[Any, Any], oi_enum["/Title"]) == outline_item
            ):
                # we found a leaf node
                return [i]

        return None

    @deprecate_bookmark(bookmark="outline_item")
    def find_bookmark(
        self,
        outline_item: Dict[str, Any],
        root: Optional[OutlineType] = None,
    ) -> Optional[List[int]]:  # pragma: no cover
        """
        .. deprecated:: 2.9.0
            Use :meth:`find_outline_item` instead.
        """
        return self.find_outline_item(outline_item, root)

    def add_outline_item(
        self,
        title: str,
        page_number: Optional[int] = None,
        parent: Union[None, TreeObject, IndirectObject] = None,
        color: Optional[Tuple[float, float, float]] = None,
        bold: bool = False,
        italic: bool = False,
        fit: FitType = "/Fit",
        *args: ZoomArgType,
        pagenum: Optional[int] = None,  # deprecated
    ) -> IndirectObject:
        """
        Add an outline item (commonly referred to as a "Bookmark") to this PDF file.

        :param str title: Title to use for this outline item.
        :param int page_number: Page number this outline item will point to.
        :param parent: A reference to a parent outline item to create nested
            outline items.
        :param tuple color: Color of the outline item's font as a red, green, blue tuple
            from 0.0 to 1.0
        :param bool bold: Outline item font is bold
        :param bool italic: Outline item font is italic
        :param str fit: The fit of the destination page. See
            :meth:`add_link()<add_link>` for details.
        """
        if page_number is not None and pagenum is not None:
            raise ValueError(
                "The argument pagenum of add_outline_item is deprecated. Use page_number only."
            )
        if pagenum is not None:
            old_term = "pagenum"
            new_term = "page_number"
            warnings.warn(
                message=(
                    f"{old_term} is deprecated as an argument. Use {new_term} instead"
                )
            )
            page_number = pagenum
        if page_number is None:
            raise ValueError("page_number may not be None")
        writer = self.output
        if writer is None:
            raise RuntimeError(ERR_CLOSED_WRITER)
        return writer.add_outline_item(
<<<<<<< HEAD
            title, pagenum, parent, None, color, bold, italic, fit, *args
=======
            title, page_number, parent, color, bold, italic, fit, *args
>>>>>>> 5fd96d01
        )

    def addBookmark(
        self,
        title: str,
        pagenum: int,  # deprecated, but the whole method is deprecated
        parent: Union[None, TreeObject, IndirectObject] = None,
        color: Optional[Tuple[float, float, float]] = None,
        bold: bool = False,
        italic: bool = False,
        fit: FitType = "/Fit",
        *args: ZoomArgType,
    ) -> IndirectObject:  # pragma: no cover
        """
        .. deprecated:: 1.28.0
            Use :meth:`add_outline_item` instead.
        """
        deprecate_with_replacement("addBookmark", "add_outline_item")
        return self.add_outline_item(
            title, pagenum, parent, color, bold, italic, fit, *args
        )

    def add_bookmark(
        self,
        title: str,
        pagenum: int,  # deprecated, but the whole method is deprecated already
        parent: Union[None, TreeObject, IndirectObject] = None,
        color: Optional[Tuple[float, float, float]] = None,
        bold: bool = False,
        italic: bool = False,
        fit: FitType = "/Fit",
        *args: ZoomArgType,
    ) -> IndirectObject:  # pragma: no cover
        """
        .. deprecated:: 2.9.0
            Use :meth:`add_outline_item` instead.
        """
        deprecate_with_replacement("addBookmark", "add_outline_item")
        return self.add_outline_item(
            title, pagenum, parent, color, bold, italic, fit, *args
        )

    def addNamedDestination(self, title: str, pagenum: int) -> None:  # pragma: no cover
        """
        .. deprecated:: 1.28.0
            Use :meth:`add_named_destination` instead.
        """
        deprecate_with_replacement("addNamedDestination", "add_named_destination")
        return self.add_named_destination(title, pagenum)

    def add_named_destination(
        self,
        title: str,
        page_number: Optional[int] = None,
        pagenum: Optional[int] = None,
    ) -> None:
        """
        Add a destination to the output.

        :param str title: Title to use
        :param int page_number: Page number this destination points at.
        """
        if page_number is not None and pagenum is not None:
            raise ValueError(
                "The argument pagenum of add_named_destination is deprecated. Use page_number only."
            )
        if pagenum is not None:
            old_term = "pagenum"
            new_term = "page_number"
            warnings.warn(
                message=(
                    f"{old_term} is deprecated as an argument. Use {new_term} instead"
                )
            )
            page_number = pagenum
        if page_number is None:
            raise ValueError("page_number may not be None")
        dest = Destination(
            TextStringObject(title),
            NumberObject(page_number),
            NameObject(TypFitArguments.FIT_H),
            NumberObject(826),
        )
        self.named_dests.append(dest)


class PdfFileMerger(PdfMerger):  # pragma: no cover
    def __init__(self, *args: Any, **kwargs: Any) -> None:
        deprecate_with_replacement("PdfFileMerger", "PdfMerger")

        if "strict" not in kwargs and len(args) < 1:
            kwargs["strict"] = True  # maintain the default
        super().__init__(*args, **kwargs)<|MERGE_RESOLUTION|>--- conflicted
+++ resolved
@@ -674,11 +674,7 @@
         if writer is None:
             raise RuntimeError(ERR_CLOSED_WRITER)
         return writer.add_outline_item(
-<<<<<<< HEAD
-            title, pagenum, parent, None, color, bold, italic, fit, *args
-=======
-            title, page_number, parent, color, bold, italic, fit, *args
->>>>>>> 5fd96d01
+            title, page_number, parent, None, color, bold, italic, fit, *args
         )
 
     def addBookmark(
