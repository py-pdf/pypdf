# Copyright (c) 2006, Mathieu Fenniak
# All rights reserved.
#
# Redistribution and use in source and binary forms, with or without
# modification, are permitted provided that the following conditions are
# met:
#
# * Redistributions of source code must retain the above copyright notice,
# this list of conditions and the following disclaimer.
# * Redistributions in binary form must reproduce the above copyright notice,
# this list of conditions and the following disclaimer in the documentation
# and/or other materials provided with the distribution.
# * The name of the author may not be used to endorse or promote products
# derived from this software without specific prior written permission.
#
# THIS SOFTWARE IS PROVIDED BY THE COPYRIGHT HOLDERS AND CONTRIBUTORS "AS IS"
# AND ANY EXPRESS OR IMPLIED WARRANTIES, INCLUDING, BUT NOT LIMITED TO, THE
# IMPLIED WARRANTIES OF MERCHANTABILITY AND FITNESS FOR A PARTICULAR PURPOSE
# ARE DISCLAIMED. IN NO EVENT SHALL THE COPYRIGHT OWNER OR CONTRIBUTORS BE
# LIABLE FOR ANY DIRECT, INDIRECT, INCIDENTAL, SPECIAL, EXEMPLARY, OR
# CONSEQUENTIAL DAMAGES (INCLUDING, BUT NOT LIMITED TO, PROCUREMENT OF
# SUBSTITUTE GOODS OR SERVICES; LOSS OF USE, DATA, OR PROFITS; OR BUSINESS
# INTERRUPTION) HOWEVER CAUSED AND ON ANY THEORY OF LIABILITY, WHETHER IN
# CONTRACT, STRICT LIABILITY, OR TORT (INCLUDING NEGLIGENCE OR OTHERWISE)
# ARISING IN ANY WAY OUT OF THE USE OF THIS SOFTWARE, EVEN IF ADVISED OF THE
# POSSIBILITY OF SUCH DAMAGE.

from io import BytesIO, FileIO, IOBase
from typing import Any, Dict, Iterable, List, Optional, Tuple, Union, cast

from ._encryption import Encryption
from ._page import PageObject
from ._reader import PdfReader
from ._utils import StrByteType, deprecate_with_replacement, str_
from ._writer import PdfWriter
from .constants import GoToActionArguments
from .constants import PagesAttributes as PA
from .constants import TypArguments, TypFitArguments
from .generic import (
    ArrayObject,
    Destination,
    DictionaryObject,
    FloatObject,
    IndirectObject,
    NameObject,
    NullObject,
    NumberObject,
    OutlineItem,
    TextStringObject,
    TreeObject,
    deprecate_bookmark,
)
from .pagerange import PageRange, PageRangeSpec
from .types import FitType, LayoutType, OutlineType, PagemodeType, ZoomArgType

ERR_CLOSED_WRITER = "close() was called and thus the writer cannot be used anymore"


class _MergedPage:
    """Collect necessary information on each page that is being merged."""

    def __init__(self, pagedata: PageObject, src: PdfReader, id: int) -> None:
        self.src = src
        self.pagedata = pagedata
        self.out_pagedata = None
        self.id = id


class PdfMerger:
    """
    Initialize a ``PdfMerger`` object.

    ``PdfMerger`` merges multiple PDFs into a single PDF.
    It can concatenate, slice, insert, or any combination of the above.

    See the functions :meth:`merge()<merge>` (or :meth:`append()<append>`)
    and :meth:`write()<write>` for usage information.

    :param bool strict: Determines whether user should be warned of all
            problems and also causes some correctable problems to be fatal.
            Defaults to ``False``.
    """

    @deprecate_bookmark(bookmarks='outline')
    def __init__(self, strict: bool = False) -> None:
        self.inputs: List[Tuple[Any, PdfReader, bool]] = []
        self.pages: List[Any] = []
        self.output: Optional[PdfWriter] = PdfWriter()
        self.outline: OutlineType = []
        self.named_dests: List[Any] = []
        self.id_count = 0
        self.strict = strict

    @deprecate_bookmark(
        bookmark='outline_item',
        import_bookmarks='import_outline'
    )
    def merge(
        self,
        position: int,
        fileobj: Union[StrByteType, PdfReader],
        outline_item: Optional[str] = None,
        pages: Optional[PageRangeSpec] = None,
        import_outline: bool = True,
    ) -> None:
        """
        Merge the pages from the given file into the output file at the
        specified page number.

        :param int position: The *page number* to insert this file. File will
            be inserted after the given number.

        :param fileobj: A File Object or an object that supports the standard
            read and seek methods similar to a File Object. Could also be a
            string representing a path to a PDF file.

        :param str outline_item: Optionally, you may specify an outline item
            (previously referred to as a 'bookmark') to be applied at the
            beginning of the included file by supplying the text of the outline item.

        :param pages: can be a :class:`PageRange<PyPDF2.pagerange.PageRange>`
            or a ``(start, stop[, step])`` tuple
            to merge only the specified range of pages from the source
            document into the output document.

        :param bool import_outline: You may prevent the source document's
            outline (collection of outline items, previously referred to as
            'bookmarks') from being imported by specifying this as ``False``.
        """
        stream, my_file, encryption_obj = self._create_stream(fileobj)

        # Create a new PdfReader instance using the stream
        # (either file or BytesIO or StringIO) created above
        reader = PdfReader(stream, strict=self.strict)  # type: ignore[arg-type]
        self.inputs.append((stream, reader, my_file))
        if encryption_obj is not None:
            reader._encryption = encryption_obj

        # Find the range of pages to merge.
        if pages is None:
            pages = (0, len(reader.pages))
        elif isinstance(pages, PageRange):
            pages = pages.indices(len(reader.pages))
        elif not isinstance(pages, tuple):
            raise TypeError('"pages" must be a tuple of (start, stop[, step])')

        srcpages = []

        outline = []
        if import_outline:
            outline = reader.outline
            outline = self._trim_outline(reader, outline, pages)

        if outline_item:
            outline_item_typ = OutlineItem(
                TextStringObject(outline_item),
                NumberObject(self.id_count),
                NameObject(TypFitArguments.FIT),
            )
            self.outline += [outline_item_typ, outline]  # type: ignore
        else:
            self.outline += outline

        dests = reader.named_destinations
        trimmed_dests = self._trim_dests(reader, dests, pages)
        self.named_dests += trimmed_dests

        # Gather all the pages that are going to be merged
        for i in range(*pages):
            page = reader.pages[i]

            id = self.id_count
            self.id_count += 1

            mp = _MergedPage(page, reader, id)

            srcpages.append(mp)

        self._associate_dests_to_pages(srcpages)
        self._associate_outline_items_to_pages(srcpages)

        # Slice to insert the pages at the specified position
        self.pages[position:position] = srcpages

    def _create_stream(
        self, fileobj: Union[StrByteType, PdfReader]
    ) -> Tuple[IOBase, bool, Optional[Encryption]]:
        # This parameter is passed to self.inputs.append and means
        # that the stream used was created in this method.
        my_file = False

        # If the fileobj parameter is a string, assume it is a path
        # and create a file object at that location. If it is a file,
        # copy the file's contents into a BytesIO stream object; if
        # it is a PdfReader, copy that reader's stream into a
        # BytesIO stream.
        # If fileobj is none of the above types, it is not modified
        encryption_obj = None
        stream: IOBase
        if isinstance(fileobj, str):
            stream = FileIO(fileobj, "rb")
            my_file = True
        elif isinstance(fileobj, PdfReader):
            if fileobj._encryption:
                encryption_obj = fileobj._encryption
            orig_tell = fileobj.stream.tell()
            fileobj.stream.seek(0)
            stream = BytesIO(fileobj.stream.read())

            # reset the stream to its original location
            fileobj.stream.seek(orig_tell)

            my_file = True
        elif hasattr(fileobj, "seek") and hasattr(fileobj, "read"):
            fileobj.seek(0)
            filecontent = fileobj.read()
            stream = BytesIO(filecontent)
            my_file = True
        else:
            stream = fileobj
        return stream, my_file, encryption_obj

    @deprecate_bookmark(
        bookmark='outline_item',
        import_bookmarks='import_outline'
    )
    def append(
        self,
        fileobj: Union[StrByteType, PdfReader],
        outline_item: Optional[str] = None,
        pages: Union[None, PageRange, Tuple[int, int], Tuple[int, int, int]] = None,
        import_outline: bool = True,
    ) -> None:
        """
        Identical to the :meth:`merge()<merge>` method, but assumes you want to
        concatenate all pages onto the end of the file instead of specifying a
        position.

        :param fileobj: A File Object or an object that supports the standard
            read and seek methods similar to a File Object. Could also be a
            string representing a path to a PDF file.

        :param str outline_item: Optionally, you may specify an outline item
            (previously referred to as a 'bookmark') to be applied at the
            beginning of the included file by supplying the text of the outline item.

        :param pages: can be a :class:`PageRange<PyPDF2.pagerange.PageRange>`
            or a ``(start, stop[, step])`` tuple
            to merge only the specified range of pages from the source
            document into the output document.

        :param bool import_outline: You may prevent the source document's
            outline (collection of outline items, previously referred to as
            'bookmarks') from being imported by specifying this as ``False``.
        """
        self.merge(len(self.pages), fileobj, outline_item, pages, import_outline)

    def write(self, fileobj: StrByteType) -> None:
        """
        Write all data that has been merged to the given output file.

        :param fileobj: Output file. Can be a filename or any kind of
            file-like object.
        """
        if self.output is None:
            raise RuntimeError(ERR_CLOSED_WRITER)
        my_file = False
        if isinstance(fileobj, str):
            fileobj = FileIO(fileobj, "wb")
            my_file = True

        # Add pages to the PdfWriter
        # The commented out line below was replaced with the two lines below it
        # to allow PdfMerger to work with PyPdf 1.13
        for page in self.pages:
            self.output.add_page(page.pagedata)
            pages_obj = cast(Dict[str, Any], self.output._pages.get_object())
            page.out_pagedata = self.output.get_reference(
                pages_obj[PA.KIDS][-1].get_object()
            )
            # idnum = self.output._objects.index(self.output._pages.get_object()[PA.KIDS][-1].get_object()) + 1
            # page.out_pagedata = IndirectObject(idnum, 0, self.output)

        # Once all pages are added, create outline items to point at those pages
        self._write_dests()
        self._write_outline()

        # Write the output to the file
        self.output.write(fileobj)

        if my_file:
            fileobj.close()

    def close(self) -> None:
        """Shut all file descriptors (input and output) and clear all memory usage."""
        self.pages = []
        for fo, _reader, mine in self.inputs:
            if mine:
                fo.close()

        self.inputs = []
        self.output = None

    def add_metadata(self, infos: Dict[str, Any]) -> None:
        """
        Add custom metadata to the output.

        :param dict infos: a Python dictionary where each key is a field
            and each value is your new metadata.
            Example: ``{u'/Title': u'My title'}``
        """
        if self.output is None:
            raise RuntimeError(ERR_CLOSED_WRITER)
        self.output.add_metadata(infos)

    def addMetadata(self, infos: Dict[str, Any]) -> None:  # pragma: no cover
        """
        .. deprecated:: 1.28.0

            Use :meth:`add_metadata` instead.
        """
        deprecate_with_replacement("addMetadata", "add_metadata")
        self.add_metadata(infos)

    def setPageLayout(self, layout: LayoutType) -> None:  # pragma: no cover
        """
        .. deprecated:: 1.28.0

            Use :meth:`set_page_layout` instead.
        """
        deprecate_with_replacement("setPageLayout", "set_page_layout")
        self.set_page_layout(layout)

    def set_page_layout(self, layout: LayoutType) -> None:
        """
        Set the page layout.

        :param str layout: The page layout to be used

        .. list-table:: Valid ``layout`` arguments
           :widths: 50 200

           * - /NoLayout
             - Layout explicitly not specified
           * - /SinglePage
             - Show one page at a time
           * - /OneColumn
             - Show one column at a time
           * - /TwoColumnLeft
             - Show pages in two columns, odd-numbered pages on the left
           * - /TwoColumnRight
             - Show pages in two columns, odd-numbered pages on the right
           * - /TwoPageLeft
             - Show two pages at a time, odd-numbered pages on the left
           * - /TwoPageRight
             - Show two pages at a time, odd-numbered pages on the right
        """
        if self.output is None:
            raise RuntimeError(ERR_CLOSED_WRITER)
        self.output._set_page_layout(layout)

    def setPageMode(self, mode: PagemodeType) -> None:  # pragma: no cover
        """
        .. deprecated:: 1.28.0

            Use :meth:`set_page_mode` instead.
        """
        deprecate_with_replacement("setPageMode", "set_page_mode")
        self.set_page_mode(mode)

    def set_page_mode(self, mode: PagemodeType) -> None:
        """
        Set the page mode.

        :param str mode: The page mode to use.

        .. list-table:: Valid ``mode`` arguments
           :widths: 50 200

           * - /UseNone
             - Do not show outline or thumbnails panels
           * - /UseOutlines
             - Show outline (aka bookmarks) panel
           * - /UseThumbs
             - Show page thumbnails panel
           * - /FullScreen
             - Fullscreen view
           * - /UseOC
             - Show Optional Content Group (OCG) panel
           * - /UseAttachments
             - Show attachments panel
        """
        if self.output is None:
            raise RuntimeError(ERR_CLOSED_WRITER)
        self.output.set_page_mode(mode)

    def _trim_dests(
        self,
        pdf: PdfReader,
        dests: Dict[str, Dict[str, Any]],
        pages: Union[Tuple[int, int], Tuple[int, int, int]],
    ) -> List[Dict[str, Any]]:
        """Remove named destinations that are not a part of the specified page set."""
        new_dests = []
        for key, obj in dests.items():
            for j in range(*pages):
                if pdf.pages[j].get_object() == obj["/Page"].get_object():
                    obj[NameObject("/Page")] = obj["/Page"].get_object()
                    assert str_(key) == str_(obj["/Title"])
                    new_dests.append(obj)
                    break
        return new_dests

    def _trim_outline(
        self,
        pdf: PdfReader,
        outline: OutlineType,
        pages: Union[Tuple[int, int], Tuple[int, int, int]],
    ) -> OutlineType:
        """Remove outline item entries that are not a part of the specified page set."""
        new_outline = []
        prev_header_added = True
        for i, outline_item in enumerate(outline):
            if isinstance(outline_item, list):
                sub = self._trim_outline(pdf, outline_item, pages)  # type: ignore
                if sub:
                    if not prev_header_added:
                        new_outline.append(outline[i - 1])
                    new_outline.append(sub)  # type: ignore
            else:
                prev_header_added = False
                for j in range(*pages):
                    if outline_item["/Page"] is None:
                        continue
                    if pdf.pages[j].get_object() == outline_item["/Page"].get_object():
                        outline_item[NameObject("/Page")] = outline_item["/Page"].get_object()
                        new_outline.append(outline_item)
                        prev_header_added = True
                        break
        return new_outline

    def _write_dests(self) -> None:
        if self.output is None:
            raise RuntimeError(ERR_CLOSED_WRITER)
        for named_dest in self.named_dests:
            pageno = None
            if "/Page" in named_dest:
                for pageno, page in enumerate(self.pages):  # noqa: B007
                    if page.id == named_dest["/Page"]:
                        named_dest[NameObject("/Page")] = page.out_pagedata
                        break

            if pageno is not None:
                self.output.add_named_destination_object(named_dest)

    @deprecate_bookmark(bookmarks='outline')
    def _write_outline(
        self,
        outline: Optional[Iterable[OutlineItem]] = None,
        parent: Optional[TreeObject] = None,
    ) -> None:
        if self.output is None:
            raise RuntimeError(ERR_CLOSED_WRITER)
        if outline is None:
            outline = self.outline  # type: ignore
        assert outline is not None, "hint for mypy"  # TODO: is that true?

        last_added = None
        for outline_item in outline:
            if isinstance(outline_item, list):
                self._write_outline(outline_item, last_added)
                continue

            page_no = None
            if "/Page" in outline_item:
                for page_no, page in enumerate(self.pages):  # noqa: B007
                    if page.id == outline_item["/Page"]:
                        self._write_outline_item_on_page(outline_item, page)
                        break
            if page_no is not None:
                del outline_item["/Page"], outline_item["/Type"]
                last_added = self.output.add_outline_item_dict(outline_item, parent)

    @deprecate_bookmark(bookmark='outline_item')
    def _write_outline_item_on_page(
        self, outline_item: Union[OutlineItem, Destination], page: _MergedPage
    ) -> None:
        oi_type = cast(str, outline_item["/Type"])
        args = [NumberObject(page.id), NameObject(oi_type)]
        fit2arg_keys: Dict[str, Tuple[str, ...]] = {
            TypFitArguments.FIT_H: (TypArguments.TOP,),
            TypFitArguments.FIT_BH: (TypArguments.TOP,),
            TypFitArguments.FIT_V: (TypArguments.LEFT,),
            TypFitArguments.FIT_BV: (TypArguments.LEFT,),
            TypFitArguments.XYZ: (TypArguments.LEFT, TypArguments.TOP, "/Zoom"),
            TypFitArguments.FIT_R: (
                TypArguments.LEFT,
                TypArguments.BOTTOM,
                TypArguments.RIGHT,
                TypArguments.TOP,
            ),
        }
        for arg_key in fit2arg_keys.get(oi_type, tuple()):
            if arg_key in outline_item and not isinstance(outline_item[arg_key], NullObject):
                args.append(FloatObject(outline_item[arg_key]))
            else:
                args.append(FloatObject(0))
            del outline_item[arg_key]

        outline_item[NameObject("/A")] = DictionaryObject(
            {
                NameObject(GoToActionArguments.S): NameObject("/GoTo"),
                NameObject(GoToActionArguments.D): ArrayObject(args),
            }
        )

    def _associate_dests_to_pages(self, pages: List[_MergedPage]) -> None:
        for nd in self.named_dests:
            pageno = None
            np = nd["/Page"]

            if isinstance(np, NumberObject):
                continue

            for p in pages:
                if np.get_object() == p.pagedata.get_object():
                    pageno = p.id

            if pageno is not None:
                nd[NameObject("/Page")] = NumberObject(pageno)
            else:
                raise ValueError(f"Unresolved named destination '{nd['/Title']}'")

    @deprecate_bookmark(bookmarks='outline')
    def _associate_outline_items_to_pages(
        self, pages: List[_MergedPage], outline: Optional[Iterable[OutlineItem]] = None
    ) -> None:
        if outline is None:
            outline = self.outline  # type: ignore # TODO: self.bookmarks can be None!
        assert outline is not None, "hint for mypy"
        for outline_item in outline:
            if isinstance(outline_item, list):
                self._associate_outline_items_to_pages(pages, outline_item)
                continue

            pageno = None
            outline_item_page = outline_item["/Page"]

            if isinstance(outline_item_page, NumberObject):
                continue

            for p in pages:
                if outline_item_page.get_object() == p.pagedata.get_object():
                    pageno = p.id

            if pageno is not None:
                outline_item[NameObject("/Page")] = NumberObject(pageno)

    @deprecate_bookmark(bookmark='outline_item')
    def find_outline_item(
        self,
        outline_item: Dict[str, Any],
        root: Optional[OutlineType] = None,
    ) -> Optional[List[int]]:
        if root is None:
            root = self.outline

        for i, oi_enum in enumerate(root):
            if isinstance(oi_enum, list):
                # b is still an inner node
                # (OutlineType, if recursive types were supported by mypy)
                res = self.find_outline_item(outline_item, oi_enum)  # type: ignore
                if res:
                    return [i] + res
<<<<<<< HEAD
            elif oi_enum == outline_item or oi_enum["/Title"] == outline_item:
=======
            elif b == bookmark or cast(Dict[Any, Any], b["/Title"]) == bookmark:
>>>>>>> 844f2380
                # we found a leaf node
                return [i]

        return None

    @deprecate_bookmark(bookmark='outline_item')
    def find_bookmark(
        self,
        outline_item: Dict[str, Any],
        root: Optional[OutlineType] = None,
    ) -> Optional[List[int]]:
        """
        .. deprecated:: 2.8.0
            Use :meth:`find_outline_item` instead.
        """

        return self.find_outline_item(outline_item, root)

    def add_outline_item(
        self,
        title: str,
        pagenum: int,
        parent: Union[None, TreeObject, IndirectObject] = None,
        color: Optional[Tuple[float, float, float]] = None,
        bold: bool = False,
        italic: bool = False,
        fit: FitType = "/Fit",
        *args: ZoomArgType,
    ) -> IndirectObject:
        """
        Add an outline item (commonly referred to as a "Bookmark") to this PDF file.

        :param str title: Title to use for this outline item.
        :param int pagenum: Page number this outline item will point to.
        :param parent: A reference to a parent outline item to create nested
            outline items.
        :param tuple color: Color of the outline item's font as a red, green, blue tuple
            from 0.0 to 1.0
        :param bool bold: Outline item font is bold
        :param bool italic: Outline item font is italic
        :param str fit: The fit of the destination page. See
            :meth:`add_link()<add_link>` for details.
        """
        writer = self.output
        if writer is None:
            raise RuntimeError(ERR_CLOSED_WRITER)
        return writer.add_outline_item(
            title, pagenum, parent, color, bold, italic, fit, *args
        )

    def addBookmark(
        self,
        title: str,
        pagenum: int,
        parent: Union[None, TreeObject, IndirectObject] = None,
        color: Optional[Tuple[float, float, float]] = None,
        bold: bool = False,
        italic: bool = False,
        fit: FitType = "/Fit",
        *args: ZoomArgType,
    ) -> IndirectObject:  # pragma: no cover
        """
        .. deprecated:: 1.28.0
            Use :meth:`add_outline_item` instead.
        """
        deprecate_with_replacement("addBookmark", "add_outline_item")
        return self.add_outline_item(
            title, pagenum, parent, color, bold, italic, fit, *args
        )

    def add_bookmark(
        self,
        title: str,
        pagenum: int,
        parent: Union[None, TreeObject, IndirectObject] = None,
        color: Optional[Tuple[float, float, float]] = None,
        bold: bool = False,
        italic: bool = False,
        fit: FitType = "/Fit",
        *args: ZoomArgType,
    ) -> IndirectObject:
        """
        .. deprecated:: 2.8.0
            Use :meth:`add_outline_item` instead.
        """
        deprecate_with_replacement("addBookmark", "add_outline_item")
        return self.add_outline_item(
            title, pagenum, parent, color, bold, italic, fit, *args
        )

    def addNamedDestination(self, title: str, pagenum: int) -> None:  # pragma: no cover
        """
        .. deprecated:: 1.28.0
            Use :meth:`add_named_destination` instead.
        """
        deprecate_with_replacement("addNamedDestination", "add_named_destination")
        return self.add_named_destination(title, pagenum)

    def add_named_destination(self, title: str, pagenum: int) -> None:
        """
        Add a destination to the output.

        :param str title: Title to use
        :param int pagenum: Page number this destination points at.
        """
        dest = Destination(
            TextStringObject(title),
            NumberObject(pagenum),
            NameObject(TypFitArguments.FIT_H),
            NumberObject(826),
        )
        self.named_dests.append(dest)


class PdfFileMerger(PdfMerger):  # pragma: no cover
    def __init__(self, *args: Any, **kwargs: Any) -> None:
        deprecate_with_replacement("PdfFileMerger", "PdfMerger")

        if "strict" not in kwargs and len(args) < 1:
            kwargs["strict"] = True  # maintain the default
        super().__init__(*args, **kwargs)<|MERGE_RESOLUTION|>--- conflicted
+++ resolved
@@ -567,16 +567,12 @@
 
         for i, oi_enum in enumerate(root):
             if isinstance(oi_enum, list):
-                # b is still an inner node
+                # oi_enum is still an inner node
                 # (OutlineType, if recursive types were supported by mypy)
                 res = self.find_outline_item(outline_item, oi_enum)  # type: ignore
                 if res:
                     return [i] + res
-<<<<<<< HEAD
-            elif oi_enum == outline_item or oi_enum["/Title"] == outline_item:
-=======
-            elif b == bookmark or cast(Dict[Any, Any], b["/Title"]) == bookmark:
->>>>>>> 844f2380
+            elif oi_enum == outline_item or cast(Dict[Any, Any], oi_enum["/Title"]) == outline_item:
                 # we found a leaf node
                 return [i]
 
