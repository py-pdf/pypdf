--- conflicted
+++ resolved
@@ -639,13 +639,8 @@
         color: Optional[Tuple[float, float, float]] = None,
         bold: bool = False,
         italic: bool = False,
-<<<<<<< HEAD
         fit: Fit = DEFAULT_FIT,
-=======
-        fit: FitType = "/Fit",
-        *args: ZoomArgType,
         pagenum: Optional[int] = None,  # deprecated
->>>>>>> f64f36a8
     ) -> IndirectObject:
         """
         Add an outline item (commonly referred to as a "Bookmark") to this PDF file.
@@ -679,17 +674,13 @@
         if writer is None:
             raise RuntimeError(ERR_CLOSED_WRITER)
         return writer.add_outline_item(
-<<<<<<< HEAD
             title,
-            pagenum,
+            page_number,
             parent,
             color,
             bold,
             italic,
             fit,
-=======
-            title, page_number, parent, color, bold, italic, fit, *args
->>>>>>> f64f36a8
         )
 
     def addBookmark(
@@ -781,14 +772,11 @@
             raise ValueError("page_number may not be None")
         dest = Destination(
             TextStringObject(title),
-<<<<<<< HEAD
-            NumberObject(pagenum),
+            NumberObject(page_number),
             Fit.fit_horizontally(top=826),
-=======
             NumberObject(page_number),
             NameObject(TypFitArguments.FIT_H),
             NumberObject(826),
->>>>>>> f64f36a8
         )
         self.named_dests.append(dest)
 
