--- conflicted
+++ resolved
@@ -629,33 +629,8 @@
         writer = self.output
         if writer is None:
             raise RuntimeError(ERR_CLOSED_WRITER)
-<<<<<<< HEAD
-        out_pages = cast(Dict[str, Any], self.output.get_object(self.output._pages))
-        if len(out_pages["/Kids"]) > 0:
-            page_ref = out_pages["/Kids"][pagenum]
-        else:
-            page_ref = out_pages
-
-        action = DictionaryObject()
-        zoom_args: ZoomArgsType = []
-        for a in args:
-            if a is not None:
-                zoom_args.append(NumberObject(a))
-            else:
-                zoom_args.append(NullObject())
-        dest = Destination(
-            NameObject("/" + title + " bookmark"), page_ref, NameObject(fit), *zoom_args
-        )
-        dest_array = dest.dest_array
-        action.update(
-            {
-                NameObject(GoToActionArguments.D): dest_array,
-                NameObject(GoToActionArguments.S): NameObject("/GoTo"),
-            }
-=======
         return writer.add_bookmark(
             title, pagenum, parent, color, bold, italic, fit, *args
->>>>>>> a412e260
         )
 
     def addNamedDestination(self, title: str, pagenum: int) -> None:  # pragma: no cover
