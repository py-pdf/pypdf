--- conflicted
+++ resolved
@@ -26,12 +26,8 @@
 # POSSIBILITY OF SUCH DAMAGE.
 
 from io import BytesIO, FileIO, IOBase
-<<<<<<< HEAD
+from pathlib import Path
 from typing import Any, Dict, Iterable, List, Optional, Tuple, Union, cast, Type
-=======
-from pathlib import Path
-from typing import Any, Dict, Iterable, List, Optional, Tuple, Union, cast
->>>>>>> 0a6676fe
 
 from ._encryption import Encryption
 from ._page import PageObject
@@ -60,12 +56,9 @@
     TreeObject,
 )
 from .pagerange import PageRange, PageRangeSpec
-<<<<<<< HEAD
-from .types import FitType, LayoutType, OutlinesType, PagemodeType, ZoomArgType
+from .types import FitType, LayoutType, OutlineType, PagemodeType, ZoomArgType
 from types import TracebackType
-=======
-from .types import FitType, LayoutType, OutlineType, PagemodeType, ZoomArgType
->>>>>>> 0a6676fe
+
 
 ERR_CLOSED_WRITER = "close() was called and thus the writer cannot be used anymore"
 
@@ -97,12 +90,8 @@
             file-like object.
     """
 
-<<<<<<< HEAD
+     @deprecate_bookmark(bookmarks="outline")
     def __init__(self, strict: bool = False, fileobj: StrByteType = "") -> None:
-=======
-    @deprecate_bookmark(bookmarks="outline")
-    def __init__(self, strict: bool = False) -> None:
->>>>>>> 0a6676fe
         self.inputs: List[Tuple[Any, PdfReader, bool]] = []
         self.pages: List[Any] = []
         self.output: Optional[PdfWriter] = PdfWriter()
@@ -112,7 +101,6 @@
         self.fileobj = fileobj
         self.strict = strict
 
-<<<<<<< HEAD
     # There is nothing to do.
     def __enter__(self) -> "PdfMerger":
         return self
@@ -124,9 +112,7 @@
             self.write(self.fileobj)
         self.close()
 
-=======
     @deprecate_bookmark(bookmark="outline_item", import_bookmarks="import_outline")
->>>>>>> 0a6676fe
     def merge(
         self,
         position: int,
