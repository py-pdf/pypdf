# Copyright (c) 2006, Mathieu Fenniak
# All rights reserved.
#
# Redistribution and use in source and binary forms, with or without
# modification, are permitted provided that the following conditions are
# met:
#
# * Redistributions of source code must retain the above copyright notice,
# this list of conditions and the following disclaimer.
# * Redistributions in binary form must reproduce the above copyright notice,
# this list of conditions and the following disclaimer in the documentation
# and/or other materials provided with the distribution.
# * The name of the author may not be used to endorse or promote products
# derived from this software without specific prior written permission.
#
# THIS SOFTWARE IS PROVIDED BY THE COPYRIGHT HOLDERS AND CONTRIBUTORS "AS IS"
# AND ANY EXPRESS OR IMPLIED WARRANTIES, INCLUDING, BUT NOT LIMITED TO, THE
# IMPLIED WARRANTIES OF MERCHANTABILITY AND FITNESS FOR A PARTICULAR PURPOSE
# ARE DISCLAIMED. IN NO EVENT SHALL THE COPYRIGHT OWNER OR CONTRIBUTORS BE
# LIABLE FOR ANY DIRECT, INDIRECT, INCIDENTAL, SPECIAL, EXEMPLARY, OR
# CONSEQUENTIAL DAMAGES (INCLUDING, BUT NOT LIMITED TO, PROCUREMENT OF
# SUBSTITUTE GOODS OR SERVICES; LOSS OF USE, DATA, OR PROFITS; OR BUSINESS
# INTERRUPTION) HOWEVER CAUSED AND ON ANY THEORY OF LIABILITY, WHETHER IN
# CONTRACT, STRICT LIABILITY, OR TORT (INCLUDING NEGLIGENCE OR OTHERWISE)
# ARISING IN ANY WAY OUT OF THE USE OF THIS SOFTWARE, EVEN IF ADVISED OF THE
# POSSIBILITY OF SUCH DAMAGE.

import warnings
from io import BytesIO, FileIO, IOBase
from pathlib import Path
from types import TracebackType
from typing import (
    Any,
    Dict,
    Iterable,
    List,
    Optional,
    Tuple,
    Type,
    Union,
    cast,
)

from ._encryption import Encryption
from ._page import PageObject
from ._reader import PdfReader
from ._utils import (
    StrByteType,
    deprecate_bookmark,
    deprecate_with_replacement,
    str_,
)
from ._writer import PdfWriter
from .constants import GoToActionArguments
from .constants import PagesAttributes as PA
from .constants import TypArguments, TypFitArguments
from .generic import (
    PAGE_FIT,
    ArrayObject,
    Destination,
    DictionaryObject,
    Fit,
    FloatObject,
    IndirectObject,
    NameObject,
    NullObject,
    NumberObject,
    OutlineItem,
    TextStringObject,
    TreeObject,
)
from .pagerange import PageRange, PageRangeSpec
from .types import FitType, LayoutType, OutlineType, PagemodeType, ZoomArgType

ERR_CLOSED_WRITER = "close() was called and thus the writer cannot be used anymore"


class _MergedPage:
    """Collect necessary information on each page that is being merged."""

    def __init__(self, pagedata: PageObject, src: PdfReader, id: int) -> None:
        self.src = src
        self.pagedata = pagedata
        self.out_pagedata = None
        self.id = id


class PdfMerger:
    """
    Initialize a ``PdfMerger`` object.

    ``PdfMerger`` merges multiple PDFs into a single PDF.
    It can concatenate, slice, insert, or any combination of the above.

    See the functions :meth:`merge()<merge>` (or :meth:`append()<append>`)
    and :meth:`write()<write>` for usage information.

    :param bool strict: Determines whether user should be warned of all
            problems and also causes some correctable problems to be fatal.
            Defaults to ``False``.
    :param fileobj: Output file. Can be a filename or any kind of
            file-like object.
    """

    @deprecate_bookmark(bookmarks="outline")
    def __init__(
        self, strict: bool = False, fileobj: Union[Path, StrByteType] = ""
    ) -> None:
        self.inputs: List[Tuple[Any, PdfReader]] = []
        self.pages: List[Any] = []
        self.output: Optional[PdfWriter] = PdfWriter()
        self.outline: OutlineType = []
        self.named_dests: List[Any] = []
        self.id_count = 0
        self.fileobj = fileobj
        self.strict = strict

    def __enter__(self) -> "PdfMerger":
        # There is nothing to do.
        return self

    def __exit__(
        self,
        exc_type: Optional[Type[BaseException]],
        exc: Optional[BaseException],
        traceback: Optional[TracebackType],
    ) -> None:
        """Write to the fileobj and close the merger."""
        if self.fileobj:
            self.write(self.fileobj)
        self.close()

    @deprecate_bookmark(bookmark="outline_item", import_bookmarks="import_outline")
    def merge(
        self,
        page_number: Optional[int] = None,
        fileobj: Union[Path, StrByteType, PdfReader] = None,
        outline_item: Optional[str] = None,
        pages: Optional[PageRangeSpec] = None,
        import_outline: bool = True,
        position: Optional[int] = None,  # deprecated
    ) -> None:
        """
        Merge the pages from the given file into the output file at the
        specified page number.

        :param int page_number: The *page number* to insert this file. File will
            be inserted after the given number.

        :param fileobj: A File Object or an object that supports the standard
            read and seek methods similar to a File Object. Could also be a
            string representing a path to a PDF file.

        :param str outline_item: Optionally, you may specify an outline item
            (previously referred to as a 'bookmark') to be applied at the
            beginning of the included file by supplying the text of the outline item.

        :param pages: can be a :class:`PageRange<PyPDF2.pagerange.PageRange>`
            or a ``(start, stop[, step])`` tuple
            to merge only the specified range of pages from the source
            document into the output document.
            Can also be a list of pages to merge.

        :param bool import_outline: You may prevent the source document's
            outline (collection of outline items, previously referred to as
            'bookmarks') from being imported by specifying this as ``False``.
        """
        if position is not None:  # deprecated
            if page_number is None:
                page_number = position
                old_term = "position"
                new_term = "page_number"
                warnings.warn(
                    message=(
                        f"{old_term} is deprecated as an argument. Use {new_term} instead"
                    )
                )
            else:
                raise ValueError(
                    "The argument position of merge is deprecated. Use page_number only."
                )

        if page_number is None:  # deprecated
            # The paremter is only marked as Optional as long as
            # position is not fully deprecated
            raise ValueError("page_number may not be None")
        if fileobj is None:  # deprecated
            # The argument is only Optional due to the deprecated position
            # argument
            raise ValueError("fileobj may not be None")

        stream, encryption_obj = self._create_stream(fileobj)

        # Create a new PdfReader instance using the stream
        # (either file or BytesIO or StringIO) created above
        reader = PdfReader(stream, strict=self.strict)  # type: ignore[arg-type]
        self.inputs.append((stream, reader))
        if encryption_obj is not None:
            reader._encryption = encryption_obj

        # Find the range of pages to merge.
        if pages is None:
            pages = (0, len(reader.pages))
        elif isinstance(pages, PageRange):
            pages = pages.indices(len(reader.pages))
        elif isinstance(pages, list):
            pass
        elif not isinstance(pages, tuple):
            raise TypeError('"pages" must be a tuple of (start, stop[, step])')

        srcpages = []

        outline = []
        if import_outline:
            outline = reader.outline
            outline = self._trim_outline(reader, outline, pages)

        if outline_item:
            outline_item_typ = OutlineItem(
                TextStringObject(outline_item),
                NumberObject(self.id_count),
                Fit.fit(),
            )
            self.outline += [outline_item_typ, outline]  # type: ignore
        else:
            self.outline += outline

        dests = reader.named_destinations
        trimmed_dests = self._trim_dests(reader, dests, pages)
        self.named_dests += trimmed_dests

        # Gather all the pages that are going to be merged
        for i in range(*pages):
            page = reader.pages[i]

            id = self.id_count
            self.id_count += 1

            mp = _MergedPage(page, reader, id)

            srcpages.append(mp)

        self._associate_dests_to_pages(srcpages)
        self._associate_outline_items_to_pages(srcpages)

        # Slice to insert the pages at the specified page_number
        self.pages[page_number:page_number] = srcpages

    def _create_stream(
        self, fileobj: Union[Path, StrByteType, PdfReader]
    ) -> Tuple[IOBase, Optional[Encryption]]:
        # If the fileobj parameter is a string, assume it is a path
        # and create a file object at that location. If it is a file,
        # copy the file's contents into a BytesIO stream object; if
        # it is a PdfReader, copy that reader's stream into a
        # BytesIO stream.
        # If fileobj is none of the above types, it is not modified
        encryption_obj = None
        stream: IOBase
        if isinstance(fileobj, (str, Path)):
            stream = FileIO(fileobj, "rb")
        elif isinstance(fileobj, PdfReader):
            if fileobj._encryption:
                encryption_obj = fileobj._encryption
            orig_tell = fileobj.stream.tell()
            fileobj.stream.seek(0)
            stream = BytesIO(fileobj.stream.read())

            # reset the stream to its original location
            fileobj.stream.seek(orig_tell)
        elif hasattr(fileobj, "seek") and hasattr(fileobj, "read"):
            fileobj.seek(0)
            filecontent = fileobj.read()
            stream = BytesIO(filecontent)
        else:
            raise NotImplementedError(
                "PdfMerger.merge requires an object that PdfReader can parse. "
                "Typically, that is a Path or a string representing a Path, "
                "a file object, or an object implementing .seek and .read. "
                "Passing a PdfReader directly works as well."
            )
        return stream, encryption_obj

    @deprecate_bookmark(bookmark="outline_item", import_bookmarks="import_outline")
    def append(
        self,
        fileobj: Union[StrByteType, PdfReader, Path],
        outline_item: Optional[str] = None,
        pages: Union[
            None, PageRange, Tuple[int, int], Tuple[int, int, int], List[int]
        ] = None,
        import_outline: bool = True,
    ) -> None:
        """
        Identical to the :meth:`merge()<merge>` method, but assumes you want to
        concatenate all pages onto the end of the file instead of specifying a
        position.

        :param fileobj: A File Object or an object that supports the standard
            read and seek methods similar to a File Object. Could also be a
            string representing a path to a PDF file.

        :param str outline_item: Optionally, you may specify an outline item
            (previously referred to as a 'bookmark') to be applied at the
            beginning of the included file by supplying the text of the outline item.

        :param pages: can be a :class:`PageRange<PyPDF2.pagerange.PageRange>`
            or a ``(start, stop[, step])`` tuple
            to merge only the specified range of pages from the source
            document into the output document.
            Can also be a list of pages to append.

        :param bool import_outline: You may prevent the source document's
            outline (collection of outline items, previously referred to as
            'bookmarks') from being imported by specifying this as ``False``.
        """
        self.merge(len(self.pages), fileobj, outline_item, pages, import_outline)

    def write(self, fileobj: Union[Path, StrByteType]) -> None:
        """
        Write all data that has been merged to the given output file.

        :param fileobj: Output file. Can be a filename or any kind of
            file-like object.
        """
        if self.output is None:
            raise RuntimeError(ERR_CLOSED_WRITER)

        # Add pages to the PdfWriter
        # The commented out line below was replaced with the two lines below it
        # to allow PdfMerger to work with PyPdf 1.13
        for page in self.pages:
            self.output.add_page(page.pagedata)
            pages_obj = cast(Dict[str, Any], self.output._pages.get_object())
            page.out_pagedata = self.output.get_reference(
                pages_obj[PA.KIDS][-1].get_object()
            )
            # idnum = self.output._objects.index(self.output._pages.get_object()[PA.KIDS][-1].get_object()) + 1
            # page.out_pagedata = IndirectObject(idnum, 0, self.output)

        # Once all pages are added, create outline items to point at those pages
        self._write_dests()
        self._write_outline()

        # Write the output to the file
        my_file, ret_fileobj = self.output.write(fileobj)

        if my_file:
            ret_fileobj.close()

    def close(self) -> None:
        """Shut all file descriptors (input and output) and clear all memory usage."""
        self.pages = []
        for fo, _reader in self.inputs:
            fo.close()

        self.inputs = []
        self.output = None

    def add_metadata(self, infos: Dict[str, Any]) -> None:
        """
        Add custom metadata to the output.

        :param dict infos: a Python dictionary where each key is a field
            and each value is your new metadata.
            Example: ``{u'/Title': u'My title'}``
        """
        if self.output is None:
            raise RuntimeError(ERR_CLOSED_WRITER)
        self.output.add_metadata(infos)

    def addMetadata(self, infos: Dict[str, Any]) -> None:  # pragma: no cover
        """
        .. deprecated:: 1.28.0

            Use :meth:`add_metadata` instead.
        """
        deprecate_with_replacement("addMetadata", "add_metadata")
        self.add_metadata(infos)

    def setPageLayout(self, layout: LayoutType) -> None:  # pragma: no cover
        """
        .. deprecated:: 1.28.0

            Use :meth:`set_page_layout` instead.
        """
        deprecate_with_replacement("setPageLayout", "set_page_layout")
        self.set_page_layout(layout)

    def set_page_layout(self, layout: LayoutType) -> None:
        """
        Set the page layout.

        :param str layout: The page layout to be used

        .. list-table:: Valid ``layout`` arguments
           :widths: 50 200

           * - /NoLayout
             - Layout explicitly not specified
           * - /SinglePage
             - Show one page at a time
           * - /OneColumn
             - Show one column at a time
           * - /TwoColumnLeft
             - Show pages in two columns, odd-numbered pages on the left
           * - /TwoColumnRight
             - Show pages in two columns, odd-numbered pages on the right
           * - /TwoPageLeft
             - Show two pages at a time, odd-numbered pages on the left
           * - /TwoPageRight
             - Show two pages at a time, odd-numbered pages on the right
        """
        if self.output is None:
            raise RuntimeError(ERR_CLOSED_WRITER)
        self.output._set_page_layout(layout)

    def setPageMode(self, mode: PagemodeType) -> None:  # pragma: no cover
        """
        .. deprecated:: 1.28.0

            Use :meth:`set_page_mode` instead.
        """
        deprecate_with_replacement("setPageMode", "set_page_mode")
        self.set_page_mode(mode)

    def set_page_mode(self, mode: PagemodeType) -> None:
        """
        Set the page mode.

        :param str mode: The page mode to use.

        .. list-table:: Valid ``mode`` arguments
           :widths: 50 200

           * - /UseNone
             - Do not show outline or thumbnails panels
           * - /UseOutlines
             - Show outline (aka bookmarks) panel
           * - /UseThumbs
             - Show page thumbnails panel
           * - /FullScreen
             - Fullscreen view
           * - /UseOC
             - Show Optional Content Group (OCG) panel
           * - /UseAttachments
             - Show attachments panel
        """
        if self.output is None:
            raise RuntimeError(ERR_CLOSED_WRITER)
        self.output.set_page_mode(mode)

    def _trim_dests(
        self,
        pdf: PdfReader,
        dests: Dict[str, Dict[str, Any]],
        pages: Union[Tuple[int, int], Tuple[int, int, int], List[int]],
    ) -> List[Dict[str, Any]]:
        """Remove named destinations that are not a part of the specified page set."""
        new_dests = []
        lst = pages if isinstance(pages, list) else list(range(*pages))
        for key, obj in dests.items():
            for j in lst:
                if pdf.pages[j].get_object() == obj["/Page"].get_object():
                    obj[NameObject("/Page")] = obj["/Page"].get_object()
                    assert str_(key) == str_(obj["/Title"])
                    new_dests.append(obj)
                    break
        return new_dests

    def _trim_outline(
        self,
        pdf: PdfReader,
        outline: OutlineType,
        pages: Union[Tuple[int, int], Tuple[int, int, int], List[int]],
    ) -> OutlineType:
        """Remove outline item entries that are not a part of the specified page set."""
        new_outline = []
        prev_header_added = True
        lst = pages if isinstance(pages, list) else list(range(*pages))
        for i, outline_item in enumerate(outline):
            if isinstance(outline_item, list):
                sub = self._trim_outline(pdf, outline_item, lst)  # type: ignore
                if sub:
                    if not prev_header_added:
                        new_outline.append(outline[i - 1])
                    new_outline.append(sub)  # type: ignore
            else:
                prev_header_added = False
                for j in lst:
                    if outline_item["/Page"] is None:
                        continue
                    if pdf.pages[j].get_object() == outline_item["/Page"].get_object():
                        outline_item[NameObject("/Page")] = outline_item[
                            "/Page"
                        ].get_object()
                        new_outline.append(outline_item)
                        prev_header_added = True
                        break
        return new_outline

    def _write_dests(self) -> None:
        if self.output is None:
            raise RuntimeError(ERR_CLOSED_WRITER)
        for named_dest in self.named_dests:
            pageno = None
            if "/Page" in named_dest:
                for pageno, page in enumerate(self.pages):  # noqa: B007
                    if page.id == named_dest["/Page"]:
                        named_dest[NameObject("/Page")] = page.out_pagedata
                        break

            if pageno is not None:
                self.output.add_named_destination_object(named_dest)

    @deprecate_bookmark(bookmarks="outline")
    def _write_outline(
        self,
        outline: Optional[Iterable[OutlineItem]] = None,
        parent: Optional[TreeObject] = None,
    ) -> None:
        if self.output is None:
            raise RuntimeError(ERR_CLOSED_WRITER)
        if outline is None:
            outline = self.outline  # type: ignore
        assert outline is not None, "hint for mypy"  # TODO: is that true?

        last_added = None
        for outline_item in outline:
            if isinstance(outline_item, list):
                self._write_outline(outline_item, last_added)
                continue

            page_no = None
            if "/Page" in outline_item:
                for page_no, page in enumerate(self.pages):  # noqa: B007
                    if page.id == outline_item["/Page"]:
                        self._write_outline_item_on_page(outline_item, page)
                        break
            if page_no is not None:
                del outline_item["/Page"], outline_item["/Type"]
                last_added = self.output.add_outline_item_dict(outline_item, parent)

    @deprecate_bookmark(bookmark="outline_item")
    def _write_outline_item_on_page(
        self, outline_item: Union[OutlineItem, Destination], page: _MergedPage
    ) -> None:
        oi_type = cast(str, outline_item["/Type"])
        args = [NumberObject(page.id), NameObject(oi_type)]
        fit2arg_keys: Dict[str, Tuple[str, ...]] = {
            TypFitArguments.FIT_H: (TypArguments.TOP,),
            TypFitArguments.FIT_BH: (TypArguments.TOP,),
            TypFitArguments.FIT_V: (TypArguments.LEFT,),
            TypFitArguments.FIT_BV: (TypArguments.LEFT,),
            TypFitArguments.XYZ: (TypArguments.LEFT, TypArguments.TOP, "/Zoom"),
            TypFitArguments.FIT_R: (
                TypArguments.LEFT,
                TypArguments.BOTTOM,
                TypArguments.RIGHT,
                TypArguments.TOP,
            ),
        }
        for arg_key in fit2arg_keys.get(oi_type, tuple()):
            if arg_key in outline_item and not isinstance(
                outline_item[arg_key], NullObject
            ):
                args.append(FloatObject(outline_item[arg_key]))
            else:
                args.append(FloatObject(0))
            del outline_item[arg_key]

        outline_item[NameObject("/A")] = DictionaryObject(
            {
                NameObject(GoToActionArguments.S): NameObject("/GoTo"),
                NameObject(GoToActionArguments.D): ArrayObject(args),
            }
        )

    def _associate_dests_to_pages(self, pages: List[_MergedPage]) -> None:
        for named_dest in self.named_dests:
            pageno = None
            np = named_dest["/Page"]

            if isinstance(np, NumberObject):
                continue

            for page in pages:
                if np.get_object() == page.pagedata.get_object():
                    pageno = page.id

            if pageno is None:
                raise ValueError(
                    f"Unresolved named destination '{named_dest['/Title']}'"
                )
            named_dest[NameObject("/Page")] = NumberObject(pageno)

    @deprecate_bookmark(bookmarks="outline")
    def _associate_outline_items_to_pages(
        self, pages: List[_MergedPage], outline: Optional[Iterable[OutlineItem]] = None
    ) -> None:
        if outline is None:
            outline = self.outline  # type: ignore # TODO: self.bookmarks can be None!
        assert outline is not None, "hint for mypy"
        for outline_item in outline:
            if isinstance(outline_item, list):
                self._associate_outline_items_to_pages(pages, outline_item)
                continue

            pageno = None
            outline_item_page = outline_item["/Page"]

            if isinstance(outline_item_page, NumberObject):
                continue

            for p in pages:
                if outline_item_page.get_object() == p.pagedata.get_object():
                    pageno = p.id

            if pageno is not None:
                outline_item[NameObject("/Page")] = NumberObject(pageno)

    @deprecate_bookmark(bookmark="outline_item")
    def find_outline_item(
        self,
        outline_item: Dict[str, Any],
        root: Optional[OutlineType] = None,
    ) -> Optional[List[int]]:
        if root is None:
            root = self.outline

        for i, oi_enum in enumerate(root):
            if isinstance(oi_enum, list):
                # oi_enum is still an inner node
                # (OutlineType, if recursive types were supported by mypy)
                res = self.find_outline_item(outline_item, oi_enum)  # type: ignore
                if res:
                    return [i] + res
            elif (
                oi_enum == outline_item
                or cast(Dict[Any, Any], oi_enum["/Title"]) == outline_item
            ):
                # we found a leaf node
                return [i]

        return None

    @deprecate_bookmark(bookmark="outline_item")
    def find_bookmark(
        self,
        outline_item: Dict[str, Any],
        root: Optional[OutlineType] = None,
    ) -> Optional[List[int]]:  # pragma: no cover
        """
        .. deprecated:: 2.9.0
            Use :meth:`find_outline_item` instead.
        """
        return self.find_outline_item(outline_item, root)

    def add_outline_item(
        self,
        title: str,
        page_number: Optional[int] = None,
        parent: Union[None, TreeObject, IndirectObject] = None,
        color: Optional[Tuple[float, float, float]] = None,
        bold: bool = False,
        italic: bool = False,
        fit: Fit = PAGE_FIT,
        pagenum: Optional[int] = None,  # deprecated
    ) -> IndirectObject:
        """
        Add an outline item (commonly referred to as a "Bookmark") to this PDF file.

        :param str title: Title to use for this outline item.
        :param int page_number: Page number this outline item will point to.
        :param parent: A reference to a parent outline item to create nested
            outline items.
        :param tuple color: Color of the outline item's font as a red, green, blue tuple
            from 0.0 to 1.0
        :param bool bold: Outline item font is bold
        :param bool italic: Outline item font is italic
        :param Fit fit: The fit of the destination page.
        """
        if page_number is not None and pagenum is not None:
            raise ValueError(
                "The argument pagenum of add_outline_item is deprecated. Use page_number only."
            )
        if pagenum is not None:
            old_term = "pagenum"
            new_term = "page_number"
            warnings.warn(
                message=(
                    f"{old_term} is deprecated as an argument. Use {new_term} instead"
                )
            )
            page_number = pagenum
        if page_number is None:
            raise ValueError("page_number may not be None")
        writer = self.output
        if writer is None:
            raise RuntimeError(ERR_CLOSED_WRITER)
        return writer.add_outline_item(
<<<<<<< HEAD
            title, page_number, parent, None, color, bold, italic, fit, *args
=======
            title,
            page_number,
            parent,
            color,
            bold,
            italic,
            fit,
>>>>>>> 76334777
        )

    def addBookmark(
        self,
        title: str,
        pagenum: int,  # deprecated, but the whole method is deprecated
        parent: Union[None, TreeObject, IndirectObject] = None,
        color: Optional[Tuple[float, float, float]] = None,
        bold: bool = False,
        italic: bool = False,
        fit: FitType = "/Fit",
        *args: ZoomArgType,
    ) -> IndirectObject:  # pragma: no cover
        """
        .. deprecated:: 1.28.0
            Use :meth:`add_outline_item` instead.
        """
        deprecate_with_replacement("addBookmark", "add_outline_item")
        return self.add_outline_item(
            title,
            pagenum,
            parent,
            color,
            bold,
            italic,
            Fit(fit_type=fit, fit_args=args),
        )

    def add_bookmark(
        self,
        title: str,
        pagenum: int,  # deprecated, but the whole method is deprecated already
        parent: Union[None, TreeObject, IndirectObject] = None,
        color: Optional[Tuple[float, float, float]] = None,
        bold: bool = False,
        italic: bool = False,
        fit: FitType = "/Fit",
        *args: ZoomArgType,
    ) -> IndirectObject:  # pragma: no cover
        """
        .. deprecated:: 2.9.0
            Use :meth:`add_outline_item` instead.
        """
        deprecate_with_replacement("addBookmark", "add_outline_item")
        return self.add_outline_item(
            title,
            pagenum,
            parent,
            color,
            bold,
            italic,
            Fit(fit_type=fit, fit_args=args),
        )

    def addNamedDestination(self, title: str, pagenum: int) -> None:  # pragma: no cover
        """
        .. deprecated:: 1.28.0
            Use :meth:`add_named_destination` instead.
        """
        deprecate_with_replacement("addNamedDestination", "add_named_destination")
        return self.add_named_destination(title, pagenum)

    def add_named_destination(
        self,
        title: str,
        page_number: Optional[int] = None,
        pagenum: Optional[int] = None,
    ) -> None:
        """
        Add a destination to the output.

        :param str title: Title to use
        :param int page_number: Page number this destination points at.
        """
        if page_number is not None and pagenum is not None:
            raise ValueError(
                "The argument pagenum of add_named_destination is deprecated. Use page_number only."
            )
        if pagenum is not None:
            old_term = "pagenum"
            new_term = "page_number"
            warnings.warn(
                message=(
                    f"{old_term} is deprecated as an argument. Use {new_term} instead"
                )
            )
            page_number = pagenum
        if page_number is None:
            raise ValueError("page_number may not be None")
        dest = Destination(
            TextStringObject(title),
            NumberObject(page_number),
            Fit.fit_horizontally(top=826),
        )
        self.named_dests.append(dest)


class PdfFileMerger(PdfMerger):  # pragma: no cover
    def __init__(self, *args: Any, **kwargs: Any) -> None:
        deprecate_with_replacement("PdfFileMerger", "PdfMerger")

        if "strict" not in kwargs and len(args) < 1:
            kwargs["strict"] = True  # maintain the default
        super().__init__(*args, **kwargs)<|MERGE_RESOLUTION|>--- conflicted
+++ resolved
@@ -699,17 +699,14 @@
         if writer is None:
             raise RuntimeError(ERR_CLOSED_WRITER)
         return writer.add_outline_item(
-<<<<<<< HEAD
-            title, page_number, parent, None, color, bold, italic, fit, *args
-=======
             title,
             page_number,
             parent,
+            None,
             color,
             bold,
             italic,
             fit,
->>>>>>> 76334777
         )
 
     def addBookmark(
