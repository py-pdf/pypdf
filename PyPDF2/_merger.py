--- conflicted
+++ resolved
@@ -135,16 +135,9 @@
         # Create a new PdfReader instance using the stream
         # (either file or BytesIO or StringIO) created above
         reader = PdfReader(stream, strict=self.strict)  # type: ignore[arg-type]
-<<<<<<< HEAD
+        self.inputs.append((stream, reader, my_file))
         if encryption_obj is not None:
             reader._encryption = encryption_obj
-=======
-
-        # Keep track of our input files so we can close them later
-        self.inputs.append((stream, reader, my_file))
-        if decryption_key is not None:
-            reader._decryption_key = decryption_key
->>>>>>> bb93367f
 
         # Find the range of pages to merge.
         if pages is None:
