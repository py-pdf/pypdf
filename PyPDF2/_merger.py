# Copyright (c) 2006, Mathieu Fenniak
# All rights reserved.
#
# Redistribution and use in source and binary forms, with or without
# modification, are permitted provided that the following conditions are
# met:
#
# * Redistributions of source code must retain the above copyright notice,
# this list of conditions and the following disclaimer.
# * Redistributions in binary form must reproduce the above copyright notice,
# this list of conditions and the following disclaimer in the documentation
# and/or other materials provided with the distribution.
# * The name of the author may not be used to endorse or promote products
# derived from this software without specific prior written permission.
#
# THIS SOFTWARE IS PROVIDED BY THE COPYRIGHT HOLDERS AND CONTRIBUTORS "AS IS"
# AND ANY EXPRESS OR IMPLIED WARRANTIES, INCLUDING, BUT NOT LIMITED TO, THE
# IMPLIED WARRANTIES OF MERCHANTABILITY AND FITNESS FOR A PARTICULAR PURPOSE
# ARE DISCLAIMED. IN NO EVENT SHALL THE COPYRIGHT OWNER OR CONTRIBUTORS BE
# LIABLE FOR ANY DIRECT, INDIRECT, INCIDENTAL, SPECIAL, EXEMPLARY, OR
# CONSEQUENTIAL DAMAGES (INCLUDING, BUT NOT LIMITED TO, PROCUREMENT OF
# SUBSTITUTE GOODS OR SERVICES; LOSS OF USE, DATA, OR PROFITS; OR BUSINESS
# INTERRUPTION) HOWEVER CAUSED AND ON ANY THEORY OF LIABILITY, WHETHER IN
# CONTRACT, STRICT LIABILITY, OR TORT (INCLUDING NEGLIGENCE OR OTHERWISE)
# ARISING IN ANY WAY OUT OF THE USE OF THIS SOFTWARE, EVEN IF ADVISED OF THE
# POSSIBILITY OF SUCH DAMAGE.

from io import BytesIO, FileIO, IOBase
from typing import Any, Dict, Iterable, List, Optional, Tuple, Union, cast

from ._page import PageObject
from ._reader import PdfReader
from ._utils import StrByteType, deprecate_with_replacement, str_
from ._writer import PdfWriter
from .constants import PagesAttributes as PA
from .generic import (
    ArrayObject,
    Bookmark,
    Destination,
    DictionaryObject,
    FloatObject,
    IndirectObject,
    NameObject,
    NullObject,
    NumberObject,
    TextStringObject,
    TreeObject,
<<<<<<< HEAD
    create_string_object,
=======
    _create_bookmark,
>>>>>>> faebc9da
)
from .pagerange import PageRange, PageRangeSpec
from .types import (
    BookmarkTypes,
    FitType,
    LayoutType,
    OutlinesType,
    PagemodeType,
    ZoomArgsType,
)

ERR_CLOSED_WRITER = "close() was called and thus the writer cannot be used anymore"


class _MergedPage:
    """
    _MergedPage is used internally by PdfMerger to collect necessary
    information on each page that is being merged.
    """

    def __init__(self, pagedata: PageObject, src: PdfReader, id: int) -> None:
        self.src = src
        self.pagedata = pagedata
        self.out_pagedata = None
        self.id = id


class PdfMerger:
    """
    Initializes a ``PdfMerger`` object. ``PdfMerger`` merges multiple
    PDFs into a single PDF. It can concatenate, slice, insert, or any
    combination of the above.

    See the functions :meth:`merge()<merge>` (or :meth:`append()<append>`)
    and :meth:`write()<write>` for usage information.

    :param bool strict: Determines whether user should be warned of all
            problems and also causes some correctable problems to be fatal.
            Defaults to ``False``.
    """

    def __init__(self, strict: bool = False) -> None:
        self.inputs: List[Tuple[Any, PdfReader, bool]] = []
        self.pages: List[Any] = []
        self.output: Optional[PdfWriter] = PdfWriter()
        self.bookmarks: OutlinesType = []
        self.named_dests: List[Any] = []
        self.id_count = 0
        self.strict = strict

    def merge(
        self,
        position: int,
        fileobj: Union[StrByteType, PdfReader],
        bookmark: Optional[str] = None,
        pages: Optional[PageRangeSpec] = None,
        import_bookmarks: bool = True,
    ) -> None:
        """
        Merges the pages from the given file into the output file at the
        specified page number.

        :param int position: The *page number* to insert this file. File will
            be inserted after the given number.

        :param fileobj: A File Object or an object that supports the standard
            read and seek methods similar to a File Object. Could also be a
            string representing a path to a PDF file.

        :param str bookmark: Optionally, you may specify a bookmark to be
            applied at the beginning of the included file by supplying the text
            of the bookmark.

        :param pages: can be a :class:`PageRange<PyPDF2.pagerange.PageRange>`
            or a ``(start, stop[, step])`` tuple
            to merge only the specified range of pages from the source
            document into the output document.

        :param bool import_bookmarks: You may prevent the source document's
            bookmarks from being imported by specifying this as ``False``.
        """

        stream, my_file, decryption_key = self._create_stream(fileobj)

        # Create a new PdfReader instance using the stream
        # (either file or BytesIO or StringIO) created above
        reader = PdfReader(stream, strict=self.strict)  # type: ignore[arg-type]
        if decryption_key is not None:
            reader._decryption_key = decryption_key

        # Find the range of pages to merge.
        if pages is None:
            pages = (0, len(reader.pages))
        elif isinstance(pages, PageRange):
            pages = pages.indices(len(reader.pages))
        elif not isinstance(pages, tuple):
            raise TypeError('"pages" must be a tuple of (start, stop[, step])')

        srcpages = []

        outline = []
        if import_bookmarks:
            outline = reader.outlines
            outline = self._trim_outline(reader, outline, pages)

        if bookmark:
            bookmark_typ = Bookmark(
                TextStringObject(bookmark),
                NumberObject(self.id_count),
                NameObject("/Fit"),
            )
            self.bookmarks += [bookmark_typ, outline]  # type: ignore
        else:
            self.bookmarks += outline

        dests = reader.named_destinations
        trimmed_dests = self._trim_dests(reader, dests, pages)
        self.named_dests += trimmed_dests

        # Gather all the pages that are going to be merged
        for i in range(*pages):
            page = reader.pages[i]

            id = self.id_count
            self.id_count += 1

            mp = _MergedPage(page, reader, id)

            srcpages.append(mp)

        self._associate_dests_to_pages(srcpages)
        self._associate_bookmarks_to_pages(srcpages)

        # Slice to insert the pages at the specified position
        self.pages[position:position] = srcpages

        # Keep track of our input files so we can close them later
        self.inputs.append((stream, reader, my_file))

    def _create_stream(
        self, fileobj: Union[StrByteType, PdfReader]
    ) -> Tuple[IOBase, bool, Optional[bytes]]:
        # This parameter is passed to self.inputs.append and means
        # that the stream used was created in this method.
        my_file = False

        # If the fileobj parameter is a string, assume it is a path
        # and create a file object at that location. If it is a file,
        # copy the file's contents into a BytesIO stream object; if
        # it is a PdfReader, copy that reader's stream into a
        # BytesIO stream.
        # If fileobj is none of the above types, it is not modified
        decryption_key = None
        stream: IOBase
        if isinstance(fileobj, str):
            stream = FileIO(fileobj, "rb")
            my_file = True
        elif isinstance(fileobj, PdfReader):
            if hasattr(fileobj, "_decryption_key"):
                decryption_key = fileobj._decryption_key
            orig_tell = fileobj.stream.tell()
            fileobj.stream.seek(0)
            stream = BytesIO(fileobj.stream.read())

            # reset the stream to its original location
            fileobj.stream.seek(orig_tell)

            my_file = True
        elif hasattr(fileobj, "seek") and hasattr(fileobj, "read"):
            fileobj.seek(0)
            filecontent = fileobj.read()
            stream = BytesIO(filecontent)
            my_file = True
        else:
            stream = fileobj
        return stream, my_file, decryption_key

    def append(
        self,
        fileobj: Union[StrByteType, PdfReader],
        bookmark: Optional[str] = None,
        pages: Union[None, PageRange, Tuple[int, int], Tuple[int, int, int]] = None,
        import_bookmarks: bool = True,
    ) -> None:
        """
        Identical to the :meth:`merge()<merge>` method, but assumes you want to
        concatenate all pages onto the end of the file instead of specifying a
        position.

        :param fileobj: A File Object or an object that supports the standard
            read and seek methods similar to a File Object. Could also be a
            string representing a path to a PDF file.

        :param str bookmark: Optionally, you may specify a bookmark to be
            applied at the beginning of the included file by supplying the text
            of the bookmark.

        :param pages: can be a :class:`PageRange<PyPDF2.pagerange.PageRange>`
            or a ``(start, stop[, step])`` tuple
            to merge only the specified range of pages from the source
            document into the output document.

        :param bool import_bookmarks: You may prevent the source document's
            bookmarks from being imported by specifying this as ``False``.
        """
        self.merge(len(self.pages), fileobj, bookmark, pages, import_bookmarks)

    def write(self, fileobj: StrByteType) -> None:
        """
        Writes all data that has been merged to the given output file.

        :param fileobj: Output file. Can be a filename or any kind of
            file-like object.
        """
        if self.output is None:
            raise RuntimeError(ERR_CLOSED_WRITER)
        my_file = False
        if isinstance(fileobj, str):
            fileobj = FileIO(fileobj, "wb")
            my_file = True

        # Add pages to the PdfWriter
        # The commented out line below was replaced with the two lines below it
        # to allow PdfMerger to work with PyPdf 1.13
        for page in self.pages:
            self.output.add_page(page.pagedata)
            pages_obj = cast(Dict[str, Any], self.output._pages.get_object())
            page.out_pagedata = self.output.get_reference(
                pages_obj[PA.KIDS][-1].get_object()
            )
            # idnum = self.output._objects.index(self.output._pages.get_object()[PA.KIDS][-1].get_object()) + 1
            # page.out_pagedata = IndirectObject(idnum, 0, self.output)

        # Once all pages are added, create bookmarks to point at those pages
        self._write_dests()
        self._write_bookmarks()

        # Write the output to the file
        self.output.write(fileobj)

        if my_file:
            fileobj.close()

    def close(self) -> None:
        """
        Shuts all file descriptors (input and output) and clears all memory
        usage.
        """
        self.pages = []
        for fo, _reader, mine in self.inputs:
            if mine:
                fo.close()

        self.inputs = []
        self.output = None

    def add_metadata(self, infos: Dict[str, Any]) -> None:
        """
        Add custom metadata to the output.

        :param dict infos: a Python dictionary where each key is a field
            and each value is your new metadata.
            Example: ``{u'/Title': u'My title'}``
        """
        if self.output is None:
            raise RuntimeError(ERR_CLOSED_WRITER)
        self.output.add_metadata(infos)

    def addMetadata(self, infos: Dict[str, Any]) -> None:  # pragma: no cover
        """
        .. deprecated:: 1.28.0

            Use :meth:`add_metadata` instead.
        """
        deprecate_with_replacement("addMetadata", "add_metadata")
        self.add_metadata(infos)

    def setPageLayout(self, layout: LayoutType) -> None:  # pragma: no cover
        """
        .. deprecated:: 1.28.0

            Use :meth:`set_page_layout` instead.
        """
        deprecate_with_replacement("setPageLayout", "set_page_layout")
        self.set_page_layout(layout)

    def set_page_layout(self, layout: LayoutType) -> None:
        """
        Set the page layout

        :param str layout: The page layout to be used

        .. list-table:: Valid ``layout`` arguments
           :widths: 50 200

           * - /NoLayout
             - Layout explicitly not specified
           * - /SinglePage
             - Show one page at a time
           * - /OneColumn
             - Show one column at a time
           * - /TwoColumnLeft
             - Show pages in two columns, odd-numbered pages on the left
           * - /TwoColumnRight
             - Show pages in two columns, odd-numbered pages on the right
           * - /TwoPageLeft
             - Show two pages at a time, odd-numbered pages on the left
           * - /TwoPageRight
             - Show two pages at a time, odd-numbered pages on the right
        """
        if self.output is None:
            raise RuntimeError(ERR_CLOSED_WRITER)
        self.output._set_page_layout(layout)

    def setPageMode(self, mode: PagemodeType) -> None:  # pragma: no cover
        """
        .. deprecated:: 1.28.0

            Use :meth:`set_page_mode` instead.
        """
        deprecate_with_replacement("setPageMode", "set_page_mode")
        self.set_page_mode(mode)

    def set_page_mode(self, mode: PagemodeType) -> None:
        """
        Set the page mode.

        :param str mode: The page mode to use.

        .. list-table:: Valid ``mode`` arguments
           :widths: 50 200

           * - /UseNone
             - Do not show outlines or thumbnails panels
           * - /UseOutlines
             - Show outlines (aka bookmarks) panel
           * - /UseThumbs
             - Show page thumbnails panel
           * - /FullScreen
             - Fullscreen view
           * - /UseOC
             - Show Optional Content Group (OCG) panel
           * - /UseAttachments
             - Show attachments panel
        """
        if self.output is None:
            raise RuntimeError(ERR_CLOSED_WRITER)
        self.output.set_page_mode(mode)

    def _trim_dests(
        self,
        pdf: PdfReader,
        dests: Dict[str, Dict[str, Any]],
        pages: Union[Tuple[int, int], Tuple[int, int, int]],
    ) -> List[Dict[str, Any]]:
        """
        Removes any named destinations that are not a part of the specified
        page set.
        """
        new_dests = []
        for key, obj in dests.items():
            for j in range(*pages):
                if pdf.pages[j].get_object() == obj["/Page"].get_object():
                    obj[NameObject("/Page")] = obj["/Page"].get_object()
                    assert str_(key) == str_(obj["/Title"])
                    new_dests.append(obj)
                    break
        return new_dests

    def _trim_outline(
        self,
        pdf: PdfReader,
        outline: OutlinesType,
        pages: Union[Tuple[int, int], Tuple[int, int, int]],
    ) -> OutlinesType:
        """
        Removes any outline/bookmark entries that are not a part of the
        specified page set.
        """
        new_outline = []
        prev_header_added = True
        for i, o in enumerate(outline):
            if isinstance(o, list):
                sub = self._trim_outline(pdf, o, pages)  # type: ignore
                if sub:
                    if not prev_header_added:
                        new_outline.append(outline[i - 1])
                    new_outline.append(sub)  # type: ignore
            else:
                prev_header_added = False
                for j in range(*pages):
                    if pdf.pages[j].get_object() == o["/Page"].get_object():
                        o[NameObject("/Page")] = o["/Page"].get_object()
                        new_outline.append(o)
                        prev_header_added = True
                        break
        return new_outline

    def _write_dests(self) -> None:
        if self.output is None:
            raise RuntimeError(ERR_CLOSED_WRITER)
        for named_dest in self.named_dests:
            pageno = None
            if "/Page" in named_dest:
                for pageno, page in enumerate(self.pages):  # noqa: B007
                    if page.id == named_dest["/Page"]:
                        named_dest[NameObject("/Page")] = page.out_pagedata
                        break

            if pageno is not None:
                self.output.add_named_destination_object(named_dest)

    def _write_bookmarks(
        self,
        bookmarks: Optional[Iterable[Bookmark]] = None,
        parent: Optional[TreeObject] = None,
    ) -> None:
        if self.output is None:
            raise RuntimeError(ERR_CLOSED_WRITER)
        if bookmarks is None:
            bookmarks = self.bookmarks  # type: ignore
        assert bookmarks is not None, "hint for mypy"  # TODO: is that true?

        last_added = None
        for bookmark in bookmarks:
            if isinstance(bookmark, list):
                self._write_bookmarks(bookmark, last_added)
                continue

            page_no = None
            if "/Page" in bookmark:
                for page_no, page in enumerate(self.pages):  # noqa: B007
                    if page.id == bookmark["/Page"]:
                        self._write_bookmark_on_page(bookmark, page)
                        break
            if page_no is not None:
                del bookmark["/Page"], bookmark["/Type"]
                last_added = self.output.add_bookmark_dict(bookmark, parent)

    def _write_bookmark_on_page(
        self, bookmark: Union[Bookmark, Destination], page: _MergedPage
    ) -> None:
        # b[NameObject('/Page')] = p.out_pagedata
        bm_type = cast(BookmarkTypes, bookmark["/Type"])
        args = [NumberObject(page.id), NameObject(bm_type)]
        # nothing more to add
        # if b['/Type'] == '/Fit' or b['/Type'] == '/FitB'
        if bm_type == "/FitH" or bm_type == "/FitBH":
            if "/Top" in bookmark and not isinstance(bookmark["/Top"], NullObject):
                args.append(FloatObject(bookmark["/Top"]))
            else:
                args.append(FloatObject(0))
            del bookmark["/Top"]
        elif bm_type == "/FitV" or bm_type == "/FitBV":
            if "/Left" in bookmark and not isinstance(bookmark["/Left"], NullObject):
                args.append(FloatObject(bookmark["/Left"]))
            else:
                args.append(FloatObject(0))
            del bookmark["/Left"]
        elif bm_type == "/XYZ":
            if "/Left" in bookmark and not isinstance(bookmark["/Left"], NullObject):
                args.append(FloatObject(bookmark["/Left"]))
            else:
                args.append(FloatObject(0))
            if "/Top" in bookmark and not isinstance(bookmark["/Top"], NullObject):
                args.append(FloatObject(bookmark["/Top"]))
            else:
                args.append(FloatObject(0))
            if "/Zoom" in bookmark and not isinstance(bookmark["/Zoom"], NullObject):
                args.append(FloatObject(bookmark["/Zoom"]))
            else:
                args.append(FloatObject(0))
            del bookmark["/Top"], bookmark["/Zoom"], bookmark["/Left"]
        elif bm_type == "/FitR":
            if "/Left" in bookmark and not isinstance(bookmark["/Left"], NullObject):
                args.append(FloatObject(bookmark["/Left"]))
            else:
                args.append(FloatObject(0))
            if "/Bottom" in bookmark and not isinstance(
                bookmark["/Bottom"], NullObject
            ):
                args.append(FloatObject(bookmark["/Bottom"]))
            else:
                args.append(FloatObject(0))
            if "/Right" in bookmark and not isinstance(bookmark["/Right"], NullObject):
                args.append(FloatObject(bookmark["/Right"]))
            else:
                args.append(FloatObject(0))
            if "/Top" in bookmark and not isinstance(bookmark["/Top"], NullObject):
                args.append(FloatObject(bookmark["/Top"]))
            else:
                args.append(FloatObject(0))
            del (
                bookmark["/Left"],
                bookmark["/Right"],
                bookmark["/Bottom"],
                bookmark["/Top"],
            )

        bookmark[NameObject("/A")] = DictionaryObject(
            {NameObject("/S"): NameObject("/GoTo"), NameObject("/D"): ArrayObject(args)}
        )

    def _associate_dests_to_pages(self, pages: List[_MergedPage]) -> None:
        for nd in self.named_dests:
            pageno = None
            np = nd["/Page"]

            if isinstance(np, NumberObject):
                continue

            for p in pages:
                if np.get_object() == p.pagedata.get_object():
                    pageno = p.id

            if pageno is not None:
                nd[NameObject("/Page")] = NumberObject(pageno)
            else:
                raise ValueError(f"Unresolved named destination '{nd['/Title']}'")

    def _associate_bookmarks_to_pages(
        self, pages: List[_MergedPage], bookmarks: Optional[Iterable[Bookmark]] = None
    ) -> None:
        if bookmarks is None:
            bookmarks = self.bookmarks  # type: ignore # TODO: self.bookmarks can be None!
        assert bookmarks is not None, "hint for mypy"
        for b in bookmarks:
            if isinstance(b, list):
                self._associate_bookmarks_to_pages(pages, b)
                continue

            pageno = None
            bp = b["/Page"]

            if isinstance(bp, NumberObject):
                continue

            for p in pages:
                if bp.get_object() == p.pagedata.get_object():
                    pageno = p.id

            if pageno is not None:
                b[NameObject("/Page")] = NumberObject(pageno)
            else:
                raise ValueError(f"Unresolved bookmark '{b['/Title']}'")

    def find_bookmark(
        self,
        bookmark: Dict[str, Any],
        root: Optional[OutlinesType] = None,
    ) -> Optional[List[int]]:
        if root is None:
            root = self.bookmarks

        for i, b in enumerate(root):
            if isinstance(b, list):
                # b is still an inner node
                # (OutlinesType, if recursive types were supported by mypy)
                res = self.find_bookmark(bookmark, b)  # type: ignore
                if res:
                    return [i] + res
            elif b == bookmark or b["/Title"] == bookmark:
                # we found a leaf node
                return [i]

        return None

    def addBookmark(
        self,
        title: str,
        pagenum: int,
        parent: Union[None, TreeObject, IndirectObject] = None,
        color: Optional[Tuple[float, float, float]] = None,
        bold: bool = False,
        italic: bool = False,
        fit: FitType = "/Fit",
        *args: ZoomArgsType,
    ) -> IndirectObject:  # pragma: no cover
        """
        .. deprecated:: 1.28.0
            Use :meth:`add_bookmark` instead.
        """
        deprecate_with_replacement("addBookmark", "add_bookmark")
        return self.add_bookmark(
            title, pagenum, parent, color, bold, italic, fit, *args
        )

    def add_bookmark(
        self,
        title: str,
        pagenum: int,
        parent: Union[None, TreeObject, IndirectObject] = None,
        color: Optional[Tuple[float, float, float]] = None,
        bold: bool = False,
        italic: bool = False,
        fit: FitType = "/Fit",
        *args: ZoomArgsType,
    ) -> IndirectObject:
        """
        Add a bookmark to this PDF file.

        :param str title: Title to use for this bookmark.
        :param int pagenum: Page number this bookmark will point to.
        :param parent: A reference to a parent bookmark to create nested
            bookmarks.
        :param tuple color: Color of the bookmark as a red, green, blue tuple
            from 0.0 to 1.0
        :param bool bold: Bookmark is bold
        :param bool italic: Bookmark is italic
        :param str fit: The fit of the destination page. See
            :meth:`addLink()<addLink>` for details.
        """
        if self.output is None:
            raise RuntimeError(ERR_CLOSED_WRITER)
        out_pages = cast(Dict[str, Any], self.output.get_object(self.output._pages))
        if len(out_pages["/Kids"]) > 0:
            page_ref = out_pages["/Kids"][pagenum]
        else:
            page_ref = out_pages

        action = DictionaryObject()
        zoom_args: ZoomArgsType = []
        for a in args:
            if a is not None:
                zoom_args.append(NumberObject(a))
            else:
                zoom_args.append(NullObject())
        dest = Destination(
            NameObject("/" + title + " bookmark"), page_ref, NameObject(fit), *zoom_args
        )
        dest_array = dest.dest_array
        action.update(
            {NameObject("/D"): dest_array, NameObject("/S"): NameObject("/GoTo")}
        )
        action_ref = self.output._add_object(action)

        outline_ref = self.output.get_outline_root()

        if parent is None:
            parent = outline_ref

        bookmark = _create_bookmark(action_ref, title, color, italic, bold)

<<<<<<< HEAD
        bookmark.update(
            {
                NameObject("/A"): action_ref,
                NameObject("/Title"): create_string_object(title),
            }
        )

        if color is not None:
            bookmark.update(
                {NameObject("/C"): ArrayObject([FloatObject(c) for c in color])}
            )

        format_flag = 0
        if italic:
            format_flag += 1
        if bold:
            format_flag += 2
        if format_flag:
            bookmark.update({NameObject("/F"): NumberObject(format_flag)})

        bookmark_ref = self.output._add_object(bookmark)
        parent = cast(Bookmark, parent.get_object())
=======
>>>>>>> faebc9da
        assert parent is not None, "hint for mypy"
        bookmark_ref = self.output._add_object(bookmark)
        parent_obj = cast(Bookmark, parent.get_object())
        assert parent_obj is not None, "hint for mypy"
        parent_obj.add_child(bookmark_ref, self.output)

        return bookmark_ref

    def addNamedDestination(self, title: str, pagenum: int) -> None:  # pragma: no cover
        """
        .. deprecated:: 1.28.0
            Use :meth:`add_named_destination` instead.
        """
        deprecate_with_replacement("addNamedDestination", "add_named_destination")
        return self.add_named_destination(title, pagenum)

    def add_named_destination(self, title: str, pagenum: int) -> None:
        """
        Add a destination to the output.

        :param str title: Title to use
        :param int pagenum: Page number this destination points at.
        """

        dest = Destination(
            TextStringObject(title),
            NumberObject(pagenum),
            NameObject("/FitH"),
            NumberObject(826),
        )
        self.named_dests.append(dest)


class PdfFileMerger(PdfMerger):  # pragma: no cover
    def __init__(self, *args: Any, **kwargs: Any) -> None:
        deprecate_with_replacement("PdfFileMerger", "PdfMerge")

        if "strict" not in kwargs and len(args) < 1:
            kwargs["strict"] = True  # maintain the default
        super().__init__(*args, **kwargs)<|MERGE_RESOLUTION|>--- conflicted
+++ resolved
@@ -45,11 +45,7 @@
     NumberObject,
     TextStringObject,
     TreeObject,
-<<<<<<< HEAD
-    create_string_object,
-=======
     _create_bookmark,
->>>>>>> faebc9da
 )
 from .pagerange import PageRange, PageRangeSpec
 from .types import (
@@ -693,31 +689,6 @@
 
         bookmark = _create_bookmark(action_ref, title, color, italic, bold)
 
-<<<<<<< HEAD
-        bookmark.update(
-            {
-                NameObject("/A"): action_ref,
-                NameObject("/Title"): create_string_object(title),
-            }
-        )
-
-        if color is not None:
-            bookmark.update(
-                {NameObject("/C"): ArrayObject([FloatObject(c) for c in color])}
-            )
-
-        format_flag = 0
-        if italic:
-            format_flag += 1
-        if bold:
-            format_flag += 2
-        if format_flag:
-            bookmark.update({NameObject("/F"): NumberObject(format_flag)})
-
-        bookmark_ref = self.output._add_object(bookmark)
-        parent = cast(Bookmark, parent.get_object())
-=======
->>>>>>> faebc9da
         assert parent is not None, "hint for mypy"
         bookmark_ref = self.output._add_object(bookmark)
         parent_obj = cast(Bookmark, parent.get_object())
