# vim: sw=4:expandtab:foldmethod=marker
#
# Copyright (c) 2006, Mathieu Fenniak
# All rights reserved.
#
# Redistribution and use in source and binary forms, with or without
# modification, are permitted provided that the following conditions are
# met:
#
# * Redistributions of source code must retain the above copyright notice,
# this list of conditions and the following disclaimer.
# * Redistributions in binary form must reproduce the above copyright notice,
# this list of conditions and the following disclaimer in the documentation
# and/or other materials provided with the distribution.
# * The name of the author may not be used to endorse or promote products
# derived from this software without specific prior written permission.
#
# THIS SOFTWARE IS PROVIDED BY THE COPYRIGHT HOLDERS AND CONTRIBUTORS "AS IS"
# AND ANY EXPRESS OR IMPLIED WARRANTIES, INCLUDING, BUT NOT LIMITED TO, THE
# IMPLIED WARRANTIES OF MERCHANTABILITY AND FITNESS FOR A PARTICULAR PURPOSE
# ARE DISCLAIMED. IN NO EVENT SHALL THE COPYRIGHT OWNER OR CONTRIBUTORS BE
# LIABLE FOR ANY DIRECT, INDIRECT, INCIDENTAL, SPECIAL, EXEMPLARY, OR
# CONSEQUENTIAL DAMAGES (INCLUDING, BUT NOT LIMITED TO, PROCUREMENT OF
# SUBSTITUTE GOODS OR SERVICES; LOSS OF USE, DATA, OR PROFITS; OR BUSINESS
# INTERRUPTION) HOWEVER CAUSED AND ON ANY THEORY OF LIABILITY, WHETHER IN
# CONTRACT, STRICT LIABILITY, OR TORT (INCLUDING NEGLIGENCE OR OTHERWISE)
# ARISING IN ANY WAY OUT OF THE USE OF THIS SOFTWARE, EVEN IF ADVISED OF THE
# POSSIBILITY OF SUCH DAMAGE.

"""
Utility functions for PDF library.
"""
__author__ = "Mathieu Fenniak"
__author_email__ = "biziqe@mathieu.fenniak.net"

#custom implementation of warnings.formatwarning 
def _formatwarning(message, category, filename, lineno, line=None):
    file = filename.replace("/", "\\").rsplit("\\", 1)[1] # find the file name
    return "%s: %s [%s:%s]\n" % (category.__name__, message, file, lineno)

def readUntilWhitespace(stream, maxchars=None):
    """
    Reads non-whitespace characters and returns them.
    Stops upon encountering whitespace or when maxchars is reached.
    """
    txt = b_("")
    while True:
        tok = stream.read(1)
        if tok.isspace() or not tok:
            break
        txt += tok
        if len(txt) == maxchars:
            break
    return txt

def readNonWhitespace(stream):
    """
    Finds and reads the next non-whitespace character (ignores whitespace).
    """
    tok = b_(' ')
    while tok == b_('\n') or tok == b_('\r') or tok == b_(' ') or tok == b_('\t'):
        tok = stream.read(1)
    return tok

def skipOverWhitespace(stream):
    """
    Similar to readNonWhitespace, but returns a Boolean if more than
    one whitespace character was read.
    """
    tok = b_(' ')
    cnt = 0;
    while tok == b_('\n') or tok == b_('\r') or tok == b_(' ') or tok == b_('\t'):
        tok = stream.read(1)
        cnt+=1
    return (cnt > 1)

def skipOverComment(stream):
    tok = stream.read(1)
    stream.seek(-1, 1)
    if tok == b_('%'):
        while tok not in (b_('\n'), b_('\r')):
            tok = stream.read(1)

class ConvertFunctionsToVirtualList(object):
    def __init__(self, lengthFunction, getFunction):
        self.lengthFunction = lengthFunction
        self.getFunction = getFunction

    def __len__(self):
        return self.lengthFunction()

    def __getitem__(self, index):
        if not isinstance(index, int):
            raise TypeError("sequence indices must be integers")
        len_self = len(self)
        if index < 0:
            # support negative indexes
            index = len_self + index
        if index < 0 or index >= len_self:
            raise IndexError("sequence index out of range")
        return self.getFunction(index)

def RC4_encrypt(key, plaintext):
    S = [i for i in range(256)]
    j = 0
    for i in range(256):
        j = (j + S[i] + ord_(key[i % len(key)])) % 256
        S[i], S[j] = S[j], S[i]
    i, j = 0, 0
    retval = b_("")
    for x in range(len(plaintext)):
        i = (i + 1) % 256
        j = (j + S[i]) % 256
        S[i], S[j] = S[j], S[i]
        t = S[(S[i] + S[j]) % 256]
        retval += b_(chr(ord_(plaintext[x]) ^ t))
    return retval

def matrixMultiply(a, b):
    return [[sum([float(i)*float(j)
                  for i, j in zip(row, col)]
                ) for col in zip(*b)]
            for row in a]

def markLocation(stream):
    """Creates text file showing current location in context."""
    # Mainly for debugging
    RADIUS = 5000
    stream.seek(-RADIUS, 1)
    outputDoc = open('PyPDF2_pdfLocation.txt', 'w')
    outputDoc.write(stream.read(RADIUS))
    outputDoc.write('HERE')
    outputDoc.write(stream.read(RADIUS))
    outputDoc.close()
    stream.seek(-RADIUS, 1)

class PyPdfError(Exception):
    pass

class PdfReadError(PyPdfError):
    pass

class PageSizeNotDefinedError(PyPdfError):
    pass
    
class PdfReadWarning(UserWarning):
    pass

class PdfStreamError(PdfReadError):
    pass

def hexStr(num):
    return hex(num).replace('L', '')

import sys

def b_(s):
    if sys.version_info[0] < 3:
        return s
    else:
        if type(s) == bytes:
            return s
        else:
            return s.encode('latin-1')

def u_(s):
    if sys.version_info[0] < 3:
        return unicode(s, 'unicode_escape')
    else:
        return s

<<<<<<< HEAD
    def str_(b):
        return str(b)

    def ord_(b):
=======
def str_(b):
    if sys.version_info[0] < 3:
        return b
    else:
        if type(b) == bytes:
            return b.decode('latin-1')
        else:
            return b

def ord_(b):
    if sys.version_info[0] < 3:
>>>>>>> 0f0f7d65
        return ord(b)
    else:
        return b

def chr_(c):
    if sys.version_info[0] < 3:
        return c
    else:
        return chr(c)

def barray(b):
    if sys.version_info[0] < 3:
        return b
    else:
        return bytearray(b)

def hexencode(b):
    if sys.version_info[0] < 3:
        return b.encode('hex')
    else:
        import codecs
        coder = codecs.getencoder('hex_codec')
        return coder(b)[0]

if sys.version_info[0] < 3:
    string_type = unicode
    bytes_type = str
else:
    string_type = str
    bytes_type = bytes<|MERGE_RESOLUTION|>--- conflicted
+++ resolved
@@ -169,12 +169,7 @@
     else:
         return s
 
-<<<<<<< HEAD
-    def str_(b):
-        return str(b)
-
-    def ord_(b):
-=======
+
 def str_(b):
     if sys.version_info[0] < 3:
         return b
@@ -186,7 +181,6 @@
 
 def ord_(b):
     if sys.version_info[0] < 3:
->>>>>>> 0f0f7d65
         return ord(b)
     else:
         return b
