[build-system]
requires = ["flit_core >=3.9,<4"]
build-backend = "flit_core.buildapi"

[project]
name = "pypdf"
authors = [{ name = "Mathieu Fenniak", email = "biziqe@mathieu.fenniak.net" }]
maintainers = [{ name = "stefan6419846" }, { name = "Martin Thoma", email = "info@martin-thoma.de" }]
description = "A pure-python PDF library capable of splitting, merging, cropping, and transforming PDF files"
readme = "README.md"
dynamic = ["version"]
license = { file = "LICENSE" }
requires-python = ">=3.8"
classifiers = [
    "Development Status :: 5 - Production/Stable",
    "Intended Audience :: Developers",
    "License :: OSI Approved :: BSD License",
    "Programming Language :: Python :: 3",
    "Programming Language :: Python :: 3 :: Only",
    "Programming Language :: Python :: 3.8",
    "Programming Language :: Python :: 3.9",
    "Programming Language :: Python :: 3.10",
    "Programming Language :: Python :: 3.11",
    "Programming Language :: Python :: 3.12",
    "Programming Language :: Python :: 3.13",
    "Operating System :: OS Independent",
    "Topic :: Software Development :: Libraries :: Python Modules",
    "Typing :: Typed",
]

dependencies = [
    "typing_extensions >= 4.0; python_version < '3.11'",
]

[project.urls]
Changelog = "https://pypdf.readthedocs.io/en/latest/meta/CHANGELOG.html"
Documentation = "https://pypdf.readthedocs.io/en/latest/"
Source = "https://github.com/py-pdf/pypdf"
"Bug Reports" = "https://github.com/py-pdf/pypdf/issues"

[project.optional-dependencies]
full = [
    "cryptography",
    "Pillow>=8.0.0",
]
crypto = [
    "cryptography",
]
cryptodome = [
    "PyCryptodome",
]
image = ["Pillow>=8.0.0"]
dev = ["black", "flit", "pip-tools", "pre-commit<2.18.0", "pytest-cov", "pytest-socket", "pytest-timeout", "pytest-xdist", "wheel"]
docs = ["myst_parser", "sphinx", "sphinx_rtd_theme"]

[tool.check-wheel-contents]
package = "./pypdf"

[tool.flit.sdist]
exclude = [
    ".gitblame-ignore-revs",
    ".github/*",
    ".gitignore",
    ".gitmodules",
    ".pre-commit-config.yaml",
    "docs/*",
    "make_release.py",
    "Makefile",
    "requirements/*",
    "sample-files/.github/*",
    "sample-files/.gitignore",
    "sample-files/.pre-commit-config.yaml",
    "tests/pdf_cache/*",
]
include = ["resources/", "tests/"]

[tool.pytest.ini_options]
addopts = "--disable-socket"
filterwarnings = ["error"]
markers = [
    "slow: Test which require more than a second",
    "samples: Tests which use files from https://github.com/py-pdf/sample-files",
    "enable_socket: Tests which need to download files"
]
testpaths = ["tests"]
norecursedirs = ["tests/pdf_cache"]

[tool.isort]
line_length = 79
indent = '    '
multi_line_output = 3
include_trailing_comma = true
known_third_party = ["pytest", "setuptools"]

[tool.coverage.run]
source = ["pypdf"]
branch = true

[tool.coverage.report]
# Regexes for lines to exclude from consideration
exclude_lines = [
    # Have to re-enable the standard pragma
    "pragma: no cover",
    "@overload",
    "deprecated",

    # Don't complain about type-checking code not being hit by unit tests
    "if TYPE_CHECKING",

    # Don't complain about missing debug-only code:
    "def __repr__",
    "def __str__",
    "if self\\.debug",

    # Don't complain if tests don't hit defensive assertion code:
    "raise AssertionError",
    "raise NotImplementedError",

    # Don't complain if non-runnable code isn't run:
    "if 0:",
    "if __name__ == .__main__.:",
]

[tool.ruff]
line-length = 120

[tool.ruff.lint]
select = ["ALL"]
ignore = [
    "A001",    # Variable is shadowing a Python builtin
    "A002",    # Function argument is shadowing a Python builtin
    "ANN401",  # Dynamically typed expressions (typing.Any) are disallowed
    "ARG001",  # Unused function argument
    "ARG002",  # Unused method argument
    "ARG003",  # Unused class method argument
    "ARG004",  # Unused static method argument
    "ARG005",  # Unused lambda argument
    "B028",    # No explicit `stacklevel` keyword argument found
    "B904",    # Within an `except` clause, raise exceptions with
    "B905",    # `zip()` without an explicit `strict=` parameter
    "BLE001",  # Do not catch blind exception: `Exception`
    "COM812",  # Yes, they make the diff smaller
    "D101",    # Missing docstring in public class
    "D102",    # Missing docstring in public method
    "D105",    # Missing docstring in magic method
    "D106",    # Missing docstring in public nested class
    "D107",    # Missing docstring in `__init__`
    "D205",    # One blank line required between summary line and description
    "D212",    # I want multiline-docstrings to start at the second line
    "D400",    # First line should end with a period
    "D401",    # First line of docstring should be in imperative mood - false positives
    "D404",    # First word of the docstring should not be "This"
    "D406",    # Section name should end with a newline ("Returns")
    "D415",    # First line should end with a period
    "D417",    # Missing argument descriptions in the docstring
    "DTZ001",  # The use of `datetime.datetime()` without `tzinfo` is necessary
    "EM101",   # Exception must not use a string literal, assign to variable first
    "EM102",   # Exception must not use an f-string literal, assign to variable first
    "ERA001",  # Found commented-out code
    "FA100",   # Missing `from __future__ import annotations`, but uses `typing.Dict`
    "FA102",   # Missing `from __future__ import annotations`, but uses PEP 604 union
    "FBT001",  # Boolean positional arg in function definition
    "FBT002",  # Boolean default value in function definition
    "FBT003",  # Boolean positional value in function call
    "FIX002",  # TODOs should typically not be in the code, but sometimes are ok
    "G004",    # f-string in logging statement
    "N806",    # non-lowercase-variable-in-function
    "N814",    # Camelcase `PageAttributes` imported as constant `PG`
    "N817",    # CamelCase `PagesAttributes` imported as acronym `PA`
    "PERF203", # `try`-`except` within a loop incurs performance overhead
    "PGH003",  # Use specific rule codes when ignoring type issues
    "PLW1510", # `subprocess.run` without explicit `check` argument
    "PLW2901", # `with` statement variable `img` overwritten by assignment target
    "PT011",   # `pytest.raises(ValueError)` is too broad, set the `match`
    "PT012",   # `pytest.raises()` block should contain a single simple statement
    "PT014",   # Ruff bug: Duplicate of test case at index 1 in `@pytest_mark.parametrize`
    "PTH123",  # `open()` should be replaced by `Path.open()`
    "PYI042",  # Type alias `mode_str_type` should be CamelCase
    "RET501",  # Do not explicitly `return None` in function if it is the only possible return value
    "RET502",  # Do not implicitly `return None` in function able to return non-`None` value
    "RET503",  # Missing explicit `return` at the end of function able to return non-`None` value
    "RET504",  # Unnecessary assignment to `changelog` before `return`
    "RET505",  # Unnecessary `else` after `return` statement
    "RET506",  # Unnecessary `else` after `raise` statement
<<<<<<< HEAD
    "RET508",  # Unnecessary `else` after `break` statement
=======
    "RET507",  # Unnecessary `else` after `continue` statement
>>>>>>> 15a01ff3
    "RUF001",  # Detect confusable Unicode-to-Unicode units. Introduces bugs
    "RUF002",  # Detect confusable Unicode-to-Unicode units. Introduces bugs
    "S101",    # Use of `assert` detected
    "S110",    # `try`-`except`-`pass` detected, consider logging the exception
    "SIM105",  # contextlib.suppress
    "SIM108",  # Don't enforce ternary operators
    "SLF001",  # Private member accessed
    "TD002",   # Authors of TODOs can be found via git
    "TD003",   # For the moment, fix it later: Missing issue link on the line following this TODO
    "TD005",   # Missing issue description after `TODO`
    "TID252",  # We want relative imports
    "TRY002",  # Create your own exception
    "TRY003",  # Avoid specifying long messages outside the exception class
    "TRY004",  # Prefer `TypeError` exception for invalid type
    "TRY201",  # Use `raise` without specifying exception name
    "TRY300",  # Consider moving this statement to an `else` block
    "TRY301",  # Abstract `raise` to an inner function
    "UP006",   # Non-PEP 585 annotation. As long as we are not on Python 3.11+
    "UP007",   # Non-PEP 604 annotation. As long as we are not on Python 3.11+
    "UP031",   # Use format specifiers instead of percent format
    "UP035",   # PEP 585. As long as we are not on Python 3.9+
    "UP038",   # Use `X | Y` in `isinstance` call instead of `(X, Y)` - PEP 604. While not on Python 3.10+
]

[tool.ruff.lint.mccabe]
max-complexity = 54  # Recommended: 10

[tool.ruff.lint.per-file-ignores]
"_cryptography.py" = ["S304", "S305"]  # Use of insecure cipher / modes, aka RC4 and AES-ECB
"_encryption.py" = ["S324"]
"_writer.py" = ["S324"]
"pypdf/_codecs/symbol.py" = ["A005"]  # Module shadows a Python standard-library module
"types.py" = ["A005"]  # Module shadows a Python standard-library module
"pypdf/_text_extraction/__init__.py" = ["PLW0603"]  # Using the global statement to update is discouraged
"docs/conf.py" = ["INP001", "PTH100"]
"json_consistency.py" = ["T201"]
"make_release.py" = ["S603", "S607", "T201"]
"pypdf/*" = ["N802", "N803"]  # We first need to deprecate old stuff
"sample-files/*" = ["D100", "INP001"]
"tests/*" = ["ANN001", "ANN201", "B017", "B018", "D103", "D104", "S105", "S106"]
"tests/test_workflows.py" =  ["T201"]

[tool.ruff.lint.pydocstyle]
convention = "google"

[tool.ruff.lint.pylint]
allow-magic-value-types = ["bytes", "float", "int", "str"]
max-args = 12  # Recommended: 5
max-branches = 36  # Recommended: 12
max-returns = 11  # Recommended: 6
max-statements = 176  # Recommended: 50

[tool.docformatter]
pre-summary-newline = true
wrap-summaries = 0
wrap-descriptions = 0

[tool.mypy]
show_error_codes = true
ignore_missing_imports = true
check_untyped_defs = true
disallow_any_generics = true
disallow_untyped_defs = true
disallow_incomplete_defs = true
warn_redundant_casts = true
warn_unused_ignores = true
warn_unused_configs = true
exclude = ['venv', '.venv', 'tests', 'make_release.py']<|MERGE_RESOLUTION|>--- conflicted
+++ resolved
@@ -182,11 +182,6 @@
     "RET504",  # Unnecessary assignment to `changelog` before `return`
     "RET505",  # Unnecessary `else` after `return` statement
     "RET506",  # Unnecessary `else` after `raise` statement
-<<<<<<< HEAD
-    "RET508",  # Unnecessary `else` after `break` statement
-=======
-    "RET507",  # Unnecessary `else` after `continue` statement
->>>>>>> 15a01ff3
     "RUF001",  # Detect confusable Unicode-to-Unicode units. Introduces bugs
     "RUF002",  # Detect confusable Unicode-to-Unicode units. Introduces bugs
     "S101",    # Use of `assert` detected
