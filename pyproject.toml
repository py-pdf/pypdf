[build-system]
requires = ["flit_core >=3.2,<4"]
build-backend = "flit_core.buildapi"

[project]
name = "PyPDF2"
authors = [{ name = "Mathieu Fenniak", email = "biziqe@mathieu.fenniak.net" }]
maintainers = [{ name = "Martin Thoma", email = "info@martin-thoma.de" }]
description = "A pure-python PDF library capable of splitting, merging, cropping, and transforming PDF files"
readme = "README.md"
dynamic = ["version"]
license = { file = "LICENSE" }
requires-python = ">=3.6"
classifiers = [
    "Development Status :: 5 - Production/Stable",
    "Intended Audience :: Developers",
    "License :: OSI Approved :: BSD License",
    "Programming Language :: Python :: 3",
    "Programming Language :: Python :: 3.6",
    "Programming Language :: Python :: 3.7",
    "Programming Language :: Python :: 3.8",
    "Programming Language :: Python :: 3.9",
    "Programming Language :: Python :: 3.10",
    "Operating System :: OS Independent",
    "Topic :: Software Development :: Libraries :: Python Modules",
    "Typing :: Typed",
]
dependencies = [
    "typing_extensions >= 3.10.0.0; python_version < '3.10'",
    "dataclasses; python_version < '3.7'",
]

[project.urls]
Documentation = "https://pypdf2.readthedocs.io/en/latest/"
Source = "https://github.com/py-pdf/PyPDF2"
"Bug Reports" = "https://github.com/py-pdf/PyPDF2/issues"
Changelog = "https://pypdf2.readthedocs.io/en/latest/meta/CHANGELOG.html"

[project.optional-dependencies]
full = ["PyCryptodome", "Pillow"]
crypto = ["PyCryptodome"]
image = ["Pillow"]
dev = ["black", "pip-tools", "pre-commit<2.18.0", "pytest-cov", "flit", "wheel"]
docs = ["sphinx", "sphinx_rtd_theme", "myst_parser"]

[tool.mutmut]
backup = false
runner = "./mutmut-test.sh"
tests_dir = "tests/"

[tool.check-wheel-contents]
package = "./PyPDF2"

[tool.flit.sdist]
exclude = [".github/*", "docs/*", "resources/*", "sample-files/*", "sample-files/.github/*", "sample-files/.gitignore", "sample-files/.pre-commit-config.yaml",  "requirements/*", "tests/*", ".flake8", ".gitignore", ".gitmodules", ".pylintrc", "tox.ini", "make_changelog.py", "mutmut-test.sh", ".pre-commit-config.yaml", ".gitblame-ignore-revs", "Makefile", "mutmut_config.py"]

[tool.pytest.ini_options]
filterwarnings = ["error"]
markers = [
    "samples: Tests which use files from https://github.com/py-pdf/sample-files",
    "external: Tests which need to download files"
]
testpaths = ["tests"]
norecursedirs = ["tests/pdf_cache"]

[tool.isort]
line_length = 79
indent = "    "
multi_line_output = 3
<<<<<<< HEAD
length_sort = "0"
=======
>>>>>>> b49034e8
include_trailing_comma = true
known_third_party = ["pytest", "setuptools"]

[tool.coverage.run]
source = ["PyPDF2"]
branch = true

[tool.coverage.report]
# Regexes for lines to exclude from consideration
exclude_lines = [
    # Have to re-enable the standard pragma
    "pragma: no cover",
    "@overload",

    # Don't complain about missing debug-only code:
    "def __repr__",
    "def __str__",
    "if self\\.debug",

    # Don't complain if tests don't hit defensive assertion code:
    "raise AssertionError",
    "raise NotImplementedError",

    # Don't complain if non-runnable code isn't run:
    "if 0:",
    "if __name__ == .__main__.:",
]<|MERGE_RESOLUTION|>--- conflicted
+++ resolved
@@ -67,10 +67,6 @@
 line_length = 79
 indent = "    "
 multi_line_output = 3
-<<<<<<< HEAD
-length_sort = "0"
-=======
->>>>>>> b49034e8
 include_trailing_comma = true
 known_third_party = ["pytest", "setuptools"]
 
