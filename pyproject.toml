--- conflicted
+++ resolved
@@ -172,11 +172,7 @@
     "PT014",   # Ruff bug: Duplicate of test case at index 1 in `@pytest_mark.parametrize`
     "PTH123",  # `open()` should be replaced by `Path.open()`
     "PYI042",  # Type alias `mode_str_type` should be CamelCase
-<<<<<<< HEAD
-    "RET501",  # Do not explicitly `return None` in function if it is the only possible return value
-=======
     "RET502",  # Do not implicitly `return None` in function able to return non-`None` value
->>>>>>> 76e4ed1f
     "RET503",  # Missing explicit `return` at the end of function able to return non-`None` value
     "RET505",  # Unnecessary `else` after `return` statement
     "RUF001",  # Detect confusable Unicode-to-Unicode units. Introduces bugs
