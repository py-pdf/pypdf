--- conflicted
+++ resolved
@@ -27,11 +27,7 @@
 
 import secrets
 
-<<<<<<< HEAD
-from cryptography import __version__
-=======
 from cryptography import __version__  # type: ignore[import]
->>>>>>> 9cb22c4a
 from cryptography.hazmat.primitives import padding  # type: ignore[import]
 from cryptography.hazmat.primitives.ciphers.algorithms import AES, ARC4  # type: ignore[import]
 from cryptography.hazmat.primitives.ciphers.base import Cipher  # type: ignore[import]
