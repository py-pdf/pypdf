# Copyright (c) 2006, Mathieu Fenniak
# Copyright (c) 2007, Ashish Kulkarni <kulkarni.ashish@gmail.com>
#
# All rights reserved.
#
# Redistribution and use in source and binary forms, with or without
# modification, are permitted provided that the following conditions are
# met:
#
# * Redistributions of source code must retain the above copyright notice,
# this list of conditions and the following disclaimer.
# * Redistributions in binary form must reproduce the above copyright notice,
# this list of conditions and the following disclaimer in the documentation
# and/or other materials provided with the distribution.
# * The name of the author may not be used to endorse or promote products
# derived from this software without specific prior written permission.
#
# THIS SOFTWARE IS PROVIDED BY THE COPYRIGHT HOLDERS AND CONTRIBUTORS "AS IS"
# AND ANY EXPRESS OR IMPLIED WARRANTIES, INCLUDING, BUT NOT LIMITED TO, THE
# IMPLIED WARRANTIES OF MERCHANTABILITY AND FITNESS FOR A PARTICULAR PURPOSE
# ARE DISCLAIMED. IN NO EVENT SHALL THE COPYRIGHT OWNER OR CONTRIBUTORS BE
# LIABLE FOR ANY DIRECT, INDIRECT, INCIDENTAL, SPECIAL, EXEMPLARY, OR
# CONSEQUENTIAL DAMAGES (INCLUDING, BUT NOT LIMITED TO, PROCUREMENT OF
# SUBSTITUTE GOODS OR SERVICES; LOSS OF USE, DATA, OR PROFITS; OR BUSINESS
# INTERRUPTION) HOWEVER CAUSED AND ON ANY THEORY OF LIABILITY, WHETHER IN
# CONTRACT, STRICT LIABILITY, OR TORT (INCLUDING NEGLIGENCE OR OTHERWISE)
# ARISING IN ANY WAY OUT OF THE USE OF THIS SOFTWARE, EVEN IF ADVISED OF THE
# POSSIBILITY OF SUCH DAMAGE.

import math
from dataclasses import dataclass
from decimal import Decimal
from io import BytesIO
from pathlib import Path
from typing import (
    Any,
    Callable,
    Dict,
    Iterable,
    Iterator,
    List,
    Literal,
    Optional,
    Sequence,
    Set,
    Tuple,
    Union,
    cast,
    overload,
)

from ._cmap import build_char_map, unknown_char_map
from ._protocols import PdfCommonDocProtocol
from ._text_extraction import (
    OrientationNotFoundError,
    _layout_mode,
    crlf_space_check,
    handle_tj,
    mult,
)
from ._utils import (
    CompressedTransformationMatrix,
    TransformationMatrixType,
    _human_readable_bytes,
    logger_warning,
    matrix_multiply,
)
from .constants import AnnotationDictionaryAttributes as ADA
from .constants import ImageAttributes as IA
from .constants import PageAttributes as PG
from .constants import Resources as RES
from .errors import PageSizeNotDefinedError, PdfReadError
from .filters import _xobj_to_image
from .generic import (
    ArrayObject,
    ContentStream,
    DictionaryObject,
    EncodedStreamObject,
    FloatObject,
    IndirectObject,
    NameObject,
    NullObject,
    NumberObject,
    PdfObject,
    RectangleObject,
    StreamObject,
    is_null_or_none,
)

try:
    from PIL.Image import Image

    pil_not_imported = False
except ImportError:
    Image = object  # type: ignore
    pil_not_imported = True  # error will be raised only when using images

MERGE_CROP_BOX = "cropbox"  # pypdf<=3.4.0 used 'trimbox'


def _get_rectangle(self: Any, name: str, defaults: Iterable[str]) -> RectangleObject:
    retval: Union[None, RectangleObject, IndirectObject] = self.get(name)
    if isinstance(retval, RectangleObject):
        return retval
    if is_null_or_none(retval):
        for d in defaults:
            retval = self.get(d)
            if retval is not None:
                break
    if isinstance(retval, IndirectObject):
        retval = self.pdf.get_object(retval)
    retval = RectangleObject(retval)  # type: ignore
    _set_rectangle(self, name, retval)
    return retval


def _set_rectangle(self: Any, name: str, value: Union[RectangleObject, float]) -> None:
    name = NameObject(name)
    self[name] = value


def _delete_rectangle(self: Any, name: str) -> None:
    del self[name]


def _create_rectangle_accessor(name: str, fallback: Iterable[str]) -> property:
    return property(
        lambda self: _get_rectangle(self, name, fallback),
        lambda self, value: _set_rectangle(self, name, value),
        lambda self: _delete_rectangle(self, name),
    )


class Transformation:
    """
    Represent a 2D transformation.

    The transformation between two coordinate systems is represented by a 3-by-3
    transformation matrix matrix with the following form::

        a b 0
        c d 0
        e f 1

    Because a transformation matrix has only six elements that can be changed,
    it is usually specified in PDF as the six-element array [ a b c d e f ].

    Coordinate transformations are expressed as matrix multiplications::

                                 a b 0
     [ x′ y′ 1 ] = [ x y 1 ] ×   c d 0
                                 e f 1


    Example:
        >>> from pypdf import Transformation
        >>> op = Transformation().scale(sx=2, sy=3).translate(tx=10, ty=20)
        >>> page.add_transformation(op)
    """

    # 9.5.4 Coordinate Systems for 3D
    # 4.2.2 Common Transformations
    def __init__(self, ctm: CompressedTransformationMatrix = (1, 0, 0, 1, 0, 0)):
        self.ctm = ctm

    @property
    def matrix(self) -> TransformationMatrixType:
        """
        Return the transformation matrix as a tuple of tuples in the form:

        ((a, b, 0), (c, d, 0), (e, f, 1))
        """
        return (
            (self.ctm[0], self.ctm[1], 0),
            (self.ctm[2], self.ctm[3], 0),
            (self.ctm[4], self.ctm[5], 1),
        )

    @staticmethod
    def compress(matrix: TransformationMatrixType) -> CompressedTransformationMatrix:
        """
        Compresses the transformation matrix into a tuple of (a, b, c, d, e, f).

        Args:
            matrix: The transformation matrix as a tuple of tuples.

        Returns:
            A tuple representing the transformation matrix as (a, b, c, d, e, f)
        """
        return (
            matrix[0][0],
            matrix[0][1],
            matrix[1][0],
            matrix[1][1],
            matrix[2][0],
            matrix[2][1],
        )

    def transform(self, m: "Transformation") -> "Transformation":
        """
        Apply one transformation to another.

        Args:
            m: a Transformation to apply.

        Returns:
            A new ``Transformation`` instance

        Example:
            >>> from pypdf import Transformation
            >>> op = Transformation((1, 0, 0, -1, 0, height)) # vertical mirror
            >>> op = Transformation().transform(Transformation((-1, 0, 0, 1, iwidth, 0))) # horizontal mirror
            >>> page.add_transformation(op)
        """
        ctm = Transformation.compress(matrix_multiply(self.matrix, m.matrix))
        return Transformation(ctm)

    def translate(self, tx: float = 0, ty: float = 0) -> "Transformation":
        """
        Translate the contents of a page.

        Args:
            tx: The translation along the x-axis.
            ty: The translation along the y-axis.

        Returns:
            A new ``Transformation`` instance
        """
        m = self.ctm
        return Transformation(ctm=(m[0], m[1], m[2], m[3], m[4] + tx, m[5] + ty))

    def scale(
        self, sx: Optional[float] = None, sy: Optional[float] = None
    ) -> "Transformation":
        """
        Scale the contents of a page towards the origin of the coordinate system.

        Typically, that is the lower-left corner of the page. That can be
        changed by translating the contents / the page boxes.

        Args:
            sx: The scale factor along the x-axis.
            sy: The scale factor along the y-axis.

        Returns:
            A new Transformation instance with the scaled matrix.
        """
        if sx is None and sy is None:
            raise ValueError("Either sx or sy must be specified")
        if sx is None:
            sx = sy
        if sy is None:
            sy = sx
        assert sx is not None
        assert sy is not None
        op: TransformationMatrixType = ((sx, 0, 0), (0, sy, 0), (0, 0, 1))
        ctm = Transformation.compress(matrix_multiply(self.matrix, op))
        return Transformation(ctm)

    def rotate(self, rotation: float) -> "Transformation":
        """
        Rotate the contents of a page.

        Args:
            rotation: The angle of rotation in degrees.

        Returns:
            A new ``Transformation`` instance with the rotated matrix.
        """
        rotation = math.radians(rotation)
        op: TransformationMatrixType = (
            (math.cos(rotation), math.sin(rotation), 0),
            (-math.sin(rotation), math.cos(rotation), 0),
            (0, 0, 1),
        )
        ctm = Transformation.compress(matrix_multiply(self.matrix, op))
        return Transformation(ctm)

    def __repr__(self) -> str:
        return f"Transformation(ctm={self.ctm})"

    @overload
    def apply_on(self, pt: List[float], as_object: bool = False) -> List[float]:
        ...

    @overload
    def apply_on(
        self, pt: Tuple[float, float], as_object: bool = False
    ) -> Tuple[float, float]:
        ...

    def apply_on(
        self,
        pt: Union[Tuple[float, float], List[float]],
        as_object: bool = False,
    ) -> Union[Tuple[float, float], List[float]]:
        """
        Apply the transformation matrix on the given point.

        Args:
            pt: A tuple or list representing the point in the form (x, y)

        Returns:
            A tuple or list representing the transformed point in the form (x', y')
        """
        typ = FloatObject if as_object else float
        pt1 = (
            typ(float(pt[0]) * self.ctm[0] + float(pt[1]) * self.ctm[2] + self.ctm[4]),
            typ(float(pt[0]) * self.ctm[1] + float(pt[1]) * self.ctm[3] + self.ctm[5]),
        )
        return list(pt1) if isinstance(pt, list) else pt1


@dataclass
class ImageFile:
    """
    Image within the PDF file. *This object is not designed to be built.*

    This object should not be modified except using :func:`ImageFile.replace` to replace the image with a new one.
    """

    name: str = ""
    """
    Filename as identified within the PDF file.
    """

    data: bytes = b""
    """
    Data as bytes.
    """

    image: Optional[Image] = None
    """
    Data as PIL image.
    """

    indirect_reference: Optional[IndirectObject] = None
    """
    Reference to the object storing the stream.
    """

    def replace(self, new_image: Image, **kwargs: Any) -> None:
        """
        Replace the image with a new PIL image.

        Args:
            new_image (PIL.Image.Image): The new PIL image to replace the existing image.
            **kwargs: Additional keyword arguments to pass to `Image.save()`.

        Raises:
            TypeError: If the image is inline or in a PdfReader.
            TypeError: If the image does not belong to a PdfWriter.
            TypeError: If `new_image` is not a PIL Image.

        Note:
            This method replaces the existing image with a new image.
            It is not allowed for inline images or images within a PdfReader.
            The `kwargs` parameter allows passing additional parameters
            to `Image.save()`, such as quality.
        """
        if pil_not_imported:
            raise ImportError(
                "pillow is required to do image extraction. "
                "It can be installed via 'pip install pypdf[image]'"
            )

        from ._reader import PdfReader

        # to prevent circular import
        from .filters import _xobj_to_image
        from .generic import DictionaryObject, PdfObject

        if self.indirect_reference is None:
            raise TypeError("Cannot update an inline image.")
        if not hasattr(self.indirect_reference.pdf, "_id_translated"):
            raise TypeError("Cannot update an image not belonging to a PdfWriter.")
        if not isinstance(new_image, Image):
            raise TypeError("new_image shall be a PIL Image")
        b = BytesIO()
        new_image.save(b, "PDF", **kwargs)
        reader = PdfReader(b)
        assert reader.pages[0].images[0].indirect_reference is not None
        self.indirect_reference.pdf._objects[self.indirect_reference.idnum - 1] = (
            reader.pages[0].images[0].indirect_reference.get_object()
        )
        cast(
            PdfObject, self.indirect_reference.get_object()
        ).indirect_reference = self.indirect_reference
        # change the object attributes
        extension, byte_stream, img = _xobj_to_image(
            cast(DictionaryObject, self.indirect_reference.get_object())
        )
        assert extension is not None
        self.name = self.name[: self.name.rfind(".")] + extension
        self.data = byte_stream
        self.image = img

    def __str__(self) -> str:
        return f"{self.__class__.__name__}(name={self.name}, data: {_human_readable_bytes(len(self.data))})"

    def __repr__(self) -> str:
        return self.__str__()[:-1] + f", hash: {hash(self.data)})"


class VirtualListImages(Sequence[ImageFile]):
    """
    Provides access to images referenced within a page.
    Only one copy will be returned if the usage is used on the same page multiple times.
    See :func:`PageObject.images` for more details.
    """

    def __init__(
        self,
        ids_function: Callable[[], List[Union[str, List[str]]]],
        get_function: Callable[[Union[str, List[str], Tuple[str]]], ImageFile],
    ) -> None:
        self.ids_function = ids_function
        self.get_function = get_function
        self.current = -1

    def __len__(self) -> int:
        return len(self.ids_function())

    def keys(self) -> List[Union[str, List[str]]]:
        return self.ids_function()

    def items(self) -> List[Tuple[Union[str, List[str]], ImageFile]]:
        return [(x, self[x]) for x in self.ids_function()]

    @overload
    def __getitem__(self, index: Union[int, str, List[str]]) -> ImageFile:
        ...

    @overload
    def __getitem__(self, index: slice) -> Sequence[ImageFile]:
        ...

    def __getitem__(
        self, index: Union[int, slice, str, List[str], Tuple[str]]
    ) -> Union[ImageFile, Sequence[ImageFile]]:
        lst = self.ids_function()
        if isinstance(index, slice):
            indices = range(*index.indices(len(self)))
            lst = [lst[x] for x in indices]
            cls = type(self)
            return cls((lambda: lst), self.get_function)
        if isinstance(index, (str, list, tuple)):
            return self.get_function(index)
        if not isinstance(index, int):
            raise TypeError("invalid sequence indices type")
        len_self = len(lst)
        if index < 0:
            # support negative indexes
            index = len_self + index
        if index < 0 or index >= len_self:
            raise IndexError("sequence index out of range")
        return self.get_function(lst[index])

    def __iter__(self) -> Iterator[ImageFile]:
        for i in range(len(self)):
            yield self[i]

    def __str__(self) -> str:
        p = [f"Image_{i}={n}" for i, n in enumerate(self.ids_function())]
        return f"[{', '.join(p)}]"


class PageObject(DictionaryObject):
    """
    PageObject represents a single page within a PDF file.

    Typically these objects will be created by accessing the
    :attr:`pages<pypdf.PdfReader.pages>` property of the
    :class:`PdfReader<pypdf.PdfReader>` class, but it is
    also possible to create an empty page with the
    :meth:`create_blank_page()<pypdf._page.PageObject.create_blank_page>` static method.

    Args:
        pdf: PDF file the page belongs to.
        indirect_reference: Stores the original indirect reference to
            this object in its source PDF
    """

    original_page: "PageObject"  # very local use in writer when appending

    def __init__(
        self,
        pdf: Optional[PdfCommonDocProtocol] = None,
        indirect_reference: Optional[IndirectObject] = None,
    ) -> None:
        DictionaryObject.__init__(self)
        self.pdf = pdf
        self.inline_images: Optional[Dict[str, ImageFile]] = None
        # below Union for mypy but actually Optional[List[str]]
        self.indirect_reference = indirect_reference
<<<<<<< HEAD
        if not is_null_or_none(indirect_reference):
            assert indirect_reference is not None, "mypy"
=======
        if indirect_reference is not None:
>>>>>>> 1bbc301a
            self.update(cast(DictionaryObject, indirect_reference.get_object()))

    def hash_bin(self) -> int:
        """
<<<<<<< HEAD
        Returns:
            hash considering type and value
        used to detect modified object

        Note: this function is overloaded to return the same results
        as a DictionaryObject
=======
        Used to detect modified object.

        Note: this function is overloaded to return the same results
        as a DictionaryObject.

        Returns:
            Hash considering type and value.
>>>>>>> 1bbc301a
        """
        return hash(
            (DictionaryObject, tuple(((k, v.hash_bin()) for k, v in self.items())))
        )

    def hash_value_data(self) -> bytes:
        data = super().hash_value_data()
        data += b"%d" % id(self)
        return data

    @property
    def user_unit(self) -> float:
        """
        A read-only positive number giving the size of user space units.

        It is in multiples of 1/72 inch. Hence a value of 1 means a user
        space unit is 1/72 inch, and a value of 3 means that a user
        space unit is 3/72 inch.
        """
        return self.get(PG.USER_UNIT, 1)

    @staticmethod
    def create_blank_page(
        pdf: Optional[PdfCommonDocProtocol] = None,
        width: Union[float, Decimal, None] = None,
        height: Union[float, Decimal, None] = None,
    ) -> "PageObject":
        """
        Return a new blank page.

        If ``width`` or ``height`` is ``None``, try to get the page size
        from the last page of *pdf*.

        Args:
            pdf: PDF file the page is within.
            width: The width of the new page expressed in default user
                space units.
            height: The height of the new page expressed in default user
                space units.

        Returns:
            The new blank page

        Raises:
            PageSizeNotDefinedError: if ``pdf`` is ``None`` or contains
                no page
        """
        page = PageObject(pdf)

        # Creates a new page (cf PDF Reference  7.7.3.3)
        page.__setitem__(NameObject(PG.TYPE), NameObject("/Page"))
        page.__setitem__(NameObject(PG.PARENT), NullObject())
        page.__setitem__(NameObject(PG.RESOURCES), DictionaryObject())
        if width is None or height is None:
            if pdf is not None and len(pdf.pages) > 0:
                lastpage = pdf.pages[len(pdf.pages) - 1]
                width = lastpage.mediabox.width
                height = lastpage.mediabox.height
            else:
                raise PageSizeNotDefinedError
        page.__setitem__(
            NameObject(PG.MEDIABOX), RectangleObject((0, 0, width, height))  # type: ignore
        )

        return page

    def _get_ids_image(
        self,
        obj: Optional[DictionaryObject] = None,
        ancest: Optional[List[str]] = None,
        call_stack: Optional[List[Any]] = None,
    ) -> List[Union[str, List[str]]]:
        if call_stack is None:
            call_stack = []
        _i = getattr(obj, "indirect_reference", None)
        if _i in call_stack:
            return []
        else:
            call_stack.append(_i)
        if self.inline_images is None:
            self.inline_images = self._get_inline_images()
        if obj is None:
            obj = self
        if ancest is None:
            ancest = []
        lst: List[Union[str, List[str]]] = []
        if PG.RESOURCES not in obj or RES.XOBJECT not in cast(
            DictionaryObject, obj[PG.RESOURCES]
        ):
            return [] if self.inline_images is None else list(self.inline_images.keys())

        x_object = obj[PG.RESOURCES][RES.XOBJECT].get_object()  # type: ignore
        for o in x_object:
            if not isinstance(x_object[o], StreamObject):
                continue
            if x_object[o][IA.SUBTYPE] == "/Image":
                lst.append(o if len(ancest) == 0 else ancest + [o])
            else:  # is a form with possible images inside
                lst.extend(self._get_ids_image(x_object[o], ancest + [o], call_stack))
        assert self.inline_images is not None
        lst.extend(list(self.inline_images.keys()))
        return lst

    def _get_image(
        self,
        id: Union[str, List[str], Tuple[str]],
        obj: Optional[DictionaryObject] = None,
    ) -> ImageFile:
        if obj is None:
            obj = cast(DictionaryObject, self)
        if isinstance(id, tuple):
            id = list(id)
        if isinstance(id, List) and len(id) == 1:
            id = id[0]
        try:
            xobjs = cast(
                DictionaryObject, cast(DictionaryObject, obj[PG.RESOURCES])[RES.XOBJECT]
            )
        except KeyError:
            if not (id[0] == "~" and id[-1] == "~"):
                raise
        if isinstance(id, str):
            if id[0] == "~" and id[-1] == "~":
                if self.inline_images is None:
                    self.inline_images = self._get_inline_images()
                if self.inline_images is None:  # pragma: no cover
                    raise KeyError("no inline image can be found")
                return self.inline_images[id]

            imgd = _xobj_to_image(cast(DictionaryObject, xobjs[id]))
            extension, byte_stream = imgd[:2]
            f = ImageFile(
                name=f"{id[1:]}{extension}",
                data=byte_stream,
                image=imgd[2],
                indirect_reference=xobjs[id].indirect_reference,
            )
            return f
        else:  # in a sub object
            ids = id[1:]
            return self._get_image(ids, cast(DictionaryObject, xobjs[id[0]]))

    @property
    def images(self) -> VirtualListImages:
        """
        Read-only property emulating a list of images on a page.

        Get a list of all images on the page. The key can be:
        - A string (for the top object)
        - A tuple (for images within XObject forms)
        - An integer

        Examples:
            * `reader.pages[0].images[0]`        # return fist image
            * `reader.pages[0].images['/I0']`    # return image '/I0'
            * `reader.pages[0].images['/TP1','/Image1']` # return image '/Image1' within '/TP1' Xobject/Form
            * `for img in reader.pages[0].images:` # loops through all objects

        images.keys() and images.items() can be used.

        The ImageFile has the following properties:

            * `.name` : name of the object
            * `.data` : bytes of the object
            * `.image`  : PIL Image Object
            * `.indirect_reference` : object reference

        and the following methods:
            `.replace(new_image: PIL.Image.Image, **kwargs)` :
                replace the image in the pdf with the new image
                applying the saving parameters indicated (such as quality)

        Example usage:

            reader.pages[0].images[0]=replace(Image.open("new_image.jpg", quality = 20)

        Inline images are extracted and named ~0~, ~1~, ..., with the
        indirect_reference set to None.
        """
        return VirtualListImages(self._get_ids_image, self._get_image)

    def _translate_value_inlineimage(self, k: str, v: PdfObject) -> PdfObject:
        """Translate values used in inline image"""
        try:
            v = NameObject(
                {
                    "/G": "/DeviceGray",
                    "/RGB": "/DeviceRGB",
                    "/CMYK": "/DeviceCMYK",
                    "/I": "/Indexed",
                    "/AHx": "/ASCIIHexDecode",
                    "/A85": "/ASCII85Decode",
                    "/LZW": "/LZWDecode",
                    "/Fl": "/FlateDecode",
                    "/RL": "/RunLengthDecode",
                    "/CCF": "/CCITTFaxDecode",
                    "/DCT": "/DCTDecode",
                    "/DeviceGray": "/DeviceGray",
                    "/DeviceRGB": "/DeviceRGB",
                    "/DeviceCMYK": "/DeviceCMYK",
                    "/Indexed": "/Indexed",
                    "/ASCIIHexDecode": "/ASCIIHexDecode",
                    "/ASCII85Decode": "/ASCII85Decode",
                    "/LZWDecode": "/LZWDecode",
                    "/FlateDecode": "/FlateDecode",
                    "/RunLengthDecode": "/RunLengthDecode",
                    "/CCITTFaxDecode": "/CCITTFaxDecode",
                    "/DCTDecode": "/DCTDecode",
                }[cast(str, v)]
            )
        except (TypeError, KeyError):
            if isinstance(v, NameObject):
                # It is a custom name, thus we have to look in resources.
                # The only applicable case is for ColorSpace.
                try:
                    res = cast(DictionaryObject, self["/Resources"])["/ColorSpace"]
                    v = cast(DictionaryObject, res)[v]
                except KeyError:  # for res and v
                    raise PdfReadError(f"Cannot find resource entry {v} for {k}")
        return v

    def _get_inline_images(self) -> Dict[str, ImageFile]:
        """
        get inline_images
        entries will be identified as ~1~
        """
        content = self.get_contents()
        if is_null_or_none(content):
            return {}
        imgs_data = []
        assert content is not None, "mypy"
        for param, ope in content.operations:
            if ope == b"INLINE IMAGE":
                imgs_data.append(
                    {"settings": param["settings"], "__streamdata__": param["data"]}
                )
            elif ope in (b"BI", b"EI", b"ID"):  # pragma: no cover
                raise PdfReadError(
                    f"{ope} operator met whereas not expected,"
                    "please share usecase with pypdf dev team"
                )
            """backup
            elif ope == b"BI":
                img_data["settings"] = {}
            elif ope == b"EI":
                imgs_data.append(img_data)
                img_data = {}
            elif ope == b"ID":
                img_data["__streamdata__"] = b""
            elif "__streamdata__" in img_data:
                if len(img_data["__streamdata__"]) > 0:
                    img_data["__streamdata__"] += b"\n"
                    raise Exception("check append")
                img_data["__streamdata__"] += param
            elif "settings" in img_data:
                img_data["settings"][ope.decode()] = param
            """
        files = {}
        for num, ii in enumerate(imgs_data):
            init = {
                "__streamdata__": ii["__streamdata__"],
                "/Length": len(ii["__streamdata__"]),
            }
            for k, v in ii["settings"].items():
                if k in {"/Length", "/L"}:  # no length is expected
                    continue
                if isinstance(v, list):
                    v = ArrayObject(
                        [self._translate_value_inlineimage(k, x) for x in v]
                    )
                else:
                    v = self._translate_value_inlineimage(k, v)
                k = NameObject(
                    {
                        "/BPC": "/BitsPerComponent",
                        "/CS": "/ColorSpace",
                        "/D": "/Decode",
                        "/DP": "/DecodeParms",
                        "/F": "/Filter",
                        "/H": "/Height",
                        "/W": "/Width",
                        "/I": "/Interpolate",
                        "/Intent": "/Intent",
                        "/IM": "/ImageMask",
                        "/BitsPerComponent": "/BitsPerComponent",
                        "/ColorSpace": "/ColorSpace",
                        "/Decode": "/Decode",
                        "/DecodeParms": "/DecodeParms",
                        "/Filter": "/Filter",
                        "/Height": "/Height",
                        "/Width": "/Width",
                        "/Interpolate": "/Interpolate",
                        "/ImageMask": "/ImageMask",
                    }[k]
                )
                if k not in init:
                    init[k] = v
            ii["object"] = EncodedStreamObject.initialize_from_dictionary(init)
            extension, byte_stream, img = _xobj_to_image(ii["object"])
            files[f"~{num}~"] = ImageFile(
                name=f"~{num}~{extension}",
                data=byte_stream,
                image=img,
                indirect_reference=None,
            )
        return files

    @property
    def rotation(self) -> int:
        """
        The visual rotation of the page.

        This number has to be a multiple of 90 degrees: 0, 90, 180, or 270 are
        valid values. This property does not affect ``/Contents``.
        """
        rotate_obj = self.get(PG.ROTATE, 0)
        return rotate_obj if isinstance(rotate_obj, int) else rotate_obj.get_object()

    @rotation.setter
    def rotation(self, r: float) -> None:
        self[NameObject(PG.ROTATE)] = NumberObject((((int(r) + 45) // 90) * 90) % 360)

    def transfer_rotation_to_content(self) -> None:
        """
        Apply the rotation of the page to the content and the media/crop/...
        boxes.

        It is recommended to apply this function before page merging.
        """
        r = -self.rotation  # rotation to apply is in the otherway
        self.rotation = 0
        mb = RectangleObject(self.mediabox)
        trsf = (
            Transformation()
            .translate(
                -float(mb.left + mb.width / 2), -float(mb.bottom + mb.height / 2)
            )
            .rotate(r)
        )
        pt1 = trsf.apply_on(mb.lower_left)
        pt2 = trsf.apply_on(mb.upper_right)
        trsf = trsf.translate(-min(pt1[0], pt2[0]), -min(pt1[1], pt2[1]))
        self.add_transformation(trsf, False)
        for b in ["/MediaBox", "/CropBox", "/BleedBox", "/TrimBox", "/ArtBox"]:
            if b in self:
                rr = RectangleObject(self[b])  # type: ignore
                pt1 = trsf.apply_on(rr.lower_left)
                pt2 = trsf.apply_on(rr.upper_right)
                self[NameObject(b)] = RectangleObject(
                    (
                        min(pt1[0], pt2[0]),
                        min(pt1[1], pt2[1]),
                        max(pt1[0], pt2[0]),
                        max(pt1[1], pt2[1]),
                    )
                )

    def rotate(self, angle: int) -> "PageObject":
        """
        Rotate a page clockwise by increments of 90 degrees.

        Args:
            angle: Angle to rotate the page. Must be an increment of 90 deg.

        Returns:
            The rotated PageObject
        """
        if angle % 90 != 0:
            raise ValueError("Rotation angle must be a multiple of 90")
        self[NameObject(PG.ROTATE)] = NumberObject(self.rotation + angle)
        return self

    def _merge_resources(
        self,
        res1: DictionaryObject,
        res2: DictionaryObject,
        resource: Any,
        new_res1: bool = True,
    ) -> Tuple[Dict[str, Any], Dict[str, Any]]:
        try:
            assert isinstance(self.indirect_reference, IndirectObject)
            pdf = self.indirect_reference.pdf
            is_pdf_writer = hasattr(
                pdf, "_add_object"
            )  # ---------- expect isinstance(pdf,PdfWriter)
        except (AssertionError, AttributeError):
            pdf = None
            is_pdf_writer = False

        def compute_unique_key(base_key: str) -> Tuple[str, bool]:
            """
            Find a key that either doesn't already exist or has the same value
            (indicated by the bool)

            Args:
                base_key: An index is added to this to get the computed key

            Returns:
                A tuple (computed key, bool) where the boolean indicates
                if there is a resource of the given computed_key with the same
                value.
            """
            value = page2res.raw_get(base_key)
            # TODO : possible improvement : in case of writer, the indirect_reference
            # can not be found because translated : this may be improved

            # try the current key first (e.g. "foo"), but otherwise iterate
            # through "foo-0", "foo-1", etc. new_res can contain only finitely
            # many keys, thus this'll eventually end, even if it's been crafted
            # to be maximally annoying.
            computed_key = base_key
            idx = 0
            while computed_key in new_res:
                if new_res.raw_get(computed_key) == value:
                    # there's already a resource of this name, with the exact
                    # same value
                    return computed_key, True
                computed_key = f"{base_key}-{idx}"
                idx += 1
            return computed_key, False

        if new_res1:
            new_res = DictionaryObject()
            new_res.update(res1.get(resource, DictionaryObject()).get_object())
        else:
            new_res = cast(DictionaryObject, res1[resource])
        page2res = cast(
            DictionaryObject, res2.get(resource, DictionaryObject()).get_object()
        )
        rename_res = {}
        for key in page2res:
            unique_key, same_value = compute_unique_key(key)
            newname = NameObject(unique_key)
            if key != unique_key:
                # we have to use a different name for this
                rename_res[key] = newname

            if not same_value:
                if is_pdf_writer:
                    new_res[newname] = page2res.raw_get(key).clone(pdf)
                    try:
                        new_res[newname] = new_res[newname].indirect_reference
                    except AttributeError:
                        pass
                else:
                    new_res[newname] = page2res.raw_get(key)
            lst = sorted(new_res.items())
            new_res.clear()
            for el in lst:
                new_res[el[0]] = el[1]
        return new_res, rename_res

    @staticmethod
    def _content_stream_rename(
        stream: ContentStream,
        rename: Dict[Any, Any],
        pdf: Optional[PdfCommonDocProtocol],
    ) -> ContentStream:
        if not rename:
            return stream
        stream = ContentStream(stream, pdf)
        for operands, _operator in stream.operations:
            if isinstance(operands, list):
                for i, op in enumerate(operands):
                    if isinstance(op, NameObject):
                        operands[i] = rename.get(op, op)
            elif isinstance(operands, dict):
                for i, op in operands.items():
                    if isinstance(op, NameObject):
                        operands[i] = rename.get(op, op)
            else:
                raise KeyError(f"type of operands is {type(operands)}")
        return stream

    @staticmethod
    def _add_transformation_matrix(
        contents: Any,
        pdf: Optional[PdfCommonDocProtocol],
        ctm: CompressedTransformationMatrix,
    ) -> ContentStream:
        """Add transformation matrix at the beginning of the given contents stream."""
        a, b, c, d, e, f = ctm
        contents = ContentStream(contents, pdf)
        contents.operations.insert(
            0,
            [
                [
                    FloatObject(a),
                    FloatObject(b),
                    FloatObject(c),
                    FloatObject(d),
                    FloatObject(e),
                    FloatObject(f),
                ],
                b"cm",
            ],
        )
        return contents

    def _get_contents_as_bytes(self) -> Optional[bytes]:
        """
        Return the page contents as bytes.

        Returns:
            The ``/Contents`` object as bytes, or ``None`` if it doesn't exist.

        """
        if PG.CONTENTS in self:
            obj = self[PG.CONTENTS].get_object()
            if isinstance(obj, list):
                return b"".join(x.get_object().get_data() for x in obj)
            else:
                return cast(EncodedStreamObject, obj).get_data()
        else:
            return None

    def get_contents(self) -> Optional[ContentStream]:
        """
        Access the page contents.

        Returns:
            The ``/Contents`` object, or ``None`` if it does not exist.
            ``/Contents`` is optional, as described in §7.7.3.3 of the PDF Reference.
        """
        if PG.CONTENTS in self:
            try:
                pdf = cast(IndirectObject, self.indirect_reference).pdf
            except AttributeError:
                pdf = None
            obj = self[PG.CONTENTS].get_object()
            if isinstance(obj, NullObject):
                return None
            else:
                return ContentStream(obj, pdf)
        else:
            return None

    def replace_contents(
        self, content: Union[None, ContentStream, EncodedStreamObject, ArrayObject]
    ) -> None:
        """
        Replace the page contents with the new content and nullify old objects
        Args:
            content: new content; if None delete the content field.
        """
        if not hasattr(self, "indirect_reference") or self.indirect_reference is None:
            # the page is not attached : the content is directly attached.
            self[NameObject(PG.CONTENTS)] = content
            return
        if isinstance(self.get(PG.CONTENTS, None), ArrayObject):
            for o in self[PG.CONTENTS]:  # type: ignore[attr-defined]
                try:
                    self._objects[o.indirect_reference.idnum - 1] = NullObject()  # type: ignore
                except AttributeError:
                    pass

        if isinstance(content, ArrayObject):
            for i in range(len(content)):
                content[i] = self.indirect_reference.pdf._add_object(content[i])

        if is_null_or_none(content):
            if PG.CONTENTS not in self:
                return
            else:
                assert self.indirect_reference is not None
                assert self[PG.CONTENTS].indirect_reference is not None
                self.indirect_reference.pdf._objects[
                    self[PG.CONTENTS].indirect_reference.idnum - 1  # type: ignore
                ] = NullObject()
                del self[PG.CONTENTS]
        elif not hasattr(self.get(PG.CONTENTS, None), "indirect_reference"):
            try:
                self[NameObject(PG.CONTENTS)] = self.indirect_reference.pdf._add_object(
                    content
                )
            except AttributeError:
                # applies at least for page not in writer
                # as a backup solution, we put content as an object although not in accordance with pdf ref
                # this will be fixed with the _add_object
                self[NameObject(PG.CONTENTS)] = content
        else:
            assert content is not None, "mypy"
            content.indirect_reference = self[
                PG.CONTENTS
            ].indirect_reference  # TODO: in a future may required generation management
            try:
                self.indirect_reference.pdf._objects[
                    content.indirect_reference.idnum - 1  # type: ignore
                ] = content
            except AttributeError:
                # applies at least for page not in writer
                # as a backup solution, we put content as an object although not in accordance with pdf ref
                # this will be fixed with the _add_object
                self[NameObject(PG.CONTENTS)] = content
        # forces recalculation of inline_images
        self.inline_images = None

    def merge_page(
        self, page2: "PageObject", expand: bool = False, over: bool = True
    ) -> None:
        """
        Merge the content streams of two pages into one.

        Resource references
        (i.e. fonts) are maintained from both pages. The mediabox/cropbox/etc
        of this page are not altered. The parameter page's content stream will
        be added to the end of this page's content stream, meaning that it will
        be drawn after, or "on top" of this page.

        Args:
            page2: The page to be merged into this one. Should be
                an instance of :class:`PageObject<PageObject>`.
            over: set the page2 content over page1 if True (default) else under
            expand: If True, the current page dimensions will be
                expanded to accommodate the dimensions of the page to be merged.
        """
        self._merge_page(page2, over=over, expand=expand)

    def _merge_page(
        self,
        page2: "PageObject",
        page2transformation: Optional[Callable[[Any], ContentStream]] = None,
        ctm: Optional[CompressedTransformationMatrix] = None,
        over: bool = True,
        expand: bool = False,
    ) -> None:
        # First we work on merging the resource dictionaries. This allows us
        # to find out what symbols in the content streams we might need to
        # rename.
        try:
            assert isinstance(self.indirect_reference, IndirectObject)
            if hasattr(
                self.indirect_reference.pdf, "_add_object"
            ):  # ---------- to detect PdfWriter
                return self._merge_page_writer(
                    page2, page2transformation, ctm, over, expand
                )
        except (AssertionError, AttributeError):
            pass

        new_resources = DictionaryObject()
        rename = {}
        try:
            original_resources = cast(DictionaryObject, self[PG.RESOURCES].get_object())
        except KeyError:
            original_resources = DictionaryObject()
        try:
            page2resources = cast(DictionaryObject, page2[PG.RESOURCES].get_object())
        except KeyError:
            page2resources = DictionaryObject()
        new_annots = ArrayObject()

        for page in (self, page2):
            if PG.ANNOTS in page:
                annots = page[PG.ANNOTS]
                if isinstance(annots, ArrayObject):
                    new_annots.extend(annots)

        for res in (
            RES.EXT_G_STATE,
            RES.FONT,
            RES.XOBJECT,
            RES.COLOR_SPACE,
            RES.PATTERN,
            RES.SHADING,
            RES.PROPERTIES,
        ):
            new, newrename = self._merge_resources(
                original_resources, page2resources, res
            )
            if new:
                new_resources[NameObject(res)] = new
                rename.update(newrename)

        # Combine /ProcSet sets, making sure there's a consistent order
        new_resources[NameObject(RES.PROC_SET)] = ArrayObject(
            sorted(
                set(
                    original_resources.get(RES.PROC_SET, ArrayObject()).get_object()
                ).union(
                    set(page2resources.get(RES.PROC_SET, ArrayObject()).get_object())
                )
            )
        )

        new_content_array = ArrayObject()
        original_content = self.get_contents()
        if original_content is not None:
            original_content.isolate_graphics_state()
            new_content_array.append(original_content)

        page2content = page2.get_contents()
        if page2content is not None:
            rect = getattr(page2, MERGE_CROP_BOX)
            page2content.operations.insert(
                0,
                (
                    map(
                        FloatObject,
                        [
                            rect.left,
                            rect.bottom,
                            rect.width,
                            rect.height,
                        ],
                    ),
                    b"re",
                ),
            )
            page2content.operations.insert(1, ([], b"W"))
            page2content.operations.insert(2, ([], b"n"))
            if page2transformation is not None:
                page2content = page2transformation(page2content)
            page2content = PageObject._content_stream_rename(
                page2content, rename, self.pdf
            )
            page2content.isolate_graphics_state()
            if over:
                new_content_array.append(page2content)
            else:
                new_content_array.insert(0, page2content)

        # if expanding the page to fit a new page, calculate the new media box size
        if expand:
            self._expand_mediabox(page2, ctm)

        self.replace_contents(ContentStream(new_content_array, self.pdf))
        self[NameObject(PG.RESOURCES)] = new_resources
        self[NameObject(PG.ANNOTS)] = new_annots

    def _merge_page_writer(
        self,
        page2: "PageObject",
        page2transformation: Optional[Callable[[Any], ContentStream]] = None,
        ctm: Optional[CompressedTransformationMatrix] = None,
        over: bool = True,
        expand: bool = False,
    ) -> None:
        # First we work on merging the resource dictionaries. This allows us
        # to find which symbols in the content streams we might need to
        # rename.
        assert isinstance(self.indirect_reference, IndirectObject)
        pdf = self.indirect_reference.pdf

        rename = {}
        if PG.RESOURCES not in self:
            self[NameObject(PG.RESOURCES)] = DictionaryObject()
        original_resources = cast(DictionaryObject, self[PG.RESOURCES].get_object())
        if PG.RESOURCES not in page2:
            page2resources = DictionaryObject()
        else:
            page2resources = cast(DictionaryObject, page2[PG.RESOURCES].get_object())

        for res in (
            RES.EXT_G_STATE,
            RES.FONT,
            RES.XOBJECT,
            RES.COLOR_SPACE,
            RES.PATTERN,
            RES.SHADING,
            RES.PROPERTIES,
        ):
            if res in page2resources:
                if res not in original_resources:
                    original_resources[NameObject(res)] = DictionaryObject()
                _, newrename = self._merge_resources(
                    original_resources, page2resources, res, False
                )
                rename.update(newrename)
        # Combine /ProcSet sets.
        if RES.PROC_SET in page2resources:
            if RES.PROC_SET not in original_resources:
                original_resources[NameObject(RES.PROC_SET)] = ArrayObject()
            arr = cast(ArrayObject, original_resources[RES.PROC_SET])
            for x in cast(ArrayObject, page2resources[RES.PROC_SET]):
                if x not in arr:
                    arr.append(x)
            arr.sort()

        if PG.ANNOTS in page2:
            if PG.ANNOTS not in self:
                self[NameObject(PG.ANNOTS)] = ArrayObject()
            annots = cast(ArrayObject, self[PG.ANNOTS].get_object())
            if ctm is None:
                trsf = Transformation()
            else:
                trsf = Transformation(ctm)
            for a in cast(ArrayObject, page2[PG.ANNOTS]):
                a = a.get_object()
                aa = a.clone(
                    pdf,
                    ignore_fields=("/P", "/StructParent", "/Parent"),
                    force_duplicate=True,
                )
                r = cast(ArrayObject, a["/Rect"])
                pt1 = trsf.apply_on((r[0], r[1]), True)
                pt2 = trsf.apply_on((r[2], r[3]), True)
                aa[NameObject("/Rect")] = ArrayObject(
                    (
                        min(pt1[0], pt2[0]),
                        min(pt1[1], pt2[1]),
                        max(pt1[0], pt2[0]),
                        max(pt1[1], pt2[1]),
                    )
                )
                if "/QuadPoints" in a:
                    q = cast(ArrayObject, a["/QuadPoints"])
                    aa[NameObject("/QuadPoints")] = ArrayObject(
                        trsf.apply_on((q[0], q[1]), True)
                        + trsf.apply_on((q[2], q[3]), True)
                        + trsf.apply_on((q[4], q[5]), True)
                        + trsf.apply_on((q[6], q[7]), True)
                    )
                try:
                    aa["/Popup"][NameObject("/Parent")] = aa.indirect_reference
                except KeyError:
                    pass
                try:
                    aa[NameObject("/P")] = self.indirect_reference
                    annots.append(aa.indirect_reference)
                except AttributeError:
                    pass

        new_content_array = ArrayObject()
        original_content = self.get_contents()
        if original_content is not None:
            original_content.isolate_graphics_state()
            new_content_array.append(original_content)

        page2content = page2.get_contents()
        if page2content is not None:
            rect = getattr(page2, MERGE_CROP_BOX)
            page2content.operations.insert(
                0,
                (
                    map(
                        FloatObject,
                        [
                            rect.left,
                            rect.bottom,
                            rect.width,
                            rect.height,
                        ],
                    ),
                    b"re",
                ),
            )
            page2content.operations.insert(1, ([], b"W"))
            page2content.operations.insert(2, ([], b"n"))
            if page2transformation is not None:
                page2content = page2transformation(page2content)
            page2content = PageObject._content_stream_rename(
                page2content, rename, self.pdf
            )
            page2content.isolate_graphics_state()
            if over:
                new_content_array.append(page2content)
            else:
                new_content_array.insert(0, page2content)

        # if expanding the page to fit a new page, calculate the new media box size
        if expand:
            self._expand_mediabox(page2, ctm)

        self.replace_contents(new_content_array)
        # self[NameObject(PG.CONTENTS)] = ContentStream(new_content_array, pdf)
        # self[NameObject(PG.RESOURCES)] = new_resources
        # self[NameObject(PG.ANNOTS)] = new_annots

    def _expand_mediabox(
        self, page2: "PageObject", ctm: Optional[CompressedTransformationMatrix]
    ) -> None:
        corners1 = (
            self.mediabox.left.as_numeric(),
            self.mediabox.bottom.as_numeric(),
            self.mediabox.right.as_numeric(),
            self.mediabox.top.as_numeric(),
        )
        corners2 = (
            page2.mediabox.left.as_numeric(),
            page2.mediabox.bottom.as_numeric(),
            page2.mediabox.left.as_numeric(),
            page2.mediabox.top.as_numeric(),
            page2.mediabox.right.as_numeric(),
            page2.mediabox.top.as_numeric(),
            page2.mediabox.right.as_numeric(),
            page2.mediabox.bottom.as_numeric(),
        )
        if ctm is not None:
            ctm = tuple(float(x) for x in ctm)  # type: ignore[assignment]
            new_x = tuple(
                ctm[0] * corners2[i] + ctm[2] * corners2[i + 1] + ctm[4]
                for i in range(0, 8, 2)
            )
            new_y = tuple(
                ctm[1] * corners2[i] + ctm[3] * corners2[i + 1] + ctm[5]
                for i in range(0, 8, 2)
            )
        else:
            new_x = corners2[0:8:2]
            new_y = corners2[1:8:2]
        lowerleft = (min(new_x), min(new_y))
        upperright = (max(new_x), max(new_y))
        lowerleft = (min(corners1[0], lowerleft[0]), min(corners1[1], lowerleft[1]))
        upperright = (
            max(corners1[2], upperright[0]),
            max(corners1[3], upperright[1]),
        )

        self.mediabox.lower_left = lowerleft
        self.mediabox.upper_right = upperright

    def merge_transformed_page(
        self,
        page2: "PageObject",
        ctm: Union[CompressedTransformationMatrix, Transformation],
        over: bool = True,
        expand: bool = False,
    ) -> None:
        """
        merge_transformed_page is similar to merge_page, but a transformation
        matrix is applied to the merged stream.

        Args:
          page2: The page to be merged into this one.
          ctm: a 6-element tuple containing the operands of the
                 transformation matrix
          over: set the page2 content over page1 if True (default) else under
          expand: Whether the page should be expanded to fit the dimensions
            of the page to be merged.
        """
        if isinstance(ctm, Transformation):
            ctm = ctm.ctm
        self._merge_page(
            page2,
            lambda page2Content: PageObject._add_transformation_matrix(
                page2Content, page2.pdf, cast(CompressedTransformationMatrix, ctm)
            ),
            ctm,
            over,
            expand,
        )

    def merge_scaled_page(
        self, page2: "PageObject", scale: float, over: bool = True, expand: bool = False
    ) -> None:
        """
        merge_scaled_page is similar to merge_page, but the stream to be merged
        is scaled by applying a transformation matrix.

        Args:
          page2: The page to be merged into this one.
          scale: The scaling factor
          over: set the page2 content over page1 if True (default) else under
          expand: Whether the page should be expanded to fit the
            dimensions of the page to be merged.
        """
        op = Transformation().scale(scale, scale)
        self.merge_transformed_page(page2, op, over, expand)

    def merge_rotated_page(
        self,
        page2: "PageObject",
        rotation: float,
        over: bool = True,
        expand: bool = False,
    ) -> None:
        """
        merge_rotated_page is similar to merge_page, but the stream to be merged
        is rotated by applying a transformation matrix.

        Args:
          page2: The page to be merged into this one.
          rotation: The angle of the rotation, in degrees
          over: set the page2 content over page1 if True (default) else under
          expand: Whether the page should be expanded to fit the
            dimensions of the page to be merged.
        """
        op = Transformation().rotate(rotation)
        self.merge_transformed_page(page2, op, over, expand)

    def merge_translated_page(
        self,
        page2: "PageObject",
        tx: float,
        ty: float,
        over: bool = True,
        expand: bool = False,
    ) -> None:
        """
        mergeTranslatedPage is similar to merge_page, but the stream to be
        merged is translated by applying a transformation matrix.

        Args:
          page2: the page to be merged into this one.
          tx: The translation on X axis
          ty: The translation on Y axis
          over: set the page2 content over page1 if True (default) else under
          expand: Whether the page should be expanded to fit the
            dimensions of the page to be merged.
        """
        op = Transformation().translate(tx, ty)
        self.merge_transformed_page(page2, op, over, expand)

    def add_transformation(
        self,
        ctm: Union[Transformation, CompressedTransformationMatrix],
        expand: bool = False,
    ) -> None:
        """
        Apply a transformation matrix to the page.

        Args:
            ctm: A 6-element tuple containing the operands of the
                transformation matrix. Alternatively, a
                :py:class:`Transformation<pypdf.Transformation>`
                object can be passed.

        See :doc:`/user/cropping-and-transforming`.
        """
        if isinstance(ctm, Transformation):
            ctm = ctm.ctm
        content = self.get_contents()
        if content is not None:
            content = PageObject._add_transformation_matrix(content, self.pdf, ctm)
            content.isolate_graphics_state()
            self.replace_contents(content)
        # if expanding the page to fit a new page, calculate the new media box size
        if expand:
            corners = [
                self.mediabox.left.as_numeric(),
                self.mediabox.bottom.as_numeric(),
                self.mediabox.left.as_numeric(),
                self.mediabox.top.as_numeric(),
                self.mediabox.right.as_numeric(),
                self.mediabox.top.as_numeric(),
                self.mediabox.right.as_numeric(),
                self.mediabox.bottom.as_numeric(),
            ]

            ctm = tuple(float(x) for x in ctm)  # type: ignore[assignment]
            new_x = [
                ctm[0] * corners[i] + ctm[2] * corners[i + 1] + ctm[4]
                for i in range(0, 8, 2)
            ]
            new_y = [
                ctm[1] * corners[i] + ctm[3] * corners[i + 1] + ctm[5]
                for i in range(0, 8, 2)
            ]

            lowerleft = (min(new_x), min(new_y))
            upperright = (max(new_x), max(new_y))

            self.mediabox.lower_left = lowerleft
            self.mediabox.upper_right = upperright

    def scale(self, sx: float, sy: float) -> None:
        """
        Scale a page by the given factors by applying a transformation matrix
        to its content and updating the page size.

        This updates the mediabox, the cropbox, and the contents
        of the page.

        Args:
            sx: The scaling factor on horizontal axis.
            sy: The scaling factor on vertical axis.
        """
        self.add_transformation((sx, 0, 0, sy, 0, 0))
        self.cropbox = self.cropbox.scale(sx, sy)
        self.artbox = self.artbox.scale(sx, sy)
        self.bleedbox = self.bleedbox.scale(sx, sy)
        self.trimbox = self.trimbox.scale(sx, sy)
        self.mediabox = self.mediabox.scale(sx, sy)

        if PG.ANNOTS in self:
            annotations = self[PG.ANNOTS]
            if isinstance(annotations, ArrayObject):
                for annotation in annotations:
                    annotation_obj = annotation.get_object()
                    if ADA.Rect in annotation_obj:
                        rectangle = annotation_obj[ADA.Rect]
                        if isinstance(rectangle, ArrayObject):
                            rectangle[0] = FloatObject(float(rectangle[0]) * sx)
                            rectangle[1] = FloatObject(float(rectangle[1]) * sy)
                            rectangle[2] = FloatObject(float(rectangle[2]) * sx)
                            rectangle[3] = FloatObject(float(rectangle[3]) * sy)

        if PG.VP in self:
            viewport = self[PG.VP]
            if isinstance(viewport, ArrayObject):
                bbox = viewport[0]["/BBox"]
            else:
                bbox = viewport["/BBox"]  # type: ignore
            scaled_bbox = RectangleObject(
                (
                    float(bbox[0]) * sx,
                    float(bbox[1]) * sy,
                    float(bbox[2]) * sx,
                    float(bbox[3]) * sy,
                )
            )
            if isinstance(viewport, ArrayObject):
                self[NameObject(PG.VP)][NumberObject(0)][  # type: ignore
                    NameObject("/BBox")
                ] = scaled_bbox
            else:
                self[NameObject(PG.VP)][NameObject("/BBox")] = scaled_bbox  # type: ignore

    def scale_by(self, factor: float) -> None:
        """
        Scale a page by the given factor by applying a transformation matrix to
        its content and updating the page size.

        Args:
            factor: The scaling factor (for both X and Y axis).
        """
        self.scale(factor, factor)

    def scale_to(self, width: float, height: float) -> None:
        """
        Scale a page to the specified dimensions by applying a transformation
        matrix to its content and updating the page size.

        Args:
            width: The new width.
            height: The new height.
        """
        sx = width / float(self.mediabox.width)
        sy = height / float(self.mediabox.height)
        self.scale(sx, sy)

    def compress_content_streams(self, level: int = -1) -> None:
        """
        Compress the size of this page by joining all content streams and
        applying a FlateDecode filter.

        However, it is possible that this function will perform no action if
        content stream compression becomes "automatic".
        """
        content = self.get_contents()
        if content is not None:
            content_obj = content.flate_encode(level)
            try:
                content.indirect_reference.pdf._objects[  # type: ignore
                    content.indirect_reference.idnum - 1  # type: ignore
                ] = content_obj
            except AttributeError:
                if self.indirect_reference is not None and hasattr(
                    self.indirect_reference.pdf, "_add_object"
                ):
                    self.replace_contents(content_obj)
                else:
                    raise ValueError("Page must be part of a PdfWriter")

    @property
    def page_number(self) -> Optional[int]:
        """
        Read-only property which returns the page number within the PDF file.

        Returns:
            int : page number; None if the page is not attached to a PDF.
        """
        if self.indirect_reference is None:
            return None
        else:
            try:
                lst = self.indirect_reference.pdf.pages
                return lst.index(self)
            except ValueError:
                return None

    def _debug_for_extract(self) -> str:  # pragma: no cover
        out = ""
        for ope, op in ContentStream(
            self["/Contents"].get_object(), self.pdf, "bytes"
        ).operations:
            if op == b"TJ":
                s = [x for x in ope[0] if isinstance(x, str)]
            else:
                s = []
            out += op.decode("utf-8") + " " + "".join(s) + ope.__repr__() + "\n"
        out += "\n=============================\n"
        try:
            for fo in self[PG.RESOURCES]["/Font"]:  # type:ignore
                out += fo + "\n"
                out += self[PG.RESOURCES]["/Font"][fo].__repr__() + "\n"  # type:ignore
                try:
                    enc_repr = self[PG.RESOURCES]["/Font"][fo][  # type:ignore
                        "/Encoding"
                    ].__repr__()
                    out += enc_repr + "\n"
                except Exception:
                    pass
                try:
                    out += (
                        self[PG.RESOURCES]["/Font"][fo][  # type:ignore
                            "/ToUnicode"
                        ]
                        .get_data()
                        .decode()
                        + "\n"
                    )
                except Exception:
                    pass

        except KeyError:
            out += "No Font\n"
        return out

    def _extract_text(
        self,
        obj: Any,
        pdf: Any,
        orientations: Tuple[int, ...] = (0, 90, 180, 270),
        space_width: float = 200.0,
        content_key: Optional[str] = PG.CONTENTS,
        visitor_operand_before: Optional[Callable[[Any, Any, Any, Any], None]] = None,
        visitor_operand_after: Optional[Callable[[Any, Any, Any, Any], None]] = None,
        visitor_text: Optional[Callable[[Any, Any, Any, Any, Any], None]] = None,
    ) -> str:
        """
        See extract_text for most arguments.

        Args:
            content_key: indicate the default key where to extract data
                None = the object; this allow to reuse the function on XObject
                default = "/Content"
        """
        text: str = ""
        output: str = ""
        rtl_dir: bool = False  # right-to-left
        cmaps: Dict[
            str,
            Tuple[
                str, float, Union[str, Dict[int, str]], Dict[str, str], DictionaryObject
            ],
        ] = {}
        try:
            objr = obj
            while NameObject(PG.RESOURCES) not in objr:
                # /Resources can be inherited sometimes so we look to parents
                objr = objr["/Parent"].get_object()
                # if no parents we will have no /Resources will be available
                # => an exception will be raised
            resources_dict = cast(DictionaryObject, objr[PG.RESOURCES])
        except Exception:
            # no resources means no text is possible (no font) we consider the
            # file as not damaged, no need to check for TJ or Tj
            return ""
        if "/Font" in resources_dict:
            for f in cast(DictionaryObject, resources_dict["/Font"]):
                cmaps[f] = build_char_map(f, space_width, obj)
        cmap: Tuple[
            Union[str, Dict[int, str]], Dict[str, str], str, Optional[DictionaryObject]
        ] = (
            "charmap",
            {},
            "NotInitialized",
            None,
        )  # (encoding,CMAP,font resource name,dictionary-object of font)
        try:
            content = (
                obj[content_key].get_object() if isinstance(content_key, str) else obj
            )
            if not isinstance(content, ContentStream):
                content = ContentStream(content, pdf, "bytes")
        except KeyError:  # it means no content can be extracted(certainly empty page)
            return ""
        # Note: we check all strings are TextStringObjects. ByteStringObjects
        # are strings where the byte->string encoding was unknown, so adding
        # them to the text here would be gibberish.

        cm_matrix: List[float] = [1.0, 0.0, 0.0, 1.0, 0.0, 0.0]
        cm_stack = []
        tm_matrix: List[float] = [1.0, 0.0, 0.0, 1.0, 0.0, 0.0]

        # cm/tm_prev stores the last modified matrices can be an intermediate position
        cm_prev: List[float] = [1.0, 0.0, 0.0, 1.0, 0.0, 0.0]
        tm_prev: List[float] = [1.0, 0.0, 0.0, 1.0, 0.0, 0.0]

        # memo_cm/tm will be used to store the position at the beginning of building the text
        memo_cm: List[float] = [1.0, 0.0, 0.0, 1.0, 0.0, 0.0]
        memo_tm: List[float] = [1.0, 0.0, 0.0, 1.0, 0.0, 0.0]
        char_scale = 1.0
        space_scale = 1.0
        _space_width: float = 500.0  # will be set correctly at first Tf
        TL = 0.0
        font_size = 12.0  # init just in case of

        def current_spacewidth() -> float:
            return _space_width / 1000.0

        def process_operation(operator: bytes, operands: List[Any]) -> None:
            nonlocal cm_matrix, cm_stack, tm_matrix, cm_prev, tm_prev, memo_cm, memo_tm
            nonlocal char_scale, space_scale, _space_width, TL, font_size, cmap
            nonlocal orientations, rtl_dir, visitor_text, output, text
            global CUSTOM_RTL_MIN, CUSTOM_RTL_MAX, CUSTOM_RTL_SPECIAL_CHARS

            check_crlf_space: bool = False
            # Table 5.4 page 405
            if operator == b"BT":
                tm_matrix = [1.0, 0.0, 0.0, 1.0, 0.0, 0.0]
                output += text
                if visitor_text is not None:
                    visitor_text(text, memo_cm, memo_tm, cmap[3], font_size)
                text = ""
                memo_cm = cm_matrix.copy()
                memo_tm = tm_matrix.copy()
                return None
            elif operator == b"ET":
                output += text
                if visitor_text is not None:
                    visitor_text(text, memo_cm, memo_tm, cmap[3], font_size)
                text = ""
                memo_cm = cm_matrix.copy()
                memo_tm = tm_matrix.copy()
            # table 4.7 "Graphics state operators", page 219
            # cm_matrix calculation is a reserved for the moment
            elif operator == b"q":
                cm_stack.append(
                    (
                        cm_matrix,
                        cmap,
                        font_size,
                        char_scale,
                        space_scale,
                        _space_width,
                        TL,
                    )
                )
            elif operator == b"Q":
                try:
                    (
                        cm_matrix,
                        cmap,
                        font_size,
                        char_scale,
                        space_scale,
                        _space_width,
                        TL,
                    ) = cm_stack.pop()
                except Exception:
                    cm_matrix = [1.0, 0.0, 0.0, 1.0, 0.0, 0.0]
            elif operator == b"cm":
                output += text
                if visitor_text is not None:
                    visitor_text(text, memo_cm, memo_tm, cmap[3], font_size)
                text = ""
                cm_matrix = mult(
                    [
                        float(operands[0]),
                        float(operands[1]),
                        float(operands[2]),
                        float(operands[3]),
                        float(operands[4]),
                        float(operands[5]),
                    ],
                    cm_matrix,
                )
                memo_cm = cm_matrix.copy()
                memo_tm = tm_matrix.copy()
            # Table 5.2 page 398
            elif operator == b"Tz":
                char_scale = float(operands[0]) / 100.0
            elif operator == b"Tw":
                space_scale = 1.0 + float(operands[0])
            elif operator == b"TL":
                TL = float(operands[0])
            elif operator == b"Tf":
                if text != "":
                    output += text  # .translate(cmap)
                    if visitor_text is not None:
                        visitor_text(text, memo_cm, memo_tm, cmap[3], font_size)
                text = ""
                memo_cm = cm_matrix.copy()
                memo_tm = tm_matrix.copy()
                try:
                    # charMapTuple: font_type, float(sp_width / 2), encoding,
                    #               map_dict, font-dictionary
                    charMapTuple = cmaps[operands[0]]
                    _space_width = charMapTuple[1]
                    # current cmap: encoding, map_dict, font resource name
                    #               (internal name, not the real font-name),
                    # font-dictionary. The font-dictionary describes the font.
                    cmap = (
                        charMapTuple[2],
                        charMapTuple[3],
                        operands[0],
                        charMapTuple[4],
                    )
                except KeyError:  # font not found
                    _space_width = unknown_char_map[1]
                    cmap = (
                        unknown_char_map[2],
                        unknown_char_map[3],
                        f"???{operands[0]}",
                        None,
                    )
                try:
                    font_size = float(operands[1])
                except Exception:
                    pass  # keep previous size
            # Table 5.5 page 406
            elif operator == b"Td":
                check_crlf_space = True
                # A special case is a translating only tm:
                # tm[0..5] = 1 0 0 1 e f,
                # i.e. tm[4] += tx, tm[5] += ty.
                tx = float(operands[0])
                ty = float(operands[1])
                tm_matrix[4] += tx * tm_matrix[0] + ty * tm_matrix[2]
                tm_matrix[5] += tx * tm_matrix[1] + ty * tm_matrix[3]
            elif operator == b"Tm":
                check_crlf_space = True
                tm_matrix = [
                    float(operands[0]),
                    float(operands[1]),
                    float(operands[2]),
                    float(operands[3]),
                    float(operands[4]),
                    float(operands[5]),
                ]
            elif operator == b"T*":
                check_crlf_space = True
                tm_matrix[5] -= TL

            elif operator == b"Tj":
                check_crlf_space = True
                text, rtl_dir = handle_tj(
                    text,
                    operands,
                    cm_matrix,
                    tm_matrix,  # text matrix
                    cmap,
                    orientations,
                    output,
                    font_size,
                    rtl_dir,
                    visitor_text,
                )
            else:
                return None
            if check_crlf_space:
                try:
                    text, output, cm_prev, tm_prev = crlf_space_check(
                        text,
                        (cm_prev, tm_prev),
                        (cm_matrix, tm_matrix),
                        (memo_cm, memo_tm),
                        cmap,
                        orientations,
                        output,
                        font_size,
                        visitor_text,
                        current_spacewidth(),
                    )
                    if text == "":
                        memo_cm = cm_matrix.copy()
                        memo_tm = tm_matrix.copy()
                except OrientationNotFoundError:
                    return None

        for operands, operator in content.operations:
            if visitor_operand_before is not None:
                visitor_operand_before(operator, operands, cm_matrix, tm_matrix)
            # multiple operators are defined in here ####
            if operator == b"'":
                process_operation(b"T*", [])
                process_operation(b"Tj", operands)
            elif operator == b'"':
                process_operation(b"Tw", [operands[0]])
                process_operation(b"Tc", [operands[1]])
                process_operation(b"T*", [])
                process_operation(b"Tj", operands[2:])
            elif operator == b"TD":
                process_operation(b"TL", [-operands[1]])
                process_operation(b"Td", operands)
            elif operator == b"TJ":
                for op in operands[0]:
                    if isinstance(op, (str, bytes)):
                        process_operation(b"Tj", [op])
                    if isinstance(op, (int, float, NumberObject, FloatObject)) and (
                        (abs(float(op)) >= _space_width)
                        and (len(text) > 0)
                        and (text[-1] != " ")
                    ):
                        process_operation(b"Tj", [" "])
            elif operator == b"Do":
                output += text
                if visitor_text is not None:
                    visitor_text(text, memo_cm, memo_tm, cmap[3], font_size)
                try:
                    if output[-1] != "\n":
                        output += "\n"
                        if visitor_text is not None:
                            visitor_text(
                                "\n",
                                memo_cm,
                                memo_tm,
                                cmap[3],
                                font_size,
                            )
                except IndexError:
                    pass
                try:
                    xobj = resources_dict["/XObject"]
                    if xobj[operands[0]]["/Subtype"] != "/Image":  # type: ignore
                        text = self.extract_xform_text(
                            xobj[operands[0]],  # type: ignore
                            orientations,
                            space_width,
                            visitor_operand_before,
                            visitor_operand_after,
                            visitor_text,
                        )
                        output += text
                        if visitor_text is not None:
                            visitor_text(
                                text,
                                memo_cm,
                                memo_tm,
                                cmap[3],
                                font_size,
                            )
                except Exception:
                    logger_warning(
                        f" impossible to decode XFormObject {operands[0]}",
                        __name__,
                    )
                finally:
                    text = ""
                    memo_cm = cm_matrix.copy()
                    memo_tm = tm_matrix.copy()

            else:
                process_operation(operator, operands)
            if visitor_operand_after is not None:
                visitor_operand_after(operator, operands, cm_matrix, tm_matrix)
        output += text  # just in case of
        if text != "" and visitor_text is not None:
            visitor_text(text, memo_cm, memo_tm, cmap[3], font_size)
        return output

    def _layout_mode_fonts(self) -> Dict[str, _layout_mode.Font]:
        """
        Get fonts formatted for "layout" mode text extraction.

        Returns:
            Dict[str, Font]: dictionary of _layout_mode.Font instances keyed by font name
        """
        # Font retrieval logic adapted from pypdf.PageObject._extract_text()
        objr: Any = self
        fonts: Dict[str, _layout_mode.Font] = {}
        while objr is not None:
            try:
                resources_dict: Any = objr[PG.RESOURCES]
            except KeyError:
                resources_dict = {}
            if "/Font" in resources_dict and self.pdf is not None:
                for font_name in resources_dict["/Font"]:
                    *cmap, font_dict_obj = build_char_map(font_name, 200.0, self)
                    font_dict = {
                        k: v.get_object()
                        if isinstance(v, IndirectObject)
                        else [_v.get_object() for _v in v]
                        if isinstance(v, ArrayObject)
                        else v
                        for k, v in font_dict_obj.items()
                    }
                    # mypy really sucks at unpacking
                    fonts[font_name] = _layout_mode.Font(*cmap, font_dict)  # type: ignore[call-arg,arg-type]
            try:
                objr = objr["/Parent"].get_object()
            except KeyError:
                objr = None

        return fonts

    def _layout_mode_text(
        self,
        space_vertically: bool = True,
        scale_weight: float = 1.25,
        strip_rotated: bool = True,
        debug_path: Optional[Path] = None,
    ) -> str:
        """
        Get text preserving fidelity to source PDF text layout.

        Args:
            space_vertically: include blank lines inferred from y distance + font
                height. Defaults to True.
            scale_weight: multiplier for string length when calculating weighted
                average character width. Defaults to 1.25.
            strip_rotated: Removes text that is rotated w.r.t. to the page from
                layout mode output. Defaults to True.
            debug_path (Path | None): if supplied, must target a directory.
                creates the following files with debug information for layout mode
                functions if supplied:
                  - fonts.json: output of self._layout_mode_fonts
                  - tjs.json: individual text render ops with corresponding transform matrices
                  - bts.json: text render ops left justified and grouped by BT/ET operators
                  - bt_groups.json: BT/ET operations grouped by rendered y-coord (aka lines)
                Defaults to None.

        Returns:
            str: multiline string containing page text in a fixed width format that
                closely adheres to the rendered layout in the source pdf.
        """
        fonts = self._layout_mode_fonts()
        if debug_path:  # pragma: no cover
            import json

            debug_path.joinpath("fonts.json").write_text(
                json.dumps(
                    fonts, indent=2, default=lambda x: getattr(x, "to_dict", str)(x)
                ),
                "utf-8",
            )

        ops = iter(
            ContentStream(self["/Contents"].get_object(), self.pdf, "bytes").operations
        )
        bt_groups = _layout_mode.text_show_operations(
            ops, fonts, strip_rotated, debug_path
        )

        if not bt_groups:
            return ""

        ty_groups = _layout_mode.y_coordinate_groups(bt_groups, debug_path)

        char_width = _layout_mode.fixed_char_width(bt_groups, scale_weight)

        return _layout_mode.fixed_width_page(ty_groups, char_width, space_vertically)

    def extract_text(
        self,
        *args: Any,
        orientations: Union[int, Tuple[int, ...]] = (0, 90, 180, 270),
        space_width: float = 200.0,
        visitor_operand_before: Optional[Callable[[Any, Any, Any, Any], None]] = None,
        visitor_operand_after: Optional[Callable[[Any, Any, Any, Any], None]] = None,
        visitor_text: Optional[Callable[[Any, Any, Any, Any, Any], None]] = None,
        extraction_mode: Literal["plain", "layout"] = "plain",
        **kwargs: Any,
    ) -> str:
        """
        Locate all text drawing commands, in the order they are provided in the
        content stream, and extract the text.

        This works well for some PDF files, but poorly for others, depending on
        the generator used. This will be refined in the future.

        Do not rely on the order of text coming out of this function, as it
        will change if this function is made more sophisticated.

        Arabic and Hebrew are extracted in the correct order.
        If required a custom RTL range of characters can be defined;
        see function set_custom_rtl.

        Additionally you can provide visitor methods to get informed on all
        operations and all text objects.
        For example in some PDF files this can be useful to parse tables.

        Args:
            orientations: list of orientations extract_text will look for
                default = (0, 90, 180, 270)
                note: currently only 0 (up),90 (turned left), 180 (upside down),
                270 (turned right)
                Silently ignored in "layout" mode.
            space_width: force default space width
                if not extracted from font (default: 200)
                Silently ignored in "layout" mode.
            visitor_operand_before: function to be called before processing an operation.
                It has four arguments: operator, operand-arguments,
                current transformation matrix and text matrix.
                Ignored with a warning in "layout" mode.
            visitor_operand_after: function to be called after processing an operation.
                It has four arguments: operator, operand-arguments,
                current transformation matrix and text matrix.
                Ignored with a warning in "layout" mode.
            visitor_text: function to be called when extracting some text at some position.
                It has five arguments: text, current transformation matrix,
                text matrix, font-dictionary and font-size.
                The font-dictionary may be None in case of unknown fonts.
                If not None it may e.g. contain key "/BaseFont" with value "/Arial,Bold".
                Ignored with a warning in "layout" mode.
            extraction_mode (Literal["plain", "layout"]): "plain" for legacy functionality,
                "layout" for experimental layout mode functionality.
                NOTE: orientations, space_width, and visitor_* parameters are NOT respected
                in "layout" mode.

        kwargs:
            layout_mode_space_vertically (bool): include blank lines inferred from
                y distance + font height. Defaults to True.
            layout_mode_scale_weight (float): multiplier for string length when calculating
                weighted average character width. Defaults to 1.25.
            layout_mode_strip_rotated (bool): layout mode does not support rotated text.
                Set to False to include rotated text anyway. If rotated text is discovered,
                layout will be degraded and a warning will result. Defaults to True.
            layout_mode_debug_path (Path | None): if supplied, must target a directory.
                creates the following files with debug information for layout mode
                functions if supplied:

                  - fonts.json: output of self._layout_mode_fonts
                  - tjs.json: individual text render ops with corresponding transform matrices
                  - bts.json: text render ops left justified and grouped by BT/ET operators
                  - bt_groups.json: BT/ET operations grouped by rendered y-coord (aka lines)

        Returns:
            The extracted text
        """
        if extraction_mode not in ["plain", "layout"]:
            raise ValueError(f"Invalid text extraction mode '{extraction_mode}'")
        if extraction_mode == "layout":
            for visitor in ("visitor_operand_before",
                            "visitor_operand_after",
                            "visitor_text",
                            ):
                if locals()[visitor]:
                    logger_warning(
                        f"Argument {visitor} is ignored in layout mode",
                        __name__,
                    )
            return self._layout_mode_text(
                space_vertically=kwargs.get("layout_mode_space_vertically", True),
                scale_weight=kwargs.get("layout_mode_scale_weight", 1.25),
                strip_rotated=kwargs.get("layout_mode_strip_rotated", True),
                debug_path=kwargs.get("layout_mode_debug_path", None),
            )
        if len(args) >= 1:
            if isinstance(args[0], str):
                if len(args) >= 3:
                    if isinstance(args[2], (tuple, int)):
                        orientations = args[2]
                    else:
                        raise TypeError(f"Invalid positional parameter {args[2]}")
                if len(args) >= 4:
                    if isinstance(args[3], (float, int)):
                        space_width = args[3]
                    else:
                        raise TypeError(f"Invalid positional parameter {args[3]}")
            elif isinstance(args[0], (tuple, int)):
                orientations = args[0]
                if len(args) >= 2:
                    if isinstance(args[1], (float, int)):
                        space_width = args[1]
                    else:
                        raise TypeError(f"Invalid positional parameter {args[1]}")
            else:
                raise TypeError(f"Invalid positional parameter {args[0]}")

        if isinstance(orientations, int):
            orientations = (orientations,)

        return self._extract_text(
            self,
            self.pdf,
            orientations,
            space_width,
            PG.CONTENTS,
            visitor_operand_before,
            visitor_operand_after,
            visitor_text,
        )

    def extract_xform_text(
        self,
        xform: EncodedStreamObject,
        orientations: Tuple[int, ...] = (0, 90, 270, 360),
        space_width: float = 200.0,
        visitor_operand_before: Optional[Callable[[Any, Any, Any, Any], None]] = None,
        visitor_operand_after: Optional[Callable[[Any, Any, Any, Any], None]] = None,
        visitor_text: Optional[Callable[[Any, Any, Any, Any, Any], None]] = None,
    ) -> str:
        """
        Extract text from an XObject.

        Args:
            xform:
            orientations:
            space_width:  force default space width (if not extracted from font (default 200)
            visitor_operand_before:
            visitor_operand_after:
            visitor_text:

        Returns:
            The extracted text
        """
        return self._extract_text(
            xform,
            self.pdf,
            orientations,
            space_width,
            None,
            visitor_operand_before,
            visitor_operand_after,
            visitor_text,
        )

    def _get_fonts(self) -> Tuple[Set[str], Set[str]]:
        """
        Get the names of embedded fonts and unembedded fonts.

        Returns:
            A tuple (Set of embedded fonts, set of unembedded fonts)
        """
        obj = self.get_object()
        assert isinstance(obj, DictionaryObject)
        fonts: Set[str] = set()
        embedded: Set[str] = set()
        fonts, embedded = _get_fonts_walk(obj, fonts, embedded)
        unembedded = fonts - embedded
        return embedded, unembedded

    mediabox = _create_rectangle_accessor(PG.MEDIABOX, ())
    """A :class:`RectangleObject<pypdf.generic.RectangleObject>`, expressed in
    default user space units, defining the boundaries of the physical medium on
    which the page is intended to be displayed or printed."""

    cropbox = _create_rectangle_accessor("/CropBox", (PG.MEDIABOX,))
    """
    A :class:`RectangleObject<pypdf.generic.RectangleObject>`, expressed in
    default user space units, defining the visible region of default user
    space.

    When the page is displayed or printed, its contents are to be clipped
    (cropped) to this rectangle and then imposed on the output medium in some
    implementation-defined manner. Default value: same as
    :attr:`mediabox<mediabox>`.
    """

    bleedbox = _create_rectangle_accessor("/BleedBox", ("/CropBox", PG.MEDIABOX))
    """A :class:`RectangleObject<pypdf.generic.RectangleObject>`, expressed in
    default user space units, defining the region to which the contents of the
    page should be clipped when output in a production environment."""

    trimbox = _create_rectangle_accessor("/TrimBox", ("/CropBox", PG.MEDIABOX))
    """A :class:`RectangleObject<pypdf.generic.RectangleObject>`, expressed in
    default user space units, defining the intended dimensions of the finished
    page after trimming."""

    artbox = _create_rectangle_accessor("/ArtBox", ("/CropBox", PG.MEDIABOX))
    """A :class:`RectangleObject<pypdf.generic.RectangleObject>`, expressed in
    default user space units, defining the extent of the page's meaningful
    content as intended by the page's creator."""

    @property
    def annotations(self) -> Optional[ArrayObject]:
        if "/Annots" not in self:
            return None
        else:
            return cast(ArrayObject, self["/Annots"])

    @annotations.setter
    def annotations(self, value: Optional[ArrayObject]) -> None:
        """
        Set the annotations array of the page.

        Typically you do not want to set this value, but append to it.
        If you append to it, remember to add the object first to the writer
        and only add the indirect object.
        """
        if value is None:
            del self[NameObject("/Annots")]
        else:
            self[NameObject("/Annots")] = value


class _VirtualList(Sequence[PageObject]):
    def __init__(
        self,
        length_function: Callable[[], int],
        get_function: Callable[[int], PageObject],
    ) -> None:
        self.length_function = length_function
        self.get_function = get_function
        self.current = -1

    def __len__(self) -> int:
        return self.length_function()

    @overload
    def __getitem__(self, index: int) -> PageObject:
        ...

    @overload
    def __getitem__(self, index: slice) -> Sequence[PageObject]:
        ...

    def __getitem__(
        self, index: Union[int, slice]
    ) -> Union[PageObject, Sequence[PageObject]]:
        if isinstance(index, slice):
            indices = range(*index.indices(len(self)))
            cls = type(self)
            return cls(indices.__len__, lambda idx: self[indices[idx]])
        if not isinstance(index, int):
            raise TypeError("sequence indices must be integers")
        len_self = len(self)
        if index < 0:
            # support negative indexes
            index = len_self + index
        if index < 0 or index >= len_self:
            raise IndexError("sequence index out of range")
        return self.get_function(index)

    def __delitem__(self, index: Union[int, slice]) -> None:
        if isinstance(index, slice):
            r = list(range(*index.indices(len(self))))
            # pages have to be deleted from last to first
            r.sort()
            r.reverse()
            for p in r:
                del self[p]  # recursive call
            return
        if not isinstance(index, int):
            raise TypeError("index must be integers")
        len_self = len(self)
        if index < 0:
            # support negative indexes
            index = len_self + index
        if index < 0 or index >= len_self:
            raise IndexError("index out of range")
        ind = self[index].indirect_reference
        assert ind is not None
        parent: Optional[PdfObject] = cast(DictionaryObject, ind.get_object()).get(
            "/Parent", None
        )
        first = True
        while parent is not None:
            parent = cast(DictionaryObject, parent.get_object())
            try:
                i = cast(ArrayObject, parent["/Kids"]).index(ind)
                del cast(ArrayObject, parent["/Kids"])[i]
                first = False
                try:
                    assert ind is not None
                    del ind.pdf.flattened_pages[index]  # case of page in a Reader
                except Exception:  # pragma: no cover
                    pass
                if "/Count" in parent:
                    parent[NameObject("/Count")] = NumberObject(
                        cast(int, parent["/Count"]) - 1
                    )
                if len(cast(ArrayObject, parent["/Kids"])) == 0:
                    # No more objects in this part of this sub tree
                    ind = parent.indirect_reference
                parent = parent.get("/Parent", None)
            except ValueError:  # from index
                if first:
                    raise PdfReadError(f"Page not found in page tree: {ind}")
                break

    def __iter__(self) -> Iterator[PageObject]:
        for i in range(len(self)):
            yield self[i]

    def __str__(self) -> str:
        p = [f"PageObject({i})" for i in range(self.length_function())]
        return f"[{', '.join(p)}]"


def _get_fonts_walk(
    obj: DictionaryObject,
    fnt: Set[str],
    emb: Set[str],
) -> Tuple[Set[str], Set[str]]:
    """
    Get the set of all fonts and all embedded fonts.

    Args:
        obj: Page resources dictionary
        fnt: font
        emb: embedded fonts

    Returns:
        A tuple (fnt, emb)

    If there is a key called 'BaseFont', that is a font that is used in the document.
    If there is a key called 'FontName' and another key in the same dictionary object
    that is called 'FontFilex' (where x is null, 2, or 3), then that fontname is
    embedded.

    We create and add to two sets, fnt = fonts used and emb = fonts embedded.
    """
    fontkeys = ("/FontFile", "/FontFile2", "/FontFile3")

    def process_font(f: DictionaryObject) -> None:
        nonlocal fnt, emb
        f = cast(DictionaryObject, f.get_object())  # to be sure
        if "/BaseFont" in f:
            fnt.add(cast(str, f["/BaseFont"]))

        if (
            ("/CharProcs" in f)
            or (
                "/FontDescriptor" in f
                and any(
                    x in cast(DictionaryObject, f["/FontDescriptor"]) for x in fontkeys
                )
            )
            or (
                "/DescendantFonts" in f
                and "/FontDescriptor"
                in cast(
                    DictionaryObject,
                    cast(ArrayObject, f["/DescendantFonts"])[0].get_object(),
                )
                and any(
                    x
                    in cast(
                        DictionaryObject,
                        cast(
                            DictionaryObject,
                            cast(ArrayObject, f["/DescendantFonts"])[0].get_object(),
                        )["/FontDescriptor"],
                    )
                    for x in fontkeys
                )
            )
        ):
            # the list comprehension ensures there is FontFile
            try:
                emb.add(cast(str, f["/BaseFont"]))
            except KeyError:
                emb.add("(" + cast(str, f["/Subtype"]) + ")")

    if "/DR" in obj and "/Font" in cast(DictionaryObject, obj["/DR"]):
        for f in cast(DictionaryObject, cast(DictionaryObject, obj["/DR"])["/Font"]):
            process_font(f)
    if "/Resources" in obj:
        if "/Font" in cast(DictionaryObject, obj["/Resources"]):
            for f in cast(
                DictionaryObject, cast(DictionaryObject, obj["/Resources"])["/Font"]
            ).values():
                process_font(f)
        if "/XObject" in cast(DictionaryObject, obj["/Resources"]):
            for x in cast(
                DictionaryObject, cast(DictionaryObject, obj["/Resources"])["/XObject"]
            ).values():
                _get_fonts_walk(cast(DictionaryObject, x.get_object()), fnt, emb)
    if "/Annots" in obj:
        for a in cast(ArrayObject, obj["/Annots"]):
            _get_fonts_walk(cast(DictionaryObject, a.get_object()), fnt, emb)
    if "/AP" in obj:
        if (
            cast(DictionaryObject, cast(DictionaryObject, obj["/AP"])["/N"]).get(
                "/Type"
            )
            == "/XObject"
        ):
            _get_fonts_walk(
                cast(DictionaryObject, cast(DictionaryObject, obj["/AP"])["/N"]),
                fnt,
                emb,
            )
        else:
            for a in cast(DictionaryObject, cast(DictionaryObject, obj["/AP"])["/N"]):
                _get_fonts_walk(cast(DictionaryObject, a), fnt, emb)
    return fnt, emb  # return the sets for each page<|MERGE_RESOLUTION|>--- conflicted
+++ resolved
@@ -493,24 +493,12 @@
         self.inline_images: Optional[Dict[str, ImageFile]] = None
         # below Union for mypy but actually Optional[List[str]]
         self.indirect_reference = indirect_reference
-<<<<<<< HEAD
         if not is_null_or_none(indirect_reference):
             assert indirect_reference is not None, "mypy"
-=======
-        if indirect_reference is not None:
->>>>>>> 1bbc301a
             self.update(cast(DictionaryObject, indirect_reference.get_object()))
 
     def hash_bin(self) -> int:
         """
-<<<<<<< HEAD
-        Returns:
-            hash considering type and value
-        used to detect modified object
-
-        Note: this function is overloaded to return the same results
-        as a DictionaryObject
-=======
         Used to detect modified object.
 
         Note: this function is overloaded to return the same results
@@ -518,7 +506,6 @@
 
         Returns:
             Hash considering type and value.
->>>>>>> 1bbc301a
         """
         return hash(
             (DictionaryObject, tuple(((k, v.hash_bin()) for k, v in self.items())))
@@ -2235,10 +2222,11 @@
         if extraction_mode not in ["plain", "layout"]:
             raise ValueError(f"Invalid text extraction mode '{extraction_mode}'")
         if extraction_mode == "layout":
-            for visitor in ("visitor_operand_before",
-                            "visitor_operand_after",
-                            "visitor_text",
-                            ):
+            for visitor in (
+                "visitor_operand_before",
+                "visitor_operand_after",
+                "visitor_text",
+            ):
                 if locals()[visitor]:
                     logger_warning(
                         f"Argument {visitor} is ignored in layout mode",
