--- conflicted
+++ resolved
@@ -467,11 +467,7 @@
         if index < 0:
             # support negative indexes
             index += len_self
-<<<<<<< HEAD
-        if index < 0 or index >= len_self:
-=======
         if not (0 <= index < len_self):
->>>>>>> 5b2ec0f3
             raise IndexError("Sequence index out of range")
         return self.get_function(lst[index])
 
@@ -2500,11 +2496,7 @@
         if index < 0:
             # support negative indexes
             index += len_self
-<<<<<<< HEAD
-        if index < 0 or index >= len_self:
-=======
         if not (0 <= index < len_self):
->>>>>>> 5b2ec0f3
             raise IndexError("Sequence index out of range")
         return self.get_function(index)
 
