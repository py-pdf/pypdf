--- conflicted
+++ resolved
@@ -2019,15 +2019,12 @@
                 tm_matrix = [float(operand) for operand in operands[:6]]
                 str_widths = compute_str_widths(_actual_str_size["str_widths"])
                 _actual_str_size["str_widths"] = 0.0
-<<<<<<< HEAD
-=======
             elif operator == b"T*":
                 check_crlf_space = True
                 tm_matrix[4] -= TL * tm_matrix[2]
                 tm_matrix[5] -= TL * tm_matrix[3]
                 str_widths = compute_str_widths(_actual_str_size["str_widths"])
                 _actual_str_size["str_widths"] = 0.0
->>>>>>> 076e14e4
             elif operator == b"Tj":
                 check_crlf_space = True
                 text, rtl_dir, _actual_str_size = self._handle_tj(
@@ -2096,8 +2093,6 @@
             elif operator == b"TD":
                 process_operation(b"TL", [-operands[1]])
                 process_operation(b"Td", operands)
-            elif operator == b"T*":
-                process_operation(b"Td", [0, TL])
             elif operator == b"Do":
                 output += text
                 if visitor_text is not None:
