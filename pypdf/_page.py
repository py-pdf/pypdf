--- conflicted
+++ resolved
@@ -497,14 +497,6 @@
 
     def hash_bin(self) -> int:
         """
-<<<<<<< HEAD
-        Returns:
-            hash considering type and value
-        used to detect modified object
-
-        Note: this function is overloaded to return the same results
-        as a DictionaryObject
-=======
         Used to detect modified object.
 
         Note: this function is overloaded to return the same results
@@ -512,7 +504,6 @@
 
         Returns:
             Hash considering type and value.
->>>>>>> c4e95bd0
         """
         return hash(
             (DictionaryObject, tuple(((k, v.hash_bin()) for k, v in self.items())))
