--- conflicted
+++ resolved
@@ -1653,13 +1653,7 @@
             out += "No Font\n"
         return out
 
-<<<<<<< HEAD
-
-
-    def _extract_text(
-=======
     def _extract_text(  # noqa: C901, PLR0915  # Will be fixed soon.
->>>>>>> 6b52a0da
         self,
         obj: Any,
         pdf: Any,
@@ -1702,9 +1696,6 @@
 
         if not is_null_or_none(resources_dict) and "/Font" in resources_dict and (font := resources_dict["/Font"]):
             for f in cast(DictionaryObject, font):
-<<<<<<< HEAD
-                cmaps[f] = build_char_map(f, space_width, obj)
-=======
                 try:
                     cmaps[f] = build_char_map(f, space_width, obj)
                 except TypeError:
@@ -1717,7 +1708,6 @@
             "NotInitialized",
             None,
         )  # (encoding, CMAP, font resource name, font)
->>>>>>> 6b52a0da
 
         try:
             content = (
