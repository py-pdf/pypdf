# Copyright (c) 2006, Mathieu Fenniak
# Copyright (c) 2007, Ashish Kulkarni <kulkarni.ashish@gmail.com>
#
# All rights reserved.
#
# Redistribution and use in source and binary forms, with or without
# modification, are permitted provided that the following conditions are
# met:
#
# * Redistributions of source code must retain the above copyright notice,
# this list of conditions and the following disclaimer.
# * Redistributions in binary form must reproduce the above copyright notice,
# this list of conditions and the following disclaimer in the documentation
# and/or other materials provided with the distribution.
# * The name of the author may not be used to endorse or promote products
# derived from this software without specific prior written permission.
#
# THIS SOFTWARE IS PROVIDED BY THE COPYRIGHT HOLDERS AND CONTRIBUTORS "AS IS"
# AND ANY EXPRESS OR IMPLIED WARRANTIES, INCLUDING, BUT NOT LIMITED TO, THE
# IMPLIED WARRANTIES OF MERCHANTABILITY AND FITNESS FOR A PARTICULAR PURPOSE
# ARE DISCLAIMED. IN NO EVENT SHALL THE COPYRIGHT OWNER OR CONTRIBUTORS BE
# LIABLE FOR ANY DIRECT, INDIRECT, INCIDENTAL, SPECIAL, EXEMPLARY, OR
# CONSEQUENTIAL DAMAGES (INCLUDING, BUT NOT LIMITED TO, PROCUREMENT OF
# SUBSTITUTE GOODS OR SERVICES; LOSS OF USE, DATA, OR PROFITS; OR BUSINESS
# INTERRUPTION) HOWEVER CAUSED AND ON ANY THEORY OF LIABILITY, WHETHER IN
# CONTRACT, STRICT LIABILITY, OR TORT (INCLUDING NEGLIGENCE OR OTHERWISE)
# ARISING IN ANY WAY OUT OF THE USE OF THIS SOFTWARE, EVEN IF ADVISED OF THE
# POSSIBILITY OF SUCH DAMAGE.

import math
import warnings
from decimal import Decimal
from typing import (
    Any,
    Callable,
    Dict,
    Iterable,
    Iterator,
    List,
    Optional,
    Set,
    Tuple,
    Union,
    cast,
)

from ._cmap import build_char_map, unknown_char_map
from ._protocols import PdfReaderProtocol
from ._utils import (
    CompressedTransformationMatrix,
    File,
    TransformationMatrixType,
    deprecation_no_replacement,
    deprecation_with_replacement,
    logger_warning,
    matrix_multiply,
)
from .constants import AnnotationDictionaryAttributes as ADA
from .constants import ImageAttributes as IA
from .constants import PageAttributes as PG
from .constants import Ressources as RES
from .errors import PageSizeNotDefinedError
from .filters import _xobj_to_image
from .generic import (
    ArrayObject,
    ContentStream,
    DictionaryObject,
    EncodedStreamObject,
    FloatObject,
    IndirectObject,
    NameObject,
    NullObject,
    NumberObject,
    RectangleObject,
    encode_pdfdocencoding,
)

CUSTOM_RTL_MIN: int = -1
CUSTOM_RTL_MAX: int = -1
CUSTOM_RTL_SPECIAL_CHARS: List[int] = []


def set_custom_rtl(
    _min: Union[str, int, None] = None,
    _max: Union[str, int, None] = None,
    specials: Union[str, List[int], None] = None,
) -> Tuple[int, int, List[int]]:
    """
    Change the Right-To-Left and special characters custom parameters.

    Args:
        _min: The new minimum value for the range of custom characters that
            will be written right to left.
            If set to `None`, the value will not be changed.
            If set to an integer or string, it will be converted to its ASCII code.
            The default value is -1, which sets no additional range to be converted.
        _max: The new maximum value for the range of custom characters that will
            be written right to left.
            If set to `None`, the value will not be changed.
            If set to an integer or string, it will be converted to its ASCII code.
            The default value is -1, which sets no additional range to be converted.
        specials: The new list of special characters to be inserted in the
            current insertion order.
            If set to `None`, the current value will not be changed.
            If set to a string, it will be converted to a list of ASCII codes.
            The default value is an empty list.

    Returns:
        A tuple containing the new values for `CUSTOM_RTL_MIN`,
        `CUSTOM_RTL_MAX`, and `CUSTOM_RTL_SPECIAL_CHARS`.
    """
    global CUSTOM_RTL_MIN, CUSTOM_RTL_MAX, CUSTOM_RTL_SPECIAL_CHARS
    if isinstance(_min, int):
        CUSTOM_RTL_MIN = _min
    elif isinstance(_min, str):
        CUSTOM_RTL_MIN = ord(_min)
    if isinstance(_max, int):
        CUSTOM_RTL_MAX = _max
    elif isinstance(_max, str):
        CUSTOM_RTL_MAX = ord(_max)
    if isinstance(specials, str):
        CUSTOM_RTL_SPECIAL_CHARS = [ord(x) for x in specials]
    elif isinstance(specials, list):
        CUSTOM_RTL_SPECIAL_CHARS = specials
    return CUSTOM_RTL_MIN, CUSTOM_RTL_MAX, CUSTOM_RTL_SPECIAL_CHARS


def _get_rectangle(self: Any, name: str, defaults: Iterable[str]) -> RectangleObject:
    retval: Union[None, RectangleObject, IndirectObject] = self.get(name)
    if isinstance(retval, RectangleObject):
        return retval
    if retval is None:
        for d in defaults:
            retval = self.get(d)
            if retval is not None:
                break
    if isinstance(retval, IndirectObject):
        retval = self.pdf.get_object(retval)
    retval = RectangleObject(retval)  # type: ignore
    _set_rectangle(self, name, retval)
    return retval


def getRectangle(
    self: Any, name: str, defaults: Iterable[str]
) -> RectangleObject:  # deprecated
    deprecation_no_replacement("getRectangle", "3.0.0")
    return _get_rectangle(self, name, defaults)


def _set_rectangle(self: Any, name: str, value: Union[RectangleObject, float]) -> None:
    name = NameObject(name)
    self[name] = value


def setRectangle(
    self: Any, name: str, value: Union[RectangleObject, float]
) -> None:  # deprecated
    deprecation_no_replacement("setRectangle", "3.0.0")
    _set_rectangle(self, name, value)


def _delete_rectangle(self: Any, name: str) -> None:
    del self[name]


def deleteRectangle(self: Any, name: str) -> None:  # deprecated
    deprecation_no_replacement("deleteRectangle", "3.0.0")
    del self[name]


def _create_rectangle_accessor(name: str, fallback: Iterable[str]) -> property:
    return property(
        lambda self: _get_rectangle(self, name, fallback),
        lambda self, value: _set_rectangle(self, name, value),
        lambda self: _delete_rectangle(self, name),
    )


def createRectangleAccessor(
    name: str, fallback: Iterable[str]
) -> property:  # deprecated
    deprecation_no_replacement("createRectangleAccessor", "3.0.0")
    return _create_rectangle_accessor(name, fallback)


class Transformation:
    """
    Represent a 2D transformation.

    The transformation between two coordinate systems is represented by a 3-by-3
    transformation matrix matrix with the following form::

        a b 0
        c d 0
        e f 1

    Because a transformation matrix has only six elements that can be changed,
    it is usually specified in PDF as the six-element array [ a b c d e f ].

    Coordinate transformations are expressed as matrix multiplications::

                                 a b 0
     [ x′ y′ 1 ] = [ x y 1 ] ×   c d 0
                                 e f 1


    Example

        >>> from pypdf import Transformation
        >>> op = Transformation().scale(sx=2, sy=3).translate(tx=10, ty=20)
        >>> page.add_transformation(op)
    """

    # 9.5.4 Coordinate Systems for 3D
    # 4.2.2 Common Transformations
    def __init__(self, ctm: CompressedTransformationMatrix = (1, 0, 0, 1, 0, 0)):
        self.ctm = ctm

    @property
    def matrix(self) -> TransformationMatrixType:
        """
        Return the transformation matrix as a tuple of tuples in the form:
            ((a, b, 0), (c, d, 0), (e, f, 1))
        """
        return (
            (self.ctm[0], self.ctm[1], 0),
            (self.ctm[2], self.ctm[3], 0),
            (self.ctm[4], self.ctm[5], 1),
        )

    @staticmethod
    def compress(matrix: TransformationMatrixType) -> CompressedTransformationMatrix:
        """
        Compresses the transformation matrix into a tuple of (a, b, c, d, e, f).

        Args:
            matrix: The transformation matrix as a tuple of tuples.

        Returns:
            A tuple representing the transformation matrix as (a, b, c, d, e, f)
        """
        return (
            matrix[0][0],
            matrix[0][1],
            matrix[1][0],
            matrix[1][1],
            matrix[2][0],
            matrix[2][1],
        )

    def translate(self, tx: float = 0, ty: float = 0) -> "Transformation":
        """
        Translate the contents of a page.

        Args:
            tx: The translation along the x-axis.
            ty: The translation along the y-axis.

        Returns:
            A new `Transformation` instance
        """
        m = self.ctm
        return Transformation(ctm=(m[0], m[1], m[2], m[3], m[4] + tx, m[5] + ty))

    def scale(
        self, sx: Optional[float] = None, sy: Optional[float] = None
    ) -> "Transformation":
        """
        Scale the contents of a page towards the origin of the coordinate system.

        Typically, that is the lower-left corner of the page. That can be
        changed by translating the contents / the page boxes.

        Args:
            sx: The scale factor along the x-axis.
            sy: The scale factor along the y-axis.

        Returns:
            A new Transformation instance with the scaled matrix.
        """
        if sx is None and sy is None:
            raise ValueError("Either sx or sy must be specified")
        if sx is None:
            sx = sy
        if sy is None:
            sy = sx
        assert sx is not None
        assert sy is not None
        op: TransformationMatrixType = ((sx, 0, 0), (0, sy, 0), (0, 0, 1))
        ctm = Transformation.compress(matrix_multiply(self.matrix, op))
        return Transformation(ctm)

    def rotate(self, rotation: float) -> "Transformation":
        """
        Rotate the contents of a page.

        Args:
            rotation: The angle of rotation in degrees.

        Returns:
            A new `Transformation` instance with the rotated matrix.
        """
        rotation = math.radians(rotation)
        op: TransformationMatrixType = (
            (math.cos(rotation), math.sin(rotation), 0),
            (-math.sin(rotation), math.cos(rotation), 0),
            (0, 0, 1),
        )
        ctm = Transformation.compress(matrix_multiply(self.matrix, op))
        return Transformation(ctm)

    def __repr__(self) -> str:
        return f"Transformation(ctm={self.ctm})"

    def apply_on(
        self, pt: Union[Tuple[Decimal, Decimal], Tuple[float, float], List[float]]
    ) -> Union[Tuple[float, float], List[float]]:
        """
        Apply the transformation matrix on the given point.

        Args:
            pt: A tuple or list representing the point in the form (x, y)

        Returns:
            A tuple or list representing the transformed point in the form (x', y')
        """
        pt1 = (
            float(pt[0]) * self.ctm[0] + float(pt[1]) * self.ctm[2] + self.ctm[4],
            float(pt[0]) * self.ctm[1] + float(pt[1]) * self.ctm[3] + self.ctm[5],
        )
        return list(pt1) if isinstance(pt, list) else pt1


class PageObject(DictionaryObject):
    """
    PageObject represents a single page within a PDF file.

    Typically this object will be created by accessing the
    :meth:`get_page()<pypdf.PdfReader.get_page>` method of the
    :class:`PdfReader<pypdf.PdfReader>` class, but it is
    also possible to create an empty page with the
    :meth:`create_blank_page()<pypdf._page.PageObject.create_blank_page>` static method.

    Args:
        pdf: PDF file the page belongs to.
        indirect_reference: Stores the original indirect reference to
            this object in its source PDF
    """

    original_page: "PageObject"  # very local use in writer when appending

    def __init__(
        self,
        pdf: Optional[PdfReaderProtocol] = None,
        indirect_reference: Optional[IndirectObject] = None,
        indirect_ref: Optional[IndirectObject] = None,  # deprecated
    ) -> None:

        DictionaryObject.__init__(self)
        self.pdf: Optional[PdfReaderProtocol] = pdf
        if indirect_ref is not None:  # deprecated
            warnings.warn(
                (
                    "indirect_ref is deprecated and will be removed in "
                    "pypdf 4.0.0. Use indirect_reference instead of indirect_ref."
                ),
                DeprecationWarning,
            )
            if indirect_reference is not None:
                raise ValueError("Use indirect_reference instead of indirect_ref.")
            indirect_reference = indirect_ref
        self.indirect_reference = indirect_reference

    @property
    def indirect_ref(self) -> Optional[IndirectObject]:  # deprecated
        warnings.warn(
            (
                "indirect_ref is deprecated and will be removed in pypdf 4.0.0"
                "Use indirect_reference instead of indirect_ref."
            ),
            DeprecationWarning,
        )
        return self.indirect_reference

    @indirect_ref.setter
    def indirect_ref(self, value: Optional[IndirectObject]) -> None:  # deprecated
        self.indirect_reference = value

    def hash_value_data(self) -> bytes:
        data = super().hash_value_data()
        data += b"%d" % id(self)
        return data

    @property
    def user_unit(self) -> float:
        """
        A read-only positive number giving the size of user space units.

        It is in multiples of 1/72 inch. Hence a value of 1 means a user space
        unit is 1/72 inch, and a value of 3 means that a user space unit is
        3/72 inch.
        """
        return self.get(PG.USER_UNIT, 1)

    @staticmethod
    def create_blank_page(
        pdf: Optional[Any] = None,  # PdfReader
        width: Union[float, Decimal, None] = None,
        height: Union[float, Decimal, None] = None,
    ) -> "PageObject":
        """
        Return a new blank page.

        If ``width`` or ``height`` is ``None``, try to get the page size
        from the last page of *pdf*.

        Args:
            pdf: PDF file the page belongs to
            width: The width of the new page expressed in default user
                space units.
            height: The height of the new page expressed in default user
                space units.

        Returns:
            The new blank page

        Raises:
            PageSizeNotDefinedError: if ``pdf`` is ``None`` or contains
                no page
        """
        page = PageObject(pdf)

        # Creates a new page (cf PDF Reference  7.7.3.3)
        page.__setitem__(NameObject(PG.TYPE), NameObject("/Page"))
        page.__setitem__(NameObject(PG.PARENT), NullObject())
        page.__setitem__(NameObject(PG.RESOURCES), DictionaryObject())
        if width is None or height is None:
            if pdf is not None and len(pdf.pages) > 0:
                lastpage = pdf.pages[len(pdf.pages) - 1]
                width = lastpage.mediabox.width
                height = lastpage.mediabox.height
            else:
                raise PageSizeNotDefinedError
        page.__setitem__(
            NameObject(PG.MEDIABOX), RectangleObject((0, 0, width, height))  # type: ignore
        )

        return page

    @staticmethod
    def createBlankPage(
        pdf: Optional[Any] = None,  # PdfReader
        width: Union[float, Decimal, None] = None,
        height: Union[float, Decimal, None] = None,
    ) -> "PageObject":  # deprecated
        """
        .. deprecated:: 1.28.0

            Use :meth:`create_blank_page` instead.
        """
        deprecation_with_replacement("createBlankPage", "create_blank_page", "3.0.0")
        return PageObject.create_blank_page(pdf, width, height)

    @property
    def images(self) -> List[File]:
        """
        Get a list of all images of the page.

        This requires pillow. You can install it via 'pip install pypdf[image]'.

        For the moment, this does NOT include inline images. They will be added
        in future.
        """
        images_extracted: List[File] = []
        if RES.XOBJECT not in self[PG.RESOURCES]:  # type: ignore
            return images_extracted

        x_object = self[PG.RESOURCES][RES.XOBJECT].get_object()  # type: ignore
        for obj in x_object:
            if x_object[obj][IA.SUBTYPE] == "/Image":
                extension, byte_stream = _xobj_to_image(x_object[obj])
                if extension is not None:
                    filename = f"{obj[1:]}{extension}"
                    images_extracted.append(File(name=filename, data=byte_stream))
        return images_extracted

    @property
    def rotation(self) -> int:
        """
        The VISUAL rotation of the page.

        This number has to be a multiple of 90 degrees: 0, 90, 180, or 270 are
        valid values.
        This property does not affect ``/Contents``.
        """
        return int(self.get(PG.ROTATE, 0))

    @rotation.setter
    def rotation(self, r: Union[int, float]) -> None:
        self[NameObject(PG.ROTATE)] = NumberObject((((int(r) + 45) // 90) * 90) % 360)

    def transfer_rotation_to_content(self) -> None:
        """
        Apply the rotation of the page to the content and the media/crop/... boxes.

        It's recommended to apply this function before page merging.
        """
        r = -self.rotation  # rotation to apply is in the otherway
        self.rotation = 0
        mb = RectangleObject(self.mediabox)
        trsf = (
            Transformation()
            .translate(
                -float(mb.left + mb.width / 2), -float(mb.bottom + mb.height / 2)
            )
            .rotate(r)
        )
        pt1 = trsf.apply_on(mb.lower_left)
        pt2 = trsf.apply_on(mb.upper_right)
        trsf = trsf.translate(-min(pt1[0], pt2[0]), -min(pt1[1], pt2[1]))
        self.add_transformation(trsf, False)
        for b in ["/MediaBox", "/CropBox", "/BleedBox", "/TrimBox", "/ArtBox"]:
            if b in self:
                rr = RectangleObject(self[b])  # type: ignore
                pt1 = trsf.apply_on(rr.lower_left)
                pt2 = trsf.apply_on(rr.upper_right)
                self[NameObject(b)] = RectangleObject(
                    (
                        min(pt1[0], pt2[0]),
                        min(pt1[1], pt2[1]),
                        max(pt1[0], pt2[0]),
                        max(pt1[1], pt2[1]),
                    )
                )

    def rotate(self, angle: int) -> "PageObject":
        """
        Rotate a page clockwise by increments of 90 degrees.

        Args:
            angle: Angle to rotate the page.  Must be an increment of 90 deg.
        """
        if angle % 90 != 0:
            raise ValueError("Rotation angle must be a multiple of 90")
        rotate_obj = self.get(PG.ROTATE, 0)
        current_angle = (
            rotate_obj if isinstance(rotate_obj, int) else rotate_obj.get_object()
        )
        self[NameObject(PG.ROTATE)] = NumberObject(current_angle + angle)
        return self

    def rotate_clockwise(self, angle: int) -> "PageObject":  # deprecated
        deprecation_with_replacement("rotate_clockwise", "rotate", "3.0.0")
        return self.rotate(angle)

    def rotateClockwise(self, angle: int) -> "PageObject":  # deprecated
        """
        .. deprecated:: 1.28.0

            Use :meth:`rotate_clockwise` instead.
        """
        deprecation_with_replacement("rotateClockwise", "rotate", "3.0.0")
        return self.rotate(angle)

    def rotateCounterClockwise(self, angle: int) -> "PageObject":  # deprecated
        """
        .. deprecated:: 1.28.0

            Use :meth:`rotate_clockwise` with a negative argument instead.
        """
        deprecation_with_replacement("rotateCounterClockwise", "rotate", "3.0.0")
        return self.rotate(-angle)

    @staticmethod
    def _merge_resources(
        res1: DictionaryObject, res2: DictionaryObject, resource: Any
    ) -> Tuple[Dict[str, Any], Dict[str, Any]]:
        new_res = DictionaryObject()
        new_res.update(res1.get(resource, DictionaryObject()).get_object())

        def compute_unique_key(base_key: str) -> Tuple[str, bool]:
            """Find a key that either doesn't already exist or has the same
            value (indicated by the bool)"""
            value = page2res.raw_get(base_key)
            # try the current key first (e.g. "foo"), but otherwise iterate
            # through "foo-0", "foo-1", etc. new_res can contain only finitely
            # many keys, thus this'll eventually end, even if it's been crafted
            # to be maximally annoying.
            computed_key = base_key
            idx = 0
            while computed_key in new_res:
                if new_res.raw_get(computed_key) == value:
                    # there's already a resource of this name, with the exact
                    # same value
                    return computed_key, True
                computed_key = f"{base_key}-{idx}"
                idx += 1
            return computed_key, False

        page2res = cast(
            DictionaryObject, res2.get(resource, DictionaryObject()).get_object()
        )
        rename_res = {}
        for key in sorted(page2res.keys()):
            unique_key, same_value = compute_unique_key(key)
            newname = NameObject(unique_key)
            if key != unique_key:
                # we have to use a different name for this
                rename_res[key] = newname

            if not same_value:
                # the value wasn't already recorded
                new_res[newname] = page2res[key]

        return new_res, rename_res

    @staticmethod
    def _content_stream_rename(
        stream: ContentStream, rename: Dict[Any, Any], pdf: Any  # PdfReader
    ) -> ContentStream:
        if not rename:
            return stream
        stream = ContentStream(stream, pdf)
        for operands, _operator in stream.operations:
            if isinstance(operands, list):
                for i in range(len(operands)):
                    op = operands[i]
                    if isinstance(op, NameObject):
                        operands[i] = rename.get(op, op)
            elif isinstance(operands, dict):
                for i in operands:
                    op = operands[i]
                    if isinstance(op, NameObject):
                        operands[i] = rename.get(op, op)
            else:
                raise KeyError(f"type of operands is {type(operands)}")
        return stream

    @staticmethod
    def _push_pop_gs(contents: Any, pdf: Any) -> ContentStream:  # PdfReader
        # adds a graphics state "push" and "pop" to the beginning and end
        # of a content stream.  This isolates it from changes such as
        # transformation matricies.
        stream = ContentStream(contents, pdf)
        stream.operations.insert(0, ([], "q"))
        stream.operations.append(([], "Q"))
        return stream

    @staticmethod
    def _add_transformation_matrix(
        contents: Any, pdf: Any, ctm: CompressedTransformationMatrix
    ) -> ContentStream:  # PdfReader
        # adds transformation matrix at the beginning of the given
        # contents stream.
        a, b, c, d, e, f = ctm
        contents = ContentStream(contents, pdf)
        contents.operations.insert(
            0,
            [
                [
                    FloatObject(a),
                    FloatObject(b),
                    FloatObject(c),
                    FloatObject(d),
                    FloatObject(e),
                    FloatObject(f),
                ],
                " cm",
            ],
        )
        return contents

    def get_contents(self) -> Optional[ContentStream]:
        """
        Access the page contents.

        Returns:
            The ``/Contents`` object, or ``None`` if it doesn't exist.
            ``/Contents`` is optional, as described in PDF Reference  7.7.3.3
        """
        if PG.CONTENTS in self:
            return self[PG.CONTENTS].get_object()  # type: ignore
        else:
            return None

    def getContents(self) -> Optional[ContentStream]:  # deprecated
        """
        .. deprecated:: 1.28.0

            Use :meth:`get_contents` instead.
        """
        deprecation_with_replacement("getContents", "get_contents", "3.0.0")
        return self.get_contents()

    def merge_page(self, page2: "PageObject", expand: bool = False) -> None:
        """
        Merge the content streams of two pages into one.

        Resource references
        (i.e. fonts) are maintained from both pages.  The mediabox/cropbox/etc
        of this page are not altered.  The parameter page's content stream will
        be added to the end of this page's content stream, meaning that it will
        be drawn after, or "on top" of this page.

        Args:
            page2: The page to be merged into this one. Should be
                an instance of :class:`PageObject<PageObject>`.
            expand: If true, the current page dimensions will be
                expanded to accommodate the dimensions of the page to be merged.
        """
        self._merge_page(page2, expand=expand)

    def mergePage(self, page2: "PageObject") -> None:  # deprecated
        """
        .. deprecated:: 1.28.0

            Use :meth:`merge_page` instead.
        """
        deprecation_with_replacement("mergePage", "merge_page", "3.0.0")
        return self.merge_page(page2)

    def _merge_page(
        self,
        page2: "PageObject",
        page2transformation: Optional[Callable[[Any], ContentStream]] = None,
        ctm: Optional[CompressedTransformationMatrix] = None,
        expand: bool = False,
    ) -> None:
        # First we work on merging the resource dictionaries.  This allows us
        # to find out what symbols in the content streams we might need to
        # rename.

        new_resources = DictionaryObject()
        rename = {}
        try:
            original_resources = cast(DictionaryObject, self[PG.RESOURCES].get_object())
        except KeyError:
            original_resources = DictionaryObject()
        try:
            page2resources = cast(DictionaryObject, page2[PG.RESOURCES].get_object())
        except KeyError:
            page2resources = DictionaryObject()
        new_annots = ArrayObject()

        for page in (self, page2):
            if PG.ANNOTS in page:
                annots = page[PG.ANNOTS]
                if isinstance(annots, ArrayObject):
                    for ref in annots:
                        new_annots.append(ref)

        for res in (
            RES.EXT_G_STATE,
            RES.FONT,
            RES.XOBJECT,
            RES.COLOR_SPACE,
            RES.PATTERN,
            RES.SHADING,
            RES.PROPERTIES,
        ):
            new, newrename = PageObject._merge_resources(
                original_resources, page2resources, res
            )
            if new:
                new_resources[NameObject(res)] = new
                rename.update(newrename)

        # Combine /ProcSet sets, making sure there's a consistent order
        new_resources[NameObject(RES.PROC_SET)] = ArrayObject(
            sorted(
                set(
                    original_resources.get(RES.PROC_SET, ArrayObject()).get_object()
                ).union(
                    set(page2resources.get(RES.PROC_SET, ArrayObject()).get_object())
                )
            )
        )

        new_content_array = ArrayObject()

        original_content = self.get_contents()
        if original_content is not None:
            new_content_array.append(
                PageObject._push_pop_gs(original_content, self.pdf)
            )

        page2content = page2.get_contents()
        if page2content is not None:
            page2content = ContentStream(page2content, self.pdf)
            rect = page2.trimbox
            page2content.operations.insert(
                0,
                (
                    map(
                        FloatObject,
                        [
                            rect.left,
                            rect.bottom,
                            rect.width,
                            rect.height,
                        ],
                    ),
                    "re",
                ),
            )
            page2content.operations.insert(1, ([], "W"))
            page2content.operations.insert(2, ([], "n"))
            if page2transformation is not None:
                page2content = page2transformation(page2content)
            page2content = PageObject._content_stream_rename(
                page2content, rename, self.pdf
            )
            page2content = PageObject._push_pop_gs(page2content, self.pdf)
            new_content_array.append(page2content)

        # if expanding the page to fit a new page, calculate the new media box size
        if expand:
            self._expand_mediabox(page2, ctm)

        self[NameObject(PG.CONTENTS)] = ContentStream(new_content_array, self.pdf)
        self[NameObject(PG.RESOURCES)] = new_resources
        self[NameObject(PG.ANNOTS)] = new_annots

    def _expand_mediabox(
        self, page2: "PageObject", ctm: Optional[CompressedTransformationMatrix]
    ) -> None:
        corners1 = (
            self.mediabox.left.as_numeric(),
            self.mediabox.bottom.as_numeric(),
            self.mediabox.right.as_numeric(),
            self.mediabox.top.as_numeric(),
        )
        corners2 = (
            page2.mediabox.left.as_numeric(),
            page2.mediabox.bottom.as_numeric(),
            page2.mediabox.left.as_numeric(),
            page2.mediabox.top.as_numeric(),
            page2.mediabox.right.as_numeric(),
            page2.mediabox.top.as_numeric(),
            page2.mediabox.right.as_numeric(),
            page2.mediabox.bottom.as_numeric(),
        )
        if ctm is not None:
            ctm = tuple(float(x) for x in ctm)  # type: ignore[assignment]
            new_x = tuple(
                ctm[0] * corners2[i] + ctm[2] * corners2[i + 1] + ctm[4]
                for i in range(0, 8, 2)
            )
            new_y = tuple(
                ctm[1] * corners2[i] + ctm[3] * corners2[i + 1] + ctm[5]
                for i in range(0, 8, 2)
            )
        else:
            new_x = corners2[0:8:2]
            new_y = corners2[1:8:2]
        lowerleft = (min(new_x), min(new_y))
        upperright = (max(new_x), max(new_y))
        lowerleft = (min(corners1[0], lowerleft[0]), min(corners1[1], lowerleft[1]))
        upperright = (
            max(corners1[2], upperright[0]),
            max(corners1[3], upperright[1]),
        )

        self.mediabox.lower_left = lowerleft
        self.mediabox.upper_right = upperright

    def merge_transformed_page(
        self,
        page2: "PageObject",
        ctm: Union[CompressedTransformationMatrix, Transformation],
        expand: bool = False,
    ) -> None:
        """
        merge_transformed_page is similar to merge_page, but a transformation
        matrix is applied to the merged stream.

        Args:
          page2: The page to be merged into this one.
          ctm: a 6-element tuple containing the operands of the
                 transformation matrix
          expand: Whether the page should be expanded to fit the dimensions
            of the page to be merged.
        """
        if isinstance(ctm, Transformation):
            ctm = ctm.ctm
        self._merge_page(
            page2,
            lambda page2Content: PageObject._add_transformation_matrix(
                page2Content, page2.pdf, cast(CompressedTransformationMatrix, ctm)
            ),
            ctm,
            expand,
        )
        self

    def mergeTransformedPage(
        self,
        page2: "PageObject",
        ctm: Union[CompressedTransformationMatrix, Transformation],
        expand: bool = False,
    ) -> None:  # deprecated
        """
        deprecated

        deprecated:: 1.28.0

            Use :meth:`merge_transformed_page`  instead.
        """
        deprecation_with_replacement(
            "page.mergeTransformedPage(page2, ctm,expand)",
            "page.merge_transformed_page(page2,ctm,expand)",
            "3.0.0",
        )
        self.merge_transformed_page(page2, ctm, expand)

    def merge_scaled_page(
        self, page2: "PageObject", scale: float, expand: bool = False
    ) -> None:
        """
        merge_scaled_page is similar to merge_page, but the stream to be merged
        is scaled by applying a transformation matrix.

        Args:
          page2: The page to be merged into this one.
          scale: The scaling factor
          expand: Whether the page should be expanded to fit the
            dimensions of the page to be merged.
        """
        op = Transformation().scale(scale, scale)
        self.merge_transformed_page(page2, op, expand)

    def mergeScaledPage(
        self, page2: "PageObject", scale: float, expand: bool = False
    ) -> None:  # deprecated
        """
        deprecated

        .. deprecated:: 1.28.0

            Use :meth:`merge_scaled_page` instead.
        """
        deprecation_with_replacement(
            "page.mergeScaledPage(page2, scale, expand)",
<<<<<<< HEAD
            "page2.merge_scaled_page(page2, scale, expand)",
=======
            "page2.add_transformation(Transformation().scale(scale)); "
            "page.merge_page(page2, expand)",
>>>>>>> 59a265ec
            "3.0.0",
        )
        self.merge_scaled_page(page2, scale, expand)

    def merge_rotated_page(
        self, page2: "PageObject", rotation: float, expand: bool = False
    ) -> None:
        """
        merge_rotated_page is similar to merge_page, but the stream to be merged
        is rotated by applying a transformation matrix.

        Args:
          page2: The page to be merged into this one.
          rotation: The angle of the rotation, in degrees
          expand: Whether the page should be expanded to fit the
            dimensions of the page to be merged.
        """
        op = Transformation().rotate(rotation)
        self.merge_transformed_page(page2, op, expand)

    def mergeRotatedPage(
        self, page2: "PageObject", rotation: float, expand: bool = False
    ) -> None:  # deprecated
        """
        deprecated

        .. deprecated:: 1.28.0

            Use :meth:`add_transformation` and :meth:`merge_page` instead.
        """
        deprecation_with_replacement(
            "page.mergeRotatedPage(page2, rotation, expand)",
<<<<<<< HEAD
            "page2.mergeotatedPage(page2, rotation, expand)",
=======
            "page2.add_transformation(Transformation().rotate(rotation)); "
            "page.merge_page(page2, expand)",
>>>>>>> 59a265ec
            "3.0.0",
        )
        self.merge_rotated_page(page2, rotation, expand)

    def merge_translated_page(
        self, page2: "PageObject", tx: float, ty: float, expand: bool = False
    ) -> None:
        """
        mergeTranslatedPage is similar to merge_page, but the stream to be
        merged is translated by applying a transformation matrix.

        Args:
          page2: the page to be merged into this one.
          tx: The translation on X axis
          ty: The translation on Y axis
          expand: Whether the page should be expanded to fit the
            dimensions of the page to be merged.
        """
        op = Transformation().translate(tx, ty)
        self.merge_transformed_page(page2, op, expand)

    def mergeTranslatedPage(
        self, page2: "PageObject", tx: float, ty: float, expand: bool = False
    ) -> None:  # deprecated
        """
        deprecated

        .. deprecated:: 1.28.0

            Use :meth:`merge_translated_page` instead.
        """
        deprecation_with_replacement(
            "page.mergeTranslatedPage(page2, tx, ty, expand)",
            "page2.add_transformation(Transformation().translate(tx, ty)); "
            "page.merge_page(page2, expand)",
            "3.0.0",
        )
        self.merge_translated_page(page2, tx, ty, expand)

    def mergeRotatedTranslatedPage(
        self,
        page2: "PageObject",
        rotation: float,
        tx: float,
        ty: float,
        expand: bool = False,
    ) -> None:  # deprecated
        """
        obsolete

        .. deprecated:: 1.28.0

            Use :meth:`merge_transformed_page` instead.
        """
        deprecation_with_replacement(
            "page.mergeRotatedTranslatedPage(page2, rotation, tx, ty, expand)",
<<<<<<< HEAD
            "page.merge_transformed_page(page2, Transformation().rotate(rotation).translate(tx, ty), expand);",
=======
            "page2.add_transformation(Transformation().rotate(rotation).translate(tx, ty)); "
            "page.merge_page(page2, expand)",
>>>>>>> 59a265ec
            "3.0.0",
        )
        op = Transformation().translate(-tx, -ty).rotate(rotation).translate(tx, ty)
        return self.merge_transformed_page(page2, op, expand)

    def mergeRotatedScaledPage(
        self, page2: "PageObject", rotation: float, scale: float, expand: bool = False
    ) -> None:  # deprecated
        """
        obsolete

        .. deprecated:: 1.28.0

            Use :meth:`merge_transformed_page` instead.
        """
        deprecation_with_replacement(
            "page.mergeRotatedScaledPage(page2, rotation, scale, expand)",
<<<<<<< HEAD
            "page.merge_transformed_page(page2, Transformation().rotate(rotation).scale(scale)); page.merge_page(page2, expand)",
=======
            "page2.add_transformation(Transformation().rotate(rotation).scale(scale)); "
            "page.merge_page(page2, expand)",
>>>>>>> 59a265ec
            "3.0.0",
        )
        op = Transformation().rotate(rotation).scale(scale, scale)
        self.mergeTransformedPage(page2, op, expand)

    def mergeScaledTranslatedPage(
        self,
        page2: "PageObject",
        scale: float,
        tx: float,
        ty: float,
        expand: bool = False,
    ) -> None:  # deprecated
        """
        mergeScaledTranslatedPage is similar to merge_page, but the stream to be
        merged is translated and scaled by applying a transformation matrix.

        :param PageObject page2: the page to be merged into this one. Should be
            an instance of :class:`PageObject<PageObject>`.
        :param float scale: The scaling factor
        :param float tx: The translation on X axis
        :param float ty: The translation on Y axis
        :param bool expand: Whether the page should be expanded to fit the
            dimensions of the page to be merged.

        .. deprecated:: 1.28.0

            Use :meth:`add_transformation` and :meth:`merge_page` instead.
        """
        deprecation_with_replacement(
            "page.mergeScaledTranslatedPage(page2, scale, tx, ty, expand)",
            "page2.add_transformation(Transformation().scale(scale).translate(tx, ty)); "
            "page.merge_page(page2, expand)",
            "3.0.0",
        )
        op = Transformation().scale(scale, scale).translate(tx, ty)
        return self.mergeTransformedPage(page2, op, expand)

    def mergeRotatedScaledTranslatedPage(
        self,
        page2: "PageObject",
        rotation: float,
        scale: float,
        tx: float,
        ty: float,
        expand: bool = False,
    ) -> None:  # deprecated
        """
        mergeRotatedScaledTranslatedPage is similar to merge_page, but the
        stream to be merged is translated, rotated and scaled by applying a
        transformation matrix.

        :param PageObject page2: the page to be merged into this one. Should be
            an instance of :class:`PageObject<PageObject>`.
        :param float tx: The translation on X axis
        :param float ty: The translation on Y axis
        :param float rotation: The angle of the rotation, in degrees
        :param float scale: The scaling factor
        :param bool expand: Whether the page should be expanded to fit the
            dimensions of the page to be merged.

        .. deprecated:: 1.28.0

            Use :meth:`add_transformation` and :meth:`merge_page` instead.
        """
        deprecation_with_replacement(
            "page.mergeRotatedScaledTranslatedPage(page2, rotation, tx, ty, expand)",
            "page2.add_transformation(Transformation().rotate(rotation).scale(scale)); "
            "page.merge_page(page2, expand)",
            "3.0.0",
        )
        op = Transformation().rotate(rotation).scale(scale, scale).translate(tx, ty)
        self.mergeTransformedPage(page2, op, expand)

    def add_transformation(
        self,
        ctm: Union[Transformation, CompressedTransformationMatrix],
        expand: bool = False,
    ) -> None:
        """
        Apply a transformation matrix to the page.

        Args:
            ctm: A 6-element tuple containing the operands of the
                transformation matrix. Alternatively, a
                :py:class:`Transformation<pypdf.Transformation>`
                object can be passed.

        See :doc:`/user/cropping-and-transforming`.
        """
        if isinstance(ctm, Transformation):
            ctm = ctm.ctm
        content = self.get_contents()
        if content is not None:
            content = PageObject._add_transformation_matrix(content, self.pdf, ctm)
            content = PageObject._push_pop_gs(content, self.pdf)
            self[NameObject(PG.CONTENTS)] = content
        # if expanding the page to fit a new page, calculate the new media box size
        if expand:
            corners = [
                self.mediabox.left.as_numeric(),
                self.mediabox.bottom.as_numeric(),
                self.mediabox.left.as_numeric(),
                self.mediabox.top.as_numeric(),
                self.mediabox.right.as_numeric(),
                self.mediabox.top.as_numeric(),
                self.mediabox.right.as_numeric(),
                self.mediabox.bottom.as_numeric(),
            ]

            ctm = tuple(float(x) for x in ctm)  # type: ignore[assignment]
            new_x = [
                ctm[0] * corners[i] + ctm[2] * corners[i + 1] + ctm[4]
                for i in range(0, 8, 2)
            ]
            new_y = [
                ctm[1] * corners[i] + ctm[3] * corners[i + 1] + ctm[5]
                for i in range(0, 8, 2)
            ]

            lowerleft = (min(new_x), min(new_y))
            upperright = (max(new_x), max(new_y))
            lowerleft = (min(corners[0], lowerleft[0]), min(corners[1], lowerleft[1]))
            upperright = (
                max(corners[2], upperright[0]),
                max(corners[3], upperright[1]),
            )

            self.mediabox.lower_left = lowerleft
            self.mediabox.upper_right = upperright

    def addTransformation(
        self, ctm: CompressedTransformationMatrix
    ) -> None:  # deprecated
        """
        .. deprecated:: 1.28.0

            Use :meth:`add_transformation` instead.
        """
        deprecation_with_replacement("addTransformation", "add_transformation", "3.0.0")
        self.add_transformation(ctm)

    def scale(self, sx: float, sy: float) -> None:
        """
        Scale a page by the given factors by applying a transformation
        matrix to its content and updating the page size.

        This updates the mediabox, the cropbox, and the contents
        of the page.

        Args:
            sx: The scaling factor on horizontal axis.
            sy: The scaling factor on vertical axis.
        """
        self.add_transformation((sx, 0, 0, sy, 0, 0))
        self.cropbox = self.cropbox.scale(sx, sy)
        self.artbox = self.artbox.scale(sx, sy)
        self.bleedbox = self.bleedbox.scale(sx, sy)
        self.trimbox = self.trimbox.scale(sx, sy)
        self.mediabox = self.mediabox.scale(sx, sy)

        if PG.ANNOTS in self:
            annotations = self[PG.ANNOTS]
            if isinstance(annotations, ArrayObject):
                for annotation in annotations:
                    annotation_obj = annotation.get_object()
                    if ADA.Rect in annotation_obj:
                        rectangle = annotation_obj[ADA.Rect]
                        if isinstance(rectangle, ArrayObject):
                            rectangle[0] = FloatObject(float(rectangle[0]) * sx)
                            rectangle[1] = FloatObject(float(rectangle[1]) * sy)
                            rectangle[2] = FloatObject(float(rectangle[2]) * sx)
                            rectangle[3] = FloatObject(float(rectangle[3]) * sy)

        if PG.VP in self:
            viewport = self[PG.VP]
            if isinstance(viewport, ArrayObject):
                bbox = viewport[0]["/BBox"]
            else:
                bbox = viewport["/BBox"]  # type: ignore
            scaled_bbox = RectangleObject(
                (
                    float(bbox[0]) * sx,
                    float(bbox[1]) * sy,
                    float(bbox[2]) * sx,
                    float(bbox[3]) * sy,
                )
            )
            if isinstance(viewport, ArrayObject):
                self[NameObject(PG.VP)][NumberObject(0)][  # type: ignore
                    NameObject("/BBox")
                ] = scaled_bbox
            else:
                self[NameObject(PG.VP)][NameObject("/BBox")] = scaled_bbox  # type: ignore

    def scale_by(self, factor: float) -> None:
        """
        Scale a page by the given factor by applying a transformation
        matrix to its content and updating the page size.

        Args:
            factor: The scaling factor (for both X and Y axis).
        """
        self.scale(factor, factor)

    def scaleBy(self, factor: float) -> None:  # deprecated
        """
        .. deprecated:: 1.28.0

            Use :meth:`scale_by` instead.
        """
        deprecation_with_replacement("scaleBy", "scale_by", "3.0.0")
        self.scale(factor, factor)

    def scale_to(self, width: float, height: float) -> None:
        """
        Scale a page to the specified dimensions by applying a
        transformation matrix to its content and updating the page size.

        Args:
            width: The new width.
            height: The new height.
        """
        sx = width / float(self.mediabox.width)
        sy = height / float(self.mediabox.height)
        self.scale(sx, sy)

    def scaleTo(self, width: float, height: float) -> None:  # deprecated
        """
        .. deprecated:: 1.28.0

            Use :meth:`scale_to` instead.
        """
        deprecation_with_replacement("scaleTo", "scale_to", "3.0.0")
        self.scale_to(width, height)

    def compress_content_streams(self) -> None:
        """
        Compress the size of this page by joining all content streams and
        applying a FlateDecode filter.

        However, it is possible that this function will perform no action if
        content stream compression becomes "automatic".
        """
        content = self.get_contents()
        if content is not None:
            if not isinstance(content, ContentStream):
                content = ContentStream(content, self.pdf)
            self[NameObject(PG.CONTENTS)] = content.flate_encode()

    def compressContentStreams(self) -> None:  # deprecated
        """
        .. deprecated:: 1.28.0

            Use :meth:`compress_content_streams` instead.
        """
        deprecation_with_replacement(
            "compressContentStreams", "compress_content_streams", "3.0.0"
        )
        self.compress_content_streams()

    def _debug_for_extract(self) -> str:  # pragma: no cover
        out = ""
        for ope, op in ContentStream(
            self["/Contents"].get_object(), self.pdf, "bytes"
        ).operations:
            if op == b"TJ":
                s = [x for x in ope[0] if isinstance(x, str)]
            else:
                s = []
            out += op.decode("utf-8") + " " + "".join(s) + ope.__repr__() + "\n"
        out += "\n=============================\n"
        try:
            for fo in self[PG.RESOURCES]["/Font"]:  # type:ignore
                out += fo + "\n"
                out += self[PG.RESOURCES]["/Font"][fo].__repr__() + "\n"  # type:ignore
                try:
                    enc_repr = self[PG.RESOURCES]["/Font"][fo][  # type:ignore
                        "/Encoding"
                    ].__repr__()
                    out += enc_repr + "\n"
                except Exception:
                    pass
                try:
                    out += (
                        self[PG.RESOURCES]["/Font"][fo][  # type:ignore
                            "/ToUnicode"
                        ]
                        .get_data()
                        .decode()
                        + "\n"
                    )
                except Exception:
                    pass

        except KeyError:
            out += "No Font\n"
        return out

    def _extract_text(
        self,
        obj: Any,
        pdf: Any,
        orientations: Tuple[int, ...] = (0, 90, 180, 270),
        space_width: float = 200.0,
        content_key: Optional[str] = PG.CONTENTS,
        visitor_operand_before: Optional[Callable[[Any, Any, Any, Any], None]] = None,
        visitor_operand_after: Optional[Callable[[Any, Any, Any, Any], None]] = None,
        visitor_text: Optional[Callable[[Any, Any, Any, Any, Any], None]] = None,
    ) -> str:
        """
        See extract_text for most arguments.

        Args:
            content_key: indicate the default key where to extract data
                None = the object; this allow to reuse the function on XObject
                default = "/Content"
        """
        text: str = ""
        output: str = ""
        rtl_dir: bool = False  # right-to-left
        cmaps: Dict[
            str,
            Tuple[
                str, float, Union[str, Dict[int, str]], Dict[str, str], DictionaryObject
            ],
        ] = {}
        try:
            objr = obj
            while NameObject(PG.RESOURCES) not in objr:
                # /Resources can be inherited sometimes so we look to parents
                objr = objr["/Parent"].get_object()
                # if no parents we will have no /Resources will be available
                # => an exception wil be raised
            resources_dict = cast(DictionaryObject, objr[PG.RESOURCES])
        except Exception:
            # no resources means no text is possible (no font) we consider the
            # file as not damaged, no need to check for TJ or Tj
            return ""
        if "/Font" in resources_dict:
            for f in cast(DictionaryObject, resources_dict["/Font"]):
                cmaps[f] = build_char_map(f, space_width, obj)
        cmap: Tuple[
            Union[str, Dict[int, str]], Dict[str, str], str, Optional[DictionaryObject]
        ] = (
            "charmap",
            {},
            "NotInitialized",
            None,
        )  # (encoding,CMAP,font resource name,dictionary-object of font)
        try:
            content = (
                obj[content_key].get_object() if isinstance(content_key, str) else obj
            )
            if not isinstance(content, ContentStream):
                content = ContentStream(content, pdf, "bytes")
        except KeyError:  # it means no content can be extracted(certainly empty page)
            return ""
        # Note: we check all strings are TextStringObjects.  ByteStringObjects
        # are strings where the byte->string encoding was unknown, so adding
        # them to the text here would be gibberish.

        cm_matrix: List[float] = [1.0, 0.0, 0.0, 1.0, 0.0, 0.0]
        cm_stack = []
        tm_matrix: List[float] = [1.0, 0.0, 0.0, 1.0, 0.0, 0.0]
        tm_prev: List[float] = [
            1.0,
            0.0,
            0.0,
            1.0,
            0.0,
            0.0,
        ]  # will store cm_matrix * tm_matrix
        char_scale = 1.0
        space_scale = 1.0
        _space_width: float = 500.0  # will be set correctly at first Tf
        TL = 0.0
        font_size = 12.0  # init just in case of

        def mult(m: List[float], n: List[float]) -> List[float]:
            return [
                m[0] * n[0] + m[1] * n[2],
                m[0] * n[1] + m[1] * n[3],
                m[2] * n[0] + m[3] * n[2],
                m[2] * n[1] + m[3] * n[3],
                m[4] * n[0] + m[5] * n[2] + n[4],
                m[4] * n[1] + m[5] * n[3] + n[5],
            ]

        def orient(m: List[float]) -> int:
            if m[3] > 1e-6:
                return 0
            elif m[3] < -1e-6:
                return 180
            elif m[1] > 0:
                return 90
            else:
                return 270

        def current_spacewidth() -> float:
            # return space_scale * _space_width * char_scale
            return _space_width / 1000.0

        def process_operation(operator: bytes, operands: List) -> None:
            nonlocal cm_matrix, cm_stack, tm_matrix, tm_prev, output, text
            nonlocal char_scale, space_scale, _space_width, TL, font_size, cmap
            nonlocal orientations, rtl_dir, visitor_text
            global CUSTOM_RTL_MIN, CUSTOM_RTL_MAX, CUSTOM_RTL_SPECIAL_CHARS

            check_crlf_space: bool = False
            # Table 5.4 page 405
            if operator == b"BT":
                tm_matrix = [1.0, 0.0, 0.0, 1.0, 0.0, 0.0]
                # tm_prev = tm_matrix
                output += text
                if visitor_text is not None:
                    visitor_text(text, cm_matrix, tm_matrix, cmap[3], font_size)
                # based
                # if output != "" and output[-1]!="\n":
                #    output += "\n"
                text = ""
                return None
            elif operator == b"ET":
                output += text
                if visitor_text is not None:
                    visitor_text(text, cm_matrix, tm_matrix, cmap[3], font_size)
                text = ""
            # table 4.7 "Graphics state operators", page 219
            # cm_matrix calculation is a reserved for the moment
            elif operator == b"q":
                cm_stack.append(
                    (
                        cm_matrix,
                        cmap,
                        font_size,
                        char_scale,
                        space_scale,
                        _space_width,
                        TL,
                    )
                )
            elif operator == b"Q":
                try:
                    (
                        cm_matrix,
                        cmap,
                        font_size,
                        char_scale,
                        space_scale,
                        _space_width,
                        TL,
                    ) = cm_stack.pop()
                except Exception:
                    cm_matrix = [1.0, 0.0, 0.0, 1.0, 0.0, 0.0]
                # rtl_dir = False
            elif operator == b"cm":
                output += text
                if visitor_text is not None:
                    visitor_text(text, cm_matrix, tm_matrix, cmap[3], font_size)
                text = ""
                cm_matrix = mult(
                    [
                        float(operands[0]),
                        float(operands[1]),
                        float(operands[2]),
                        float(operands[3]),
                        float(operands[4]),
                        float(operands[5]),
                    ],
                    cm_matrix,
                )
                # rtl_dir = False
            # Table 5.2 page 398
            elif operator == b"Tz":
                char_scale = float(operands[0]) / 100.0
            elif operator == b"Tw":
                space_scale = 1.0 + float(operands[0])
            elif operator == b"TL":
                TL = float(operands[0])
            elif operator == b"Tf":
                if text != "":
                    output += text  # .translate(cmap)
                    if visitor_text is not None:
                        visitor_text(text, cm_matrix, tm_matrix, cmap[3], font_size)
                text = ""
                # rtl_dir = False
                try:
                    # charMapTuple: font_type, float(sp_width / 2), encoding,
                    #               map_dict, font-dictionary
                    charMapTuple = cmaps[operands[0]]
                    _space_width = charMapTuple[1]
                    # current cmap: encoding, map_dict, font resource name
                    #               (internal name, not the real font-name),
                    # font-dictionary. The font-dictionary describes the font.
                    cmap = (
                        charMapTuple[2],
                        charMapTuple[3],
                        operands[0],
                        charMapTuple[4],
                    )
                except KeyError:  # font not found
                    _space_width = unknown_char_map[1]
                    cmap = (
                        unknown_char_map[2],
                        unknown_char_map[3],
                        "???" + operands[0],
                        None,
                    )
                try:
                    font_size = float(operands[1])
                except Exception:
                    pass  # keep previous size
            # Table 5.5 page 406
            elif operator == b"Td":
                check_crlf_space = True
                # A special case is a translating only tm:
                # tm[0..5] = 1 0 0 1 e f,
                # i.e. tm[4] += tx, tm[5] += ty.
                tx = float(operands[0])
                ty = float(operands[1])
                tm_matrix[4] += tx * tm_matrix[0] + ty * tm_matrix[2]
                tm_matrix[5] += tx * tm_matrix[1] + ty * tm_matrix[3]
            elif operator == b"Tm":
                check_crlf_space = True
                tm_matrix = [
                    float(operands[0]),
                    float(operands[1]),
                    float(operands[2]),
                    float(operands[3]),
                    float(operands[4]),
                    float(operands[5]),
                ]
            elif operator == b"T*":
                check_crlf_space = True
                tm_matrix[5] -= TL

            elif operator == b"Tj":
                check_crlf_space = True
                m = mult(tm_matrix, cm_matrix)
                orientation = orient(m)
                if orientation in orientations:
                    if isinstance(operands[0], str):
                        text += operands[0]
                    else:
                        t: str = ""
                        tt: bytes = (
                            encode_pdfdocencoding(operands[0])
                            if isinstance(operands[0], str)
                            else operands[0]
                        )
                        if isinstance(cmap[0], str):
                            try:
                                t = tt.decode(
                                    cmap[0], "surrogatepass"
                                )  # apply str encoding
                            except Exception:
                                # the data does not match the expectation,
                                # we use the alternative ;
                                # text extraction may not be good
                                t = tt.decode(
                                    "utf-16-be" if cmap[0] == "charmap" else "charmap",
                                    "surrogatepass",
                                )  # apply str encoding
                        else:  # apply dict encoding
                            t = "".join(
                                [
                                    cmap[0][x] if x in cmap[0] else bytes((x,)).decode()
                                    for x in tt
                                ]
                            )
                        # "\u0590 - \u08FF \uFB50 - \uFDFF"
                        for x in "".join(
                            [cmap[1][x] if x in cmap[1] else x for x in t]
                        ):
                            xx = ord(x)
                            # fmt: off
                            if (
                                # cases where the current inserting order is
                                # kept (punctuation,...)
                                (xx <= 0x2F)                        # punctuations but...
                                or (0x3A <= xx and xx <= 0x40)      # numbers (x30-39)
                                or (0x2000 <= xx and xx <= 0x206F)  # upper punctuations..
                                or (0x20A0 <= xx and xx <= 0x21FF)  # but (numbers) indices/exponents
                                or xx in CUSTOM_RTL_SPECIAL_CHARS   # customized....
                            ):
                                text = x + text if rtl_dir else text + x
                            elif (  # right-to-left characters set
                                (0x0590 <= xx and xx <= 0x08FF)
                                or (0xFB1D <= xx and xx <= 0xFDFF)
                                or (0xFE70 <= xx and xx <= 0xFEFF)
                                or (CUSTOM_RTL_MIN <= xx and xx <= CUSTOM_RTL_MAX)
                            ):
                                # print("<",xx,x)
                                if not rtl_dir:
                                    rtl_dir = True
                                    # print("RTL",text,"*")
                                    output += text
                                    if visitor_text is not None:
                                        visitor_text(text, cm_matrix, tm_matrix, cmap[3], font_size)
                                    text = ""
                                text = x + text
                            else:  # left-to-right
                                # print(">",xx,x,end="")
                                if rtl_dir:
                                    rtl_dir = False
                                    # print("LTR",text,"*")
                                    output += text
                                    if visitor_text is not None:
                                        visitor_text(text, cm_matrix, tm_matrix, cmap[3], font_size)
                                    text = ""
                                text = text + x
                            # fmt: on
            else:
                return None
            if check_crlf_space:
                m = mult(tm_matrix, cm_matrix)
                orientation = orient(m)
                delta_x = m[4] - tm_prev[4]
                delta_y = m[5] - tm_prev[5]
                k = math.sqrt(abs(m[0] * m[3]) + abs(m[1] * m[2]))
                f = font_size * k
                tm_prev = m
                if orientation not in orientations:
                    return None
                try:
                    if orientation == 0:
                        if delta_y < -0.8 * f:
                            if (output + text)[-1] != "\n":
                                output += text + "\n"
                                if visitor_text is not None:
                                    visitor_text(
                                        text + "\n",
                                        cm_matrix,
                                        tm_matrix,
                                        cmap[3],
                                        font_size,
                                    )
                                text = ""
                        elif (
                            abs(delta_y) < f * 0.3
                            and abs(delta_x) > current_spacewidth() * f * 15
                        ):
                            if (output + text)[-1] != " ":
                                text += " "
                    elif orientation == 180:
                        if delta_y > 0.8 * f:
                            if (output + text)[-1] != "\n":
                                output += text + "\n"
                                if visitor_text is not None:
                                    visitor_text(
                                        text + "\n",
                                        cm_matrix,
                                        tm_matrix,
                                        cmap[3],
                                        font_size,
                                    )
                                text = ""
                        elif (
                            abs(delta_y) < f * 0.3
                            and abs(delta_x) > current_spacewidth() * f * 15
                        ):
                            if (output + text)[-1] != " ":
                                text += " "
                    elif orientation == 90:
                        if delta_x > 0.8 * f:
                            if (output + text)[-1] != "\n":
                                output += text + "\n"
                                if visitor_text is not None:
                                    visitor_text(
                                        text + "\n",
                                        cm_matrix,
                                        tm_matrix,
                                        cmap[3],
                                        font_size,
                                    )
                                text = ""
                        elif (
                            abs(delta_x) < f * 0.3
                            and abs(delta_y) > current_spacewidth() * f * 15
                        ):
                            if (output + text)[-1] != " ":
                                text += " "
                    elif orientation == 270:
                        if delta_x < -0.8 * f:
                            if (output + text)[-1] != "\n":
                                output += text + "\n"
                                if visitor_text is not None:
                                    visitor_text(
                                        text + "\n",
                                        cm_matrix,
                                        tm_matrix,
                                        cmap[3],
                                        font_size,
                                    )
                                text = ""
                        elif (
                            abs(delta_x) < f * 0.3
                            and abs(delta_y) > current_spacewidth() * f * 15
                        ):
                            if (output + text)[-1] != " ":
                                text += " "
                except Exception:
                    pass

        for operands, operator in content.operations:
            if visitor_operand_before is not None:
                visitor_operand_before(operator, operands, cm_matrix, tm_matrix)
            # multiple operators are defined in here ####
            if operator == b"'":
                process_operation(b"T*", [])
                process_operation(b"Tj", operands)
            elif operator == b'"':
                process_operation(b"Tw", [operands[0]])
                process_operation(b"Tc", [operands[1]])
                process_operation(b"T*", [])
                process_operation(b"Tj", operands[2:])
            elif operator == b"TD":
                process_operation(b"TL", [-operands[1]])
                process_operation(b"Td", operands)
            elif operator == b"TJ":
                for op in operands[0]:
                    if isinstance(op, (str, bytes)):
                        process_operation(b"Tj", [op])
                    if isinstance(op, (int, float, NumberObject, FloatObject)):
                        if (
                            (abs(float(op)) >= _space_width)
                            and (len(text) > 0)
                            and (text[-1] != " ")
                        ):
                            process_operation(b"Tj", [" "])
            elif operator == b"Do":
                output += text
                if visitor_text is not None:
                    visitor_text(text, cm_matrix, tm_matrix, cmap[3], font_size)
                try:
                    if output[-1] != "\n":
                        output += "\n"
                        if visitor_text is not None:
                            visitor_text("\n", cm_matrix, tm_matrix, cmap[3], font_size)
                except IndexError:
                    pass
                try:
                    xobj = resources_dict["/XObject"]
                    if xobj[operands[0]]["/Subtype"] != "/Image":  # type: ignore
                        # output += text
                        text = self.extract_xform_text(
                            xobj[operands[0]],  # type: ignore
                            orientations,
                            space_width,
                            visitor_operand_before,
                            visitor_operand_after,
                            visitor_text,
                        )
                        output += text
                        if visitor_text is not None:
                            visitor_text(text, cm_matrix, tm_matrix, cmap[3], font_size)
                except Exception:
                    logger_warning(
                        f" impossible to decode XFormObject {operands[0]}",
                        __name__,
                    )
                finally:
                    text = ""
            else:
                process_operation(operator, operands)
            if visitor_operand_after is not None:
                visitor_operand_after(operator, operands, cm_matrix, tm_matrix)
        output += text  # just in case of
        if text != "" and visitor_text is not None:
            visitor_text(text, cm_matrix, tm_matrix, cmap[3], font_size)
        return output

    def extract_text(
        self,
        *args: Any,
        Tj_sep: Optional[str] = None,
        TJ_sep: Optional[str] = None,
        orientations: Union[int, Tuple[int, ...]] = (0, 90, 180, 270),
        space_width: float = 200.0,
        visitor_operand_before: Optional[Callable[[Any, Any, Any, Any], None]] = None,
        visitor_operand_after: Optional[Callable[[Any, Any, Any, Any], None]] = None,
        visitor_text: Optional[Callable[[Any, Any, Any, Any, Any], None]] = None,
    ) -> str:
        """
        Locate all text drawing commands, in the order they are provided in the
        content stream, and extract the text.

        This works well for some PDF files, but poorly for others, depending on
        the generator used. This will be refined in the future.

        Do not rely on the order of text coming out of this function, as it
        will change if this function is made more sophisticated.

        Arabic, Hebrew,... are extracted in the good order.
        If required an custom RTL range of characters can be defined;
        see function set_custom_rtl

        Additionally you can provide visitor-methods to get informed on all
        operands and all text-objects.
        For example in some PDF files this can be useful to parse tables.

        Args:
            Tj_sep: Deprecated. Kept for compatibility until pypdf 4.0.0
            TJ_sep: Deprecated. Kept for compatibility until pypdf 4.0.0
            orientations: list of orientations text_extraction will look for
                default = (0, 90, 180, 270)
                note: currently only 0(Up),90(turned Left), 180(upside Down),
                270 (turned Right)
            space_width: force default space width
                if not extracted from font (default: 200)
            visitor_operand_before: function to be called before processing an operand.
                It has four arguments: operand, operand-arguments,
                current transformation matrix and text matrix.
            visitor_operand_after: function to be called after processing an operand.
                It has four arguments: operand, operand-arguments,
                current transformation matrix and text matrix.
            visitor_text: function to be called when extracting some text at some position.
                It has five arguments: text, current transformation matrix,
                text matrix, font-dictionary and font-size.
                The font-dictionary may be None in case of unknown fonts.
                If not None it may e.g. contain key "/BaseFont" with value "/Arial,Bold".

        Returns:
            The extracted text
        """
        if len(args) >= 1:
            if isinstance(args[0], str):
                Tj_sep = args[0]
                if len(args) >= 2:
                    if isinstance(args[1], str):
                        TJ_sep = args[1]
                    else:
                        raise TypeError(f"Invalid positional parameter {args[1]}")
                if len(args) >= 3:
                    if isinstance(args[2], (tuple, int)):
                        orientations = args[2]
                    else:
                        raise TypeError(f"Invalid positional parameter {args[2]}")
                if len(args) >= 4:
                    if isinstance(args[3], (float, int)):
                        space_width = args[3]
                    else:
                        raise TypeError(f"Invalid positional parameter {args[3]}")
            elif isinstance(args[0], (tuple, int)):
                orientations = args[0]
                if len(args) >= 2:
                    if isinstance(args[1], (float, int)):
                        space_width = args[1]
                    else:
                        raise TypeError(f"Invalid positional parameter {args[1]}")
            else:
                raise TypeError(f"Invalid positional parameter {args[0]}")
        if Tj_sep is not None or TJ_sep is not None:
            warnings.warn(
                "parameters Tj_Sep, TJ_sep depreciated, and will be removed in pypdf 4.0.0.",
                DeprecationWarning,
            )

        if isinstance(orientations, int):
            orientations = (orientations,)

        return self._extract_text(
            self,
            self.pdf,
            orientations,
            space_width,
            PG.CONTENTS,
            visitor_operand_before,
            visitor_operand_after,
            visitor_text,
        )

    def extract_xform_text(
        self,
        xform: EncodedStreamObject,
        orientations: Tuple[int, ...] = (0, 90, 270, 360),
        space_width: float = 200.0,
        visitor_operand_before: Optional[Callable[[Any, Any, Any, Any], None]] = None,
        visitor_operand_after: Optional[Callable[[Any, Any, Any, Any], None]] = None,
        visitor_text: Optional[Callable[[Any, Any, Any, Any, Any], None]] = None,
    ) -> str:
        """
        Extract text from an XObject.

        Args:
            space_width:  force default space width (if not extracted from font (default 200)

        Returns:
            The extracted text
        """
        return self._extract_text(
            xform,
            self.pdf,
            orientations,
            space_width,
            None,
            visitor_operand_before,
            visitor_operand_after,
            visitor_text,
        )

    def extractText(self, Tj_sep: str = "", TJ_sep: str = "") -> str:  # deprecated
        """
        .. deprecated:: 1.28.0

            Use :meth:`extract_text` instead.
        """
        deprecation_with_replacement("extractText", "extract_text", "3.0.0")
        return self.extract_text()

    def _get_fonts(self) -> Tuple[Set[str], Set[str]]:
        """
        Get the names of embedded fonts and unembedded fonts.

        Returns:
            A tuple (Set of embedded fonts, set of unembedded fonts)
        """
        obj = self.get_object()
        assert isinstance(obj, DictionaryObject)
        fonts, embedded = _get_fonts_walk(cast(DictionaryObject, obj[PG.RESOURCES]))
        unembedded = fonts - embedded
        return embedded, unembedded

    mediabox = _create_rectangle_accessor(PG.MEDIABOX, ())
    """
    A :class:`RectangleObject<pypdf.generic.RectangleObject>`, expressed in
    default user space units, defining the boundaries of the physical medium on
    which the page is intended to be displayed or printed.
    """

    @property
    def mediaBox(self) -> RectangleObject:  # deprecated
        """
        .. deprecated:: 1.28.0

            Use :py:attr:`mediabox` instead.
        """
        deprecation_with_replacement("mediaBox", "mediabox", "3.0.0")
        return self.mediabox

    @mediaBox.setter
    def mediaBox(self, value: RectangleObject) -> None:  # deprecated
        """
        .. deprecated:: 1.28.0

            Use :py:attr:`mediabox` instead.
        """
        deprecation_with_replacement("mediaBox", "mediabox", "3.0.0")
        self.mediabox = value

    cropbox = _create_rectangle_accessor("/CropBox", (PG.MEDIABOX,))
    """
    A :class:`RectangleObject<pypdf.generic.RectangleObject>`, expressed in
    default user space units, defining the visible region of default user space.
    When the page is displayed or printed, its contents are to be clipped
    (cropped) to this rectangle and then imposed on the output medium in some
    implementation-defined manner.  Default value: same as :attr:`mediabox<mediabox>`.
    """

    @property
    def cropBox(self) -> RectangleObject:  # deprecated
        """
        .. deprecated:: 1.28.0

            Use :py:attr:`cropbox` instead.
        """
        deprecation_with_replacement("cropBox", "cropbox", "3.0.0")
        return self.cropbox

    @cropBox.setter
    def cropBox(self, value: RectangleObject) -> None:  # deprecated
        deprecation_with_replacement("cropBox", "cropbox", "3.0.0")
        self.cropbox = value

    bleedbox = _create_rectangle_accessor("/BleedBox", ("/CropBox", PG.MEDIABOX))
    """
    A :class:`RectangleObject<pypdf.generic.RectangleObject>`, expressed in
    default user space units, defining the region to which the contents of the
    page should be clipped when output in a production environment.
    """

    @property
    def bleedBox(self) -> RectangleObject:  # deprecated
        """
        .. deprecated:: 1.28.0

            Use :py:attr:`bleedbox` instead.
        """
        deprecation_with_replacement("bleedBox", "bleedbox", "3.0.0")
        return self.bleedbox

    @bleedBox.setter
    def bleedBox(self, value: RectangleObject) -> None:  # deprecated
        deprecation_with_replacement("bleedBox", "bleedbox", "3.0.0")
        self.bleedbox = value

    trimbox = _create_rectangle_accessor("/TrimBox", ("/CropBox", PG.MEDIABOX))
    """
    A :class:`RectangleObject<pypdf.generic.RectangleObject>`, expressed in
    default user space units, defining the intended dimensions of the finished
    page after trimming.
    """

    @property
    def trimBox(self) -> RectangleObject:  # deprecated
        """
        .. deprecated:: 1.28.0

            Use :py:attr:`trimbox` instead.
        """
        deprecation_with_replacement("trimBox", "trimbox", "3.0.0")
        return self.trimbox

    @trimBox.setter
    def trimBox(self, value: RectangleObject) -> None:  # deprecated
        deprecation_with_replacement("trimBox", "trimbox", "3.0.0")
        self.trimbox = value

    artbox = _create_rectangle_accessor("/ArtBox", ("/CropBox", PG.MEDIABOX))
    """
    A :class:`RectangleObject<pypdf.generic.RectangleObject>`, expressed in
    default user space units, defining the extent of the page's meaningful
    content as intended by the page's creator.
    """

    @property
    def artBox(self) -> RectangleObject:  # deprecated
        """
        .. deprecated:: 1.28.0

            Use :py:attr:`artbox` instead.
        """
        deprecation_with_replacement("artBox", "artbox", "3.0.0")
        return self.artbox

    @artBox.setter
    def artBox(self, value: RectangleObject) -> None:  # deprecated
        deprecation_with_replacement("artBox", "artbox", "3.0.0")
        self.artbox = value

    @property
    def annotations(self) -> Optional[ArrayObject]:
        if "/Annots" not in self:
            return None
        else:
            return cast(ArrayObject, self["/Annots"])

    @annotations.setter
    def annotations(self, value: Optional[ArrayObject]) -> None:
        """
        Set the annotations array of the page.

        Typically you don't want to set this value, but append to it.
        If you append to it, don't forget to add the object first to the writer
        and only add the indirect object.
        """
        if value is None:
            del self[NameObject("/Annots")]
        else:
            self[NameObject("/Annots")] = value


class _VirtualList:
    def __init__(
        self,
        length_function: Callable[[], int],
        get_function: Callable[[int], PageObject],
    ) -> None:
        self.length_function = length_function
        self.get_function = get_function
        self.current = -1

    def __len__(self) -> int:
        return self.length_function()

    def __getitem__(self, index: int) -> PageObject:
        if isinstance(index, slice):
            indices = range(*index.indices(len(self)))
            cls = type(self)
            return cls(indices.__len__, lambda idx: self[indices[idx]])  # type: ignore
        if not isinstance(index, int):
            raise TypeError("sequence indices must be integers")
        len_self = len(self)
        if index < 0:
            # support negative indexes
            index = len_self + index
        if index < 0 or index >= len_self:
            raise IndexError("sequence index out of range")
        return self.get_function(index)

    def __iter__(self) -> Iterator[PageObject]:
        for i in range(len(self)):
            yield self[i]


def _get_fonts_walk(
    obj: DictionaryObject,
    fnt: Optional[Set[str]] = None,
    emb: Optional[Set[str]] = None,
) -> Tuple[Set[str], Set[str]]:
    """
    If there is a key called 'BaseFont', that is a font that is used in the document.
    If there is a key called 'FontName' and another key in the same dictionary object
    that is called 'FontFilex' (where x is null, 2, or 3), then that fontname is
    embedded.

    We create and add to two sets, fnt = fonts used and emb = fonts embedded.
    """
    if fnt is None:
        fnt = set()
    if emb is None:
        emb = set()
    if not hasattr(obj, "keys"):
        return set(), set()
    fontkeys = ("/FontFile", "/FontFile2", "/FontFile3")
    if "/BaseFont" in obj:
        fnt.add(cast(str, obj["/BaseFont"]))
    if "/FontName" in obj:
        if [x for x in fontkeys if x in obj]:  # test to see if there is FontFile
            emb.add(cast(str, obj["/FontName"]))

    for key in obj.keys():
        _get_fonts_walk(cast(DictionaryObject, obj[key]), fnt, emb)

    return fnt, emb  # return the sets for each page<|MERGE_RESOLUTION|>--- conflicted
+++ resolved
@@ -942,12 +942,7 @@
         """
         deprecation_with_replacement(
             "page.mergeScaledPage(page2, scale, expand)",
-<<<<<<< HEAD
             "page2.merge_scaled_page(page2, scale, expand)",
-=======
-            "page2.add_transformation(Transformation().scale(scale)); "
-            "page.merge_page(page2, expand)",
->>>>>>> 59a265ec
             "3.0.0",
         )
         self.merge_scaled_page(page2, scale, expand)
@@ -980,12 +975,7 @@
         """
         deprecation_with_replacement(
             "page.mergeRotatedPage(page2, rotation, expand)",
-<<<<<<< HEAD
             "page2.mergeotatedPage(page2, rotation, expand)",
-=======
-            "page2.add_transformation(Transformation().rotate(rotation)); "
-            "page.merge_page(page2, expand)",
->>>>>>> 59a265ec
             "3.0.0",
         )
         self.merge_rotated_page(page2, rotation, expand)
@@ -1042,12 +1032,7 @@
         """
         deprecation_with_replacement(
             "page.mergeRotatedTranslatedPage(page2, rotation, tx, ty, expand)",
-<<<<<<< HEAD
             "page.merge_transformed_page(page2, Transformation().rotate(rotation).translate(tx, ty), expand);",
-=======
-            "page2.add_transformation(Transformation().rotate(rotation).translate(tx, ty)); "
-            "page.merge_page(page2, expand)",
->>>>>>> 59a265ec
             "3.0.0",
         )
         op = Transformation().translate(-tx, -ty).rotate(rotation).translate(tx, ty)
@@ -1065,12 +1050,7 @@
         """
         deprecation_with_replacement(
             "page.mergeRotatedScaledPage(page2, rotation, scale, expand)",
-<<<<<<< HEAD
             "page.merge_transformed_page(page2, Transformation().rotate(rotation).scale(scale)); page.merge_page(page2, expand)",
-=======
-            "page2.add_transformation(Transformation().rotate(rotation).scale(scale)); "
-            "page.merge_page(page2, expand)",
->>>>>>> 59a265ec
             "3.0.0",
         )
         op = Transformation().rotate(rotation).scale(scale, scale)
