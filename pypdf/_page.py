# Copyright (c) 2006, Mathieu Fenniak
# Copyright (c) 2007, Ashish Kulkarni <kulkarni.ashish@gmail.com>
#
# All rights reserved.
#
# Redistribution and use in source and binary forms, with or without
# modification, are permitted provided that the following conditions are
# met:
#
# * Redistributions of source code must retain the above copyright notice,
# this list of conditions and the following disclaimer.
# * Redistributions in binary form must reproduce the above copyright notice,
# this list of conditions and the following disclaimer in the documentation
# and/or other materials provided with the distribution.
# * The name of the author may not be used to endorse or promote products
# derived from this software without specific prior written permission.
#
# THIS SOFTWARE IS PROVIDED BY THE COPYRIGHT HOLDERS AND CONTRIBUTORS "AS IS"
# AND ANY EXPRESS OR IMPLIED WARRANTIES, INCLUDING, BUT NOT LIMITED TO, THE
# IMPLIED WARRANTIES OF MERCHANTABILITY AND FITNESS FOR A PARTICULAR PURPOSE
# ARE DISCLAIMED. IN NO EVENT SHALL THE COPYRIGHT OWNER OR CONTRIBUTORS BE
# LIABLE FOR ANY DIRECT, INDIRECT, INCIDENTAL, SPECIAL, EXEMPLARY, OR
# CONSEQUENTIAL DAMAGES (INCLUDING, BUT NOT LIMITED TO, PROCUREMENT OF
# SUBSTITUTE GOODS OR SERVICES; LOSS OF USE, DATA, OR PROFITS; OR BUSINESS
# INTERRUPTION) HOWEVER CAUSED AND ON ANY THEORY OF LIABILITY, WHETHER IN
# CONTRACT, STRICT LIABILITY, OR TORT (INCLUDING NEGLIGENCE OR OTHERWISE)
# ARISING IN ANY WAY OUT OF THE USE OF THIS SOFTWARE, EVEN IF ADVISED OF THE
# POSSIBILITY OF SUCH DAMAGE.

import math
from dataclasses import dataclass
from decimal import Decimal
from io import BytesIO
from pathlib import Path
from typing import (
    Any,
    Callable,
    Dict,
    Iterable,
    Iterator,
    List,
    Literal,
    Optional,
    Sequence,
    Set,
    Tuple,
    Union,
    cast,
    overload,
)

from ._cmap import (
    build_char_map,
    build_font_width_map,
    compute_font_width,
    get_actual_str_key,
    unknown_char_map,
)
from ._protocols import PdfCommonDocProtocol
from ._text_extraction import (
    OrientationNotFoundError,
    _layout_mode,
    crlf_space_check,
    get_display_str,
    get_text_operands,
    mult,
)
from ._utils import (
    CompressedTransformationMatrix,
    TransformationMatrixType,
    _human_readable_bytes,
    logger_warning,
    matrix_multiply,
)
from .constants import AnnotationDictionaryAttributes as ADA
from .constants import ImageAttributes as IA
from .constants import PageAttributes as PG
from .constants import Resources as RES
from .errors import PageSizeNotDefinedError, PdfReadError
from .filters import _xobj_to_image
from .generic import (
    ArrayObject,
    ContentStream,
    DictionaryObject,
    EncodedStreamObject,
    FloatObject,
    IndirectObject,
    NameObject,
    NullObject,
    NumberObject,
    PdfObject,
    RectangleObject,
    StreamObject,
    TextStringObject,
    is_null_or_none,
)

try:
    from PIL.Image import Image

    pil_not_imported = False
except ImportError:
    Image = object  # type: ignore
    pil_not_imported = True  # error will be raised only when using images

MERGE_CROP_BOX = "cropbox"  # pypdf<=3.4.0 used 'trimbox'


def _get_rectangle(self: Any, name: str, defaults: Iterable[str]) -> RectangleObject:
    retval: Union[None, RectangleObject, IndirectObject] = self.get(name)
    if isinstance(retval, RectangleObject):
        return retval
    if is_null_or_none(retval):
        for d in defaults:
            retval = self.get(d)
            if retval is not None:
                break
    if isinstance(retval, IndirectObject):
        retval = self.pdf.get_object(retval)
    retval = RectangleObject(retval)  # type: ignore
    _set_rectangle(self, name, retval)
    return retval


def _set_rectangle(self: Any, name: str, value: Union[RectangleObject, float]) -> None:
    name = NameObject(name)
    self[name] = value


def _delete_rectangle(self: Any, name: str) -> None:
    del self[name]


def _create_rectangle_accessor(name: str, fallback: Iterable[str]) -> property:
    return property(
        lambda self: _get_rectangle(self, name, fallback),
        lambda self, value: _set_rectangle(self, name, value),
        lambda self: _delete_rectangle(self, name),
    )


class Transformation:
    """
    Represent a 2D transformation.

    The transformation between two coordinate systems is represented by a 3-by-3
    transformation matrix with the following form::

        a b 0
        c d 0
        e f 1

    Because a transformation matrix has only six elements that can be changed,
    it is usually specified in PDF as the six-element array [ a b c d e f ].

    Coordinate transformations are expressed as matrix multiplications::

                                 a b 0
     [ x′ y′ 1 ] = [ x y 1 ] ×   c d 0
                                 e f 1


    Example:
        >>> from pypdf import Transformation
        >>> op = Transformation().scale(sx=2, sy=3).translate(tx=10, ty=20)
        >>> page.add_transformation(op)

    """

    # 9.5.4 Coordinate Systems for 3D
    # 4.2.2 Common Transformations
    def __init__(self, ctm: CompressedTransformationMatrix = (1, 0, 0, 1, 0, 0)) -> None:
        self.ctm = ctm

    @property
    def matrix(self) -> TransformationMatrixType:
        """
        Return the transformation matrix as a tuple of tuples in the form:

        ((a, b, 0), (c, d, 0), (e, f, 1))
        """
        return (
            (self.ctm[0], self.ctm[1], 0),
            (self.ctm[2], self.ctm[3], 0),
            (self.ctm[4], self.ctm[5], 1),
        )

    @staticmethod
    def compress(matrix: TransformationMatrixType) -> CompressedTransformationMatrix:
        """
        Compresses the transformation matrix into a tuple of (a, b, c, d, e, f).

        Args:
            matrix: The transformation matrix as a tuple of tuples.

        Returns:
            A tuple representing the transformation matrix as (a, b, c, d, e, f)

        """
        return (
            matrix[0][0],
            matrix[0][1],
            matrix[1][0],
            matrix[1][1],
            matrix[2][0],
            matrix[2][1],
        )

    def transform(self, m: "Transformation") -> "Transformation":
        """
        Apply one transformation to another.

        Args:
            m: a Transformation to apply.

        Returns:
            A new ``Transformation`` instance

        Example:
            >>> from pypdf import Transformation
            >>> op = Transformation((1, 0, 0, -1, 0, height)) # vertical mirror
            >>> op = Transformation().transform(Transformation((-1, 0, 0, 1, iwidth, 0))) # horizontal mirror
            >>> page.add_transformation(op)

        """
        ctm = Transformation.compress(matrix_multiply(self.matrix, m.matrix))
        return Transformation(ctm)

    def translate(self, tx: float = 0, ty: float = 0) -> "Transformation":
        """
        Translate the contents of a page.

        Args:
            tx: The translation along the x-axis.
            ty: The translation along the y-axis.

        Returns:
            A new ``Transformation`` instance

        """
        m = self.ctm
        return Transformation(ctm=(m[0], m[1], m[2], m[3], m[4] + tx, m[5] + ty))

    def scale(
        self, sx: Optional[float] = None, sy: Optional[float] = None
    ) -> "Transformation":
        """
        Scale the contents of a page towards the origin of the coordinate system.

        Typically, that is the lower-left corner of the page. That can be
        changed by translating the contents / the page boxes.

        Args:
            sx: The scale factor along the x-axis.
            sy: The scale factor along the y-axis.

        Returns:
            A new Transformation instance with the scaled matrix.

        """
        if sx is None and sy is None:
            raise ValueError("Either sx or sy must be specified")
        if sx is None:
            sx = sy
        if sy is None:
            sy = sx
        assert sx is not None
        assert sy is not None
        op: TransformationMatrixType = ((sx, 0, 0), (0, sy, 0), (0, 0, 1))
        ctm = Transformation.compress(matrix_multiply(self.matrix, op))
        return Transformation(ctm)

    def rotate(self, rotation: float) -> "Transformation":
        """
        Rotate the contents of a page.

        Args:
            rotation: The angle of rotation in degrees.

        Returns:
            A new ``Transformation`` instance with the rotated matrix.

        """
        rotation = math.radians(rotation)
        op: TransformationMatrixType = (
            (math.cos(rotation), math.sin(rotation), 0),
            (-math.sin(rotation), math.cos(rotation), 0),
            (0, 0, 1),
        )
        ctm = Transformation.compress(matrix_multiply(self.matrix, op))
        return Transformation(ctm)

    def __repr__(self) -> str:
        return f"Transformation(ctm={self.ctm})"

    @overload
    def apply_on(self, pt: List[float], as_object: bool = False) -> List[float]:
        ...

    @overload
    def apply_on(
        self, pt: Tuple[float, float], as_object: bool = False
    ) -> Tuple[float, float]:
        ...

    def apply_on(
        self,
        pt: Union[Tuple[float, float], List[float]],
        as_object: bool = False,
    ) -> Union[Tuple[float, float], List[float]]:
        """
        Apply the transformation matrix on the given point.

        Args:
            pt: A tuple or list representing the point in the form (x, y)

        Returns:
            A tuple or list representing the transformed point in the form (x', y')

        """
        typ = FloatObject if as_object else float
        pt1 = (
            typ(float(pt[0]) * self.ctm[0] + float(pt[1]) * self.ctm[2] + self.ctm[4]),
            typ(float(pt[0]) * self.ctm[1] + float(pt[1]) * self.ctm[3] + self.ctm[5]),
        )
        return list(pt1) if isinstance(pt, list) else pt1


@dataclass
class ImageFile:
    """
    Image within the PDF file. *This object is not designed to be built.*

    This object should not be modified except using :func:`ImageFile.replace` to replace the image with a new one.
    """

    name: str = ""
    """
    Filename as identified within the PDF file.
    """

    data: bytes = b""
    """
    Data as bytes.
    """

    image: Optional[Image] = None
    """
    Data as PIL image.
    """

    indirect_reference: Optional[IndirectObject] = None
    """
    Reference to the object storing the stream.
    """

    def replace(self, new_image: Image, **kwargs: Any) -> None:
        """
        Replace the image with a new PIL image.

        Args:
            new_image (PIL.Image.Image): The new PIL image to replace the existing image.
            **kwargs: Additional keyword arguments to pass to `Image.save()`.

        Raises:
            TypeError: If the image is inline or in a PdfReader.
            TypeError: If the image does not belong to a PdfWriter.
            TypeError: If `new_image` is not a PIL Image.

        Note:
            This method replaces the existing image with a new image.
            It is not allowed for inline images or images within a PdfReader.
            The `kwargs` parameter allows passing additional parameters
            to `Image.save()`, such as quality.

        """
        if pil_not_imported:
            raise ImportError(
                "pillow is required to do image extraction. "
                "It can be installed via 'pip install pypdf[image]'"
            )

        from ._reader import PdfReader

        # to prevent circular import
        from .filters import _xobj_to_image
        from .generic import DictionaryObject, PdfObject

        if self.indirect_reference is None:
            raise TypeError("Cannot update an inline image.")
        if not hasattr(self.indirect_reference.pdf, "_id_translated"):
            raise TypeError("Cannot update an image not belonging to a PdfWriter.")
        if not isinstance(new_image, Image):
            raise TypeError("new_image shall be a PIL Image")
        b = BytesIO()
        new_image.save(b, "PDF", **kwargs)
        reader = PdfReader(b)
        assert reader.pages[0].images[0].indirect_reference is not None
        self.indirect_reference.pdf._objects[self.indirect_reference.idnum - 1] = (
            reader.pages[0].images[0].indirect_reference.get_object()
        )
        cast(
            PdfObject, self.indirect_reference.get_object()
        ).indirect_reference = self.indirect_reference
        # change the object attributes
        extension, byte_stream, img = _xobj_to_image(
            cast(DictionaryObject, self.indirect_reference.get_object())
        )
        assert extension is not None
        self.name = self.name[: self.name.rfind(".")] + extension
        self.data = byte_stream
        self.image = img

    def __str__(self) -> str:
        return f"{self.__class__.__name__}(name={self.name}, data: {_human_readable_bytes(len(self.data))})"

    def __repr__(self) -> str:
        return self.__str__()[:-1] + f", hash: {hash(self.data)})"


class VirtualListImages(Sequence[ImageFile]):
    """
    Provides access to images referenced within a page.
    Only one copy will be returned if the usage is used on the same page multiple times.
    See :func:`PageObject.images` for more details.
    """

    def __init__(
        self,
        ids_function: Callable[[], List[Union[str, List[str]]]],
        get_function: Callable[[Union[str, List[str], Tuple[str]]], ImageFile],
    ) -> None:
        self.ids_function = ids_function
        self.get_function = get_function
        self.current = -1

    def __len__(self) -> int:
        return len(self.ids_function())

    def keys(self) -> List[Union[str, List[str]]]:
        return self.ids_function()

    def items(self) -> List[Tuple[Union[str, List[str]], ImageFile]]:
        return [(x, self[x]) for x in self.ids_function()]

    @overload
    def __getitem__(self, index: Union[int, str, List[str]]) -> ImageFile:
        ...

    @overload
    def __getitem__(self, index: slice) -> Sequence[ImageFile]:
        ...

    def __getitem__(
        self, index: Union[int, slice, str, List[str], Tuple[str]]
    ) -> Union[ImageFile, Sequence[ImageFile]]:
        lst = self.ids_function()
        if isinstance(index, slice):
            indices = range(*index.indices(len(self)))
            lst = [lst[x] for x in indices]
            cls = type(self)
            return cls((lambda: lst), self.get_function)
        if isinstance(index, (str, list, tuple)):
            return self.get_function(index)
        if not isinstance(index, int):
            raise TypeError("Invalid sequence indices type")
        len_self = len(lst)
        if index < 0:
            # support negative indexes
            index += len_self
        if index < 0 or index >= len_self:
            raise IndexError("Sequence index out of range")
        return self.get_function(lst[index])

    def __iter__(self) -> Iterator[ImageFile]:
        for i in range(len(self)):
            yield self[i]

    def __str__(self) -> str:
        p = [f"Image_{i}={n}" for i, n in enumerate(self.ids_function())]
        return f"[{', '.join(p)}]"


class PageObject(DictionaryObject):
    """
    PageObject represents a single page within a PDF file.

    Typically these objects will be created by accessing the
    :attr:`pages<pypdf.PdfReader.pages>` property of the
    :class:`PdfReader<pypdf.PdfReader>` class, but it is
    also possible to create an empty page with the
    :meth:`create_blank_page()<pypdf._page.PageObject.create_blank_page>` static method.

    Args:
        pdf: PDF file the page belongs to.
        indirect_reference: Stores the original indirect reference to
            this object in its source PDF

    """

    original_page: "PageObject"  # very local use in writer when appending

    def __init__(
        self,
        pdf: Optional[PdfCommonDocProtocol] = None,
        indirect_reference: Optional[IndirectObject] = None,
    ) -> None:
        DictionaryObject.__init__(self)
        self.pdf = pdf
        self.inline_images: Optional[Dict[str, ImageFile]] = None
        self.indirect_reference = indirect_reference
        if not is_null_or_none(indirect_reference):
            assert indirect_reference is not None, "mypy"
            self.update(cast(DictionaryObject, indirect_reference.get_object()))
        self._font_width_maps: Dict[str, Tuple[Dict[str, float], str, float]] = {}

    def hash_bin(self) -> int:
        """
        Used to detect modified object.

        Note: this function is overloaded to return the same results
        as a DictionaryObject.

        Returns:
            Hash considering type and value.

        """
        return hash(
            (DictionaryObject, tuple(((k, v.hash_bin()) for k, v in self.items())))
        )

    def hash_value_data(self) -> bytes:
        data = super().hash_value_data()
        data += b"%d" % id(self)
        return data

    @property
    def user_unit(self) -> float:
        """
        A read-only positive number giving the size of user space units.

        It is in multiples of 1/72 inch. Hence a value of 1 means a user
        space unit is 1/72 inch, and a value of 3 means that a user
        space unit is 3/72 inch.
        """
        return self.get(PG.USER_UNIT, 1)

    @staticmethod
    def create_blank_page(
        pdf: Optional[PdfCommonDocProtocol] = None,
        width: Union[float, Decimal, None] = None,
        height: Union[float, Decimal, None] = None,
    ) -> "PageObject":
        """
        Return a new blank page.

        If ``width`` or ``height`` is ``None``, try to get the page size
        from the last page of *pdf*.

        Args:
            pdf: PDF file the page is within.
            width: The width of the new page expressed in default user
                space units.
            height: The height of the new page expressed in default user
                space units.

        Returns:
            The new blank page

        Raises:
            PageSizeNotDefinedError: if ``pdf`` is ``None`` or contains
                no page

        """
        page = PageObject(pdf)

        # Creates a new page (cf PDF Reference §7.7.3.3)
        page.__setitem__(NameObject(PG.TYPE), NameObject("/Page"))
        page.__setitem__(NameObject(PG.PARENT), NullObject())
        page.__setitem__(NameObject(PG.RESOURCES), DictionaryObject())
        if width is None or height is None:
            if pdf is not None and len(pdf.pages) > 0:
                lastpage = pdf.pages[len(pdf.pages) - 1]
                width = lastpage.mediabox.width
                height = lastpage.mediabox.height
            else:
                raise PageSizeNotDefinedError
        page.__setitem__(
            NameObject(PG.MEDIABOX), RectangleObject((0, 0, width, height))  # type: ignore
        )

        return page

    def _get_ids_image(
        self,
        obj: Optional[DictionaryObject] = None,
        ancest: Optional[List[str]] = None,
        call_stack: Optional[List[Any]] = None,
    ) -> List[Union[str, List[str]]]:
        if call_stack is None:
            call_stack = []
        _i = getattr(obj, "indirect_reference", None)
        if _i in call_stack:
            return []
        call_stack.append(_i)
        if self.inline_images is None:
            self.inline_images = self._get_inline_images()
        if obj is None:
            obj = self
        if ancest is None:
            ancest = []
        lst: List[Union[str, List[str]]] = []
        if PG.RESOURCES not in obj or RES.XOBJECT not in cast(
            DictionaryObject, obj[PG.RESOURCES]
        ):
            return [] if self.inline_images is None else list(self.inline_images.keys())

        x_object = obj[PG.RESOURCES][RES.XOBJECT].get_object()  # type: ignore
        for o in x_object:
            if not isinstance(x_object[o], StreamObject):
                continue
            if x_object[o][IA.SUBTYPE] == "/Image":
                lst.append(o if len(ancest) == 0 else [*ancest, o])
            else:  # is a form with possible images inside
                lst.extend(self._get_ids_image(x_object[o], [*ancest, o], call_stack))
        assert self.inline_images is not None
        lst.extend(list(self.inline_images.keys()))
        return lst

    def _get_image(
        self,
        id: Union[str, List[str], Tuple[str]],
        obj: Optional[DictionaryObject] = None,
    ) -> ImageFile:
        if obj is None:
            obj = cast(DictionaryObject, self)
        if isinstance(id, tuple):
            id = list(id)
        if isinstance(id, List) and len(id) == 1:
            id = id[0]
        try:
            xobjs = cast(
                DictionaryObject, cast(DictionaryObject, obj[PG.RESOURCES])[RES.XOBJECT]
            )
        except KeyError:
            if not (id[0] == "~" and id[-1] == "~"):
                raise
        if isinstance(id, str):
            if id[0] == "~" and id[-1] == "~":
                if self.inline_images is None:
                    self.inline_images = self._get_inline_images()
                if self.inline_images is None:  # pragma: no cover
                    raise KeyError("No inline image can be found")
                return self.inline_images[id]

            imgd = _xobj_to_image(cast(DictionaryObject, xobjs[id]))
            extension, byte_stream = imgd[:2]
            return ImageFile(
                name=f"{id[1:]}{extension}",
                data=byte_stream,
                image=imgd[2],
                indirect_reference=xobjs[id].indirect_reference,
            )
        # in a sub object
        ids = id[1:]
        return self._get_image(ids, cast(DictionaryObject, xobjs[id[0]]))

    @property
    def images(self) -> VirtualListImages:
        """
        Read-only property emulating a list of images on a page.

        Get a list of all images on the page. The key can be:
        - A string (for the top object)
        - A tuple (for images within XObject forms)
        - An integer

        Examples:
            * `reader.pages[0].images[0]`        # return first image
            * `reader.pages[0].images['/I0']`    # return image '/I0'
            * `reader.pages[0].images['/TP1','/Image1']` # return image '/Image1' within '/TP1' Xobject/Form
            * `for img in reader.pages[0].images:` # loops through all objects

        images.keys() and images.items() can be used.

        The ImageFile has the following properties:

            * `.name` : name of the object
            * `.data` : bytes of the object
            * `.image`  : PIL Image Object
            * `.indirect_reference` : object reference

        and the following methods:
            `.replace(new_image: PIL.Image.Image, **kwargs)` :
                replace the image in the pdf with the new image
                applying the saving parameters indicated (such as quality)

        Example usage:

            reader.pages[0].images[0].replace(Image.open("new_image.jpg"), quality=20)

        Inline images are extracted and named ~0~, ~1~, ..., with the
        indirect_reference set to None.

        """
        return VirtualListImages(self._get_ids_image, self._get_image)

    def _translate_value_inline_image(self, k: str, v: PdfObject) -> PdfObject:
        """Translate values used in inline image"""
        try:
            v = NameObject(
                {
                    "/G": "/DeviceGray",
                    "/RGB": "/DeviceRGB",
                    "/CMYK": "/DeviceCMYK",
                    "/I": "/Indexed",
                    "/AHx": "/ASCIIHexDecode",
                    "/A85": "/ASCII85Decode",
                    "/LZW": "/LZWDecode",
                    "/Fl": "/FlateDecode",
                    "/RL": "/RunLengthDecode",
                    "/CCF": "/CCITTFaxDecode",
                    "/DCT": "/DCTDecode",
                    "/DeviceGray": "/DeviceGray",
                    "/DeviceRGB": "/DeviceRGB",
                    "/DeviceCMYK": "/DeviceCMYK",
                    "/Indexed": "/Indexed",
                    "/ASCIIHexDecode": "/ASCIIHexDecode",
                    "/ASCII85Decode": "/ASCII85Decode",
                    "/LZWDecode": "/LZWDecode",
                    "/FlateDecode": "/FlateDecode",
                    "/RunLengthDecode": "/RunLengthDecode",
                    "/CCITTFaxDecode": "/CCITTFaxDecode",
                    "/DCTDecode": "/DCTDecode",
                }[cast(str, v)]
            )
        except (TypeError, KeyError):
            if isinstance(v, NameObject):
                # It is a custom name, thus we have to look in resources.
                # The only applicable case is for ColorSpace.
                try:
                    res = cast(DictionaryObject, self["/Resources"])["/ColorSpace"]
                    v = cast(DictionaryObject, res)[v]
                except KeyError:  # for res and v
                    raise PdfReadError(f"Cannot find resource entry {v} for {k}")
        return v

    def _get_inline_images(self) -> Dict[str, ImageFile]:
        """Load inline images. Entries will be identified as `~1~`."""
        content = self.get_contents()
        if is_null_or_none(content):
            return {}
        imgs_data = []
        assert content is not None, "mypy"
        for param, ope in content.operations:
            if ope == b"INLINE IMAGE":
                imgs_data.append(
                    {"settings": param["settings"], "__streamdata__": param["data"]}
                )
            elif ope in (b"BI", b"EI", b"ID"):  # pragma: no cover
                raise PdfReadError(
                    f"{ope!r} operator met whereas not expected, "
                    "please share use case with pypdf dev team"
                )
            """backup
            elif ope == b"BI":
                img_data["settings"] = {}
            elif ope == b"EI":
                imgs_data.append(img_data)
                img_data = {}
            elif ope == b"ID":
                img_data["__streamdata__"] = b""
            elif "__streamdata__" in img_data:
                if len(img_data["__streamdata__"]) > 0:
                    img_data["__streamdata__"] += b"\n"
                    raise Exception("check append")
                img_data["__streamdata__"] += param
            elif "settings" in img_data:
                img_data["settings"][ope.decode()] = param
            """
        files = {}
        for num, ii in enumerate(imgs_data):
            init = {
                "__streamdata__": ii["__streamdata__"],
                "/Length": len(ii["__streamdata__"]),
            }
            for k, v in ii["settings"].items():
                if k in {"/Length", "/L"}:  # no length is expected
                    continue
                if isinstance(v, list):
                    v = ArrayObject(
                        [self._translate_value_inline_image(k, x) for x in v]
                    )
                else:
                    v = self._translate_value_inline_image(k, v)
                k = NameObject(
                    {
                        "/BPC": "/BitsPerComponent",
                        "/CS": "/ColorSpace",
                        "/D": "/Decode",
                        "/DP": "/DecodeParms",
                        "/F": "/Filter",
                        "/H": "/Height",
                        "/W": "/Width",
                        "/I": "/Interpolate",
                        "/Intent": "/Intent",
                        "/IM": "/ImageMask",
                        "/BitsPerComponent": "/BitsPerComponent",
                        "/ColorSpace": "/ColorSpace",
                        "/Decode": "/Decode",
                        "/DecodeParms": "/DecodeParms",
                        "/Filter": "/Filter",
                        "/Height": "/Height",
                        "/Width": "/Width",
                        "/Interpolate": "/Interpolate",
                        "/ImageMask": "/ImageMask",
                    }[k]
                )
                if k not in init:
                    init[k] = v
            ii["object"] = EncodedStreamObject.initialize_from_dictionary(init)
            extension, byte_stream, img = _xobj_to_image(ii["object"])
            files[f"~{num}~"] = ImageFile(
                name=f"~{num}~{extension}",
                data=byte_stream,
                image=img,
                indirect_reference=None,
            )
        return files

    @property
    def rotation(self) -> int:
        """
        The visual rotation of the page.

        This number has to be a multiple of 90 degrees: 0, 90, 180, or 270 are
        valid values. This property does not affect ``/Contents``.
        """
        rotate_obj = self.get(PG.ROTATE, 0)
        return rotate_obj if isinstance(rotate_obj, int) else rotate_obj.get_object()

    @rotation.setter
    def rotation(self, r: float) -> None:
        self[NameObject(PG.ROTATE)] = NumberObject((((int(r) + 45) // 90) * 90) % 360)

    def transfer_rotation_to_content(self) -> None:
        """
        Apply the rotation of the page to the content and the media/crop/...
        boxes.

        It is recommended to apply this function before page merging.
        """
        r = -self.rotation  # rotation to apply is in the otherway
        self.rotation = 0
        mb = RectangleObject(self.mediabox)
        trsf = (
            Transformation()
            .translate(
                -float(mb.left + mb.width / 2), -float(mb.bottom + mb.height / 2)
            )
            .rotate(r)
        )
        pt1 = trsf.apply_on(mb.lower_left)
        pt2 = trsf.apply_on(mb.upper_right)
        trsf = trsf.translate(-min(pt1[0], pt2[0]), -min(pt1[1], pt2[1]))
        self.add_transformation(trsf, False)
        for b in ["/MediaBox", "/CropBox", "/BleedBox", "/TrimBox", "/ArtBox"]:
            if b in self:
                rr = RectangleObject(self[b])  # type: ignore
                pt1 = trsf.apply_on(rr.lower_left)
                pt2 = trsf.apply_on(rr.upper_right)
                self[NameObject(b)] = RectangleObject(
                    (
                        min(pt1[0], pt2[0]),
                        min(pt1[1], pt2[1]),
                        max(pt1[0], pt2[0]),
                        max(pt1[1], pt2[1]),
                    )
                )

    def rotate(self, angle: int) -> "PageObject":
        """
        Rotate a page clockwise by increments of 90 degrees.

        Args:
            angle: Angle to rotate the page. Must be an increment of 90 deg.

        Returns:
            The rotated PageObject

        """
        if angle % 90 != 0:
            raise ValueError("Rotation angle must be a multiple of 90")
        self[NameObject(PG.ROTATE)] = NumberObject(self.rotation + angle)
        return self

    def _merge_resources(
        self,
        res1: DictionaryObject,
        res2: DictionaryObject,
        resource: Any,
        new_res1: bool = True,
    ) -> Tuple[Dict[str, Any], Dict[str, Any]]:
        try:
            assert isinstance(self.indirect_reference, IndirectObject)
            pdf = self.indirect_reference.pdf
            is_pdf_writer = hasattr(
                pdf, "_add_object"
            )  # expect isinstance(pdf, PdfWriter)
        except (AssertionError, AttributeError):
            pdf = None
            is_pdf_writer = False

        def compute_unique_key(base_key: str) -> Tuple[str, bool]:
            """
            Find a key that either doesn't already exist or has the same value
            (indicated by the bool)

            Args:
                base_key: An index is added to this to get the computed key

            Returns:
                A tuple (computed key, bool) where the boolean indicates
                if there is a resource of the given computed_key with the same
                value.

            """
            value = page2res.raw_get(base_key)
            # TODO: a possible improvement for writer, the indirect_reference
            # cannot be found because translated

            # try the current key first (e.g. "foo"), but otherwise iterate
            # through "foo-0", "foo-1", etc. new_res can contain only finitely
            # many keys, thus this'll eventually end, even if it's been crafted
            # to be maximally annoying.
            computed_key = base_key
            idx = 0
            while computed_key in new_res:
                if new_res.raw_get(computed_key) == value:
                    # there's already a resource of this name, with the exact
                    # same value
                    return computed_key, True
                computed_key = f"{base_key}-{idx}"
                idx += 1
            return computed_key, False

        if new_res1:
            new_res = DictionaryObject()
            new_res.update(res1.get(resource, DictionaryObject()).get_object())
        else:
            new_res = cast(DictionaryObject, res1[resource])
        page2res = cast(
            DictionaryObject, res2.get(resource, DictionaryObject()).get_object()
        )
        rename_res = {}
        for key in page2res:
            unique_key, same_value = compute_unique_key(key)
            newname = NameObject(unique_key)
            if key != unique_key:
                # we have to use a different name for this
                rename_res[key] = newname

            if not same_value:
                if is_pdf_writer:
                    new_res[newname] = page2res.raw_get(key).clone(pdf)
                    try:
                        new_res[newname] = new_res[newname].indirect_reference
                    except AttributeError:
                        pass
                else:
                    new_res[newname] = page2res.raw_get(key)
            lst = sorted(new_res.items())
            new_res.clear()
            for el in lst:
                new_res[el[0]] = el[1]
        return new_res, rename_res

    @staticmethod
    def _content_stream_rename(
        stream: ContentStream,
        rename: Dict[Any, Any],
        pdf: Optional[PdfCommonDocProtocol],
    ) -> ContentStream:
        if not rename:
            return stream
        stream = ContentStream(stream, pdf)
        for operands, _operator in stream.operations:
            if isinstance(operands, list):
                for i, op in enumerate(operands):
                    if isinstance(op, NameObject):
                        operands[i] = rename.get(op, op)
            elif isinstance(operands, dict):
                for i, op in operands.items():
                    if isinstance(op, NameObject):
                        operands[i] = rename.get(op, op)
            else:
                raise KeyError(f"Type of operands is {type(operands)}")
        return stream

    @staticmethod
    def _add_transformation_matrix(
        contents: Any,
        pdf: Optional[PdfCommonDocProtocol],
        ctm: CompressedTransformationMatrix,
    ) -> ContentStream:
        """Add transformation matrix at the beginning of the given contents stream."""
        contents = ContentStream(contents, pdf)
        contents.operations.insert(
            0,
            [
                [FloatObject(x) for x in ctm],
                b"cm",
            ],
        )
        return contents

    def _get_contents_as_bytes(self) -> Optional[bytes]:
        """
        Return the page contents as bytes.

        Returns:
            The ``/Contents`` object as bytes, or ``None`` if it doesn't exist.

        """
        if PG.CONTENTS in self:
            obj = self[PG.CONTENTS].get_object()
            if isinstance(obj, list):
                return b"".join(x.get_object().get_data() for x in obj)
            return cast(EncodedStreamObject, obj).get_data()
        return None

    def get_contents(self) -> Optional[ContentStream]:
        """
        Access the page contents.

        Returns:
            The ``/Contents`` object, or ``None`` if it does not exist.
            ``/Contents`` is optional, as described in §7.7.3.3 of the PDF Reference.

        """
        if PG.CONTENTS in self:
            try:
                pdf = cast(IndirectObject, self.indirect_reference).pdf
            except AttributeError:
                pdf = None
            obj = self[PG.CONTENTS]
            if is_null_or_none(obj):
                return None
            resolved_object = obj.get_object()
            return ContentStream(resolved_object, pdf)
        return None

    def replace_contents(
        self, content: Union[None, ContentStream, EncodedStreamObject, ArrayObject]
    ) -> None:
        """
        Replace the page contents with the new content and nullify old objects
        Args:
            content: new content; if None delete the content field.
        """
        if not hasattr(self, "indirect_reference") or self.indirect_reference is None:
            # the page is not attached : the content is directly attached.
            self[NameObject(PG.CONTENTS)] = content
            return
        if isinstance(self.get(PG.CONTENTS, None), ArrayObject):
            for o in self[PG.CONTENTS]:  # type: ignore[attr-defined]
                try:
                    self._objects[o.indirect_reference.idnum - 1] = NullObject()  # type: ignore
                except AttributeError:
                    pass

        if isinstance(content, ArrayObject):
            for i in range(len(content)):
                content[i] = self.indirect_reference.pdf._add_object(content[i])

        if is_null_or_none(content):
            if PG.CONTENTS not in self:
                return
            assert self.indirect_reference is not None
            assert self[PG.CONTENTS].indirect_reference is not None
            self.indirect_reference.pdf._objects[
                self[PG.CONTENTS].indirect_reference.idnum - 1  # type: ignore
            ] = NullObject()
            del self[PG.CONTENTS]
        elif not hasattr(self.get(PG.CONTENTS, None), "indirect_reference"):
            try:
                self[NameObject(PG.CONTENTS)] = self.indirect_reference.pdf._add_object(
                    content
                )
            except AttributeError:
                # applies at least for page not in writer
                # as a backup solution, we put content as an object although not in accordance with pdf ref
                # this will be fixed with the _add_object
                self[NameObject(PG.CONTENTS)] = content
        else:
            assert content is not None, "mypy"
            content.indirect_reference = self[
                PG.CONTENTS
            ].indirect_reference  # TODO: in the future may require generation management
            try:
                self.indirect_reference.pdf._objects[
                    content.indirect_reference.idnum - 1  # type: ignore
                ] = content
            except AttributeError:
                # applies at least for page not in writer
                # as a backup solution, we put content as an object although not in accordance with pdf ref
                # this will be fixed with the _add_object
                self[NameObject(PG.CONTENTS)] = content
        # forces recalculation of inline_images
        self.inline_images = None

    def merge_page(
        self, page2: "PageObject", expand: bool = False, over: bool = True
    ) -> None:
        """
        Merge the content streams of two pages into one.

        Resource references (e.g. fonts) are maintained from both pages.
        The mediabox, cropbox, etc of this page are not altered.
        The parameter page's content stream will
        be added to the end of this page's content stream,
        meaning that it will be drawn after, or "on top" of this page.

        Args:
            page2: The page to be merged into this one. Should be
                an instance of :class:`PageObject<PageObject>`.
            over: set the page2 content over page1 if True (default) else under
            expand: If True, the current page dimensions will be
                expanded to accommodate the dimensions of the page to be merged.

        """
        self._merge_page(page2, over=over, expand=expand)

    def _merge_page(
        self,
        page2: "PageObject",
        page2transformation: Optional[Callable[[Any], ContentStream]] = None,
        ctm: Optional[CompressedTransformationMatrix] = None,
        over: bool = True,
        expand: bool = False,
    ) -> None:
        # First we work on merging the resource dictionaries. This allows us
        # to find out what symbols in the content streams we might need to
        # rename.
        try:
            assert isinstance(self.indirect_reference, IndirectObject)
            if hasattr(
                self.indirect_reference.pdf, "_add_object"
            ):  # to detect PdfWriter
                return self._merge_page_writer(
                    page2, page2transformation, ctm, over, expand
                )
        except (AssertionError, AttributeError):
            pass

        new_resources = DictionaryObject()
        rename = {}
        try:
            original_resources = cast(DictionaryObject, self[PG.RESOURCES].get_object())
        except KeyError:
            original_resources = DictionaryObject()
        try:
            page2resources = cast(DictionaryObject, page2[PG.RESOURCES].get_object())
        except KeyError:
            page2resources = DictionaryObject()
        new_annots = ArrayObject()

        for page in (self, page2):
            if PG.ANNOTS in page:
                annots = page[PG.ANNOTS]
                if isinstance(annots, ArrayObject):
                    new_annots.extend(annots)

        for res in (
            RES.EXT_G_STATE,
            RES.FONT,
            RES.XOBJECT,
            RES.COLOR_SPACE,
            RES.PATTERN,
            RES.SHADING,
            RES.PROPERTIES,
        ):
            new, newrename = self._merge_resources(
                original_resources, page2resources, res
            )
            if new:
                new_resources[NameObject(res)] = new
                rename.update(newrename)

        # Combine /ProcSet sets, making sure there's a consistent order
        new_resources[NameObject(RES.PROC_SET)] = ArrayObject(
            sorted(
                set(
                    original_resources.get(RES.PROC_SET, ArrayObject()).get_object()
                ).union(
                    set(page2resources.get(RES.PROC_SET, ArrayObject()).get_object())
                )
            )
        )

        new_content_array = ArrayObject()
        original_content = self.get_contents()
        if original_content is not None:
            original_content.isolate_graphics_state()
            new_content_array.append(original_content)

        page2content = page2.get_contents()
        if page2content is not None:
            rect = getattr(page2, MERGE_CROP_BOX)
            page2content.operations.insert(
                0,
                (
                    map(
                        FloatObject,
                        [
                            rect.left,
                            rect.bottom,
                            rect.width,
                            rect.height,
                        ],
                    ),
                    b"re",
                ),
            )
            page2content.operations.insert(1, ([], b"W"))
            page2content.operations.insert(2, ([], b"n"))
            if page2transformation is not None:
                page2content = page2transformation(page2content)
            page2content = PageObject._content_stream_rename(
                page2content, rename, self.pdf
            )
            page2content.isolate_graphics_state()
            if over:
                new_content_array.append(page2content)
            else:
                new_content_array.insert(0, page2content)

        # if expanding the page to fit a new page, calculate the new media box size
        if expand:
            self._expand_mediabox(page2, ctm)

        self.replace_contents(ContentStream(new_content_array, self.pdf))
        self[NameObject(PG.RESOURCES)] = new_resources
        self[NameObject(PG.ANNOTS)] = new_annots

    def _merge_page_writer(
        self,
        page2: "PageObject",
        page2transformation: Optional[Callable[[Any], ContentStream]] = None,
        ctm: Optional[CompressedTransformationMatrix] = None,
        over: bool = True,
        expand: bool = False,
    ) -> None:
        # First we work on merging the resource dictionaries. This allows us
        # to find which symbols in the content streams we might need to
        # rename.
        assert isinstance(self.indirect_reference, IndirectObject)
        pdf = self.indirect_reference.pdf

        rename = {}
        if PG.RESOURCES not in self:
            self[NameObject(PG.RESOURCES)] = DictionaryObject()
        original_resources = cast(DictionaryObject, self[PG.RESOURCES].get_object())
        if PG.RESOURCES not in page2:
            page2resources = DictionaryObject()
        else:
            page2resources = cast(DictionaryObject, page2[PG.RESOURCES].get_object())

        for res in (
            RES.EXT_G_STATE,
            RES.FONT,
            RES.XOBJECT,
            RES.COLOR_SPACE,
            RES.PATTERN,
            RES.SHADING,
            RES.PROPERTIES,
        ):
            if res in page2resources:
                if res not in original_resources:
                    original_resources[NameObject(res)] = DictionaryObject()
                _, newrename = self._merge_resources(
                    original_resources, page2resources, res, False
                )
                rename.update(newrename)
        # Combine /ProcSet sets.
        if RES.PROC_SET in page2resources:
            if RES.PROC_SET not in original_resources:
                original_resources[NameObject(RES.PROC_SET)] = ArrayObject()
            arr = cast(ArrayObject, original_resources[RES.PROC_SET])
            for x in cast(ArrayObject, page2resources[RES.PROC_SET]):
                if x not in arr:
                    arr.append(x)
            arr.sort()

        if PG.ANNOTS in page2:
            if PG.ANNOTS not in self:
                self[NameObject(PG.ANNOTS)] = ArrayObject()
            annots = cast(ArrayObject, self[PG.ANNOTS].get_object())
            if ctm is None:
                trsf = Transformation()
            else:
                trsf = Transformation(ctm)
            for a in cast(ArrayObject, page2[PG.ANNOTS]):
                a = a.get_object()
                aa = a.clone(
                    pdf,
                    ignore_fields=("/P", "/StructParent", "/Parent"),
                    force_duplicate=True,
                )
                r = cast(ArrayObject, a["/Rect"])
                pt1 = trsf.apply_on((r[0], r[1]), True)
                pt2 = trsf.apply_on((r[2], r[3]), True)
                aa[NameObject("/Rect")] = ArrayObject(
                    (
                        min(pt1[0], pt2[0]),
                        min(pt1[1], pt2[1]),
                        max(pt1[0], pt2[0]),
                        max(pt1[1], pt2[1]),
                    )
                )
                if "/QuadPoints" in a:
                    q = cast(ArrayObject, a["/QuadPoints"])
                    aa[NameObject("/QuadPoints")] = ArrayObject(
                        trsf.apply_on((q[0], q[1]), True)
                        + trsf.apply_on((q[2], q[3]), True)
                        + trsf.apply_on((q[4], q[5]), True)
                        + trsf.apply_on((q[6], q[7]), True)
                    )
                try:
                    aa["/Popup"][NameObject("/Parent")] = aa.indirect_reference
                except KeyError:
                    pass
                try:
                    aa[NameObject("/P")] = self.indirect_reference
                    annots.append(aa.indirect_reference)
                except AttributeError:
                    pass

        new_content_array = ArrayObject()
        original_content = self.get_contents()
        if original_content is not None:
            original_content.isolate_graphics_state()
            new_content_array.append(original_content)

        page2content = page2.get_contents()
        if page2content is not None:
            rect = getattr(page2, MERGE_CROP_BOX)
            page2content.operations.insert(
                0,
                (
                    map(
                        FloatObject,
                        [
                            rect.left,
                            rect.bottom,
                            rect.width,
                            rect.height,
                        ],
                    ),
                    b"re",
                ),
            )
            page2content.operations.insert(1, ([], b"W"))
            page2content.operations.insert(2, ([], b"n"))
            if page2transformation is not None:
                page2content = page2transformation(page2content)
            page2content = PageObject._content_stream_rename(
                page2content, rename, self.pdf
            )
            page2content.isolate_graphics_state()
            if over:
                new_content_array.append(page2content)
            else:
                new_content_array.insert(0, page2content)

        # if expanding the page to fit a new page, calculate the new media box size
        if expand:
            self._expand_mediabox(page2, ctm)

        self.replace_contents(new_content_array)
        # self[NameObject(PG.CONTENTS)] = ContentStream(new_content_array, pdf)
        # self[NameObject(PG.RESOURCES)] = new_resources
        # self[NameObject(PG.ANNOTS)] = new_annots

    def _expand_mediabox(
        self, page2: "PageObject", ctm: Optional[CompressedTransformationMatrix]
    ) -> None:
        corners1 = (
            self.mediabox.left.as_numeric(),
            self.mediabox.bottom.as_numeric(),
            self.mediabox.right.as_numeric(),
            self.mediabox.top.as_numeric(),
        )
        corners2 = (
            page2.mediabox.left.as_numeric(),
            page2.mediabox.bottom.as_numeric(),
            page2.mediabox.left.as_numeric(),
            page2.mediabox.top.as_numeric(),
            page2.mediabox.right.as_numeric(),
            page2.mediabox.top.as_numeric(),
            page2.mediabox.right.as_numeric(),
            page2.mediabox.bottom.as_numeric(),
        )
        if ctm is not None:
            ctm = tuple(float(x) for x in ctm)  # type: ignore[assignment]
            new_x = tuple(
                ctm[0] * corners2[i] + ctm[2] * corners2[i + 1] + ctm[4]
                for i in range(0, 8, 2)
            )
            new_y = tuple(
                ctm[1] * corners2[i] + ctm[3] * corners2[i + 1] + ctm[5]
                for i in range(0, 8, 2)
            )
        else:
            new_x = corners2[0:8:2]
            new_y = corners2[1:8:2]
        lowerleft = (min(new_x), min(new_y))
        upperright = (max(new_x), max(new_y))
        lowerleft = (min(corners1[0], lowerleft[0]), min(corners1[1], lowerleft[1]))
        upperright = (
            max(corners1[2], upperright[0]),
            max(corners1[3], upperright[1]),
        )

        self.mediabox.lower_left = lowerleft
        self.mediabox.upper_right = upperright

    def merge_transformed_page(
        self,
        page2: "PageObject",
        ctm: Union[CompressedTransformationMatrix, Transformation],
        over: bool = True,
        expand: bool = False,
    ) -> None:
        """
        Similar to :meth:`~pypdf._page.PageObject.merge_page`, but a transformation
        matrix is applied to the merged stream.

        Args:
          page2: The page to be merged into this one.
          ctm: a 6-element tuple containing the operands of the
                 transformation matrix
          over: set the page2 content over page1 if True (default) else under
          expand: Whether the page should be expanded to fit the dimensions
            of the page to be merged.

        """
        if isinstance(ctm, Transformation):
            ctm = ctm.ctm
        self._merge_page(
            page2,
            lambda page2Content: PageObject._add_transformation_matrix(
                page2Content, page2.pdf, cast(CompressedTransformationMatrix, ctm)
            ),
            ctm,
            over,
            expand,
        )

    def merge_scaled_page(
        self, page2: "PageObject", scale: float, over: bool = True, expand: bool = False
    ) -> None:
        """
        Similar to :meth:`~pypdf._page.PageObject.merge_page`, but the stream to be merged
        is scaled by applying a transformation matrix.

        Args:
          page2: The page to be merged into this one.
          scale: The scaling factor
          over: set the page2 content over page1 if True (default) else under
          expand: Whether the page should be expanded to fit the
            dimensions of the page to be merged.

        """
        op = Transformation().scale(scale, scale)
        self.merge_transformed_page(page2, op, over, expand)

    def merge_rotated_page(
        self,
        page2: "PageObject",
        rotation: float,
        over: bool = True,
        expand: bool = False,
    ) -> None:
        """
        Similar to :meth:`~pypdf._page.PageObject.merge_page`, but the stream to be merged
        is rotated by applying a transformation matrix.

        Args:
          page2: The page to be merged into this one.
          rotation: The angle of the rotation, in degrees
          over: set the page2 content over page1 if True (default) else under
          expand: Whether the page should be expanded to fit the
            dimensions of the page to be merged.

        """
        op = Transformation().rotate(rotation)
        self.merge_transformed_page(page2, op, over, expand)

    def merge_translated_page(
        self,
        page2: "PageObject",
        tx: float,
        ty: float,
        over: bool = True,
        expand: bool = False,
    ) -> None:
        """
        Similar to :meth:`~pypdf._page.PageObject.merge_page`, but the stream to be
        merged is translated by applying a transformation matrix.

        Args:
          page2: the page to be merged into this one.
          tx: The translation on X axis
          ty: The translation on Y axis
          over: set the page2 content over page1 if True (default) else under
          expand: Whether the page should be expanded to fit the
            dimensions of the page to be merged.

        """
        op = Transformation().translate(tx, ty)
        self.merge_transformed_page(page2, op, over, expand)

    def add_transformation(
        self,
        ctm: Union[Transformation, CompressedTransformationMatrix],
        expand: bool = False,
    ) -> None:
        """
        Apply a transformation matrix to the page.

        Args:
            ctm: A 6-element tuple containing the operands of the
                transformation matrix. Alternatively, a
                :py:class:`Transformation<pypdf.Transformation>`
                object can be passed.

        See :doc:`/user/cropping-and-transforming`.

        """
        if isinstance(ctm, Transformation):
            ctm = ctm.ctm
        content = self.get_contents()
        if content is not None:
            content = PageObject._add_transformation_matrix(content, self.pdf, ctm)
            content.isolate_graphics_state()
            self.replace_contents(content)
        # if expanding the page to fit a new page, calculate the new media box size
        if expand:
            corners = [
                self.mediabox.left.as_numeric(),
                self.mediabox.bottom.as_numeric(),
                self.mediabox.left.as_numeric(),
                self.mediabox.top.as_numeric(),
                self.mediabox.right.as_numeric(),
                self.mediabox.top.as_numeric(),
                self.mediabox.right.as_numeric(),
                self.mediabox.bottom.as_numeric(),
            ]

            ctm = tuple(float(x) for x in ctm)  # type: ignore[assignment]
            new_x = [
                ctm[0] * corners[i] + ctm[2] * corners[i + 1] + ctm[4]
                for i in range(0, 8, 2)
            ]
            new_y = [
                ctm[1] * corners[i] + ctm[3] * corners[i + 1] + ctm[5]
                for i in range(0, 8, 2)
            ]

            self.mediabox.lower_left = (min(new_x), min(new_y))
            self.mediabox.upper_right = (max(new_x), max(new_y))

    def scale(self, sx: float, sy: float) -> None:
        """
        Scale a page by the given factors by applying a transformation matrix
        to its content and updating the page size.

        This updates the various page boundaries (mediabox, cropbox, etc.)
        and the contents of the page.

        Args:
            sx: The scaling factor on horizontal axis.
            sy: The scaling factor on vertical axis.

        """
        self.add_transformation((sx, 0, 0, sy, 0, 0))
        self.mediabox = self.mediabox.scale(sx, sy)
        self.cropbox = self.cropbox.scale(sx, sy)
        self.bleedbox = self.bleedbox.scale(sx, sy)
        self.trimbox = self.trimbox.scale(sx, sy)
        self.artbox = self.artbox.scale(sx, sy)

        if PG.ANNOTS in self:
            annotations = self[PG.ANNOTS]
            if isinstance(annotations, ArrayObject):
                for annotation in annotations:
                    annotation_obj = annotation.get_object()
                    if ADA.Rect in annotation_obj:
                        rectangle = annotation_obj[ADA.Rect]
                        if isinstance(rectangle, ArrayObject):
                            rectangle[0] = FloatObject(float(rectangle[0]) * sx)
                            rectangle[1] = FloatObject(float(rectangle[1]) * sy)
                            rectangle[2] = FloatObject(float(rectangle[2]) * sx)
                            rectangle[3] = FloatObject(float(rectangle[3]) * sy)

        if PG.VP in self:
            viewport = self[PG.VP]
            if isinstance(viewport, ArrayObject):
                bbox = viewport[0]["/BBox"]
            else:
                bbox = viewport["/BBox"]  # type: ignore
            scaled_bbox = RectangleObject(
                (
                    float(bbox[0]) * sx,
                    float(bbox[1]) * sy,
                    float(bbox[2]) * sx,
                    float(bbox[3]) * sy,
                )
            )
            if isinstance(viewport, ArrayObject):
                self[NameObject(PG.VP)][NumberObject(0)][  # type: ignore
                    NameObject("/BBox")
                ] = scaled_bbox
            else:
                self[NameObject(PG.VP)][NameObject("/BBox")] = scaled_bbox  # type: ignore

    def scale_by(self, factor: float) -> None:
        """
        Scale a page by the given factor by applying a transformation matrix to
        its content and updating the page size.

        Args:
            factor: The scaling factor (for both X and Y axis).

        """
        self.scale(factor, factor)

    def scale_to(self, width: float, height: float) -> None:
        """
        Scale a page to the specified dimensions by applying a transformation
        matrix to its content and updating the page size.

        Args:
            width: The new width.
            height: The new height.

        """
        sx = width / float(self.mediabox.width)
        sy = height / float(self.mediabox.height)
        self.scale(sx, sy)

    def compress_content_streams(self, level: int = -1) -> None:
        """
        Compress the size of this page by joining all content streams and
        applying a FlateDecode filter.

        However, it is possible that this function will perform no action if
        content stream compression becomes "automatic".
        """
        content = self.get_contents()
        if content is not None:
            content_obj = content.flate_encode(level)
            try:
                content.indirect_reference.pdf._objects[  # type: ignore
                    content.indirect_reference.idnum - 1  # type: ignore
                ] = content_obj
            except AttributeError:
                if self.indirect_reference is not None and hasattr(
                    self.indirect_reference.pdf, "_add_object"
                ):
                    self.replace_contents(content_obj)
                else:
                    raise ValueError("Page must be part of a PdfWriter")

    @property
    def page_number(self) -> Optional[int]:
        """
        Read-only property which returns the page number within the PDF file.

        Returns:
            Page number; None if the page is not attached to a PDF.

        """
        if self.indirect_reference is None:
            return None
        try:
            lst = self.indirect_reference.pdf.pages
            return lst.index(self)
        except ValueError:
            return None

    def _debug_for_extract(self) -> str:  # pragma: no cover
        out = ""
        for ope, op in ContentStream(
            self["/Contents"].get_object(), self.pdf, "bytes"
        ).operations:
            if op == b"TJ":
                s = [x for x in ope[0] if isinstance(x, str)]
            else:
                s = []
            out += op.decode("utf-8") + " " + "".join(s) + ope.__repr__() + "\n"
        out += "\n=============================\n"
        try:
            for fo in self[PG.RESOURCES]["/Font"]:  # type:ignore
                out += fo + "\n"
                out += self[PG.RESOURCES]["/Font"][fo].__repr__() + "\n"  # type:ignore
                try:
                    enc_repr = self[PG.RESOURCES]["/Font"][fo][  # type:ignore
                        "/Encoding"
                    ].__repr__()
                    out += enc_repr + "\n"
                except Exception:
                    pass
                try:
                    out += (
                        self[PG.RESOURCES]["/Font"][fo][  # type:ignore
                            "/ToUnicode"
                        ]
                        .get_data()
                        .decode()
                        + "\n"
                    )
                except Exception:
                    pass

        except KeyError:
            out += "No Font\n"
        return out

    def _get_actual_font_widths(
        self,
        cmap: Tuple[
            Union[str, Dict[int, str]], Dict[str, str], str, Optional[DictionaryObject]
        ],
        text_operands: str,
        font_size: float,
        space_width: float
    ) -> Tuple[float, float, float]:
        font_widths: float = 0
        font_name: str = cmap[2]
        if font_name not in self._font_width_maps:
            if cmap[3] is None:
                font_width_map: Dict[Any, float] = {}
                space_char = " "
                actual_space_width: float = space_width
                font_width_map["default"] = actual_space_width * 2
            else:
                space_char = get_actual_str_key(" ", cmap[0], cmap[1])
                font_width_map = build_font_width_map(cmap[3], space_width * 2)
                actual_space_width = compute_font_width(font_width_map, space_char)
            if actual_space_width == 0:
                actual_space_width = space_width
            self._font_width_maps[font_name] = (font_width_map, space_char, actual_space_width)
        font_width_map = self._font_width_maps[font_name][0]
        space_char = self._font_width_maps[font_name][1]
        actual_space_width = self._font_width_maps[font_name][2]

        if text_operands:
            for char in text_operands:
                if char == space_char:
                    font_widths += actual_space_width
                    continue
                font_widths += compute_font_width(font_width_map, char)
        return (font_widths * font_size, space_width * font_size, font_size)

    def _handle_tj(
        self,
        text: str,
        operands: List[Union[str, TextStringObject]],
        cm_matrix: List[float],
        tm_matrix: List[float],
        cmap: Tuple[
            Union[str, Dict[int, str]], Dict[str, str], str, Optional[DictionaryObject]
        ],
        orientations: Tuple[int, ...],
        font_size: float,
        rtl_dir: bool,
        visitor_text: Optional[Callable[[Any, Any, Any, Any, Any], None]],
        space_width: float,
        actual_str_size: Dict[str, float]
    ) -> Tuple[str, bool, Dict[str, float]]:
        text_operands, is_str_operands = get_text_operands(
            operands, cm_matrix, tm_matrix, cmap, orientations)
        if is_str_operands:
            text += text_operands
        else:
            text, rtl_dir = get_display_str(
                text,
                cm_matrix,
                tm_matrix,  # text matrix
                cmap,
                text_operands,
                font_size,
                rtl_dir,
                visitor_text)
        font_widths, actual_str_size["space_width"], actual_str_size["str_height"] = (
            self._get_actual_font_widths(cmap, text_operands, font_size, space_width))
        actual_str_size["str_widths"] += font_widths

        return text, rtl_dir, actual_str_size

    def _extract_text(
        self,
        obj: Any,
        pdf: Any,
        orientations: Tuple[int, ...] = (0, 90, 180, 270),
        space_width: float = 200.0,
        content_key: Optional[str] = PG.CONTENTS,
        visitor_operand_before: Optional[Callable[[Any, Any, Any, Any], None]] = None,
        visitor_operand_after: Optional[Callable[[Any, Any, Any, Any], None]] = None,
        visitor_text: Optional[Callable[[Any, Any, Any, Any, Any], None]] = None,
    ) -> str:
        """
        See extract_text for most arguments.

        Args:
            content_key: indicate the default key where to extract data
                None = the object; this allows reusing the function on an XObject
                default = "/Content"

        """
        text: str = ""
        output: str = ""
        rtl_dir: bool = False  # right-to-left
        cmaps: Dict[
            str,
            Tuple[
                str, float, Union[str, Dict[int, str]], Dict[str, str], DictionaryObject
            ],
        ] = {}

        try:
            objr = obj
            while NameObject(PG.RESOURCES) not in objr:
                # /Resources can be inherited so we look to parents
                objr = objr["/Parent"].get_object()
                # If no parents then no /Resources will be available,
                # so an exception will be raised
            resources_dict = cast(DictionaryObject, objr[PG.RESOURCES])
        except Exception:
            # No resources means no text is possible (no font); we consider the
            # file as not damaged, no need to check for TJ or Tj
            return ""

        if "/Font" in resources_dict and (font := resources_dict["/Font"]):
            for f in cast(DictionaryObject, font):
                cmaps[f] = build_char_map(f, space_width, obj)
        cmap: Tuple[
            Union[str, Dict[int, str]], Dict[str, str], str, Optional[DictionaryObject]
        ] = (
            "charmap",
            {},
            "NotInitialized",
            None,
        )  # (encoding, CMAP, font resource name, font)

        try:
            content = (
                obj[content_key].get_object() if isinstance(content_key, str) else obj
            )
            if not isinstance(content, ContentStream):
                content = ContentStream(content, pdf, "bytes")
        except (AttributeError, KeyError):  # no content can be extracted (certainly empty page)
            return ""
        # We check all strings are TextStringObjects. ByteStringObjects
        # are strings where the byte->string encoding was unknown, so adding
        # them to the text here would be gibberish.

        cm_matrix: List[float] = [1.0, 0.0, 0.0, 1.0, 0.0, 0.0]
        tm_matrix: List[float] = [1.0, 0.0, 0.0, 1.0, 0.0, 0.0]
        cm_stack = []

        # Store the last modified matrices; can be an intermediate position
        cm_prev: List[float] = [1.0, 0.0, 0.0, 1.0, 0.0, 0.0]
        tm_prev: List[float] = [1.0, 0.0, 0.0, 1.0, 0.0, 0.0]

        # Store the position at the beginning of building the text
        memo_cm: List[float] = [1.0, 0.0, 0.0, 1.0, 0.0, 0.0]
        memo_tm: List[float] = [1.0, 0.0, 0.0, 1.0, 0.0, 0.0]

        char_scale = 1.0
        space_scale = 1.0
        _space_width: float = 500.0  # will be set correctly at first Tf
        _actual_str_size: Dict[str, float] = {
            "str_widths": 0.0, "space_width": 0.0, "str_height": 0.0
        }  # will be set to string length calculation result
        TL = 0.0
        font_size = 12.0  # init just in case of

        def compute_str_widths(str_widths: float) -> float:
            return str_widths / 1000

        def process_operation(operator: bytes, operands: List[Any]) -> None:
            nonlocal cm_matrix, tm_matrix, cm_stack, cm_prev, tm_prev, memo_cm, memo_tm
            nonlocal char_scale, space_scale, _space_width, TL, font_size, cmap
            nonlocal orientations, rtl_dir, visitor_text, output, text, _actual_str_size

            str_widths: float = 0.0

            # Table 5.4 page 405
            if operator == b"BT":
                tm_matrix = [1.0, 0.0, 0.0, 1.0, 0.0, 0.0]
                output += text
                if visitor_text is not None:
                    visitor_text(text, memo_cm, memo_tm, cmap[3], font_size)
                text = ""
                memo_cm = cm_matrix.copy()
                memo_tm = tm_matrix.copy()
                return
            if operator == b"ET":
                output += text
                if visitor_text is not None:
                    visitor_text(text, memo_cm, memo_tm, cmap[3], font_size)
                text = ""
                memo_cm = cm_matrix.copy()
                memo_tm = tm_matrix.copy()

            # Table 4.7 "Graphics state operators", page 219
            # cm_matrix calculation is reserved for later
            elif operator == b"q":
                cm_stack.append(
                    (
                        cm_matrix,
                        cmap,
                        font_size,
                        char_scale,
                        space_scale,
                        _space_width,
                        TL,
                    )
                )
            elif operator == b"Q":
                try:
                    (
                        cm_matrix,
                        cmap,
                        font_size,
                        char_scale,
                        space_scale,
                        _space_width,
                        TL,
                    ) = cm_stack.pop()
                except Exception:
                    cm_matrix = [1.0, 0.0, 0.0, 1.0, 0.0, 0.0]
            elif operator == b"cm":
                output += text
                if visitor_text is not None:
                    visitor_text(text, memo_cm, memo_tm, cmap[3], font_size)
                text = ""
                cm_matrix = mult(
                    [float(operand) for operand in operands[:6]],
                    cm_matrix
                )
                memo_cm = cm_matrix.copy()
                memo_tm = tm_matrix.copy()

            # Table 5.2 page 398
            elif operator == b"Tz":
                char_scale = float(operands[0]) / 100 if operands else 1.0
            elif operator == b"Tw":
                space_scale = 1.0 + float(operands[0] if operands else 0.0)
            elif operator == b"TL":
                scale_x = math.sqrt(tm_matrix[0]**2 + tm_matrix[2]**2)
                TL = float(operands[0] if operands else 0.0) * font_size * scale_x
            elif operator == b"Tf":
                if text != "":
                    output += text  # .translate(cmap)
                    if visitor_text is not None:
                        visitor_text(text, memo_cm, memo_tm, cmap[3], font_size)
                text = ""
                memo_cm = cm_matrix.copy()
                memo_tm = tm_matrix.copy()
                try:
                    # char_map_tuple: font_type,
                    #                 float(sp_width / 2),
                    #                 encoding,
                    #                 map_dict,
                    #                 font_dict (describes the font)
                    char_map_tuple = cmaps[operands[0]]
                    # current cmap: encoding,
                    #               map_dict,
                    #               font resource name (internal name, not the real font name),
                    #               font_dict
                    cmap = (
                        char_map_tuple[2],
                        char_map_tuple[3],
                        operands[0],
                        char_map_tuple[4],
                    )
                    _space_width = char_map_tuple[1]
                except KeyError:  # font not found
                    cmap = (
                        unknown_char_map[2],
                        unknown_char_map[3],
                        f"???{operands[0]}",
                        None,
                    )
                    _space_width = unknown_char_map[1]
                try:
                    font_size = float(operands[1])
                except Exception:
                    pass  # keep previous size
            # Table 5.5 page 406
            elif operator == b"Td":
                # A special case is a translating only tm:
                # tm = [1, 0, 0, 1, e, f]
                # i.e. tm[4] += tx, tm[5] += ty.
                tx, ty = float(operands[0]), float(operands[1])
                tm_matrix[4] += tx * tm_matrix[0] + ty * tm_matrix[2]
                tm_matrix[5] += tx * tm_matrix[1] + ty * tm_matrix[3]
                str_widths = compute_str_widths(_actual_str_size["str_widths"])
                _actual_str_size["str_widths"] = 0.0
            elif operator == b"Tm":
                tm_matrix = [float(operand) for operand in operands[:6]]
                str_widths = compute_str_widths(_actual_str_size["str_widths"])
                _actual_str_size["str_widths"] = 0.0
            elif operator == b"T*":
<<<<<<< HEAD
                check_crlf_space = True
=======
>>>>>>> d9ba201f
                tm_matrix[4] -= TL * tm_matrix[2]
                tm_matrix[5] -= TL * tm_matrix[3]
                str_widths = compute_str_widths(_actual_str_size["str_widths"])
                _actual_str_size["str_widths"] = 0.0
            elif operator == b"Tj":
                text, rtl_dir, _actual_str_size = self._handle_tj(
                    text,
                    operands,
                    cm_matrix,
                    tm_matrix,
                    cmap,
                    orientations,
                    font_size,
                    rtl_dir,
                    visitor_text,
                    _space_width,
                    _actual_str_size,
                )
            else:
                return

            if operator in {b"Td", b"Tm", b"T*", b"Tj"}:
                try:
                    text, output, cm_prev, tm_prev = crlf_space_check(
                        text,
                        (cm_prev, tm_prev),
                        (cm_matrix, tm_matrix),
                        (memo_cm, memo_tm),
                        cmap,
                        orientations,
                        output,
                        font_size,
                        visitor_text,
                        str_widths,
                        compute_str_widths(_actual_str_size["space_width"]),
                        _actual_str_size["str_height"]
                    )
                    if text == "":
                        memo_cm = cm_matrix.copy()
                        memo_tm = tm_matrix.copy()
                except OrientationNotFoundError:
                    return

        for operands, operator in content.operations:
            if visitor_operand_before is not None:
                visitor_operand_before(operator, operands, cm_matrix, tm_matrix)
            # Multiple operators are handled here
            if operator == b"'":
                process_operation(b"T*", [])
                process_operation(b"Tj", operands)
            elif operator == b'"':
                process_operation(b"Tw", [operands[0]])
                process_operation(b"Tc", [operands[1]])
                process_operation(b"T*", [])
                process_operation(b"Tj", operands[2:])
            elif operator == b"TJ":
                # The space width may be smaller than the font width, so the width should be 95%.
                _confirm_space_width = _space_width * 0.95
                if operands:
                    for op in operands[0]:
                        if isinstance(op, (str, bytes)):
                            process_operation(b"Tj", [op])
                        if isinstance(op, (int, float, NumberObject, FloatObject)) and (
                            abs(float(op)) >= _confirm_space_width
                            and text
                            and text[-1] != " "
                        ):
                            process_operation(b"Tj", [" "])
            elif operator == b"TD":
                process_operation(b"TL", [-operands[1]])
                process_operation(b"Td", operands)
            elif operator == b"Do":
                output += text
                if visitor_text is not None:
                    visitor_text(text, memo_cm, memo_tm, cmap[3], font_size)
                try:
                    if output[-1] != "\n":
                        output += "\n"
                        if visitor_text is not None:
                            visitor_text(
                                "\n",
                                memo_cm,
                                memo_tm,
                                cmap[3],
                                font_size,
                            )
                except IndexError:
                    pass
                try:
                    xobj = resources_dict["/XObject"]
                    if xobj[operands[0]]["/Subtype"] != "/Image":  # type: ignore
                        text = self.extract_xform_text(
                            xobj[operands[0]],  # type: ignore
                            orientations,
                            space_width,
                            visitor_operand_before,
                            visitor_operand_after,
                            visitor_text,
                        )
                        output += text
                        if visitor_text is not None:
                            visitor_text(
                                text,
                                memo_cm,
                                memo_tm,
                                cmap[3],
                                font_size,
                            )
                except Exception as exception:
                    logger_warning(
                        f"Impossible to decode XFormObject {operands[0]}: {exception}",
                        __name__,
                    )
                finally:
                    text = ""
                    memo_cm = cm_matrix.copy()
                    memo_tm = tm_matrix.copy()
            else:
                process_operation(operator, operands)
            if visitor_operand_after is not None:
                visitor_operand_after(operator, operands, cm_matrix, tm_matrix)
        output += text  # just in case
        if text != "" and visitor_text is not None:
            visitor_text(text, memo_cm, memo_tm, cmap[3], font_size)
        return output

    def _layout_mode_fonts(self) -> Dict[str, _layout_mode.Font]:
        """
        Get fonts formatted for "layout" mode text extraction.

        Returns:
            Dict[str, Font]: dictionary of _layout_mode.Font instances keyed by font name

        """
        # Font retrieval logic adapted from pypdf.PageObject._extract_text()
        objr: Any = self
        fonts: Dict[str, _layout_mode.Font] = {}
        while objr is not None:
            try:
                resources_dict: Any = objr[PG.RESOURCES]
            except KeyError:
                resources_dict = {}
            if "/Font" in resources_dict and self.pdf is not None:
                for font_name in resources_dict["/Font"]:
                    *cmap, font_dict_obj = build_char_map(font_name, 200.0, self)
                    font_dict = {
                        k: v.get_object()
                        if isinstance(v, IndirectObject)
                        else [_v.get_object() for _v in v]
                        if isinstance(v, ArrayObject)
                        else v
                        for k, v in font_dict_obj.items()
                    }
                    # mypy really sucks at unpacking
                    fonts[font_name] = _layout_mode.Font(*cmap, font_dict)  # type: ignore[call-arg,arg-type]
            try:
                objr = objr["/Parent"].get_object()
            except KeyError:
                objr = None

        return fonts

    def _layout_mode_text(
        self,
        space_vertically: bool = True,
        scale_weight: float = 1.25,
        strip_rotated: bool = True,
        debug_path: Optional[Path] = None,
        font_height_weight: float = 1,
    ) -> str:
        """
        Get text preserving fidelity to source PDF text layout.

        Args:
            space_vertically: include blank lines inferred from y distance + font
                height. Defaults to True.
            scale_weight: multiplier for string length when calculating weighted
                average character width. Defaults to 1.25.
            strip_rotated: Removes text that is rotated w.r.t. to the page from
                layout mode output. Defaults to True.
            debug_path (Path | None): if supplied, must target a directory.
                creates the following files with debug information for layout mode
                functions if supplied:
                  - fonts.json: output of self._layout_mode_fonts
                  - tjs.json: individual text render ops with corresponding transform matrices
                  - bts.json: text render ops left justified and grouped by BT/ET operators
                  - bt_groups.json: BT/ET operations grouped by rendered y-coord (aka lines)
                Defaults to None.
            font_height_weight: multiplier for font height when calculating
                blank lines. Defaults to 1.

        Returns:
            str: multiline string containing page text in a fixed width format that
                closely adheres to the rendered layout in the source pdf.

        """
        fonts = self._layout_mode_fonts()
        if debug_path:  # pragma: no cover
            import json

            debug_path.joinpath("fonts.json").write_text(
                json.dumps(
                    fonts, indent=2, default=lambda x: getattr(x, "to_dict", str)(x)
                ),
                "utf-8",
            )

        ops = iter(
            ContentStream(self["/Contents"].get_object(), self.pdf, "bytes").operations
        )
        bt_groups = _layout_mode.text_show_operations(
            ops, fonts, strip_rotated, debug_path
        )

        if not bt_groups:
            return ""

        ty_groups = _layout_mode.y_coordinate_groups(bt_groups, debug_path)

        char_width = _layout_mode.fixed_char_width(bt_groups, scale_weight)

        return _layout_mode.fixed_width_page(ty_groups, char_width, space_vertically, font_height_weight)

    def extract_text(
        self,
        *args: Any,
        orientations: Union[int, Tuple[int, ...]] = (0, 90, 180, 270),
        space_width: float = 200.0,
        visitor_operand_before: Optional[Callable[[Any, Any, Any, Any], None]] = None,
        visitor_operand_after: Optional[Callable[[Any, Any, Any, Any], None]] = None,
        visitor_text: Optional[Callable[[Any, Any, Any, Any, Any], None]] = None,
        extraction_mode: Literal["plain", "layout"] = "plain",
        **kwargs: Any,
    ) -> str:
        """
        Locate all text drawing commands, in the order they are provided in the
        content stream, and extract the text.

        This works well for some PDF files, but poorly for others, depending on
        the generator used. This will be refined in the future.

        Do not rely on the order of text coming out of this function, as it
        will change if this function is made more sophisticated.

        Arabic and Hebrew are extracted in the correct order.
        If required a custom RTL range of characters can be defined;
        see function set_custom_rtl.

        Additionally you can provide visitor methods to get informed on all
        operations and all text objects.
        For example in some PDF files this can be useful to parse tables.

        Args:
            orientations: list of orientations extract_text will look for
                default = (0, 90, 180, 270)
                note: currently only 0 (up),90 (turned left), 180 (upside down),
                270 (turned right)
                Silently ignored in "layout" mode.
            space_width: force default space width
                if not extracted from font (default: 200)
                Silently ignored in "layout" mode.
            visitor_operand_before: function to be called before processing an operation.
                It has four arguments: operator, operand-arguments,
                current transformation matrix and text matrix.
                Ignored with a warning in "layout" mode.
            visitor_operand_after: function to be called after processing an operation.
                It has four arguments: operator, operand-arguments,
                current transformation matrix and text matrix.
                Ignored with a warning in "layout" mode.
            visitor_text: function to be called when extracting some text at some position.
                It has five arguments: text, current transformation matrix,
                text matrix, font-dictionary and font-size.
                The font-dictionary may be None in case of unknown fonts.
                If not None it may e.g. contain key "/BaseFont" with value "/Arial,Bold".
                Ignored with a warning in "layout" mode.
            extraction_mode (Literal["plain", "layout"]): "plain" for legacy functionality,
                "layout" for experimental layout mode functionality.
                NOTE: orientations, space_width, and visitor_* parameters are NOT respected
                in "layout" mode.

        kwargs:
            layout_mode_space_vertically (bool): include blank lines inferred from
                y distance + font height. Defaults to True.
            layout_mode_scale_weight (float): multiplier for string length when calculating
                weighted average character width. Defaults to 1.25.
            layout_mode_strip_rotated (bool): layout mode does not support rotated text.
                Set to False to include rotated text anyway. If rotated text is discovered,
                layout will be degraded and a warning will result. Defaults to True.
            layout_mode_debug_path (Path | None): if supplied, must target a directory.
                creates the following files with debug information for layout mode
                functions if supplied:

                  - fonts.json: output of self._layout_mode_fonts
                  - tjs.json: individual text render ops with corresponding transform matrices
                  - bts.json: text render ops left justified and grouped by BT/ET operators
                  - bt_groups.json: BT/ET operations grouped by rendered y-coord (aka lines)
            layout_mode_font_height_weight (float): multiplier for font height when calculating
                blank lines. Defaults to 1.

        Returns:
            The extracted text

        """
        if extraction_mode not in ["plain", "layout"]:
            raise ValueError(f"Invalid text extraction mode '{extraction_mode}'")
        if extraction_mode == "layout":
            for visitor in (
                "visitor_operand_before",
                "visitor_operand_after",
                "visitor_text",
            ):
                if locals()[visitor]:
                    logger_warning(
                        f"Argument {visitor} is ignored in layout mode",
                        __name__,
                    )
            return self._layout_mode_text(
                space_vertically=kwargs.get("layout_mode_space_vertically", True),
                scale_weight=kwargs.get("layout_mode_scale_weight", 1.25),
                strip_rotated=kwargs.get("layout_mode_strip_rotated", True),
                debug_path=kwargs.get("layout_mode_debug_path"),
                font_height_weight=kwargs.get("layout_mode_font_height_weight", 1)
            )
        if len(args) >= 1:
            if isinstance(args[0], str):
                if len(args) >= 3:
                    if isinstance(args[2], (tuple, int)):
                        orientations = args[2]
                    else:
                        raise TypeError(f"Invalid positional parameter {args[2]}")
                if len(args) >= 4:
                    if isinstance(args[3], (float, int)):
                        space_width = args[3]
                    else:
                        raise TypeError(f"Invalid positional parameter {args[3]}")
            elif isinstance(args[0], (tuple, int)):
                orientations = args[0]
                if len(args) >= 2:
                    if isinstance(args[1], (float, int)):
                        space_width = args[1]
                    else:
                        raise TypeError(f"Invalid positional parameter {args[1]}")
            else:
                raise TypeError(f"Invalid positional parameter {args[0]}")

        if isinstance(orientations, int):
            orientations = (orientations,)

        return self._extract_text(
            self,
            self.pdf,
            orientations,
            space_width,
            PG.CONTENTS,
            visitor_operand_before,
            visitor_operand_after,
            visitor_text,
        )

    def extract_xform_text(
        self,
        xform: EncodedStreamObject,
        orientations: Tuple[int, ...] = (0, 90, 270, 360),
        space_width: float = 200.0,
        visitor_operand_before: Optional[Callable[[Any, Any, Any, Any], None]] = None,
        visitor_operand_after: Optional[Callable[[Any, Any, Any, Any], None]] = None,
        visitor_text: Optional[Callable[[Any, Any, Any, Any, Any], None]] = None,
    ) -> str:
        """
        Extract text from an XObject.

        Args:
            xform:
            orientations:
            space_width:  force default space width (if not extracted from font (default 200)
            visitor_operand_before:
            visitor_operand_after:
            visitor_text:

        Returns:
            The extracted text

        """
        return self._extract_text(
            xform,
            self.pdf,
            orientations,
            space_width,
            None,
            visitor_operand_before,
            visitor_operand_after,
            visitor_text,
        )

    def _get_fonts(self) -> Tuple[Set[str], Set[str]]:
        """
        Get the names of embedded fonts and unembedded fonts.

        Returns:
            A tuple (set of embedded fonts, set of unembedded fonts)

        """
        obj = self.get_object()
        assert isinstance(obj, DictionaryObject)
        fonts: Set[str] = set()
        embedded: Set[str] = set()
        fonts, embedded = _get_fonts_walk(obj, fonts, embedded)
        unembedded = fonts - embedded
        return embedded, unembedded

    mediabox = _create_rectangle_accessor(PG.MEDIABOX, ())
    """A :class:`RectangleObject<pypdf.generic.RectangleObject>`, expressed in
    default user space units, defining the boundaries of the physical medium on
    which the page is intended to be displayed or printed."""

    cropbox = _create_rectangle_accessor("/CropBox", (PG.MEDIABOX,))
    """
    A :class:`RectangleObject<pypdf.generic.RectangleObject>`, expressed in
    default user space units, defining the visible region of default user
    space.

    When the page is displayed or printed, its contents are to be clipped
    (cropped) to this rectangle and then imposed on the output medium in some
    implementation-defined manner. Default value: same as
    :attr:`mediabox<mediabox>`.
    """

    bleedbox = _create_rectangle_accessor("/BleedBox", ("/CropBox", PG.MEDIABOX))
    """A :class:`RectangleObject<pypdf.generic.RectangleObject>`, expressed in
    default user space units, defining the region to which the contents of the
    page should be clipped when output in a production environment."""

    trimbox = _create_rectangle_accessor("/TrimBox", ("/CropBox", PG.MEDIABOX))
    """A :class:`RectangleObject<pypdf.generic.RectangleObject>`, expressed in
    default user space units, defining the intended dimensions of the finished
    page after trimming."""

    artbox = _create_rectangle_accessor("/ArtBox", ("/CropBox", PG.MEDIABOX))
    """A :class:`RectangleObject<pypdf.generic.RectangleObject>`, expressed in
    default user space units, defining the extent of the page's meaningful
    content as intended by the page's creator."""

    @property
    def annotations(self) -> Optional[ArrayObject]:
        if "/Annots" not in self:
            return None
        return cast(ArrayObject, self["/Annots"])

    @annotations.setter
    def annotations(self, value: Optional[ArrayObject]) -> None:
        """
        Set the annotations array of the page.

        Typically you do not want to set this value, but append to it.
        If you append to it, remember to add the object first to the writer
        and only add the indirect object.
        """
        if value is None:
            del self[NameObject("/Annots")]
        else:
            self[NameObject("/Annots")] = value


class _VirtualList(Sequence[PageObject]):
    def __init__(
        self,
        length_function: Callable[[], int],
        get_function: Callable[[int], PageObject],
    ) -> None:
        self.length_function = length_function
        self.get_function = get_function
        self.current = -1

    def __len__(self) -> int:
        return self.length_function()

    @overload
    def __getitem__(self, index: int) -> PageObject:
        ...

    @overload
    def __getitem__(self, index: slice) -> Sequence[PageObject]:
        ...

    def __getitem__(
        self, index: Union[int, slice]
    ) -> Union[PageObject, Sequence[PageObject]]:
        if isinstance(index, slice):
            indices = range(*index.indices(len(self)))
            cls = type(self)
            return cls(indices.__len__, lambda idx: self[indices[idx]])
        if not isinstance(index, int):
            raise TypeError("Sequence indices must be integers")
        len_self = len(self)
        if index < 0:
            # support negative indexes
            index += len_self
        if index < 0 or index >= len_self:
            raise IndexError("Sequence index out of range")
        return self.get_function(index)

    def __delitem__(self, index: Union[int, slice]) -> None:
        if isinstance(index, slice):
            r = list(range(*index.indices(len(self))))
            # pages have to be deleted from last to first
            r.sort()
            r.reverse()
            for p in r:
                del self[p]  # recursive call
            return
        if not isinstance(index, int):
            raise TypeError("Index must be integers")
        len_self = len(self)
        if index < 0:
            # support negative indexes
            index += len_self
        if not (0 <= index < len_self):
            raise IndexError("Index out of range")
        ind = self[index].indirect_reference
        assert ind is not None
        parent: Optional[PdfObject] = cast(DictionaryObject, ind.get_object()).get(
            "/Parent", None
        )
        first = True
        while parent is not None:
            parent = cast(DictionaryObject, parent.get_object())
            try:
                i = cast(ArrayObject, parent["/Kids"]).index(ind)
                del cast(ArrayObject, parent["/Kids"])[i]
                first = False
                try:
                    assert ind is not None
                    del ind.pdf.flattened_pages[index]  # case of page in a Reader
                except Exception:  # pragma: no cover
                    pass
                if "/Count" in parent:
                    parent[NameObject("/Count")] = NumberObject(
                        cast(int, parent["/Count"]) - 1
                    )
                if len(cast(ArrayObject, parent["/Kids"])) == 0:
                    # No more objects in this part of this sub tree
                    ind = parent.indirect_reference
                parent = parent.get("/Parent", None)
            except ValueError:  # from index
                if first:
                    raise PdfReadError(f"Page not found in page tree: {ind}")
                break

    def __iter__(self) -> Iterator[PageObject]:
        for i in range(len(self)):
            yield self[i]

    def __str__(self) -> str:
        p = [f"PageObject({i})" for i in range(self.length_function())]
        return f"[{', '.join(p)}]"


def _get_fonts_walk(
    obj: DictionaryObject,
    fnt: Set[str],
    emb: Set[str],
) -> Tuple[Set[str], Set[str]]:
    """
    Get the set of all fonts and all embedded fonts.

    Args:
        obj: Page resources dictionary
        fnt: font
        emb: embedded fonts

    Returns:
        A tuple (fnt, emb)

    If there is a key called 'BaseFont', that is a font that is used in the document.
    If there is a key called 'FontName' and another key in the same dictionary object
    that is called 'FontFilex' (where x is null, 2, or 3), then that fontname is
    embedded.

    We create and add to two sets, fnt = fonts used and emb = fonts embedded.

    """
    fontkeys = ("/FontFile", "/FontFile2", "/FontFile3")

    def process_font(f: DictionaryObject) -> None:
        nonlocal fnt, emb
        f = cast(DictionaryObject, f.get_object())  # to be sure
        if "/BaseFont" in f:
            fnt.add(cast(str, f["/BaseFont"]))

        if (
            ("/CharProcs" in f)
            or (
                "/FontDescriptor" in f
                and any(
                    x in cast(DictionaryObject, f["/FontDescriptor"]) for x in fontkeys
                )
            )
            or (
                "/DescendantFonts" in f
                and "/FontDescriptor"
                in cast(
                    DictionaryObject,
                    cast(ArrayObject, f["/DescendantFonts"])[0].get_object(),
                )
                and any(
                    x
                    in cast(
                        DictionaryObject,
                        cast(
                            DictionaryObject,
                            cast(ArrayObject, f["/DescendantFonts"])[0].get_object(),
                        )["/FontDescriptor"],
                    )
                    for x in fontkeys
                )
            )
        ):
            # the list comprehension ensures there is FontFile
            try:
                emb.add(cast(str, f["/BaseFont"]))
            except KeyError:
                emb.add("(" + cast(str, f["/Subtype"]) + ")")

    if "/DR" in obj and "/Font" in cast(DictionaryObject, obj["/DR"]):
        for f in cast(DictionaryObject, cast(DictionaryObject, obj["/DR"])["/Font"]):
            process_font(f)
    if "/Resources" in obj:
        if "/Font" in cast(DictionaryObject, obj["/Resources"]):
            for f in cast(
                DictionaryObject, cast(DictionaryObject, obj["/Resources"])["/Font"]
            ).values():
                process_font(f)
        if "/XObject" in cast(DictionaryObject, obj["/Resources"]):
            for x in cast(
                DictionaryObject, cast(DictionaryObject, obj["/Resources"])["/XObject"]
            ).values():
                _get_fonts_walk(cast(DictionaryObject, x.get_object()), fnt, emb)
    if "/Annots" in obj:
        for a in cast(ArrayObject, obj["/Annots"]):
            _get_fonts_walk(cast(DictionaryObject, a.get_object()), fnt, emb)
    if "/AP" in obj:
        if (
            cast(DictionaryObject, cast(DictionaryObject, obj["/AP"])["/N"]).get(
                "/Type"
            )
            == "/XObject"
        ):
            _get_fonts_walk(
                cast(DictionaryObject, cast(DictionaryObject, obj["/AP"])["/N"]),
                fnt,
                emb,
            )
        else:
            for a in cast(DictionaryObject, cast(DictionaryObject, obj["/AP"])["/N"]):
                _get_fonts_walk(cast(DictionaryObject, a), fnt, emb)
    return fnt, emb  # return the sets for each page<|MERGE_RESOLUTION|>--- conflicted
+++ resolved
@@ -2016,10 +2016,6 @@
                 str_widths = compute_str_widths(_actual_str_size["str_widths"])
                 _actual_str_size["str_widths"] = 0.0
             elif operator == b"T*":
-<<<<<<< HEAD
-                check_crlf_space = True
-=======
->>>>>>> d9ba201f
                 tm_matrix[4] -= TL * tm_matrix[2]
                 tm_matrix[5] -= TL * tm_matrix[3]
                 str_widths = compute_str_widths(_actual_str_size["str_widths"])
