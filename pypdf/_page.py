# Copyright (c) 2006, Mathieu Fenniak
# Copyright (c) 2007, Ashish Kulkarni <kulkarni.ashish@gmail.com>
#
# All rights reserved.
#
# Redistribution and use in source and binary forms, with or without
# modification, are permitted provided that the following conditions are
# met:
#
# * Redistributions of source code must retain the above copyright notice,
# this list of conditions and the following disclaimer.
# * Redistributions in binary form must reproduce the above copyright notice,
# this list of conditions and the following disclaimer in the documentation
# and/or other materials provided with the distribution.
# * The name of the author may not be used to endorse or promote products
# derived from this software without specific prior written permission.
#
# THIS SOFTWARE IS PROVIDED BY THE COPYRIGHT HOLDERS AND CONTRIBUTORS "AS IS"
# AND ANY EXPRESS OR IMPLIED WARRANTIES, INCLUDING, BUT NOT LIMITED TO, THE
# IMPLIED WARRANTIES OF MERCHANTABILITY AND FITNESS FOR A PARTICULAR PURPOSE
# ARE DISCLAIMED. IN NO EVENT SHALL THE COPYRIGHT OWNER OR CONTRIBUTORS BE
# LIABLE FOR ANY DIRECT, INDIRECT, INCIDENTAL, SPECIAL, EXEMPLARY, OR
# CONSEQUENTIAL DAMAGES (INCLUDING, BUT NOT LIMITED TO, PROCUREMENT OF
# SUBSTITUTE GOODS OR SERVICES; LOSS OF USE, DATA, OR PROFITS; OR BUSINESS
# INTERRUPTION) HOWEVER CAUSED AND ON ANY THEORY OF LIABILITY, WHETHER IN
# CONTRACT, STRICT LIABILITY, OR TORT (INCLUDING NEGLIGENCE OR OTHERWISE)
# ARISING IN ANY WAY OUT OF THE USE OF THIS SOFTWARE, EVEN IF ADVISED OF THE
# POSSIBILITY OF SUCH DAMAGE.

import math
import warnings
from decimal import Decimal
from typing import (
    Any,
    Callable,
    Dict,
    Iterable,
    Iterator,
    List,
    Optional,
    Set,
    Tuple,
    Union,
    cast,
)

from ._cmap import build_char_map, unknown_char_map
from ._protocols import PdfReaderProtocol, PdfWriterProtocol
from ._utils import (
    CompressedTransformationMatrix,
    File,
    TransformationMatrixType,
    deprecation_no_replacement,
    deprecation_with_replacement,
    logger_warning,
    matrix_multiply,
)
from .constants import AnnotationDictionaryAttributes as ADA
from .constants import ImageAttributes as IA
from .constants import PageAttributes as PG
from .constants import Ressources as RES
from .errors import PageSizeNotDefinedError
from .filters import _xobj_to_image
from .generic import (
    ArrayObject,
    ContentStream,
    DictionaryObject,
    EncodedStreamObject,
    FloatObject,
    IndirectObject,
    NameObject,
    NullObject,
    NumberObject,
    RectangleObject,
    encode_pdfdocencoding,
)

CUSTOM_RTL_MIN: int = -1
CUSTOM_RTL_MAX: int = -1
CUSTOM_RTL_SPECIAL_CHARS: List[int] = []


def set_custom_rtl(
    _min: Union[str, int, None] = None,
    _max: Union[str, int, None] = None,
    specials: Union[str, List[int], None] = None,
) -> Tuple[int, int, List[int]]:
    """
    Change the Right-To-Left and special characters custom parameters.

    Args:
        _min: The new minimum value for the range of custom characters that
            will be written right to left.
            If set to `None`, the value will not be changed.
            If set to an integer or string, it will be converted to its ASCII code.
            The default value is -1, which sets no additional range to be converted.
        _max: The new maximum value for the range of custom characters that will
            be written right to left.
            If set to `None`, the value will not be changed.
            If set to an integer or string, it will be converted to its ASCII code.
            The default value is -1, which sets no additional range to be converted.
        specials: The new list of special characters to be inserted in the
            current insertion order.
            If set to `None`, the current value will not be changed.
            If set to a string, it will be converted to a list of ASCII codes.
            The default value is an empty list.

    Returns:
        A tuple containing the new values for `CUSTOM_RTL_MIN`,
        `CUSTOM_RTL_MAX`, and `CUSTOM_RTL_SPECIAL_CHARS`.
    """
    global CUSTOM_RTL_MIN, CUSTOM_RTL_MAX, CUSTOM_RTL_SPECIAL_CHARS
    if isinstance(_min, int):
        CUSTOM_RTL_MIN = _min
    elif isinstance(_min, str):
        CUSTOM_RTL_MIN = ord(_min)
    if isinstance(_max, int):
        CUSTOM_RTL_MAX = _max
    elif isinstance(_max, str):
        CUSTOM_RTL_MAX = ord(_max)
    if isinstance(specials, str):
        CUSTOM_RTL_SPECIAL_CHARS = [ord(x) for x in specials]
    elif isinstance(specials, list):
        CUSTOM_RTL_SPECIAL_CHARS = specials
    return CUSTOM_RTL_MIN, CUSTOM_RTL_MAX, CUSTOM_RTL_SPECIAL_CHARS


def _get_rectangle(self: Any, name: str, defaults: Iterable[str]) -> RectangleObject:
    retval: Union[None, RectangleObject, IndirectObject] = self.get(name)
    if isinstance(retval, RectangleObject):
        return retval
    if retval is None:
        for d in defaults:
            retval = self.get(d)
            if retval is not None:
                break
    if isinstance(retval, IndirectObject):
        retval = self.pdf.get_object(retval)
    retval = RectangleObject(retval)  # type: ignore
    _set_rectangle(self, name, retval)
    return retval


def getRectangle(
    self: Any, name: str, defaults: Iterable[str]
) -> RectangleObject:  # deprecated
    deprecation_no_replacement("getRectangle", "3.0.0")
    return _get_rectangle(self, name, defaults)


def _set_rectangle(self: Any, name: str, value: Union[RectangleObject, float]) -> None:
    name = NameObject(name)
    self[name] = value


def setRectangle(
    self: Any, name: str, value: Union[RectangleObject, float]
) -> None:  # deprecated
    deprecation_no_replacement("setRectangle", "3.0.0")
    _set_rectangle(self, name, value)


def _delete_rectangle(self: Any, name: str) -> None:
    del self[name]


def deleteRectangle(self: Any, name: str) -> None:  # deprecated
    deprecation_no_replacement("deleteRectangle", "3.0.0")
    del self[name]


def _create_rectangle_accessor(name: str, fallback: Iterable[str]) -> property:
    return property(
        lambda self: _get_rectangle(self, name, fallback),
        lambda self, value: _set_rectangle(self, name, value),
        lambda self: _delete_rectangle(self, name),
    )


def createRectangleAccessor(
    name: str, fallback: Iterable[str]
) -> property:  # deprecated
    deprecation_no_replacement("createRectangleAccessor", "3.0.0")
    return _create_rectangle_accessor(name, fallback)


class Transformation:
    """
    Represent a 2D transformation.

    The transformation between two coordinate systems is represented by a 3-by-3
    transformation matrix matrix with the following form::

        a b 0
        c d 0
        e f 1

    Because a transformation matrix has only six elements that can be changed,
    it is usually specified in PDF as the six-element array [ a b c d e f ].

    Coordinate transformations are expressed as matrix multiplications::

                                 a b 0
     [ x′ y′ 1 ] = [ x y 1 ] ×   c d 0
                                 e f 1


    Example

        >>> from pypdf import Transformation
        >>> op = Transformation().scale(sx=2, sy=3).translate(tx=10, ty=20)
        >>> page.add_transformation(op)
    """

    # 9.5.4 Coordinate Systems for 3D
    # 4.2.2 Common Transformations
    def __init__(self, ctm: CompressedTransformationMatrix = (1, 0, 0, 1, 0, 0)):
        self.ctm = ctm

    @property
    def matrix(self) -> TransformationMatrixType:
        """
        Return the transformation matrix as a tuple of tuples in the form:

        ((a, b, 0), (c, d, 0), (e, f, 1))
        """
        return (
            (self.ctm[0], self.ctm[1], 0),
            (self.ctm[2], self.ctm[3], 0),
            (self.ctm[4], self.ctm[5], 1),
        )

    @staticmethod
    def compress(matrix: TransformationMatrixType) -> CompressedTransformationMatrix:
        """
        Compresses the transformation matrix into a tuple of (a, b, c, d, e, f).

        Args:
            matrix: The transformation matrix as a tuple of tuples.

        Returns:
            A tuple representing the transformation matrix as (a, b, c, d, e, f)
        """
        return (
            matrix[0][0],
            matrix[0][1],
            matrix[1][0],
            matrix[1][1],
            matrix[2][0],
            matrix[2][1],
        )

    def translate(self, tx: float = 0, ty: float = 0) -> "Transformation":
        """
        Translate the contents of a page.

        Args:
            tx: The translation along the x-axis.
            ty: The translation along the y-axis.

        Returns:
            A new `Transformation` instance
        """
        m = self.ctm
        return Transformation(ctm=(m[0], m[1], m[2], m[3], m[4] + tx, m[5] + ty))

    def scale(
        self, sx: Optional[float] = None, sy: Optional[float] = None
    ) -> "Transformation":
        """
        Scale the contents of a page towards the origin of the coordinate system.

        Typically, that is the lower-left corner of the page. That can be
        changed by translating the contents / the page boxes.

        Args:
            sx: The scale factor along the x-axis.
            sy: The scale factor along the y-axis.

        Returns:
            A new Transformation instance with the scaled matrix.
        """
        if sx is None and sy is None:
            raise ValueError("Either sx or sy must be specified")
        if sx is None:
            sx = sy
        if sy is None:
            sy = sx
        assert sx is not None
        assert sy is not None
        op: TransformationMatrixType = ((sx, 0, 0), (0, sy, 0), (0, 0, 1))
        ctm = Transformation.compress(matrix_multiply(self.matrix, op))
        return Transformation(ctm)

    def rotate(self, rotation: float) -> "Transformation":
        """
        Rotate the contents of a page.

        Args:
            rotation: The angle of rotation in degrees.

        Returns:
            A new `Transformation` instance with the rotated matrix.
        """
        rotation = math.radians(rotation)
        op: TransformationMatrixType = (
            (math.cos(rotation), math.sin(rotation), 0),
            (-math.sin(rotation), math.cos(rotation), 0),
            (0, 0, 1),
        )
        ctm = Transformation.compress(matrix_multiply(self.matrix, op))
        return Transformation(ctm)

    def __repr__(self) -> str:
        return f"Transformation(ctm={self.ctm})"

    def apply_on(
        self,
        pt: Union[Tuple[float, float], List[float]],
        as_object: bool = False,
    ) -> Union[Tuple[float, float], List[float]]:
        """
        Apply the transformation matrix on the given point.

        Args:
            pt: A tuple or list representing the point in the form (x, y)

        Returns:
            A tuple or list representing the transformed point in the form (x', y')
        """
        typ = FloatObject if as_object else float
        pt1 = (
            typ(float(pt[0]) * self.ctm[0] + float(pt[1]) * self.ctm[2] + self.ctm[4]),
            typ(float(pt[0]) * self.ctm[1] + float(pt[1]) * self.ctm[3] + self.ctm[5]),
        )
        return list(pt1) if isinstance(pt, list) else pt1


class PageObject(DictionaryObject):
    """
    PageObject represents a single page within a PDF file.

    Typically this object will be created by accessing the
    :meth:`get_page()<pypdf.PdfReader.get_page>` method of the
    :class:`PdfReader<pypdf.PdfReader>` class, but it is
    also possible to create an empty page with the
    :meth:`create_blank_page()<pypdf._page.PageObject.create_blank_page>` static method.

    Args:
        pdf: PDF file the page belongs to.
        indirect_reference: Stores the original indirect reference to
            this object in its source PDF
    """

    original_page: "PageObject"  # very local use in writer when appending

    def __init__(
        self,
        pdf: Union[None, PdfReaderProtocol, PdfWriterProtocol] = None,
        indirect_reference: Optional[IndirectObject] = None,
        indirect_ref: Optional[IndirectObject] = None,  # deprecated
    ) -> None:

        DictionaryObject.__init__(self)
        self.pdf: Union[None, PdfReaderProtocol, PdfWriterProtocol] = pdf
        if indirect_ref is not None:  # deprecated
            warnings.warn(
                (
                    "indirect_ref is deprecated and will be removed in "
                    "pypdf 4.0.0. Use indirect_reference instead of indirect_ref."
                ),
                DeprecationWarning,
            )
            if indirect_reference is not None:
                raise ValueError("Use indirect_reference instead of indirect_ref.")
            indirect_reference = indirect_ref
        self.indirect_reference = indirect_reference

    @property
    def indirect_ref(self) -> Optional[IndirectObject]:  # deprecated
        warnings.warn(
            (
                "indirect_ref is deprecated and will be removed in pypdf 4.0.0"
                "Use indirect_reference instead of indirect_ref."
            ),
            DeprecationWarning,
        )
        return self.indirect_reference

    @indirect_ref.setter
    def indirect_ref(self, value: Optional[IndirectObject]) -> None:  # deprecated
        self.indirect_reference = value

    def hash_value_data(self) -> bytes:
        data = super().hash_value_data()
        data += b"%d" % id(self)
        return data

    @property
    def user_unit(self) -> float:
        """
        A read-only positive number giving the size of user space units.

        It is in multiples of 1/72 inch. Hence a value of 1 means a user
        space unit is 1/72 inch, and a value of 3 means that a user
        space unit is 3/72 inch.
        """
        return self.get(PG.USER_UNIT, 1)

    @staticmethod
    def create_blank_page(
        pdf: Union[None, PdfReaderProtocol, PdfWriterProtocol] = None,
        width: Union[float, Decimal, None] = None,
        height: Union[float, Decimal, None] = None,
    ) -> "PageObject":
        """
        Return a new blank page.

        If ``width`` or ``height`` is ``None``, try to get the page size
        from the last page of *pdf*.

        Args:
            pdf: PDF file the page belongs to
            width: The width of the new page expressed in default user
                space units.
            height: The height of the new page expressed in default user
                space units.

        Returns:
            The new blank page

        Raises:
            PageSizeNotDefinedError: if ``pdf`` is ``None`` or contains
                no page
        """
        page = PageObject(pdf)

        # Creates a new page (cf PDF Reference  7.7.3.3)
        page.__setitem__(NameObject(PG.TYPE), NameObject("/Page"))
        page.__setitem__(NameObject(PG.PARENT), NullObject())
        page.__setitem__(NameObject(PG.RESOURCES), DictionaryObject())
        if width is None or height is None:
            if pdf is not None and len(pdf.pages) > 0:
                lastpage = pdf.pages[len(pdf.pages) - 1]
                width = lastpage.mediabox.width
                height = lastpage.mediabox.height
            else:
                raise PageSizeNotDefinedError
        page.__setitem__(
            NameObject(PG.MEDIABOX), RectangleObject((0, 0, width, height))  # type: ignore
        )

        return page

    @staticmethod
    def createBlankPage(
        pdf: Optional[PdfReaderProtocol] = None,
        width: Union[float, Decimal, None] = None,
        height: Union[float, Decimal, None] = None,
    ) -> "PageObject":  # deprecated
        """
        Use :meth:`create_blank_page` instead.

        .. deprecated:: 1.28.0
        """
        deprecation_with_replacement("createBlankPage", "create_blank_page", "3.0.0")
        return PageObject.create_blank_page(pdf, width, height)

    @property
    def images(self) -> List[File]:
        """
        Get a list of all images of the page.

        This requires pillow. You can install it via 'pip install pypdf[image]'.

        For the moment, this does NOT include inline images. They will be added
        in future.
        """
        images_extracted: List[File] = []
        if RES.XOBJECT not in self[PG.RESOURCES]:  # type: ignore
            return images_extracted

        x_object = self[PG.RESOURCES][RES.XOBJECT].get_object()  # type: ignore
        for obj in x_object:
            if x_object[obj][IA.SUBTYPE] == "/Image":
                extension, byte_stream = _xobj_to_image(x_object[obj])
                if extension is not None:
                    filename = f"{obj[1:]}{extension}"
                    images_extracted.append(File(name=filename, data=byte_stream))
        return images_extracted

    @property
    def rotation(self) -> int:
        """
        The VISUAL rotation of the page.

        This number has to be a multiple of 90 degrees: 0, 90, 180, or 270 are
        valid values. This property does not affect ``/Contents``.
        """
        rotate_obj = self.get(PG.ROTATE, 0)
        return rotate_obj if isinstance(rotate_obj, int) else rotate_obj.get_object()

    @rotation.setter
    def rotation(self, r: Union[int, float]) -> None:
        self[NameObject(PG.ROTATE)] = NumberObject((((int(r) + 45) // 90) * 90) % 360)

    def transfer_rotation_to_content(self) -> None:
        """
        Apply the rotation of the page to the content and the media/crop/...
        boxes.

        It's recommended to apply this function before page merging.
        """
        r = -self.rotation  # rotation to apply is in the otherway
        self.rotation = 0
        mb = RectangleObject(self.mediabox)
        trsf = (
            Transformation()
            .translate(
                -float(mb.left + mb.width / 2), -float(mb.bottom + mb.height / 2)
            )
            .rotate(r)
        )
        pt1 = trsf.apply_on(mb.lower_left)
        pt2 = trsf.apply_on(mb.upper_right)
        trsf = trsf.translate(-min(pt1[0], pt2[0]), -min(pt1[1], pt2[1]))
        self.add_transformation(trsf, False)
        for b in ["/MediaBox", "/CropBox", "/BleedBox", "/TrimBox", "/ArtBox"]:
            if b in self:
                rr = RectangleObject(self[b])  # type: ignore
                pt1 = trsf.apply_on(rr.lower_left)
                pt2 = trsf.apply_on(rr.upper_right)
                self[NameObject(b)] = RectangleObject(
                    (
                        min(pt1[0], pt2[0]),
                        min(pt1[1], pt2[1]),
                        max(pt1[0], pt2[0]),
                        max(pt1[1], pt2[1]),
                    )
                )

    def rotate(self, angle: int) -> "PageObject":
        """
        Rotate a page clockwise by increments of 90 degrees.

        Args:
            angle: Angle to rotate the page.  Must be an increment of 90 deg.

        Returns:
            The rotated PageObject
        """
        if angle % 90 != 0:
            raise ValueError("Rotation angle must be a multiple of 90")
        self[NameObject(PG.ROTATE)] = NumberObject(self.rotation + angle)
        return self

    def rotate_clockwise(self, angle: int) -> "PageObject":  # deprecated
        deprecation_with_replacement("rotate_clockwise", "rotate", "3.0.0")
        return self.rotate(angle)

    def rotateClockwise(self, angle: int) -> "PageObject":  # deprecated
        """
        Use :meth:`rotate_clockwise` instead.

        .. deprecated:: 1.28.0
        """
        deprecation_with_replacement("rotateClockwise", "rotate", "3.0.0")
        return self.rotate(angle)

    def rotateCounterClockwise(self, angle: int) -> "PageObject":  # deprecated
        """
        Use :meth:`rotate_clockwise` with a negative argument instead.

        .. deprecated:: 1.28.0
        """
        deprecation_with_replacement("rotateCounterClockwise", "rotate", "3.0.0")
        return self.rotate(-angle)

    def _merge_resources(
        self,
        res1: DictionaryObject,
        res2: DictionaryObject,
        resource: Any,
        new_res1: bool = True,
    ) -> Tuple[Dict[str, Any], Dict[str, Any]]:
        try:
            assert isinstance(self.indirect_reference, IndirectObject)
            pdf = self.indirect_reference.pdf
            is_pdf_writer = hasattr(
                pdf, "_add_object"
            )  # ---------- expect isinstance(pdf,PdfWriter)
        except (AssertionError, AttributeError):
            pdf = None
            is_pdf_writer = False

        def compute_unique_key(base_key: str) -> Tuple[str, bool]:
            """
            Find a key that either doesn't already exist or has the same value
            (indicated by the bool)

            Args:
                base_key: An index is added to this to get the computed key

            Returns:
                A tuple (computed key, bool) where the boolean indicates
                if there is a resource of the given computed_key with the same
                value.
            """
            value = page2res.raw_get(base_key)
            # try the current key first (e.g. "foo"), but otherwise iterate
            # through "foo-0", "foo-1", etc. new_res can contain only finitely
            # many keys, thus this'll eventually end, even if it's been crafted
            # to be maximally annoying.
            computed_key = base_key
            idx = 0
            while computed_key in new_res:
                if new_res.raw_get(computed_key) == value:
                    # there's already a resource of this name, with the exact
                    # same value
                    return computed_key, True
                computed_key = f"{base_key}-{idx}"
                idx += 1
            return computed_key, False

        if new_res1:
            new_res = DictionaryObject()
            new_res.update(res1.get(resource, DictionaryObject()).get_object())
        else:
            new_res = cast(DictionaryObject, res1[resource])
        page2res = cast(
            DictionaryObject, res2.get(resource, DictionaryObject()).get_object()
        )
        rename_res = {}
        for key in page2res.keys():
            unique_key, same_value = compute_unique_key(key)
            newname = NameObject(unique_key)
            if key != unique_key:
                # we have to use a different name for this
                rename_res[key] = newname

            if not same_value:
                if is_pdf_writer:
                    new_res[newname] = page2res.raw_get(key).clone(pdf)
                    try:
                        new_res[newname] = new_res[key].indirect_reference
                    except AttributeError:
                        pass
                else:
                    new_res[newname] = page2res.raw_get(key)
            lst = sorted(new_res.items())
            new_res.clear()
            for el in lst:
                new_res[el[0]] = el[1]
        return new_res, rename_res

    @staticmethod
    def _content_stream_rename(
        stream: ContentStream,
        rename: Dict[Any, Any],
        pdf: Union[None, PdfReaderProtocol, PdfWriterProtocol],
    ) -> ContentStream:
        if not rename:
            return stream
        stream = ContentStream(stream, pdf)
        for operands, _operator in stream.operations:
            if isinstance(operands, list):
                for i in range(len(operands)):
                    op = operands[i]
                    if isinstance(op, NameObject):
                        operands[i] = rename.get(op, op)
            elif isinstance(operands, dict):
                for i in operands:
                    op = operands[i]
                    if isinstance(op, NameObject):
                        operands[i] = rename.get(op, op)
            else:
                raise KeyError(f"type of operands is {type(operands)}")
        return stream

    @staticmethod
    def _push_pop_gs(
        contents: Any, pdf: Union[None, PdfReaderProtocol, PdfWriterProtocol]
    ) -> ContentStream:
        # adds a graphics state "push" and "pop" to the beginning and end
        # of a content stream.  This isolates it from changes such as
        # transformation matricies.
        stream = ContentStream(contents, pdf)
        stream.operations.insert(0, ([], "q"))
        stream.operations.append(([], "Q"))
        return stream

    @staticmethod
    def _add_transformation_matrix(
        contents: Any,
        pdf: Union[None, PdfReaderProtocol, PdfWriterProtocol],
        ctm: CompressedTransformationMatrix,
    ) -> ContentStream:
        """
        Add transformation matrix at the beginning of the given contents stream.
        """
        a, b, c, d, e, f = ctm
        contents = ContentStream(contents, pdf)
        contents.operations.insert(
            0,
            [
                [
                    FloatObject(a),
                    FloatObject(b),
                    FloatObject(c),
                    FloatObject(d),
                    FloatObject(e),
                    FloatObject(f),
                ],
                " cm",
            ],
        )
        return contents

    def get_contents(self) -> Optional[ContentStream]:
        """
        Access the page contents.

        Returns:
            The ``/Contents`` object, or ``None`` if it doesn't exist.
            ``/Contents`` is optional, as described in PDF Reference  7.7.3.3
        """
        if PG.CONTENTS in self:
            return self[PG.CONTENTS].get_object()  # type: ignore
        else:
            return None

    def getContents(self) -> Optional[ContentStream]:  # deprecated
        """
        Use :meth:`get_contents` instead.

        .. deprecated:: 1.28.0
        """
        deprecation_with_replacement("getContents", "get_contents", "3.0.0")
        return self.get_contents()

    def merge_page(self, page2: "PageObject", expand: bool = False) -> None:
        """
        Merge the content streams of two pages into one.

        Resource references
        (i.e. fonts) are maintained from both pages.  The mediabox/cropbox/etc
        of this page are not altered.  The parameter page's content stream will
        be added to the end of this page's content stream, meaning that it will
        be drawn after, or "on top" of this page.

        Args:
            page2: The page to be merged into this one. Should be
                an instance of :class:`PageObject<PageObject>`.
            expand: If true, the current page dimensions will be
                expanded to accommodate the dimensions of the page to be merged.
        """
        self._merge_page(page2, expand=expand)

    def mergePage(self, page2: "PageObject") -> None:  # deprecated
        """
        Use :meth:`merge_page` instead.

        .. deprecated:: 1.28.0
        """
        deprecation_with_replacement("mergePage", "merge_page", "3.0.0")
        return self.merge_page(page2)

    def _merge_page(
        self,
        page2: "PageObject",
        page2transformation: Optional[Callable[[Any], ContentStream]] = None,
        ctm: Optional[CompressedTransformationMatrix] = None,
        over: bool = True,
        expand: bool = False,
    ) -> None:
        # First we work on merging the resource dictionaries.  This allows us
        # to find out what symbols in the content streams we might need to
        # rename.
        try:
            assert isinstance(self.indirect_reference, IndirectObject)
            if hasattr(
                self.indirect_reference.pdf, "_add_object"
            ):  # ---------- to detect PdfWriter
                return self._merge_page_writer(
                    page2, page2transformation, ctm, over, expand
                )
        except (AssertionError, AttributeError):
            pass

        new_resources = DictionaryObject()
        rename = {}
        try:
            original_resources = cast(DictionaryObject, self[PG.RESOURCES].get_object())
        except KeyError:
            original_resources = DictionaryObject()
        try:
            page2resources = cast(DictionaryObject, page2[PG.RESOURCES].get_object())
        except KeyError:
            page2resources = DictionaryObject()
        new_annots = ArrayObject()

        for page in (self, page2):
            if PG.ANNOTS in page:
                annots = page[PG.ANNOTS]
                if isinstance(annots, ArrayObject):
                    for ref in annots:
                        new_annots.append(ref)

        for res in (
            RES.EXT_G_STATE,
            RES.FONT,
            RES.XOBJECT,
            RES.COLOR_SPACE,
            RES.PATTERN,
            RES.SHADING,
            RES.PROPERTIES,
        ):
            new, newrename = self._merge_resources(
                original_resources, page2resources, res
            )
            if new:
                new_resources[NameObject(res)] = new
                rename.update(newrename)

        # Combine /ProcSet sets, making sure there's a consistent order
        new_resources[NameObject(RES.PROC_SET)] = ArrayObject(
            sorted(
                set(
                    original_resources.get(RES.PROC_SET, ArrayObject()).get_object()
                ).union(
                    set(page2resources.get(RES.PROC_SET, ArrayObject()).get_object())
                )
            )
        )

        new_content_array = ArrayObject()

        original_content = self.get_contents()
        if original_content is not None:
            new_content_array.append(
                PageObject._push_pop_gs(original_content, self.pdf)
            )

        page2content = page2.get_contents()
        if page2content is not None:
            page2content = ContentStream(page2content, self.pdf)
            rect = page2.trimbox
            page2content.operations.insert(
                0,
                (
                    map(
                        FloatObject,
                        [
                            rect.left,
                            rect.bottom,
                            rect.width,
                            rect.height,
                        ],
                    ),
                    "re",
                ),
            )
            page2content.operations.insert(1, ([], "W"))
            page2content.operations.insert(2, ([], "n"))
            if page2transformation is not None:
                page2content = page2transformation(page2content)
            page2content = PageObject._content_stream_rename(
                page2content, rename, self.pdf
            )
            page2content = PageObject._push_pop_gs(page2content, self.pdf)
            if over:
                new_content_array.append(page2content)
            else:
                new_content_array.insert(0, page2content)

        # if expanding the page to fit a new page, calculate the new media box size
        if expand:
            self._expand_mediabox(page2, ctm)

        self[NameObject(PG.CONTENTS)] = ContentStream(new_content_array, self.pdf)
        self[NameObject(PG.RESOURCES)] = new_resources
        self[NameObject(PG.ANNOTS)] = new_annots

    def _merge_page_writer(
        self,
        page2: "PageObject",
        page2transformation: Optional[Callable[[Any], ContentStream]] = None,
        ctm: Optional[CompressedTransformationMatrix] = None,
        over: bool = True,
        expand: bool = False,
    ) -> None:
        # First we work on merging the resource dictionaries.  This allows us
        # to find out what symbols in the content streams we might need to
        # rename.
        assert isinstance(self.indirect_reference, IndirectObject)
        pdf = self.indirect_reference.pdf

        rename = {}
        original_resources = cast(DictionaryObject, self[PG.RESOURCES].get_object())
        page2resources = cast(DictionaryObject, page2[PG.RESOURCES].get_object())

        for res in (
            RES.EXT_G_STATE,
            RES.FONT,
            RES.XOBJECT,
            RES.COLOR_SPACE,
            RES.PATTERN,
            RES.SHADING,
            RES.PROPERTIES,
        ):
            if res in page2resources:
                if res not in original_resources:
                    original_resources[NameObject(res)] = DictionaryObject()
                _, newrename = self._merge_resources(
                    original_resources, page2resources, res, False
                )
                rename.update(newrename)
        # Combine /ProcSet sets.
        if RES.PROC_SET in page2resources:
            if RES.PROC_SET not in original_resources:
                original_resources[NameObject(RES.PROC_SET)] = ArrayObject()
            arr = cast(ArrayObject, original_resources[RES.PROC_SET])
            for x in cast(ArrayObject, page2resources[RES.PROC_SET]):
                if x not in arr:
                    arr.append(x)
            arr.sort()

        if PG.ANNOTS in page2:
            if PG.ANNOTS not in self:
                self[NameObject(PG.ANNOTS)] = ArrayObject()
            annots = cast(ArrayObject, self[PG.ANNOTS].get_object())
            if ctm is None:
                trsf = Transformation()
            else:
                trsf = Transformation(ctm)
            for a in cast(ArrayObject, page2[PG.ANNOTS]):
                a = a.get_object()
                aa = a.clone(pdf, ignore_fields=("/P", "/StructParent"))
                r = cast(ArrayObject, a["/Rect"])
                pt1 = trsf.apply_on((r[0], r[1]), True)
                pt2 = trsf.apply_on((r[2], r[3]), True)
                aa[NameObject("/Rect")] = ArrayObject(
                    (
                        min(pt1[0], pt2[0]),
                        min(pt1[1], pt2[1]),
                        max(pt1[0], pt2[0]),
                        max(pt1[1], pt2[1]),
                    )
                )
                if "/QuadPoints" in a:
                    q = cast(ArrayObject, a["/QuadPoints"])
                    aa[NameObject("/QuadPoints")] = ArrayObject(
                        cast(tuple, trsf.apply_on((q[0], q[1]), True))
                        + cast(tuple, trsf.apply_on((q[2], q[3]), True))
                        + cast(tuple, trsf.apply_on((q[4], q[5]), True))
                        + cast(tuple, trsf.apply_on((q[6], q[7]), True))
                    )
                try:
                    aa[NameObject("/P")] = self.indirect_reference
                    annots.append(aa.indirect_reference)
                except AttributeError:
                    pass

        new_content_array = ArrayObject()

        original_content = self.get_contents()
        if original_content is not None:
            new_content_array.append(
                PageObject._push_pop_gs(original_content, self.pdf)
            )

        page2content = page2.get_contents()
        if page2content is not None:
            page2content = ContentStream(page2content, self.pdf)
            rect = page2.trimbox
            page2content.operations.insert(
                0,
                (
                    map(
                        FloatObject,
                        [
                            rect.left,
                            rect.bottom,
                            rect.width,
                            rect.height,
                        ],
                    ),
                    "re",
                ),
            )
            page2content.operations.insert(1, ([], "W"))
            page2content.operations.insert(2, ([], "n"))
            if page2transformation is not None:
                page2content = page2transformation(page2content)
            page2content = PageObject._content_stream_rename(
                page2content, rename, self.pdf
            )
            page2content = PageObject._push_pop_gs(page2content, self.pdf)
            if over:
                new_content_array.append(page2content)
            else:
                new_content_array.insert(0, page2content)

        # if expanding the page to fit a new page, calculate the new media box size
        if expand:
            self._expand_mediabox(page2, ctm)

        if PG.CONTENTS not in self:
            self[NameObject(PG.CONTENTS)] = pdf._add_object(ContentStream(None, pdf))
        ind = self.raw_get(PG.CONTENTS)
        try:
            if not isinstance(ind, IndirectObject):
                raise KeyError
            pdf._replace_object(ind, ContentStream(new_content_array, pdf))
        except KeyError:
            self[NameObject(PG.CONTENTS)] = pdf._add_object(
                ContentStream(new_content_array, pdf)
            )

        # self[NameObject(PG.CONTENTS)] = ContentStream(new_content_array, pdf)
        # self[NameObject(PG.RESOURCES)] = new_resources
        # self[NameObject(PG.ANNOTS)] = new_annots

    def _expand_mediabox(
        self, page2: "PageObject", ctm: Optional[CompressedTransformationMatrix]
    ) -> None:
        corners1 = (
            self.mediabox.left.as_numeric(),
            self.mediabox.bottom.as_numeric(),
            self.mediabox.right.as_numeric(),
            self.mediabox.top.as_numeric(),
        )
        corners2 = (
            page2.mediabox.left.as_numeric(),
            page2.mediabox.bottom.as_numeric(),
            page2.mediabox.left.as_numeric(),
            page2.mediabox.top.as_numeric(),
            page2.mediabox.right.as_numeric(),
            page2.mediabox.top.as_numeric(),
            page2.mediabox.right.as_numeric(),
            page2.mediabox.bottom.as_numeric(),
        )
        if ctm is not None:
            ctm = tuple(float(x) for x in ctm)  # type: ignore[assignment]
            new_x = tuple(
                ctm[0] * corners2[i] + ctm[2] * corners2[i + 1] + ctm[4]
                for i in range(0, 8, 2)
            )
            new_y = tuple(
                ctm[1] * corners2[i] + ctm[3] * corners2[i + 1] + ctm[5]
                for i in range(0, 8, 2)
            )
        else:
            new_x = corners2[0:8:2]
            new_y = corners2[1:8:2]
        lowerleft = (min(new_x), min(new_y))
        upperright = (max(new_x), max(new_y))
        lowerleft = (min(corners1[0], lowerleft[0]), min(corners1[1], lowerleft[1]))
        upperright = (
            max(corners1[2], upperright[0]),
            max(corners1[3], upperright[1]),
        )

        self.mediabox.lower_left = lowerleft
        self.mediabox.upper_right = upperright

    def merge_transformed_page(
        self,
        page2: "PageObject",
        ctm: Union[CompressedTransformationMatrix, Transformation],
        over: bool = True,
        expand: bool = False,
    ) -> None:
        """
        merge_transformed_page is similar to merge_page, but a transformation
        matrix is applied to the merged stream.

        Args:
          page2: The page to be merged into this one.
          ctm: a 6-element tuple containing the operands of the
                 transformation matrix
          over: set the page2 content over page1 if True(default) else under
          expand: Whether the page should be expanded to fit the dimensions
            of the page to be merged.
        """
        if isinstance(ctm, Transformation):
            ctm = ctm.ctm
        self._merge_page(
            page2,
            lambda page2Content: PageObject._add_transformation_matrix(
                page2Content, page2.pdf, cast(CompressedTransformationMatrix, ctm)
            ),
            ctm,
            over,
            expand,
        )

    def mergeTransformedPage(
        self,
        page2: "PageObject",
        ctm: Union[CompressedTransformationMatrix, Transformation],
        expand: bool = False,
    ) -> None:  # deprecated
        """
        deprecated

        deprecated:: 1.28.0

            Use :meth:`merge_transformed_page`  instead.
        """
        deprecation_with_replacement(
            "page.mergeTransformedPage(page2, ctm,expand)",
            "page.merge_transformed_page(page2,ctm,expand)",
            "3.0.0",
        )
        self.merge_transformed_page(page2, ctm, expand)

    def merge_scaled_page(
        self, page2: "PageObject", scale: float, over: bool = True, expand: bool = False
    ) -> None:
        """
        merge_scaled_page is similar to merge_page, but the stream to be merged
        is scaled by applying a transformation matrix.

        Args:
          page2: The page to be merged into this one.
          scale: The scaling factor
          over: set the page2 content over page1 if True(default) else under
          expand: Whether the page should be expanded to fit the
            dimensions of the page to be merged.
        """
        op = Transformation().scale(scale, scale)
        self.merge_transformed_page(page2, op, over, expand)

    def mergeScaledPage(
        self, page2: "PageObject", scale: float, expand: bool = False
    ) -> None:  # deprecated
        """
        deprecated

        .. deprecated:: 1.28.0

            Use :meth:`merge_scaled_page` instead.
        """
        deprecation_with_replacement(
            "page.mergeScaledPage(page2, scale, expand)",
            "page2.merge_scaled_page(page2, scale, expand)",
            "3.0.0",
        )
        self.merge_scaled_page(page2, scale, expand)

    def merge_rotated_page(
        self,
        page2: "PageObject",
        rotation: float,
        over: bool = True,
        expand: bool = False,
    ) -> None:
        """
        merge_rotated_page is similar to merge_page, but the stream to be merged
        is rotated by applying a transformation matrix.

        Args:
          page2: The page to be merged into this one.
          rotation: The angle of the rotation, in degrees
          over: set the page2 content over page1 if True(default) else under
          expand: Whether the page should be expanded to fit the
            dimensions of the page to be merged.
        """
        op = Transformation().rotate(rotation)
        self.merge_transformed_page(page2, op, over, expand)

    def mergeRotatedPage(
        self, page2: "PageObject", rotation: float, expand: bool = False
    ) -> None:  # deprecated
        """
        deprecated

        .. deprecated:: 1.28.0

            Use :meth:`add_transformation` and :meth:`merge_page` instead.
        """
        deprecation_with_replacement(
            "page.mergeRotatedPage(page2, rotation, expand)",
            "page2.mergeotatedPage(page2, rotation, expand)",
            "3.0.0",
        )
        self.merge_rotated_page(page2, rotation, expand)

    def merge_translated_page(
        self,
        page2: "PageObject",
        tx: float,
        ty: float,
        over: bool = True,
        expand: bool = False,
    ) -> None:
        """
        mergeTranslatedPage is similar to merge_page, but the stream to be
        merged is translated by applying a transformation matrix.

        Args:
          page2: the page to be merged into this one.
          tx: The translation on X axis
          ty: The translation on Y axis
          over: set the page2 content over page1 if True(default) else under
          expand: Whether the page should be expanded to fit the
            dimensions of the page to be merged.
        """
        op = Transformation().translate(tx, ty)
        self.merge_transformed_page(page2, op, over, expand)

    def mergeTranslatedPage(
        self, page2: "PageObject", tx: float, ty: float, expand: bool = False
    ) -> None:  # deprecated
        """
        deprecated

        .. deprecated:: 1.28.0

            Use :meth:`merge_translated_page` instead.
        """
        deprecation_with_replacement(
            "page.mergeTranslatedPage(page2, tx, ty, expand)",
            "page2.add_transformation(Transformation().translate(tx, ty)); "
            "page.merge_page(page2, expand)",
            "3.0.0",
        )
        self.merge_translated_page(page2, tx, ty, expand)

    def mergeRotatedTranslatedPage(
        self,
        page2: "PageObject",
        rotation: float,
        tx: float,
        ty: float,
        expand: bool = False,
    ) -> None:  # deprecated
        """
        .. deprecated:: 1.28.0

            Use :meth:`merge_transformed_page` instead.
        """
        deprecation_with_replacement(
            "page.mergeRotatedTranslatedPage(page2, rotation, tx, ty, expand)",
            "page.merge_transformed_page(page2, Transformation().rotate(rotation).translate(tx, ty), expand);",
            "3.0.0",
        )
        op = Transformation().translate(-tx, -ty).rotate(rotation).translate(tx, ty)
        return self.merge_transformed_page(page2, op, expand)

    def mergeRotatedScaledPage(
        self, page2: "PageObject", rotation: float, scale: float, expand: bool = False
    ) -> None:  # deprecated
        """
        obsolete

        .. deprecated:: 1.28.0

            Use :meth:`merge_transformed_page` instead.
        """
        deprecation_with_replacement(
            "page.mergeRotatedScaledPage(page2, rotation, scale, expand)",
            "page.merge_transformed_page(page2, Transformation()"
            ".rotate(rotation).scale(scale)); page.merge_page(page2, expand)",
            "3.0.0",
        )
        op = Transformation().rotate(rotation).scale(scale, scale)
        self.mergeTransformedPage(page2, op, expand)

    def mergeScaledTranslatedPage(
        self,
        page2: "PageObject",
        scale: float,
        tx: float,
        ty: float,
        expand: bool = False,
    ) -> None:  # deprecated
        """
        mergeScaledTranslatedPage is similar to merge_page, but the stream to
        be merged is translated and scaled by applying a transformation matrix.

        :param PageObject page2: the page to be merged into this one. Should be
            an instance of :class:`PageObject<PageObject>`.
        :param float scale: The scaling factor
        :param float tx: The translation on X axis
        :param float ty: The translation on Y axis
        :param bool expand: Whether the page should be expanded to fit the
            dimensions of the page to be merged.

        .. deprecated:: 1.28.0

            Use :meth:`add_transformation` and :meth:`merge_page` instead.
        """
        deprecation_with_replacement(
            "page.mergeScaledTranslatedPage(page2, scale, tx, ty, expand)",
            "page2.add_transformation(Transformation().scale(scale).translate(tx, ty)); "
            "page.merge_page(page2, expand)",
            "3.0.0",
        )
        op = Transformation().scale(scale, scale).translate(tx, ty)
        return self.mergeTransformedPage(page2, op, expand)

    def mergeRotatedScaledTranslatedPage(
        self,
        page2: "PageObject",
        rotation: float,
        scale: float,
        tx: float,
        ty: float,
        expand: bool = False,
    ) -> None:  # deprecated
        """
        mergeRotatedScaledTranslatedPage is similar to merge_page, but the
        stream to be merged is translated, rotated and scaled by applying a
        transformation matrix.

        :param PageObject page2: the page to be merged into this one. Should be
            an instance of :class:`PageObject<PageObject>`.
        :param float tx: The translation on X axis
        :param float ty: The translation on Y axis
        :param float rotation: The angle of the rotation, in degrees
        :param float scale: The scaling factor
        :param bool expand: Whether the page should be expanded to fit the
            dimensions of the page to be merged.

        .. deprecated:: 1.28.0

            Use :meth:`add_transformation` and :meth:`merge_page` instead.
        """
        deprecation_with_replacement(
            "page.mergeRotatedScaledTranslatedPage(page2, rotation, tx, ty, expand)",
            "page2.add_transformation(Transformation().rotate(rotation).scale(scale)); "
            "page.merge_page(page2, expand)",
            "3.0.0",
        )
        op = Transformation().rotate(rotation).scale(scale, scale).translate(tx, ty)
        self.mergeTransformedPage(page2, op, expand)

    def add_transformation(
        self,
        ctm: Union[Transformation, CompressedTransformationMatrix],
        expand: bool = False,
    ) -> None:
        """
        Apply a transformation matrix to the page.

        Args:
            ctm: A 6-element tuple containing the operands of the
                transformation matrix. Alternatively, a
                :py:class:`Transformation<pypdf.Transformation>`
                object can be passed.

        See :doc:`/user/cropping-and-transforming`.
        """
        if isinstance(ctm, Transformation):
            ctm = ctm.ctm
        content = self.get_contents()
        if content is not None:
            content = PageObject._add_transformation_matrix(content, self.pdf, ctm)
            content = PageObject._push_pop_gs(content, self.pdf)
            self[NameObject(PG.CONTENTS)] = content
        # if expanding the page to fit a new page, calculate the new media box size
        if expand:
            corners = [
                self.mediabox.left.as_numeric(),
                self.mediabox.bottom.as_numeric(),
                self.mediabox.left.as_numeric(),
                self.mediabox.top.as_numeric(),
                self.mediabox.right.as_numeric(),
                self.mediabox.top.as_numeric(),
                self.mediabox.right.as_numeric(),
                self.mediabox.bottom.as_numeric(),
            ]

            ctm = tuple(float(x) for x in ctm)  # type: ignore[assignment]
            new_x = [
                ctm[0] * corners[i] + ctm[2] * corners[i + 1] + ctm[4]
                for i in range(0, 8, 2)
            ]
            new_y = [
                ctm[1] * corners[i] + ctm[3] * corners[i + 1] + ctm[5]
                for i in range(0, 8, 2)
            ]

            lowerleft = (min(new_x), min(new_y))
            upperright = (max(new_x), max(new_y))
            lowerleft = (min(corners[0], lowerleft[0]), min(corners[1], lowerleft[1]))
            upperright = (
                max(corners[2], upperright[0]),
                max(corners[3], upperright[1]),
            )

            self.mediabox.lower_left = lowerleft
            self.mediabox.upper_right = upperright

    def addTransformation(
        self, ctm: CompressedTransformationMatrix
    ) -> None:  # deprecated
        """
        Use :meth:`add_transformation` instead.

        .. deprecated:: 1.28.0
        """
        deprecation_with_replacement("addTransformation", "add_transformation", "3.0.0")
        self.add_transformation(ctm)

    def scale(self, sx: float, sy: float) -> None:
        """
        Scale a page by the given factors by applying a transformation matrix
        to its content and updating the page size.

        This updates the mediabox, the cropbox, and the contents
        of the page.

        Args:
            sx: The scaling factor on horizontal axis.
            sy: The scaling factor on vertical axis.
        """
        self.add_transformation((sx, 0, 0, sy, 0, 0))
        self.cropbox = self.cropbox.scale(sx, sy)
        self.artbox = self.artbox.scale(sx, sy)
        self.bleedbox = self.bleedbox.scale(sx, sy)
        self.trimbox = self.trimbox.scale(sx, sy)
        self.mediabox = self.mediabox.scale(sx, sy)

        if PG.ANNOTS in self:
            annotations = self[PG.ANNOTS]
            if isinstance(annotations, ArrayObject):
                for annotation in annotations:
                    annotation_obj = annotation.get_object()
                    if ADA.Rect in annotation_obj:
                        rectangle = annotation_obj[ADA.Rect]
                        if isinstance(rectangle, ArrayObject):
                            rectangle[0] = FloatObject(float(rectangle[0]) * sx)
                            rectangle[1] = FloatObject(float(rectangle[1]) * sy)
                            rectangle[2] = FloatObject(float(rectangle[2]) * sx)
                            rectangle[3] = FloatObject(float(rectangle[3]) * sy)

        if PG.VP in self:
            viewport = self[PG.VP]
            if isinstance(viewport, ArrayObject):
                bbox = viewport[0]["/BBox"]
            else:
                bbox = viewport["/BBox"]  # type: ignore
            scaled_bbox = RectangleObject(
                (
                    float(bbox[0]) * sx,
                    float(bbox[1]) * sy,
                    float(bbox[2]) * sx,
                    float(bbox[3]) * sy,
                )
            )
            if isinstance(viewport, ArrayObject):
                self[NameObject(PG.VP)][NumberObject(0)][  # type: ignore
                    NameObject("/BBox")
                ] = scaled_bbox
            else:
                self[NameObject(PG.VP)][NameObject("/BBox")] = scaled_bbox  # type: ignore

    def scale_by(self, factor: float) -> None:
        """
        Scale a page by the given factor by applying a transformation matrix to
        its content and updating the page size.

        Args:
            factor: The scaling factor (for both X and Y axis).
        """
        self.scale(factor, factor)

    def scaleBy(self, factor: float) -> None:  # deprecated
        """
        Use :meth:`scale_by` instead.

        .. deprecated:: 1.28.0
        """
        deprecation_with_replacement("scaleBy", "scale_by", "3.0.0")
        self.scale(factor, factor)

    def scale_to(self, width: float, height: float) -> None:
        """
        Scale a page to the specified dimensions by applying a transformation
        matrix to its content and updating the page size.

        Args:
            width: The new width.
            height: The new height.
        """
        sx = width / float(self.mediabox.width)
        sy = height / float(self.mediabox.height)
        self.scale(sx, sy)

    def scaleTo(self, width: float, height: float) -> None:  # deprecated
        """
        Use :meth:`scale_to` instead.

        .. deprecated:: 1.28.0
        """
        deprecation_with_replacement("scaleTo", "scale_to", "3.0.0")
        self.scale_to(width, height)

    def compress_content_streams(self) -> None:
        """
        Compress the size of this page by joining all content streams and
        applying a FlateDecode filter.

        However, it is possible that this function will perform no action if
        content stream compression becomes "automatic".
        """
        content = self.get_contents()
        if content is not None:
            if not isinstance(content, ContentStream):
                content = ContentStream(content, self.pdf)
            self[NameObject(PG.CONTENTS)] = content.flate_encode()

    def compressContentStreams(self) -> None:  # deprecated
        """
        Use :meth:`compress_content_streams` instead.

        .. deprecated:: 1.28.0
        """
        deprecation_with_replacement(
            "compressContentStreams", "compress_content_streams", "3.0.0"
        )
        self.compress_content_streams()

    def _debug_for_extract(self) -> str:  # pragma: no cover
        out = ""
        for ope, op in ContentStream(
            self["/Contents"].get_object(), self.pdf, "bytes"
        ).operations:
            if op == b"TJ":
                s = [x for x in ope[0] if isinstance(x, str)]
            else:
                s = []
            out += op.decode("utf-8") + " " + "".join(s) + ope.__repr__() + "\n"
        out += "\n=============================\n"
        try:
            for fo in self[PG.RESOURCES]["/Font"]:  # type:ignore
                out += fo + "\n"
                out += self[PG.RESOURCES]["/Font"][fo].__repr__() + "\n"  # type:ignore
                try:
                    enc_repr = self[PG.RESOURCES]["/Font"][fo][  # type:ignore
                        "/Encoding"
                    ].__repr__()
                    out += enc_repr + "\n"
                except Exception:
                    pass
                try:
                    out += (
                        self[PG.RESOURCES]["/Font"][fo][  # type:ignore
                            "/ToUnicode"
                        ]
                        .get_data()
                        .decode()
                        + "\n"
                    )
                except Exception:
                    pass

        except KeyError:
            out += "No Font\n"
        return out

    def _extract_text(
        self,
        obj: Any,
        pdf: Any,
        orientations: Tuple[int, ...] = (0, 90, 180, 270),
        space_width: float = 200.0,
        content_key: Optional[str] = PG.CONTENTS,
        visitor_operand_before: Optional[Callable[[Any, Any, Any, Any], None]] = None,
        visitor_operand_after: Optional[Callable[[Any, Any, Any, Any], None]] = None,
        visitor_text: Optional[Callable[[Any, Any, Any, Any, Any], None]] = None,
    ) -> str:
        """
        See extract_text for most arguments.

        Args:
            content_key: indicate the default key where to extract data
                None = the object; this allow to reuse the function on XObject
                default = "/Content"
        """
        text: str = ""
        output: str = ""
        rtl_dir: bool = False  # right-to-left
        cmaps: Dict[
            str,
            Tuple[
                str, float, Union[str, Dict[int, str]], Dict[str, str], DictionaryObject
            ],
        ] = {}
        try:
            objr = obj
            while NameObject(PG.RESOURCES) not in objr:
                # /Resources can be inherited sometimes so we look to parents
                objr = objr["/Parent"].get_object()
                # if no parents we will have no /Resources will be available
                # => an exception wil be raised
            resources_dict = cast(DictionaryObject, objr[PG.RESOURCES])
        except Exception:
            # no resources means no text is possible (no font) we consider the
            # file as not damaged, no need to check for TJ or Tj
            return ""
        if "/Font" in resources_dict:
            for f in cast(DictionaryObject, resources_dict["/Font"]):
                cmaps[f] = build_char_map(f, space_width, obj)
        cmap: Tuple[
            Union[str, Dict[int, str]], Dict[str, str], str, Optional[DictionaryObject]
        ] = (
            "charmap",
            {},
            "NotInitialized",
            None,
        )  # (encoding,CMAP,font resource name,dictionary-object of font)
        try:
            content = (
                obj[content_key].get_object() if isinstance(content_key, str) else obj
            )
            if not isinstance(content, ContentStream):
                content = ContentStream(content, pdf, "bytes")
        except KeyError:  # it means no content can be extracted(certainly empty page)
            return ""
        # Note: we check all strings are TextStringObjects.  ByteStringObjects
        # are strings where the byte->string encoding was unknown, so adding
        # them to the text here would be gibberish.

        cm_matrix: List[float] = [1.0, 0.0, 0.0, 1.0, 0.0, 0.0]
        cm_stack = []
        tm_matrix: List[float] = [1.0, 0.0, 0.0, 1.0, 0.0, 0.0]
        tm_prev: List[float] = [
            1.0,
            0.0,
            0.0,
            1.0,
            0.0,
            0.0,
        ]  # will store cm_matrix * tm_matrix
        char_scale = 1.0
        space_scale = 1.0
        _space_width: float = 500.0  # will be set correctly at first Tf
        TL = 0.0
        font_size = 12.0  # init just in case of

        def mult(m: List[float], n: List[float]) -> List[float]:
            return [
                m[0] * n[0] + m[1] * n[2],
                m[0] * n[1] + m[1] * n[3],
                m[2] * n[0] + m[3] * n[2],
                m[2] * n[1] + m[3] * n[3],
                m[4] * n[0] + m[5] * n[2] + n[4],
                m[4] * n[1] + m[5] * n[3] + n[5],
            ]

        def orient(m: List[float]) -> int:
            if m[3] > 1e-6:
                return 0
            elif m[3] < -1e-6:
                return 180
            elif m[1] > 0:
                return 90
            else:
                return 270

        def current_spacewidth() -> float:
            return _space_width / 1000.0

        def is_rtl_char(uc: int) -> bool:
            return (
                (0x0590 <= uc and uc <= 0x08FF)
                or (0xFB1D <= uc and uc <= 0xFDFF)
                or (0xFE70 <= uc and uc <= 0xFEFF)
                or (CUSTOM_RTL_MIN <= uc and uc <= CUSTOM_RTL_MAX)
            )

        def is_rtl_ligature(x: str) -> bool:
            for c in (x):
                print(c)
                if not is_rtl_char(ord(c)):
                    return False
            return True

        def reverse_rtl_ligatures(d: Dict[Any, Any]) -> dict:
            return {
                k: v[::-1] if (len(str(v)) > 1 and is_rtl_ligature(str(v))) else v
                for k, v in d.items()
            }

        def process_operation(operator: bytes, operands: List) -> None:
            nonlocal cm_matrix, cm_stack, tm_matrix, tm_prev, output, text
            nonlocal char_scale, space_scale, _space_width, TL, font_size, cmap
            nonlocal orientations, rtl_dir, visitor_text
            global CUSTOM_RTL_MIN, CUSTOM_RTL_MAX, CUSTOM_RTL_SPECIAL_CHARS

            check_crlf_space: bool = False
            # Table 5.4 page 405
            if operator == b"BT":
                tm_matrix = [1.0, 0.0, 0.0, 1.0, 0.0, 0.0]
                output += text
                if visitor_text is not None:
                    visitor_text(text, cm_matrix, tm_matrix, cmap[3], font_size)
                text = ""
                return None
            elif operator == b"ET":
                output += text
                if visitor_text is not None:
                    visitor_text(text, cm_matrix, tm_matrix, cmap[3], font_size)
                text = ""
            # table 4.7 "Graphics state operators", page 219
            # cm_matrix calculation is a reserved for the moment
            elif operator == b"q":
                cm_stack.append(
                    (
                        cm_matrix,
                        cmap,
                        font_size,
                        char_scale,
                        space_scale,
                        _space_width,
                        TL,
                    )
                )
            elif operator == b"Q":
                try:
                    (
                        cm_matrix,
                        cmap,
                        font_size,
                        char_scale,
                        space_scale,
                        _space_width,
                        TL,
                    ) = cm_stack.pop()
                except Exception:
                    cm_matrix = [1.0, 0.0, 0.0, 1.0, 0.0, 0.0]
            elif operator == b"cm":
                output += text
                if visitor_text is not None:
                    visitor_text(text, cm_matrix, tm_matrix, cmap[3], font_size)
                text = ""
                cm_matrix = mult(
                    [
                        float(operands[0]),
                        float(operands[1]),
                        float(operands[2]),
                        float(operands[3]),
                        float(operands[4]),
                        float(operands[5]),
                    ],
                    cm_matrix,
                )
            # Table 5.2 page 398
            elif operator == b"Tz":
                char_scale = float(operands[0]) / 100.0
            elif operator == b"Tw":
                space_scale = 1.0 + float(operands[0])
            elif operator == b"TL":
                TL = float(operands[0])
            elif operator == b"Tf":
                if text != "":
                    output += text  # .translate(cmap)
                    if visitor_text is not None:
                        visitor_text(text, cm_matrix, tm_matrix, cmap[3], font_size)
                text = ""
                try:
                    # charMapTuple: font_type, float(sp_width / 2), encoding,
                    #               map_dict, font-dictionary
                    charMapTuple = cmaps[operands[0]]
                    _space_width = charMapTuple[1]
                    # current cmap: encoding, map_dict, font resource name
                    #               (internal name, not the real font-name),
                    # font-dictionary. The font-dictionary describes the font.
                    cmap = (
                        charMapTuple[2],
                        charMapTuple[3],
                        operands[0],
                        charMapTuple[4],
                    )
                except KeyError:  # font not found
                    _space_width = unknown_char_map[1]
                    cmap = (
                        unknown_char_map[2],
                        unknown_char_map[3],
                        "???" + operands[0],
                        None,
                    )
                cmap = (cmap[0], reverse_rtl_ligatures(cmap[1]), *cmap[2:])
                try:
                    font_size = float(operands[1])
                except Exception:
                    pass  # keep previous size
            # Table 5.5 page 406
            elif operator == b"Td":
                check_crlf_space = True
                # A special case is a translating only tm:
                # tm[0..5] = 1 0 0 1 e f,
                # i.e. tm[4] += tx, tm[5] += ty.
                tx = float(operands[0])
                ty = float(operands[1])
                tm_matrix[4] += tx * tm_matrix[0] + ty * tm_matrix[2]
                tm_matrix[5] += tx * tm_matrix[1] + ty * tm_matrix[3]
            elif operator == b"Tm":
                check_crlf_space = True
                tm_matrix = [
                    float(operands[0]),
                    float(operands[1]),
                    float(operands[2]),
                    float(operands[3]),
                    float(operands[4]),
                    float(operands[5]),
                ]
            elif operator == b"T*":
                check_crlf_space = True
                tm_matrix[5] -= TL

            elif operator == b"Tj":
                check_crlf_space = True
                m = mult(tm_matrix, cm_matrix)
                orientation = orient(m)
                if orientation in orientations:
                    if isinstance(operands[0], str):
                        text += operands[0]
                    else:
                        t: str = ""
                        tt: bytes = (
                            encode_pdfdocencoding(operands[0])
                            if isinstance(operands[0], str)
                            else operands[0]
                        )
                        if isinstance(cmap[0], str):
                            try:
                                t = tt.decode(
                                    cmap[0], "surrogatepass"
                                )  # apply str encoding
                            except Exception:
                                # the data does not match the expectation,
                                # we use the alternative ;
                                # text extraction may not be good
                                t = tt.decode(
                                    "utf-16-be" if cmap[0] == "charmap" else "charmap",
                                    "surrogatepass",
                                )  # apply str encoding
                        else:  # apply dict encoding
                            t = "".join(
                                [
                                    cmap[0][x] if x in cmap[0] else bytes((x,)).decode()
                                    for x in tt
                                ]
                            )
                        # "\u0590 - \u08FF \uFB50 - \uFDFF"
                        for x in [cmap[1][x] if x in cmap[1] else x for x in t]:
                            # x can be a sequence of bytes ; ex: habibi.pdf
                            if len(x) == 1:
                                xx = ord(x)
                            else:
                                xx = 1
                            # fmt: off
                            if (
                                # cases where the current inserting order is kept
                                (xx <= 0x2F)                        # punctuations but...
                                or (0x3A <= xx and xx <= 0x40)      # numbers (x30-39)
                                or (0x2000 <= xx and xx <= 0x206F)  # upper punctuations..
                                or (0x20A0 <= xx and xx <= 0x21FF)  # but (numbers) indices/exponents
                                or xx in CUSTOM_RTL_SPECIAL_CHARS   # customized....
                            ):
                                text = x + text if rtl_dir else text + x
<<<<<<< HEAD
                            elif is_rtl_char(xx):
                                # print("<",xx,x)
=======
                            elif (  # right-to-left characters set
                                (0x0590 <= xx and xx <= 0x08FF)
                                or (0xFB1D <= xx and xx <= 0xFDFF)
                                or (0xFE70 <= xx and xx <= 0xFEFF)
                                or (CUSTOM_RTL_MIN <= xx and xx <= CUSTOM_RTL_MAX)
                            ):
>>>>>>> f5ac79bb
                                if not rtl_dir:
                                    rtl_dir = True
                                    output += text
                                    if visitor_text is not None:
                                        visitor_text(text, cm_matrix, tm_matrix, cmap[3], font_size)
                                    text = ""
                                text = x + text
                            else:  # left-to-right
                                # print(">",xx,x,end="")
                                if rtl_dir:
                                    rtl_dir = False
                                    output += text
                                    if visitor_text is not None:
                                        visitor_text(text, cm_matrix, tm_matrix, cmap[3], font_size)
                                    text = ""
                                text = text + x
                            # fmt: on
            else:
                return None
            if check_crlf_space:
                m = mult(tm_matrix, cm_matrix)
                orientation = orient(m)
                delta_x = m[4] - tm_prev[4]
                delta_y = m[5] - tm_prev[5]
                k = math.sqrt(abs(m[0] * m[3]) + abs(m[1] * m[2]))
                f = font_size * k
                tm_prev = m
                if orientation not in orientations:
                    return None
                try:
                    if orientation == 0:
                        if delta_y < -0.8 * f:
                            if (output + text)[-1] != "\n":
                                output += text + "\n"
                                if visitor_text is not None:
                                    visitor_text(
                                        text + "\n",
                                        cm_matrix,
                                        tm_matrix,
                                        cmap[3],
                                        font_size,
                                    )
                                text = ""
                        elif (
                            abs(delta_y) < f * 0.3
                            and abs(delta_x) > current_spacewidth() * f * 15
                        ):
                            if (output + text)[-1] != " ":
                                text += " "
                    elif orientation == 180:
                        if delta_y > 0.8 * f:
                            if (output + text)[-1] != "\n":
                                output += text + "\n"
                                if visitor_text is not None:
                                    visitor_text(
                                        text + "\n",
                                        cm_matrix,
                                        tm_matrix,
                                        cmap[3],
                                        font_size,
                                    )
                                text = ""
                        elif (
                            abs(delta_y) < f * 0.3
                            and abs(delta_x) > current_spacewidth() * f * 15
                        ):
                            if (output + text)[-1] != " ":
                                text += " "
                    elif orientation == 90:
                        if delta_x > 0.8 * f:
                            if (output + text)[-1] != "\n":
                                output += text + "\n"
                                if visitor_text is not None:
                                    visitor_text(
                                        text + "\n",
                                        cm_matrix,
                                        tm_matrix,
                                        cmap[3],
                                        font_size,
                                    )
                                text = ""
                        elif (
                            abs(delta_x) < f * 0.3
                            and abs(delta_y) > current_spacewidth() * f * 15
                        ):
                            if (output + text)[-1] != " ":
                                text += " "
                    elif orientation == 270:
                        if delta_x < -0.8 * f:
                            if (output + text)[-1] != "\n":
                                output += text + "\n"
                                if visitor_text is not None:
                                    visitor_text(
                                        text + "\n",
                                        cm_matrix,
                                        tm_matrix,
                                        cmap[3],
                                        font_size,
                                    )
                                text = ""
                        elif (
                            abs(delta_x) < f * 0.3
                            and abs(delta_y) > current_spacewidth() * f * 15
                        ):
                            if (output + text)[-1] != " ":
                                text += " "
                except Exception:
                    pass

        for operands, operator in content.operations:
            if visitor_operand_before is not None:
                visitor_operand_before(operator, operands, cm_matrix, tm_matrix)
            # multiple operators are defined in here ####
            if operator == b"'":
                process_operation(b"T*", [])
                process_operation(b"Tj", operands)
            elif operator == b'"':
                process_operation(b"Tw", [operands[0]])
                process_operation(b"Tc", [operands[1]])
                process_operation(b"T*", [])
                process_operation(b"Tj", operands[2:])
            elif operator == b"TD":
                process_operation(b"TL", [-operands[1]])
                process_operation(b"Td", operands)
            elif operator == b"TJ":
                for op in operands[0]:
                    if isinstance(op, (str, bytes)):
                        process_operation(b"Tj", [op])
                    if isinstance(op, (int, float, NumberObject, FloatObject)):
                        if (
                            (abs(float(op)) >= _space_width)
                            and (len(text) > 0)
                            and (text[-1] != " ")
                        ):
                            process_operation(b"Tj", [" "])
            elif operator == b"Do":
                output += text
                if visitor_text is not None:
                    visitor_text(text, cm_matrix, tm_matrix, cmap[3], font_size)
                try:
                    if output[-1] != "\n":
                        output += "\n"
                        if visitor_text is not None:
                            visitor_text("\n", cm_matrix, tm_matrix, cmap[3], font_size)
                except IndexError:
                    pass
                try:
                    xobj = resources_dict["/XObject"]
                    if xobj[operands[0]]["/Subtype"] != "/Image":  # type: ignore
                        text = self.extract_xform_text(
                            xobj[operands[0]],  # type: ignore
                            orientations,
                            space_width,
                            visitor_operand_before,
                            visitor_operand_after,
                            visitor_text,
                        )
                        output += text
                        if visitor_text is not None:
                            visitor_text(text, cm_matrix, tm_matrix, cmap[3], font_size)
                except Exception:
                    logger_warning(
                        f" impossible to decode XFormObject {operands[0]}",
                        __name__,
                    )
                finally:
                    text = ""
            else:
                process_operation(operator, operands)
            if visitor_operand_after is not None:
                visitor_operand_after(operator, operands, cm_matrix, tm_matrix)
        output += text  # just in case of
        if text != "" and visitor_text is not None:
            visitor_text(text, cm_matrix, tm_matrix, cmap[3], font_size)
        return output

    def extract_text(
        self,
        *args: Any,
        Tj_sep: Optional[str] = None,
        TJ_sep: Optional[str] = None,
        orientations: Union[int, Tuple[int, ...]] = (0, 90, 180, 270),
        space_width: float = 200.0,
        visitor_operand_before: Optional[Callable[[Any, Any, Any, Any], None]] = None,
        visitor_operand_after: Optional[Callable[[Any, Any, Any, Any], None]] = None,
        visitor_text: Optional[Callable[[Any, Any, Any, Any, Any], None]] = None,
    ) -> str:
        """
        Locate all text drawing commands, in the order they are provided in the
        content stream, and extract the text.

        This works well for some PDF files, but poorly for others, depending on
        the generator used. This will be refined in the future.

        Do not rely on the order of text coming out of this function, as it
        will change if this function is made more sophisticated.

        Arabic, Hebrew,... are extracted in the good order.
        If required an custom RTL range of characters can be defined;
        see function set_custom_rtl

        Additionally you can provide visitor-methods to get informed on all
        operands and all text-objects.
        For example in some PDF files this can be useful to parse tables.

        Args:
            Tj_sep: Deprecated. Kept for compatibility until pypdf 4.0.0
            TJ_sep: Deprecated. Kept for compatibility until pypdf 4.0.0
            orientations: list of orientations text_extraction will look for
                default = (0, 90, 180, 270)
                note: currently only 0(Up),90(turned Left), 180(upside Down),
                270 (turned Right)
            space_width: force default space width
                if not extracted from font (default: 200)
            visitor_operand_before: function to be called before processing an operand.
                It has four arguments: operand, operand-arguments,
                current transformation matrix and text matrix.
            visitor_operand_after: function to be called after processing an operand.
                It has four arguments: operand, operand-arguments,
                current transformation matrix and text matrix.
            visitor_text: function to be called when extracting some text at some position.
                It has five arguments: text, current transformation matrix,
                text matrix, font-dictionary and font-size.
                The font-dictionary may be None in case of unknown fonts.
                If not None it may e.g. contain key "/BaseFont" with value "/Arial,Bold".

        Returns:
            The extracted text
        """
        if len(args) >= 1:
            if isinstance(args[0], str):
                Tj_sep = args[0]
                if len(args) >= 2:
                    if isinstance(args[1], str):
                        TJ_sep = args[1]
                    else:
                        raise TypeError(f"Invalid positional parameter {args[1]}")
                if len(args) >= 3:
                    if isinstance(args[2], (tuple, int)):
                        orientations = args[2]
                    else:
                        raise TypeError(f"Invalid positional parameter {args[2]}")
                if len(args) >= 4:
                    if isinstance(args[3], (float, int)):
                        space_width = args[3]
                    else:
                        raise TypeError(f"Invalid positional parameter {args[3]}")
            elif isinstance(args[0], (tuple, int)):
                orientations = args[0]
                if len(args) >= 2:
                    if isinstance(args[1], (float, int)):
                        space_width = args[1]
                    else:
                        raise TypeError(f"Invalid positional parameter {args[1]}")
            else:
                raise TypeError(f"Invalid positional parameter {args[0]}")
        if Tj_sep is not None or TJ_sep is not None:
            warnings.warn(
                "parameters Tj_Sep, TJ_sep depreciated, and will be removed in pypdf 4.0.0.",
                DeprecationWarning,
            )

        if isinstance(orientations, int):
            orientations = (orientations,)

        return self._extract_text(
            self,
            self.pdf,
            orientations,
            space_width,
            PG.CONTENTS,
            visitor_operand_before,
            visitor_operand_after,
            visitor_text,
        )

    def extract_xform_text(
        self,
        xform: EncodedStreamObject,
        orientations: Tuple[int, ...] = (0, 90, 270, 360),
        space_width: float = 200.0,
        visitor_operand_before: Optional[Callable[[Any, Any, Any, Any], None]] = None,
        visitor_operand_after: Optional[Callable[[Any, Any, Any, Any], None]] = None,
        visitor_text: Optional[Callable[[Any, Any, Any, Any, Any], None]] = None,
    ) -> str:
        """
        Extract text from an XObject.

        Args:
            xform:
            orientations:
            space_width:  force default space width (if not extracted from font (default 200)
            visitor_operand_before:
            visitor_operand_after:
            visitor_text:

        Returns:
            The extracted text
        """
        return self._extract_text(
            xform,
            self.pdf,
            orientations,
            space_width,
            None,
            visitor_operand_before,
            visitor_operand_after,
            visitor_text,
        )

    def extractText(self, Tj_sep: str = "", TJ_sep: str = "") -> str:  # deprecated
        """
        Use :meth:`extract_text` instead.

        .. deprecated:: 1.28.0
        """
        deprecation_with_replacement("extractText", "extract_text", "3.0.0")
        return self.extract_text()

    def _get_fonts(self) -> Tuple[Set[str], Set[str]]:
        """
        Get the names of embedded fonts and unembedded fonts.

        Returns:
            A tuple (Set of embedded fonts, set of unembedded fonts)
        """
        obj = self.get_object()
        assert isinstance(obj, DictionaryObject)
        fonts, embedded = _get_fonts_walk(cast(DictionaryObject, obj[PG.RESOURCES]))
        unembedded = fonts - embedded
        return embedded, unembedded

    mediabox = _create_rectangle_accessor(PG.MEDIABOX, ())
    """A :class:`RectangleObject<pypdf.generic.RectangleObject>`, expressed in
    default user space units, defining the boundaries of the physical medium on
    which the page is intended to be displayed or printed."""

    @property
    def mediaBox(self) -> RectangleObject:  # deprecated
        """
        Use :py:attr:`mediabox` instead.

        .. deprecated:: 1.28.0
        """
        deprecation_with_replacement("mediaBox", "mediabox", "3.0.0")
        return self.mediabox

    @mediaBox.setter
    def mediaBox(self, value: RectangleObject) -> None:  # deprecated
        """
        Use :py:attr:`mediabox` instead.

        .. deprecated:: 1.28.0
        """
        deprecation_with_replacement("mediaBox", "mediabox", "3.0.0")
        self.mediabox = value

    cropbox = _create_rectangle_accessor("/CropBox", (PG.MEDIABOX,))
    """
    A :class:`RectangleObject<pypdf.generic.RectangleObject>`, expressed in
    default user space units, defining the visible region of default user
    space.

    When the page is displayed or printed, its contents are to be clipped
    (cropped) to this rectangle and then imposed on the output medium in some
    implementation-defined manner.  Default value: same as
    :attr:`mediabox<mediabox>`.
    """

    @property
    def cropBox(self) -> RectangleObject:  # deprecated
        """
        Use :py:attr:`cropbox` instead.

        .. deprecated:: 1.28.0
        """
        deprecation_with_replacement("cropBox", "cropbox", "3.0.0")
        return self.cropbox

    @cropBox.setter
    def cropBox(self, value: RectangleObject) -> None:  # deprecated
        deprecation_with_replacement("cropBox", "cropbox", "3.0.0")
        self.cropbox = value

    bleedbox = _create_rectangle_accessor("/BleedBox", ("/CropBox", PG.MEDIABOX))
    """A :class:`RectangleObject<pypdf.generic.RectangleObject>`, expressed in
    default user space units, defining the region to which the contents of the
    page should be clipped when output in a production environment."""

    @property
    def bleedBox(self) -> RectangleObject:  # deprecated
        """
        Use :py:attr:`bleedbox` instead.

        .. deprecated:: 1.28.0
        """
        deprecation_with_replacement("bleedBox", "bleedbox", "3.0.0")
        return self.bleedbox

    @bleedBox.setter
    def bleedBox(self, value: RectangleObject) -> None:  # deprecated
        deprecation_with_replacement("bleedBox", "bleedbox", "3.0.0")
        self.bleedbox = value

    trimbox = _create_rectangle_accessor("/TrimBox", ("/CropBox", PG.MEDIABOX))
    """A :class:`RectangleObject<pypdf.generic.RectangleObject>`, expressed in
    default user space units, defining the intended dimensions of the finished
    page after trimming."""

    @property
    def trimBox(self) -> RectangleObject:  # deprecated
        """
        Use :py:attr:`trimbox` instead.

        .. deprecated:: 1.28.0
        """
        deprecation_with_replacement("trimBox", "trimbox", "3.0.0")
        return self.trimbox

    @trimBox.setter
    def trimBox(self, value: RectangleObject) -> None:  # deprecated
        deprecation_with_replacement("trimBox", "trimbox", "3.0.0")
        self.trimbox = value

    artbox = _create_rectangle_accessor("/ArtBox", ("/CropBox", PG.MEDIABOX))
    """A :class:`RectangleObject<pypdf.generic.RectangleObject>`, expressed in
    default user space units, defining the extent of the page's meaningful
    content as intended by the page's creator."""

    @property
    def artBox(self) -> RectangleObject:  # deprecated
        """
        Use :py:attr:`artbox` instead.

        .. deprecated:: 1.28.0
        """
        deprecation_with_replacement("artBox", "artbox", "3.0.0")
        return self.artbox

    @artBox.setter
    def artBox(self, value: RectangleObject) -> None:  # deprecated
        deprecation_with_replacement("artBox", "artbox", "3.0.0")
        self.artbox = value

    @property
    def annotations(self) -> Optional[ArrayObject]:
        if "/Annots" not in self:
            return None
        else:
            return cast(ArrayObject, self["/Annots"])

    @annotations.setter
    def annotations(self, value: Optional[ArrayObject]) -> None:
        """
        Set the annotations array of the page.

        Typically you don't want to set this value, but append to it.
        If you append to it, don't forget to add the object first to the writer
        and only add the indirect object.
        """
        if value is None:
            del self[NameObject("/Annots")]
        else:
            self[NameObject("/Annots")] = value


class _VirtualList:
    def __init__(
        self,
        length_function: Callable[[], int],
        get_function: Callable[[int], PageObject],
    ) -> None:
        self.length_function = length_function
        self.get_function = get_function
        self.current = -1

    def __len__(self) -> int:
        return self.length_function()

    def __getitem__(self, index: int) -> PageObject:
        if isinstance(index, slice):
            indices = range(*index.indices(len(self)))
            cls = type(self)
            return cls(indices.__len__, lambda idx: self[indices[idx]])  # type: ignore
        if not isinstance(index, int):
            raise TypeError("sequence indices must be integers")
        len_self = len(self)
        if index < 0:
            # support negative indexes
            index = len_self + index
        if index < 0 or index >= len_self:
            raise IndexError("sequence index out of range")
        return self.get_function(index)

    def __iter__(self) -> Iterator[PageObject]:
        for i in range(len(self)):
            yield self[i]


def _get_fonts_walk(
    obj: DictionaryObject,
    fnt: Optional[Set[str]] = None,
    emb: Optional[Set[str]] = None,
) -> Tuple[Set[str], Set[str]]:
    """
    Get the set of all fonts and all embedded fonts.

    Args:
        obj: Page resources dictionary
        fnt: font
        emb: embedded fonts

    Returns:
        A tuple (fnt, emb)

    If there is a key called 'BaseFont', that is a font that is used in the document.
    If there is a key called 'FontName' and another key in the same dictionary object
    that is called 'FontFilex' (where x is null, 2, or 3), then that fontname is
    embedded.

    We create and add to two sets, fnt = fonts used and emb = fonts embedded.
    """
    if fnt is None:
        fnt = set()
    if emb is None:
        emb = set()
    if not hasattr(obj, "keys"):
        return set(), set()
    fontkeys = ("/FontFile", "/FontFile2", "/FontFile3")
    if "/BaseFont" in obj:
        fnt.add(cast(str, obj["/BaseFont"]))
    if "/FontName" in obj:
        if [x for x in fontkeys if x in obj]:  # test to see if there is FontFile
            emb.add(cast(str, obj["/FontName"]))

    for key in obj.keys():
        _get_fonts_walk(cast(DictionaryObject, obj[key]), fnt, emb)

    return fnt, emb  # return the sets for each page<|MERGE_RESOLUTION|>--- conflicted
+++ resolved
@@ -1864,17 +1864,8 @@
                                 or xx in CUSTOM_RTL_SPECIAL_CHARS   # customized....
                             ):
                                 text = x + text if rtl_dir else text + x
-<<<<<<< HEAD
                             elif is_rtl_char(xx):
                                 # print("<",xx,x)
-=======
-                            elif (  # right-to-left characters set
-                                (0x0590 <= xx and xx <= 0x08FF)
-                                or (0xFB1D <= xx and xx <= 0xFDFF)
-                                or (0xFE70 <= xx and xx <= 0xFEFF)
-                                or (CUSTOM_RTL_MIN <= xx and xx <= CUSTOM_RTL_MAX)
-                            ):
->>>>>>> f5ac79bb
                                 if not rtl_dir:
                                     rtl_dir = True
                                     output += text
