--- conflicted
+++ resolved
@@ -444,7 +444,6 @@
         if ancest is None:
             ancest = []
         lst: List[Union[str, List[str]]] = []
-<<<<<<< HEAD
 
         if PG.ANNOTS in obj:
             for annot in cast(DictionaryObject, obj[PG.ANNOTS]):
@@ -506,10 +505,7 @@
                                 )
 
             if RES.XOBJECT in cast(DictionaryObject, obj[PG.RESOURCES]):
-                x_object = cast(
-                    DictionaryObject,
-                    cast(DictionaryObject, obj[PG.RESOURCES])[RES.XOBJECT],
-                ).get_object()
+                x_object = obj[PG.RESOURCES][RES.XOBJECT].get_object()  # type: ignore
                 for o in x_object:
                     if not isinstance(x_object[o], StreamObject):
                         continue
@@ -519,26 +515,10 @@
                         lst.extend(
                             self._get_ids_image(x_object[o], ancest + [o], call_stack)
                         )
-
-        return lst + self.inline_images_keys
-=======
-        if PG.RESOURCES not in obj or RES.XOBJECT not in cast(
-            DictionaryObject, obj[PG.RESOURCES]
-        ):
-            return [] if self.inline_images is None else list(self.inline_images.keys())
-
-        x_object = obj[PG.RESOURCES][RES.XOBJECT].get_object()  # type: ignore
-        for o in x_object:
-            if not isinstance(x_object[o], StreamObject):
-                continue
-            if x_object[o][IA.SUBTYPE] == "/Image":
-                lst.append(o if len(ancest) == 0 else ancest + [o])
-            else:  # is a form with possible images inside
-                lst.extend(self._get_ids_image(x_object[o], ancest + [o], call_stack))
+        
         assert self.inline_images is not None
         lst.extend(list(self.inline_images.keys()))
         return lst
->>>>>>> 582557e0
 
     def _get_image(
         self,
