# Copyright (c) 2006, Mathieu Fenniak
# All rights reserved.
#
# Redistribution and use in source and binary forms, with or without
# modification, are permitted provided that the following conditions are
# met:
#
# * Redistributions of source code must retain the above copyright notice,
# this list of conditions and the following disclaimer.
# * Redistributions in binary form must reproduce the above copyright notice,
# this list of conditions and the following disclaimer in the documentation
# and/or other materials provided with the distribution.
# * The name of the author may not be used to endorse or promote products
# derived from this software without specific prior written permission.
#
# THIS SOFTWARE IS PROVIDED BY THE COPYRIGHT HOLDERS AND CONTRIBUTORS "AS IS"
# AND ANY EXPRESS OR IMPLIED WARRANTIES, INCLUDING, BUT NOT LIMITED TO, THE
# IMPLIED WARRANTIES OF MERCHANTABILITY AND FITNESS FOR A PARTICULAR PURPOSE
# ARE DISCLAIMED. IN NO EVENT SHALL THE COPYRIGHT OWNER OR CONTRIBUTORS BE
# LIABLE FOR ANY DIRECT, INDIRECT, INCIDENTAL, SPECIAL, EXEMPLARY, OR
# CONSEQUENTIAL DAMAGES (INCLUDING, BUT NOT LIMITED TO, PROCUREMENT OF
# SUBSTITUTE GOODS OR SERVICES; LOSS OF USE, DATA, OR PROFITS; OR BUSINESS
# INTERRUPTION) HOWEVER CAUSED AND ON ANY THEORY OF LIABILITY, WHETHER IN
# CONTRACT, STRICT LIABILITY, OR TORT (INCLUDING NEGLIGENCE OR OTHERWISE)
# ARISING IN ANY WAY OUT OF THE USE OF THIS SOFTWARE, EVEN IF ADVISED OF THE
# POSSIBILITY OF SUCH DAMAGE.

"""Utility functions for PDF library."""
__author__ = "Mathieu Fenniak"
__author_email__ = "biziqe@mathieu.fenniak.net"

import functools
import logging
import warnings
from dataclasses import dataclass
from io import DEFAULT_BUFFER_SIZE, BytesIO
from os import SEEK_CUR
from typing import (
    IO,
    Any,
    Callable,
    Dict,
    Optional,
    Pattern,
    Tuple,
    Union,
    cast,
    overload,
)

try:
    # Python 3.10+: https://www.python.org/dev/peps/pep-0484/
    from typing import TypeAlias  # type: ignore[attr-defined]
except ImportError:
    from typing_extensions import TypeAlias

from .errors import (
    STREAM_TRUNCATED_PREMATURELY,
    DeprecationError,
    PdfStreamError,
)

TransformationMatrixType: TypeAlias = Tuple[
    Tuple[float, float, float], Tuple[float, float, float], Tuple[float, float, float]
]
CompressedTransformationMatrix: TypeAlias = Tuple[
    float, float, float, float, float, float
]

StreamType = IO
StrByteType = Union[str, StreamType]

DEPR_MSG_NO_REPLACEMENT = "{} is deprecated and will be removed in pypdf {}."
DEPR_MSG_NO_REPLACEMENT_HAPPENED = "{} is deprecated and was removed in pypdf {}."
DEPR_MSG = "{} is deprecated and will be removed in pypdf {}. Use {} instead."
DEPR_MSG_HAPPENED = "{} is deprecated and was removed in pypdf {}. Use {} instead."


def _get_max_pdf_version_header(header1: bytes, header2: bytes) -> bytes:
    versions = (
        b"%PDF-1.3",
        b"%PDF-1.4",
        b"%PDF-1.5",
        b"%PDF-1.6",
        b"%PDF-1.7",
        b"%PDF-2.0",
    )
    pdf_header_indices = []
    if header1 in versions:
        pdf_header_indices.append(versions.index(header1))
    if header2 in versions:
        pdf_header_indices.append(versions.index(header2))
    if len(pdf_header_indices) == 0:
        raise ValueError(f"neither {header1!r} nor {header2!r} are proper headers")
    return versions[max(pdf_header_indices)]


def read_until_whitespace(stream: StreamType, maxchars: Optional[int] = None) -> bytes:
    """
    Read non-whitespace characters and return them.

    Stops upon encountering whitespace or when maxchars is reached.

    Args:
        stream: The data stream from which was read.
        maxchars: The maximum number of bytes returned; by default unlimited.

    Returns:
        The data which was read.
    """
    txt = b""
    while True:
        tok = stream.read(1)
        if tok.isspace() or not tok:
            break
        txt += tok
        if len(txt) == maxchars:
            break
    return txt


def read_non_whitespace(stream: StreamType) -> bytes:
    """
    Find and read the next non-whitespace character (ignores whitespace).

    Args:
        stream: The data stream from which was read.

    Returns:
        The data which was read.
    """
    tok = stream.read(1)
    while tok in WHITESPACES:
        tok = stream.read(1)
    return tok


def skip_over_whitespace(stream: StreamType) -> bool:
    """
    Similar to read_non_whitespace, but return a boolean if more than one
    whitespace character was read.

    Args:
        stream: The data stream from which was read.

    Returns:
        True if more than one whitespace was skipped, otherwise return False.
    """
    tok = WHITESPACES[0]
    cnt = 0
    while tok in WHITESPACES:
        tok = stream.read(1)
        cnt += 1
    return cnt > 1


def skip_over_comment(stream: StreamType) -> None:
    tok = stream.read(1)
    stream.seek(-1, 1)
    if tok == b"%":
        while tok not in (b"\n", b"\r"):
            tok = stream.read(1)


def read_until_regex(stream: StreamType, regex: Pattern[bytes]) -> bytes:
    """
    Read until the regular expression pattern matched (ignore the match).
    Treats EOF on the underlying stream as the end of the token to be matched.

    Args:
        regex: re.Pattern

    Returns:
        The read bytes.
    """
    name = b""
    while True:
        tok = stream.read(16)
        if not tok:
            return name
        m = regex.search(name + tok)
        if m is not None:
            stream.seek(m.start() - (len(name) + len(tok)), 1)
            name = (name + tok)[: m.start()]
            break
        name += tok
    return name


def read_block_backwards(stream: StreamType, to_read: int) -> bytes:
    """
    Given a stream at position X, read a block of size to_read ending at position X.

    This changes the stream's position to the beginning of where the block was
    read.

    Args:
        stream:
        to_read:

    Returns:
        The data which was read.
    """
    if stream.tell() < to_read:
        raise PdfStreamError("Could not read malformed PDF file")
    # Seek to the start of the block we want to read.
    stream.seek(-to_read, SEEK_CUR)
    read = stream.read(to_read)
    # Seek to the start of the block we read after reading it.
    stream.seek(-to_read, SEEK_CUR)
    return read


def read_previous_line(stream: StreamType) -> bytes:
    """
    Given a byte stream with current position X, return the previous line.

    All characters between the first CR/LF byte found before X
    (or, the start of the file, if no such byte is found) and position X
    After this call, the stream will be positioned one byte after the
    first non-CRLF character found beyond the first CR/LF byte before X,
    or, if no such byte is found, at the beginning of the stream.

    Args:
        stream: StreamType:

    Returns:
        The data which was read.
    """
    line_content = []
    found_crlf = False
    if stream.tell() == 0:
        raise PdfStreamError(STREAM_TRUNCATED_PREMATURELY)
    while True:
        to_read = min(DEFAULT_BUFFER_SIZE, stream.tell())
        if to_read == 0:
            break
        # Read the block. After this, our stream will be one
        # beyond the initial position.
        block = read_block_backwards(stream, to_read)
        idx = len(block) - 1
        if not found_crlf:
            # We haven't found our first CR/LF yet.
            # Read off characters until we hit one.
            while idx >= 0 and block[idx] not in b"\r\n":
                idx -= 1
            if idx >= 0:
                found_crlf = True
        if found_crlf:
            # We found our first CR/LF already (on this block or
            # a previous one).
            # Our combined line is the remainder of the block
            # plus any previously read blocks.
            line_content.append(block[idx + 1 :])
            # Continue to read off any more CRLF characters.
            while idx >= 0 and block[idx] in b"\r\n":
                idx -= 1
        else:
            # Didn't find CR/LF yet - add this block to our
            # previously read blocks and continue.
            line_content.append(block)
        if idx >= 0:
            # We found the next non-CRLF character.
            # Set the stream position correctly, then break
            stream.seek(idx + 1, SEEK_CUR)
            break
    # Join all the blocks in the line (which are in reverse order)
    return b"".join(line_content[::-1])


def matrix_multiply(
    a: TransformationMatrixType, b: TransformationMatrixType
) -> TransformationMatrixType:
    return tuple(  # type: ignore[return-value]
        tuple(sum(float(i) * float(j) for i, j in zip(row, col)) for col in zip(*b))
        for row in a
    )


def mark_location(stream: StreamType) -> None:
    """Create text file showing current location in context."""
    # Mainly for debugging
    radius = 5000
    stream.seek(-radius, 1)
    with open("pypdf_pdfLocation.txt", "wb") as output_fh:
        output_fh.write(stream.read(radius))
        output_fh.write(b"HERE")
        output_fh.write(stream.read(radius))
    stream.seek(-radius, 1)


B_CACHE: Dict[Union[str, bytes], bytes] = {}


def b_(s: Union[str, bytes]) -> bytes:
    bc = B_CACHE
    if s in bc:
        return bc[s]
    if isinstance(s, bytes):
        return s
    try:
        r = s.encode("latin-1")
        if len(s) < 2:
            bc[s] = r
        return r
    except Exception:
        r = s.encode("utf-8")
        if len(s) < 2:
            bc[s] = r
        return r


@overload
def str_(b: str) -> str:
    ...


@overload
def str_(b: bytes) -> str:
    ...


def str_(b: Union[str, bytes]) -> str:
    if isinstance(b, bytes):
        return b.decode("latin-1")
    else:
        return b


@overload
def ord_(b: str) -> int:
    ...


@overload
def ord_(b: bytes) -> bytes:
    ...


@overload
def ord_(b: int) -> int:
    ...


def ord_(b: Union[int, str, bytes]) -> Union[int, bytes]:
    if isinstance(b, str):
        return ord(b)
    return b


<<<<<<< HEAD
def hex_str(num: int) -> str:
    return hex(num).replace("L", "")
=======
def hexencode(b: bytes) -> bytes:
    coder = getencoder("hex_codec")
    coded = coder(b)  # type: ignore
    return coded[0]
>>>>>>> 303736b2


WHITESPACES = (b" ", b"\n", b"\r", b"\t", b"\x00")


def paeth_predictor(left: int, up: int, up_left: int) -> int:
    p = left + up - up_left
    dist_left = abs(p - left)
    dist_up = abs(p - up)
    dist_up_left = abs(p - up_left)

    if dist_left <= dist_up and dist_left <= dist_up_left:
        return left
    elif dist_up <= dist_up_left:
        return up
    else:
        return up_left


def deprecate(msg: str, stacklevel: int = 3) -> None:
    warnings.warn(msg, DeprecationWarning, stacklevel=stacklevel)


def deprecation(msg: str) -> None:
    raise DeprecationError(msg)


def deprecate_with_replacement(
    old_name: str, new_name: str, removed_in: str = "3.0.0"
) -> None:
    """Raise an exception that a feature will be removed, but has a replacement."""
    deprecate(DEPR_MSG.format(old_name, removed_in, new_name), 4)


def deprecation_with_replacement(
    old_name: str, new_name: str, removed_in: str = "3.0.0"
) -> None:
    """Raise an exception that a feature was already removed, but has a replacement."""
    deprecation(DEPR_MSG_HAPPENED.format(old_name, removed_in, new_name))


def deprecate_no_replacement(name: str, removed_in: str = "3.0.0") -> None:
    """Raise an exception that a feature will be removed without replacement."""
    deprecate(DEPR_MSG_NO_REPLACEMENT.format(name, removed_in), 4)


def deprecation_no_replacement(name: str, removed_in: str = "3.0.0") -> None:
    """Raise an exception that a feature was already removed without replacement."""
    deprecation(DEPR_MSG_NO_REPLACEMENT_HAPPENED.format(name, removed_in))


def logger_warning(msg: str, src: str) -> None:
    """
    Use this instead of logger.warning directly.

    That allows people to overwrite it more easily.

    ## Exception, warnings.warn, logger_warning
    - Exceptions should be used if the user should write code that deals with
      an error case, e.g. the PDF being completely broken.
    - warnings.warn should be used if the user needs to fix their code, e.g.
      DeprecationWarnings
    - logger_warning should be used if the user needs to know that an issue was
      handled by pypdf, e.g. a non-compliant PDF being read in a way that
      pypdf could apply a robustness fix to still read it. This applies mainly
      to strict=False mode.
    """
    logging.getLogger(src).warning(msg)


def deprecation_bookmark(**aliases: str) -> Callable:
    """
    Decorator for deprecated term "bookmark".

    To be used for methods and function arguments
        outline_item = a bookmark
        outline = a collection of outline items.
    """

    def decoration(func: Callable) -> Any:  # type: ignore
        @functools.wraps(func)
        def wrapper(*args: Any, **kwargs: Any) -> Any:  # type: ignore
            rename_kwargs(func.__name__, kwargs, aliases, fail=True)
            return func(*args, **kwargs)

        return wrapper

    return decoration


def rename_kwargs(  # type: ignore
    func_name: str, kwargs: Dict[str, Any], aliases: Dict[str, str], fail: bool = False
) -> None:
    """
    Helper function to deprecate arguments.

    Args:
        func_name: Name of the function to be deprecated
        kwargs:
        aliases:
        fail:
    """
    for old_term, new_term in aliases.items():
        if old_term in kwargs:
            if fail:
                raise DeprecationError(
                    f"{old_term} is deprecated as an argument. Use {new_term} instead"
                )
            if new_term in kwargs:
                raise TypeError(
                    f"{func_name} received both {old_term} and {new_term} as "
                    f"an argument. {old_term} is deprecated. "
                    f"Use {new_term} instead."
                )
            kwargs[new_term] = kwargs.pop(old_term)
            warnings.warn(
                message=(
                    f"{old_term} is deprecated as an argument. Use {new_term} instead"
                ),
                category=DeprecationWarning,
            )


def _human_readable_bytes(bytes: int) -> str:
    if bytes < 10**3:
        return f"{bytes} Byte"
    elif bytes < 10**6:
        return f"{bytes / 10**3:.1f} kB"
    elif bytes < 10**9:
        return f"{bytes / 10**6:.1f} MB"
    else:
        return f"{bytes / 10**9:.1f} GB"


@dataclass
class File:
    from .generic import IndirectObject

    name: str
    data: bytes
    image: Optional[Any] = None  # optional ; direct image access
    indirect_reference: Optional[IndirectObject] = None  # optional ; link to PdfObject

    def __str__(self) -> str:
        return f"{self.__class__.__name__}(name={self.name}, data: {_human_readable_bytes(len(self.data))})"

    def __repr__(self) -> str:
        return self.__str__()[:-1] + f", hash: {hash(self.data)})"


@dataclass
class ImageFile(File):
    from .generic import IndirectObject

    image: Optional[Any] = None  # optional ; direct PIL image access
    indirect_reference: Optional[IndirectObject] = None  # optional ; link to PdfObject

    def replace(self, new_image: Any, **kwargs: Any) -> None:
        """
        Replace the Image with a new PIL image.

        Args:
            new_image (Image.Image): The new PIL image to replace the existing image.
            **kwargs: Additional keyword arguments to pass to `Image.Image.save()`.

        Raises:
            TypeError: If the image is inline or in a PdfReader.
            TypeError: If the image does not belong to a PdfWriter.
            TypeError: If `new_image` is not a PIL Image.

        Note:
            This method replaces the existing image with a new image.
            It is not allowed for inline images or images within a PdfReader.
            The `kwargs` parameter allows passing additional parameters
            to `Image.Image.save()`, such as quality.
        """
        from PIL import Image

        from ._reader import PdfReader

        # to prevent circular import
        from .filters import _xobj_to_image
        from .generic import DictionaryObject, PdfObject

        if self.indirect_reference is None:
            raise TypeError("Can not update an inline image")
        if not hasattr(self.indirect_reference.pdf, "_id_translated"):
            raise TypeError("Can not update an image not belonging to a PdfWriter")
        if not isinstance(new_image, Image.Image):
            raise TypeError("new_image shall be a PIL Image")
        b = BytesIO()
        new_image.save(b, "PDF", **kwargs)
        reader = PdfReader(b)
        assert reader.pages[0].images[0].indirect_reference is not None
        self.indirect_reference.pdf._objects[self.indirect_reference.idnum - 1] = (
            reader.pages[0].images[0].indirect_reference.get_object()
        )
        cast(
            PdfObject, self.indirect_reference.get_object()
        ).indirect_reference = self.indirect_reference
        # change the object attributes
        extension, byte_stream, img = _xobj_to_image(
            cast(DictionaryObject, self.indirect_reference.get_object())
        )
        assert extension is not None
        self.name = self.name[: self.name.rfind(".")] + extension
        self.data = byte_stream
        self.image = img<|MERGE_RESOLUTION|>--- conflicted
+++ resolved
@@ -348,17 +348,6 @@
     return b
 
 
-<<<<<<< HEAD
-def hex_str(num: int) -> str:
-    return hex(num).replace("L", "")
-=======
-def hexencode(b: bytes) -> bytes:
-    coder = getencoder("hex_codec")
-    coded = coder(b)  # type: ignore
-    return coded[0]
->>>>>>> 303736b2
-
-
 WHITESPACES = (b" ", b"\n", b"\r", b"\t", b"\x00")
 
 
