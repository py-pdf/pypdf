--- conflicted
+++ resolved
@@ -560,13 +560,9 @@
         assert extension is not None
         self.name = self.name[: self.name.rfind(".")] + extension
         self.data = byte_stream
-<<<<<<< HEAD
         self.image = img
 
-
+        
 def default_annotation_filter_function(page: Any, an: Any, obj: Any) -> bool:
     """Default annotation_filter_function used in _writer.remove_annots_from_page"""
-    return True
-=======
-        self.image = img
->>>>>>> 243c1840
+    return True