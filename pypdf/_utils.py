# Copyright (c) 2006, Mathieu Fenniak
# All rights reserved.
#
# Redistribution and use in source and binary forms, with or without
# modification, are permitted provided that the following conditions are
# met:
#
# * Redistributions of source code must retain the above copyright notice,
# this list of conditions and the following disclaimer.
# * Redistributions in binary form must reproduce the above copyright notice,
# this list of conditions and the following disclaimer in the documentation
# and/or other materials provided with the distribution.
# * The name of the author may not be used to endorse or promote products
# derived from this software without specific prior written permission.
#
# THIS SOFTWARE IS PROVIDED BY THE COPYRIGHT HOLDERS AND CONTRIBUTORS "AS IS"
# AND ANY EXPRESS OR IMPLIED WARRANTIES, INCLUDING, BUT NOT LIMITED TO, THE
# IMPLIED WARRANTIES OF MERCHANTABILITY AND FITNESS FOR A PARTICULAR PURPOSE
# ARE DISCLAIMED. IN NO EVENT SHALL THE COPYRIGHT OWNER OR CONTRIBUTORS BE
# LIABLE FOR ANY DIRECT, INDIRECT, INCIDENTAL, SPECIAL, EXEMPLARY, OR
# CONSEQUENTIAL DAMAGES (INCLUDING, BUT NOT LIMITED TO, PROCUREMENT OF
# SUBSTITUTE GOODS OR SERVICES; LOSS OF USE, DATA, OR PROFITS; OR BUSINESS
# INTERRUPTION) HOWEVER CAUSED AND ON ANY THEORY OF LIABILITY, WHETHER IN
# CONTRACT, STRICT LIABILITY, OR TORT (INCLUDING NEGLIGENCE OR OTHERWISE)
# ARISING IN ANY WAY OUT OF THE USE OF THIS SOFTWARE, EVEN IF ADVISED OF THE
# POSSIBILITY OF SUCH DAMAGE.

"""Utility functions for PDF library."""
__author__ = "Mathieu Fenniak"
__author_email__ = "biziqe@mathieu.fenniak.net"

import functools
import logging
import re
import sys
import warnings
from dataclasses import dataclass
from datetime import datetime, timezone
from io import DEFAULT_BUFFER_SIZE, BytesIO
from os import SEEK_CUR
from typing import (
    IO,
    Any,
    Callable,
    Dict,
    List,
    Optional,
    Pattern,
    Tuple,
    Union,
    cast,
    overload,
)

if sys.version_info[:2] >= (3, 10):
    # Python 3.10+: https://www.python.org/dev/peps/pep-0484/
    from typing import TypeAlias
else:
    from typing_extensions import TypeAlias

from .errors import (
    STREAM_TRUNCATED_PREMATURELY,
    DeprecationError,
    PdfStreamError,
)

TransformationMatrixType: TypeAlias = Tuple[
    Tuple[float, float, float], Tuple[float, float, float], Tuple[float, float, float]
]
CompressedTransformationMatrix: TypeAlias = Tuple[
    float, float, float, float, float, float
]

StreamType = IO[Any]
StrByteType = Union[str, StreamType]

DEPR_MSG_NO_REPLACEMENT = "{} is deprecated and will be removed in pypdf {}."
DEPR_MSG_NO_REPLACEMENT_HAPPENED = "{} is deprecated and was removed in pypdf {}."
DEPR_MSG = "{} is deprecated and will be removed in pypdf {}. Use {} instead."
DEPR_MSG_HAPPENED = "{} is deprecated and was removed in pypdf {}. Use {} instead."


def parse_iso8824_date(text: Optional[str]) -> Optional[datetime]:
    orgtext = text
    if text is None:
        return None
    if text[0].isdigit():
        text = "D:" + text
    if text.endswith(("Z", "z")):
        text += "0000"
    text = text.replace("z", "+").replace("Z", "+").replace("'", "")
    i = max(text.find("+"), text.find("-"))
    if i > 0 and i != len(text) - 5:
        text += "00"
    for f in (
        "D:%Y",
        "D:%Y%m",
        "D:%Y%m%d",
        "D:%Y%m%d%H",
        "D:%Y%m%d%H%M",
        "D:%Y%m%d%H%M%S",
        "D:%Y%m%d%H%M%S%z",
    ):
        try:
            d = datetime.strptime(text, f)  # noqa: DTZ007
        except ValueError:
            continue
        else:
            if text[-5:] == "+0000":
                d = d.replace(tzinfo=timezone.utc)
            return d
    raise ValueError(f"Can not convert date: {orgtext}")


def _get_max_pdf_version_header(header1: bytes, header2: bytes) -> bytes:
    versions = (
        b"%PDF-1.3",
        b"%PDF-1.4",
        b"%PDF-1.5",
        b"%PDF-1.6",
        b"%PDF-1.7",
        b"%PDF-2.0",
    )
    pdf_header_indices = []
    if header1 in versions:
        pdf_header_indices.append(versions.index(header1))
    if header2 in versions:
        pdf_header_indices.append(versions.index(header2))
    if len(pdf_header_indices) == 0:
        raise ValueError(f"neither {header1!r} nor {header2!r} are proper headers")
    return versions[max(pdf_header_indices)]


def read_until_whitespace(stream: StreamType, maxchars: Optional[int] = None) -> bytes:
    """
    Read non-whitespace characters and return them.

    Stops upon encountering whitespace or when maxchars is reached.

    Args:
        stream: The data stream from which was read.
        maxchars: The maximum number of bytes returned; by default unlimited.

    Returns:
        The data which was read.
    """
    txt = b""
    while True:
        tok = stream.read(1)
        if tok.isspace() or not tok:
            break
        txt += tok
        if len(txt) == maxchars:
            break
    return txt


def read_non_whitespace(stream: StreamType) -> bytes:
    """
    Find and read the next non-whitespace character (ignores whitespace).

    Args:
        stream: The data stream from which was read.

    Returns:
        The data which was read.
    """
    tok = stream.read(1)
    while tok in WHITESPACES:
        tok = stream.read(1)
    return tok


def skip_over_whitespace(stream: StreamType) -> bool:
    """
    Similar to read_non_whitespace, but return a boolean if more than one
    whitespace character was read.

    Args:
        stream: The data stream from which was read.

    Returns:
        True if more than one whitespace was skipped, otherwise return False.
    """
    tok = WHITESPACES[0]
    cnt = 0
    while tok in WHITESPACES:
        tok = stream.read(1)
        cnt += 1
    return cnt > 1


def check_if_whitespace_only(value: bytes) -> bool:
    """
    Check if the given value consists of whitespace characters only.

    Args:
        value: The bytes to check.

    Returns:
        True if the value only has whitespace characters, otherwise return False.
    """
    for index in range(len(value)):
        current = value[index:index + 1]
        if current not in WHITESPACES:
            return False
    return True


def skip_over_comment(stream: StreamType) -> None:
    tok = stream.read(1)
    stream.seek(-1, 1)
    if tok == b"%":
        while tok not in (b"\n", b"\r"):
            tok = stream.read(1)


def read_until_regex(stream: StreamType, regex: Pattern[bytes]) -> bytes:
    """
    Read until the regular expression pattern matched (ignore the match).
    Treats EOF on the underlying stream as the end of the token to be matched.

    Args:
        regex: re.Pattern

    Returns:
        The read bytes.
    """
    name = b""
    while True:
        tok = stream.read(16)
        if not tok:
            return name
        m = regex.search(name + tok)
        if m is not None:
            stream.seek(m.start() - (len(name) + len(tok)), 1)
            name = (name + tok)[: m.start()]
            break
        name += tok
    return name


def read_block_backwards(stream: StreamType, to_read: int) -> bytes:
    """
    Given a stream at position X, read a block of size to_read ending at position X.

    This changes the stream's position to the beginning of where the block was
    read.

    Args:
        stream:
        to_read:

    Returns:
        The data which was read.
    """
    if stream.tell() < to_read:
        raise PdfStreamError("Could not read malformed PDF file")
    # Seek to the start of the block we want to read.
    stream.seek(-to_read, SEEK_CUR)
    read = stream.read(to_read)
    # Seek to the start of the block we read after reading it.
    stream.seek(-to_read, SEEK_CUR)
    return read


def read_previous_line(stream: StreamType) -> bytes:
    """
    Given a byte stream with current position X, return the previous line.

    All characters between the first CR/LF byte found before X
    (or, the start of the file, if no such byte is found) and position X
    After this call, the stream will be positioned one byte after the
    first non-CRLF character found beyond the first CR/LF byte before X,
    or, if no such byte is found, at the beginning of the stream.

    Args:
        stream: StreamType:

    Returns:
        The data which was read.
    """
    line_content = []
    found_crlf = False
    if stream.tell() == 0:
        raise PdfStreamError(STREAM_TRUNCATED_PREMATURELY)
    while True:
        to_read = min(DEFAULT_BUFFER_SIZE, stream.tell())
        if to_read == 0:
            break
        # Read the block. After this, our stream will be one
        # beyond the initial position.
        block = read_block_backwards(stream, to_read)
        idx = len(block) - 1
        if not found_crlf:
            # We haven't found our first CR/LF yet.
            # Read off characters until we hit one.
            while idx >= 0 and block[idx] not in b"\r\n":
                idx -= 1
            if idx >= 0:
                found_crlf = True
        if found_crlf:
            # We found our first CR/LF already (on this block or
            # a previous one).
            # Our combined line is the remainder of the block
            # plus any previously read blocks.
            line_content.append(block[idx + 1 :])
            # Continue to read off any more CRLF characters.
            while idx >= 0 and block[idx] in b"\r\n":
                idx -= 1
        else:
            # Didn't find CR/LF yet - add this block to our
            # previously read blocks and continue.
            line_content.append(block)
        if idx >= 0:
            # We found the next non-CRLF character.
            # Set the stream position correctly, then break
            stream.seek(idx + 1, SEEK_CUR)
            break
    # Join all the blocks in the line (which are in reverse order)
    return b"".join(line_content[::-1])


def matrix_multiply(
    a: TransformationMatrixType, b: TransformationMatrixType
) -> TransformationMatrixType:
    return tuple(  # type: ignore[return-value]
        tuple(sum(float(i) * float(j) for i, j in zip(row, col)) for col in zip(*b))
        for row in a
    )


def mark_location(stream: StreamType) -> None:
    """Create text file showing current location in context."""
    # Mainly for debugging
    radius = 5000
    stream.seek(-radius, 1)
    with open("pypdf_pdfLocation.txt", "wb") as output_fh:
        output_fh.write(stream.read(radius))
        output_fh.write(b"HERE")
        output_fh.write(stream.read(radius))
    stream.seek(-radius, 1)


B_CACHE: Dict[Union[str, bytes], bytes] = {}


def b_(s: Union[str, bytes]) -> bytes:
    if isinstance(s, bytes):
        return s
    bc = B_CACHE
    if s in bc:
        return bc[s]
    try:
        r = s.encode("latin-1")
        if len(s) < 2:
            bc[s] = r
        return r
    except Exception:
        r = s.encode("utf-8")
        if len(s) < 2:
            bc[s] = r
        return r


@overload
def str_(b: str) -> str:
    ...


@overload
def str_(b: bytes) -> str:
    ...


def str_(b: Union[str, bytes]) -> str:
    if isinstance(b, bytes):
        return b.decode("latin-1")
    else:
        return b


@overload
def ord_(b: str) -> int:
    ...


@overload
def ord_(b: bytes) -> bytes:
    ...


@overload
def ord_(b: int) -> int:
    ...


def ord_(b: Union[int, str, bytes]) -> Union[int, bytes]:
    if isinstance(b, str):
        return ord(b)
    return b


WHITESPACES = (b" ", b"\n", b"\r", b"\t", b"\x00")
WHITESPACES_AS_REGEXP = b"[ \n\r\t\x00]"


def paeth_predictor(left: int, up: int, up_left: int) -> int:
    p = left + up - up_left
    dist_left = abs(p - left)
    dist_up = abs(p - up)
    dist_up_left = abs(p - up_left)

    if dist_left <= dist_up and dist_left <= dist_up_left:
        return left
    elif dist_up <= dist_up_left:
        return up
    else:
        return up_left


def deprecate(msg: str, stacklevel: int = 3) -> None:
    warnings.warn(msg, DeprecationWarning, stacklevel=stacklevel)


def deprecation(msg: str) -> None:
    raise DeprecationError(msg)


def deprecate_with_replacement(
    old_name: str, new_name: str, removed_in: str = "3.0.0"
) -> None:
    """Raise an exception that a feature will be removed, but has a replacement."""
    deprecate(DEPR_MSG.format(old_name, removed_in, new_name), 4)


def deprecation_with_replacement(
    old_name: str, new_name: str, removed_in: str = "3.0.0"
) -> None:
    """Raise an exception that a feature was already removed, but has a replacement."""
    deprecation(DEPR_MSG_HAPPENED.format(old_name, removed_in, new_name))


def deprecate_no_replacement(name: str, removed_in: str = "3.0.0") -> None:
    """Raise an exception that a feature will be removed without replacement."""
    deprecate(DEPR_MSG_NO_REPLACEMENT.format(name, removed_in), 4)


def deprecation_no_replacement(name: str, removed_in: str = "3.0.0") -> None:
    """Raise an exception that a feature was already removed without replacement."""
    deprecation(DEPR_MSG_NO_REPLACEMENT_HAPPENED.format(name, removed_in))


def logger_warning(msg: str, src: str) -> None:
    """
    Use this instead of logger.warning directly.

    That allows people to overwrite it more easily.

    ## Exception, warnings.warn, logger_warning
    - Exceptions should be used if the user should write code that deals with
      an error case, e.g. the PDF being completely broken.
    - warnings.warn should be used if the user needs to fix their code, e.g.
      DeprecationWarnings
    - logger_warning should be used if the user needs to know that an issue was
      handled by pypdf, e.g. a non-compliant PDF being read in a way that
      pypdf could apply a robustness fix to still read it. This applies mainly
      to strict=False mode.
    """
    logging.getLogger(src).warning(msg)


def deprecation_bookmark(**aliases: str) -> Callable[..., Any]:
    """
    Decorator for deprecated term "bookmark".

    To be used for methods and function arguments
        outline_item = a bookmark
        outline = a collection of outline items.
    """

    def decoration(func: Callable[..., Any]) -> Any:
        @functools.wraps(func)
        def wrapper(*args: Any, **kwargs: Any) -> Any:
            rename_kwargs(func.__name__, kwargs, aliases, fail=True)
            return func(*args, **kwargs)

        return wrapper

    return decoration


def rename_kwargs(
    func_name: str, kwargs: Dict[str, Any], aliases: Dict[str, str], fail: bool = False
) -> None:
    """
    Helper function to deprecate arguments.

    Args:
        func_name: Name of the function to be deprecated
        kwargs:
        aliases:
        fail:
    """
    for old_term, new_term in aliases.items():
        if old_term in kwargs:
            if fail:
                raise DeprecationError(
                    f"{old_term} is deprecated as an argument. Use {new_term} instead"
                )
            if new_term in kwargs:
                raise TypeError(
                    f"{func_name} received both {old_term} and {new_term} as "
                    f"an argument. {old_term} is deprecated. "
                    f"Use {new_term} instead."
                )
            kwargs[new_term] = kwargs.pop(old_term)
            warnings.warn(
                message=(
                    f"{old_term} is deprecated as an argument. Use {new_term} instead"
                ),
                category=DeprecationWarning,
            )


def _human_readable_bytes(bytes: int) -> str:
    if bytes < 10**3:
        return f"{bytes} Byte"
    elif bytes < 10**6:
        return f"{bytes / 10**3:.1f} kB"
    elif bytes < 10**9:
        return f"{bytes / 10**6:.1f} MB"
    else:
        return f"{bytes / 10**9:.1f} GB"


@dataclass
class File:
    from .generic import IndirectObject

    name: str
    data: bytes
    image: Optional[Any] = None  # optional ; direct image access
    indirect_reference: Optional[IndirectObject] = None  # optional ; link to PdfObject

    def __str__(self) -> str:
        return f"{self.__class__.__name__}(name={self.name}, data: {_human_readable_bytes(len(self.data))})"

    def __repr__(self) -> str:
        return self.__str__()[:-1] + f", hash: {hash(self.data)})"


@dataclass
class ImageFile(File):
    from .generic import IndirectObject

    image: Optional[Any] = None  # optional ; direct PIL image access
    indirect_reference: Optional[IndirectObject] = None  # optional ; link to PdfObject

    def replace(self, new_image: Any, **kwargs: Any) -> None:
        """
        Replace the Image with a new PIL image.

        Args:
            new_image (Image.Image): The new PIL image to replace the existing image.
            **kwargs: Additional keyword arguments to pass to `Image.Image.save()`.

        Raises:
            TypeError: If the image is inline or in a PdfReader.
            TypeError: If the image does not belong to a PdfWriter.
            TypeError: If `new_image` is not a PIL Image.

        Note:
            This method replaces the existing image with a new image.
            It is not allowed for inline images or images within a PdfReader.
            The `kwargs` parameter allows passing additional parameters
            to `Image.Image.save()`, such as quality.
        """
        from PIL import Image

        from ._reader import PdfReader

        # to prevent circular import
        from .filters import _xobj_to_image
        from .generic import DictionaryObject, PdfObject

        if self.indirect_reference is None:
            raise TypeError("Can not update an inline image")
        if not hasattr(self.indirect_reference.pdf, "_id_translated"):
            raise TypeError("Can not update an image not belonging to a PdfWriter")
        if not isinstance(new_image, Image.Image):
            raise TypeError("new_image shall be a PIL Image")
        b = BytesIO()
        new_image.save(b, "PDF", **kwargs)
        reader = PdfReader(b)
        assert reader.pages[0].images[0].indirect_reference is not None
        self.indirect_reference.pdf._objects[self.indirect_reference.idnum - 1] = (
            reader.pages[0].images[0].indirect_reference.get_object()
        )
        cast(
            PdfObject, self.indirect_reference.get_object()
        ).indirect_reference = self.indirect_reference
        # change the object attributes
        extension, byte_stream, img = _xobj_to_image(
            cast(DictionaryObject, self.indirect_reference.get_object())
        )
        assert extension is not None
        self.name = self.name[: self.name.rfind(".")] + extension
        self.data = byte_stream
        self.image = img


<<<<<<< HEAD
def default_annotation_filter_function(page: Any, an: Any, obj: Any) -> bool:
    """Default annotation_filter_function used in _writer.remove_annots_from_page"""
    return True
=======
@functools.total_ordering
class Version:
    COMPONENT_PATTERN = re.compile(r"^(\d+)(.*)$")

    def __init__(self, version_str: str) -> None:
        self.version_str = version_str
        self.components = self._parse_version(version_str)

    def _parse_version(self, version_str: str) -> List[Tuple[int, str]]:
        components = version_str.split(".")
        parsed_components = []
        for component in components:
            match = Version.COMPONENT_PATTERN.match(component)
            if not match:
                parsed_components.append((0, component))
                continue
            integer_prefix = match.group(1)
            suffix = match.group(2)
            if integer_prefix is None:
                integer_prefix = 0
            parsed_components.append((int(integer_prefix), suffix))
        return parsed_components

    def __eq__(self, other: object) -> bool:
        if not isinstance(other, Version):
            return False
        return self.components == other.components

    def __lt__(self, other: Any) -> bool:
        if not isinstance(other, Version):
            raise ValueError(f"Version cannot be compared against {type(other)}")
        min_len = min(len(self.components), len(other.components))
        for i in range(min_len):
            self_value, self_suffix = self.components[i]
            other_value, other_suffix = other.components[i]

            if self_value < other_value:
                return True
            elif self_value > other_value:
                return False

            if self_suffix < other_suffix:
                return True
            elif self_suffix > other_suffix:
                return False

        return len(self.components) < len(other.components)
>>>>>>> 3ab1581a
<|MERGE_RESOLUTION|>--- conflicted
+++ resolved
@@ -610,11 +610,11 @@
         self.image = img
 
 
-<<<<<<< HEAD
 def default_annotation_filter_function(page: Any, an: Any, obj: Any) -> bool:
     """Default annotation_filter_function used in _writer.remove_annots_from_page"""
     return True
-=======
+
+  
 @functools.total_ordering
 class Version:
     COMPONENT_PATTERN = re.compile(r"^(\d+)(.*)$")
@@ -661,5 +661,4 @@
             elif self_suffix > other_suffix:
                 return False
 
-        return len(self.components) < len(other.components)
->>>>>>> 3ab1581a
+        return len(self.components) < len(other.components)