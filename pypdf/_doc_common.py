# Copyright (c) 2006, Mathieu Fenniak
# Copyright (c) 2007, Ashish Kulkarni <kulkarni.ashish@gmail.com>
# Copyright (c) 2024, Pubpub-ZZ
#
# All rights reserved.
#
# Redistribution and use in source and binary forms, with or without
# modification, are permitted provided that the following conditions are
# met:
#
# * Redistributions of source code must retain the above copyright notice,
# this list of conditions and the following disclaimer.
# * Redistributions in binary form must reproduce the above copyright notice,
# this list of conditions and the following disclaimer in the documentation
# and/or other materials provided with the distribution.
# * The name of the author may not be used to endorse or promote products
# derived from this software without specific prior written permission.
#
# THIS SOFTWARE IS PROVIDED BY THE COPYRIGHT HOLDERS AND CONTRIBUTORS "AS IS"
# AND ANY EXPRESS OR IMPLIED WARRANTIES, INCLUDING, BUT NOT LIMITED TO, THE
# IMPLIED WARRANTIES OF MERCHANTABILITY AND FITNESS FOR A PARTICULAR PURPOSE
# ARE DISCLAIMED. IN NO EVENT SHALL THE COPYRIGHT OWNER OR CONTRIBUTORS BE
# LIABLE FOR ANY DIRECT, INDIRECT, INCIDENTAL, SPECIAL, EXEMPLARY, OR
# CONSEQUENTIAL DAMAGES (INCLUDING, BUT NOT LIMITED TO, PROCUREMENT OF
# SUBSTITUTE GOODS OR SERVICES; LOSS OF USE, DATA, OR PROFITS; OR BUSINESS
# INTERRUPTION) HOWEVER CAUSED AND ON ANY THEORY OF LIABILITY, WHETHER IN
# CONTRACT, STRICT LIABILITY, OR TORT (INCLUDING NEGLIGENCE OR OTHERWISE)
# ARISING IN ANY WAY OUT OF THE USE OF THIS SOFTWARE, EVEN IF ADVISED OF THE
# POSSIBILITY OF SUCH DAMAGE.

import struct
import zlib
from abc import abstractmethod
from datetime import datetime
from typing import (
    Any,
    Dict,
    Iterable,
    Iterator,
    List,
    Mapping,
    Optional,
    Tuple,
    Union,
    cast,
)

from ._encryption import Encryption
from ._page import PageObject, _VirtualList
from ._page_labels import index2label as page_index2page_label
from ._utils import (
    deprecate_with_replacement,
    logger_warning,
    parse_iso8824_date,
)
from .constants import CatalogAttributes as CA
from .constants import CatalogDictionary as CD
from .constants import (
    CheckboxRadioButtonAttributes,
    GoToActionArguments,
    UserAccessPermissions,
)
from .constants import Core as CO
from .constants import DocumentInformationAttributes as DI
from .constants import FieldDictionaryAttributes as FA
from .constants import PageAttributes as PG
from .constants import PagesAttributes as PA
from .errors import PdfReadError, PyPdfError
from .generic import (
    ArrayObject,
    BooleanObject,
    ByteStringObject,
    Destination,
    DictionaryObject,
    EncodedStreamObject,
    Field,
    Fit,
    FloatObject,
    IndirectObject,
    NameObject,
    NullObject,
    NumberObject,
    PdfObject,
    TextStringObject,
    TreeObject,
    ViewerPreferences,
    create_string_object,
)
from .types import OutlineType, PagemodeType
from .xmp import XmpInformation


def convert_to_int(d: bytes, size: int) -> Union[int, Tuple[Any, ...]]:
    if size > 8:
        raise PdfReadError("invalid size in convert_to_int")
    d = b"\x00\x00\x00\x00\x00\x00\x00\x00" + d
    d = d[-8:]
    return struct.unpack(">q", d)[0]


class DocumentInformation(DictionaryObject):
    """
    A class representing the basic document metadata provided in a PDF File.
    This class is accessible through
    :py:class:`PdfReader.metadata<pypdf.PdfReader.metadata>`.

    All text properties of the document metadata have
    *two* properties, e.g. author and author_raw. The non-raw property will
    always return a ``TextStringObject``, making it ideal for a case where the
    metadata is being displayed. The raw property can sometimes return a
    ``ByteStringObject``, if pypdf was unable to decode the string's text
    encoding; this requires additional safety in the caller and therefore is not
    as commonly accessed.
    """

    def __init__(self) -> None:
        DictionaryObject.__init__(self)

    def _get_text(self, key: str) -> Optional[str]:
        retval = self.get(key, None)
        if isinstance(retval, TextStringObject):
            return retval
        return None

    @property
    def title(self) -> Optional[str]:
        """
        Read-only property accessing the document's title.

        Returns a ``TextStringObject`` or ``None`` if the title is not
        specified.
        """
        return (
            self._get_text(DI.TITLE) or self.get(DI.TITLE).get_object()  # type: ignore
            if self.get(DI.TITLE)
            else None
        )

    @property
    def title_raw(self) -> Optional[str]:
        """The "raw" version of title; can return a ``ByteStringObject``."""
        return self.get(DI.TITLE)

    @property
    def author(self) -> Optional[str]:
        """
        Read-only property accessing the document's author.

        Returns a ``TextStringObject`` or ``None`` if the author is not
        specified.
        """
        return self._get_text(DI.AUTHOR)

    @property
    def author_raw(self) -> Optional[str]:
        """The "raw" version of author; can return a ``ByteStringObject``."""
        return self.get(DI.AUTHOR)

    @property
    def subject(self) -> Optional[str]:
        """
        Read-only property accessing the document's subject.

        Returns a ``TextStringObject`` or ``None`` if the subject is not
        specified.
        """
        return self._get_text(DI.SUBJECT)

    @property
    def subject_raw(self) -> Optional[str]:
        """The "raw" version of subject; can return a ``ByteStringObject``."""
        return self.get(DI.SUBJECT)

    @property
    def creator(self) -> Optional[str]:
        """
        Read-only property accessing the document's creator.

        If the document was converted to PDF from another format, this is the
        name of the application (e.g. OpenOffice) that created the original
        document from which it was converted. Returns a ``TextStringObject`` or
        ``None`` if the creator is not specified.
        """
        return self._get_text(DI.CREATOR)

    @property
    def creator_raw(self) -> Optional[str]:
        """The "raw" version of creator; can return a ``ByteStringObject``."""
        return self.get(DI.CREATOR)

    @property
    def producer(self) -> Optional[str]:
        """
        Read-only property accessing the document's producer.

        If the document was converted to PDF from another format, this is the
        name of the application (for example, macOS Quartz) that converted it to
        PDF. Returns a ``TextStringObject`` or ``None`` if the producer is not
        specified.
        """
        return self._get_text(DI.PRODUCER)

    @property
    def producer_raw(self) -> Optional[str]:
        """The "raw" version of producer; can return a ``ByteStringObject``."""
        return self.get(DI.PRODUCER)

    @property
    def creation_date(self) -> Optional[datetime]:
        """Read-only property accessing the document's creation date."""
        return parse_iso8824_date(self._get_text(DI.CREATION_DATE))

    @property
    def creation_date_raw(self) -> Optional[str]:
        """
        The "raw" version of creation date; can return a ``ByteStringObject``.

        Typically in the format ``D:YYYYMMDDhhmmss[+Z-]hh'mm`` where the suffix
        is the offset from UTC.
        """
        return self.get(DI.CREATION_DATE)

    @property
    def modification_date(self) -> Optional[datetime]:
        """
        Read-only property accessing the document's modification date.

        The date and time the document was most recently modified.
        """
        return parse_iso8824_date(self._get_text(DI.MOD_DATE))

    @property
    def modification_date_raw(self) -> Optional[str]:
        """
        The "raw" version of modification date; can return a
        ``ByteStringObject``.

        Typically in the format ``D:YYYYMMDDhhmmss[+Z-]hh'mm`` where the suffix
        is the offset from UTC.
        """
        return self.get(DI.MOD_DATE)


class PdfDocCommon:
    """
    Common functions from PdfWriter and PdfReader objects.

    This root class is strongly abstracted.
    """

    strict: bool = False  # default

    _encryption: Optional[Encryption] = None

    _readonly: bool = False

    @property
    @abstractmethod
    def root_object(self) -> DictionaryObject:
        ...  # pragma: no cover

    @property
    @abstractmethod
    def pdf_header(self) -> str:
        ...  # pragma: no cover

    @abstractmethod
    def get_object(
        self, indirect_reference: Union[int, IndirectObject]
    ) -> Optional[PdfObject]:
        ...  # pragma: no cover

    @abstractmethod
    def _replace_object(self, indirect: IndirectObject, obj: PdfObject) -> PdfObject:
        ...  # pragma: no cover

    @property
    @abstractmethod
    def _info(self) -> Optional[DictionaryObject]:
        ...  # pragma: no cover

    @property
    def metadata(self) -> Optional[DocumentInformation]:
        """
        Retrieve the PDF file's document information dictionary, if it exists.

        Note that some PDF files use metadata streams instead of document
        information dictionaries, and these metadata streams will not be
        accessed by this function.
        """
        retval = DocumentInformation()
        if self._info is None:
            return None
        retval.update(self._info)
        return retval

    @property
    def xmp_metadata(self) -> Optional[XmpInformation]:
        ...  # pragma: no cover

    @abstractmethod
    def _repr_mimebundle_(
        self,
        include: Union[None, Iterable[str]] = None,
        exclude: Union[None, Iterable[str]] = None,
    ) -> Dict[str, Any]:
        """
        Integration into Jupyter Notebooks.

        This method returns a dictionary that maps a mime-type to its
        representation.

        See https://ipython.readthedocs.io/en/stable/config/integrating.html
        """
        ...  # pragma: no cover

    @property
    def viewer_preferences(self) -> Optional[ViewerPreferences]:
        """Returns the existing ViewerPreferences as an overloaded dictionary."""
        o = self.root_object.get(CD.VIEWER_PREFERENCES, None)
        if o is None:
            return None
        o = o.get_object()
        if not isinstance(o, ViewerPreferences):
            o = ViewerPreferences(o)
            if hasattr(o, "indirect_reference"):
                self._replace_object(o.indirect_reference, o)
            else:
                self.root_object[NameObject(CD.VIEWER_PREFERENCES)] = o
        return o

    flattened_pages: Optional[List[PageObject]] = None

    def get_num_pages(self) -> int:
        """
        Calculate the number of pages in this PDF file.

        Returns:
            The number of pages of the parsed PDF file.

        Raises:
            PdfReadError: if file is encrypted and restrictions prevent
                this action.
        """
        # Flattened pages will not work on an encrypted PDF;
        # the PDF file's page count is used in this case. Otherwise,
        # the original method (flattened page count) is used.
        if self.is_encrypted:
            return self.root_object["/Pages"]["/Count"]  # type: ignore
        else:
            if self.flattened_pages is None:
                self._flatten(self._readonly)
            assert self.flattened_pages is not None
            return len(self.flattened_pages)

    def get_page(self, page_number: int) -> PageObject:
        """
        Retrieve a page by number from this PDF file.
        Most of the time ``.pages[page_number]`` is preferred.

        Args:
            page_number: The page number to retrieve
                (pages begin at zero)

        Returns:
            A :class:`PageObject<pypdf._page.PageObject>` instance.
        """
        if self.flattened_pages is None:
            self._flatten(self._readonly)
        assert self.flattened_pages is not None, "hint for mypy"
        return self.flattened_pages[page_number]

    def _get_page_in_node(
        self,
        page_number: int,
    ) -> Tuple[DictionaryObject, int]:
        """
<<<<<<< HEAD
        Retrieve the node and position within the /Kids containing the page
        if page_number is greater than the number of page, it returns top node, -1
=======
        Retrieve the node and position within the /Kids containing the page.
        If page_number is greater than the number of pages, it returns the top node, -1
>>>>>>> 99e6dfc9
        """
        top = cast(DictionaryObject, self.root_object["/Pages"])

        def recurs(node: DictionaryObject, mi: int) -> Tuple[Optional[PdfObject], int]:
            ma = cast(int, node.get("/Count", 1))  # default 1 for /Page types
            if node["/Type"] == "/Page":
                if page_number == mi:
                    return node, -1
<<<<<<< HEAD
                # else:
=======
                # else
>>>>>>> 99e6dfc9
                return None, mi + 1
            if (page_number - mi) >= ma:  # not in nodes below
                if node == top:
                    return top, -1
                # else
                return None, mi + ma
            for idx, kid in enumerate(cast(ArrayObject, node["/Kids"])):
                kid = cast(DictionaryObject, kid.get_object())
                n, i = recurs(kid, mi)
                if n is not None:  # page has just been found ...
                    if i < 0:  # ... just below!
                        return node, idx
                    # else:  # ... at lower levels
                    return n, i
                mi = i
<<<<<<< HEAD
            raise PyPdfError("abnormal, can not find the node")
=======
            raise PyPdfError("Unexpectedly cannot find the node.")
>>>>>>> 99e6dfc9

        node, idx = recurs(top, 0)
        assert isinstance(node, DictionaryObject)
        return node, idx

    @property
    def named_destinations(self) -> Dict[str, Any]:
        """
        A read-only dictionary which maps names to
        :class:`Destinations<pypdf.generic.Destination>`
        """
        return self._get_named_destinations()

    def get_named_dest_root(self) -> ArrayObject:
        named_dest = ArrayObject()
        if CA.NAMES in self.root_object and isinstance(
            self.root_object[CA.NAMES], DictionaryObject
        ):
            names = cast(DictionaryObject, self.root_object[CA.NAMES])
            names_ref = names.indirect_reference
            if CA.DESTS in names and isinstance(names[CA.DESTS], DictionaryObject):
                # 3.6.3 Name Dictionary (PDF spec 1.7)
                dests = cast(DictionaryObject, names[CA.DESTS])
                dests_ref = dests.indirect_reference
                if CA.NAMES in dests:
                    # §7.9.6, entries in a name tree node dictionary
                    named_dest = cast(ArrayObject, dests[CA.NAMES])
                else:
                    named_dest = ArrayObject()
                    dests[NameObject(CA.NAMES)] = named_dest
            elif hasattr(self, "_add_object"):
                dests = DictionaryObject()
                dests_ref = self._add_object(dests)
                names[NameObject(CA.DESTS)] = dests_ref
                dests[NameObject(CA.NAMES)] = named_dest

        elif hasattr(self, "_add_object"):
            names = DictionaryObject()
            names_ref = self._add_object(names)
            self.root_object[NameObject(CA.NAMES)] = names_ref
            dests = DictionaryObject()
            dests_ref = self._add_object(dests)
            names[NameObject(CA.DESTS)] = dests_ref
            dests[NameObject(CA.NAMES)] = named_dest

        return named_dest

    ## common
    def _get_named_destinations(
        self,
        tree: Union[TreeObject, None] = None,
        retval: Optional[Any] = None,
    ) -> Dict[str, Any]:
        """
        Retrieve the named destinations present in the document.

        Args:
            tree:
            retval:

        Returns:
            A dictionary which maps names to
            :class:`Destinations<pypdf.generic.Destination>`.
        """
        if retval is None:
            retval = {}
            catalog = self.root_object

            # get the name tree
            if CA.DESTS in catalog:
                tree = cast(TreeObject, catalog[CA.DESTS])
            elif CA.NAMES in catalog:
                names = cast(DictionaryObject, catalog[CA.NAMES])
                if CA.DESTS in names:
                    tree = cast(TreeObject, names[CA.DESTS])

        if tree is None:
            return retval

        if PA.KIDS in tree:
            # recurse down the tree
            for kid in cast(ArrayObject, tree[PA.KIDS]):
                self._get_named_destinations(kid.get_object(), retval)
        # §7.9.6, entries in a name tree node dictionary
        elif CA.NAMES in tree:  # /Kids and /Names are exclusives (§7.9.6)
            names = cast(DictionaryObject, tree[CA.NAMES])
            i = 0
            while i < len(names):
                key = cast(str, names[i].get_object())
                i += 1
                if not isinstance(key, str):
                    continue
                try:
                    value = names[i].get_object()
                except IndexError:
                    break
                i += 1
                if isinstance(value, DictionaryObject):
                    if "/D" in value:
                        value = value["/D"]
                    else:
                        continue
                dest = self._build_destination(key, value)  # type: ignore
                if dest is not None:
                    retval[key] = dest
        else:  # case where Dests is in root catalog (PDF 1.7 specs, §2 about PDF 1.1)
            for k__, v__ in tree.items():
                val = v__.get_object()
                if isinstance(val, DictionaryObject):
                    if "/D" in val:
                        val = val["/D"].get_object()
                    else:
                        continue
                dest = self._build_destination(k__, val)
                if dest is not None:
                    retval[k__] = dest
        return retval

    # A select group of relevant field attributes. For the complete list.
    # See §12.3.2 of the PDF 1.7 or PDF 2.0 specification.

    def get_fields(
        self,
        tree: Optional[TreeObject] = None,
        retval: Optional[Dict[Any, Any]] = None,
        fileobj: Optional[Any] = None,
        stack: Optional[List[PdfObject]] = None,
    ) -> Optional[Dict[str, Any]]:
        """
        Extract field data if this PDF contains interactive form fields.

        The *tree*, *retval*, *stack* parameters are for recursive use.

        Args:
            tree: Current object to parse.
            retval: In-progress list of fields.
            fileobj: A file object (usually a text file) to write
                a report to on all interactive form fields found.
            stack: List of already parsed objects.

        Returns:
            A dictionary where each key is a field name, and each
            value is a :class:`Field<pypdf.generic.Field>` object. By
            default, the mapping name is used for keys.
            ``None`` if form data could not be located.
        """
        field_attributes = FA.attributes_dict()
        field_attributes.update(CheckboxRadioButtonAttributes.attributes_dict())
        if retval is None:
            retval = {}
            catalog = self.root_object
            stack = []
            # get the AcroForm tree
            if CD.ACRO_FORM in catalog:
                tree = cast(Optional[TreeObject], catalog[CD.ACRO_FORM])
            else:
                return None
        if tree is None:
            return retval
        assert stack is not None
        if "/Fields" in tree:
            fields = cast(ArrayObject, tree["/Fields"])
            for f in fields:
                field = f.get_object()
                self._build_field(field, retval, fileobj, field_attributes, stack)
        elif any(attr in tree for attr in field_attributes):
            # Tree is a field
            self._build_field(tree, retval, fileobj, field_attributes, stack)
        return retval

    def _get_qualified_field_name(self, parent: DictionaryObject) -> str:
        if "/TM" in parent:
            return cast(str, parent["/TM"])
        elif "/Parent" in parent:
            return (
                self._get_qualified_field_name(
                    cast(DictionaryObject, parent["/Parent"])
                )
                + "."
                + cast(str, parent.get("/T", ""))
            )
        else:
            return cast(str, parent.get("/T", ""))

    def _build_field(
        self,
        field: Union[TreeObject, DictionaryObject],
        retval: Dict[Any, Any],
        fileobj: Any,
        field_attributes: Any,
        stack: List[PdfObject],
    ) -> None:
        if all(attr not in field for attr in ("/T", "/TM")):
            return
        key = self._get_qualified_field_name(field)
        if fileobj:
            self._write_field(fileobj, field, field_attributes)
            fileobj.write("\n")
        retval[key] = Field(field)
        obj = retval[key].indirect_reference.get_object()  # to get the full object
        if obj.get(FA.FT, "") == "/Ch":
            retval[key][NameObject("/_States_")] = obj[NameObject(FA.Opt)]
        if obj.get(FA.FT, "") == "/Btn" and "/AP" in obj:
            #  Checkbox
            retval[key][NameObject("/_States_")] = ArrayObject(
                list(obj["/AP"]["/N"].keys())
            )
            if "/Off" not in retval[key]["/_States_"]:
                retval[key][NameObject("/_States_")].append(NameObject("/Off"))
        elif obj.get(FA.FT, "") == "/Btn" and obj.get(FA.Ff, 0) & FA.FfBits.Radio != 0:
            states: List[str] = []
            retval[key][NameObject("/_States_")] = ArrayObject(states)
            for k in obj.get(FA.Kids, {}):
                k = k.get_object()
                for s in list(k["/AP"]["/N"].keys()):
                    if s not in states:
                        states.append(s)
                retval[key][NameObject("/_States_")] = ArrayObject(states)
            if (
                obj.get(FA.Ff, 0) & FA.FfBits.NoToggleToOff != 0
                and "/Off" in retval[key]["/_States_"]
            ):
                del retval[key]["/_States_"][retval[key]["/_States_"].index("/Off")]
        # at last for order
        self._check_kids(field, retval, fileobj, stack)

    def _check_kids(
        self,
        tree: Union[TreeObject, DictionaryObject],
        retval: Any,
        fileobj: Any,
        stack: List[PdfObject],
    ) -> None:
        if tree in stack:
            logger_warning(
                f"{self._get_qualified_field_name(tree)} already parsed", __name__
            )
            return
        stack.append(tree)
        if PA.KIDS in tree:
            # recurse down the tree
            for kid in tree[PA.KIDS]:  # type: ignore
                kid = kid.get_object()
                self.get_fields(kid, retval, fileobj, stack)

    def _write_field(self, fileobj: Any, field: Any, field_attributes: Any) -> None:
        field_attributes_tuple = FA.attributes()
        field_attributes_tuple = (
            field_attributes_tuple + CheckboxRadioButtonAttributes.attributes()
        )

        for attr in field_attributes_tuple:
            if attr in (
                FA.Kids,
                FA.AA,
            ):
                continue
            attr_name = field_attributes[attr]
            try:
                if attr == FA.FT:
                    # Make the field type value more clear
                    types = {
                        "/Btn": "Button",
                        "/Tx": "Text",
                        "/Ch": "Choice",
                        "/Sig": "Signature",
                    }
                    if field[attr] in types:
                        fileobj.write(f"{attr_name}: {types[field[attr]]}\n")
                elif attr == FA.Parent:
                    # Let's just write the name of the parent
                    try:
                        name = field[attr][FA.TM]
                    except KeyError:
                        name = field[attr][FA.T]
                    fileobj.write(f"{attr_name}: {name}\n")
                else:
                    fileobj.write(f"{attr_name}: {field[attr]}\n")
            except KeyError:
                # Field attribute is N/A or unknown, so don't write anything
                pass

    def get_form_text_fields(self, full_qualified_name: bool = False) -> Dict[str, Any]:
        """
        Retrieve form fields from the document with textual data.

        Args:
            full_qualified_name: to get full name

        Returns:
            A dictionary. The key is the name of the form field,
            the value is the content of the field.

            If the document contains multiple form fields with the same name, the
            second and following will get the suffix .2, .3, ...
        """

        def indexed_key(k: str, fields: Dict[Any, Any]) -> str:
            if k not in fields:
                return k
            else:
                return (
                    k
                    + "."
                    + str(sum([1 for kk in fields if kk.startswith(k + ".")]) + 2)
                )

        # Retrieve document form fields
        formfields = self.get_fields()
        if formfields is None:
            return {}
        ff = {}
        for field, value in formfields.items():
            if value.get("/FT") == "/Tx":
                if full_qualified_name:
                    ff[field] = value.get("/V")
                else:
                    ff[indexed_key(cast(str, value["/T"]), ff)] = value.get("/V")
        return ff

    def get_pages_showing_field(
        self, field: Union[Field, PdfObject, IndirectObject]
    ) -> List[PageObject]:
        """
        Provides list of pages where the field is called.

        Args:
            field: Field Object, PdfObject or IndirectObject referencing a Field

        Returns:
            List of pages:
                - Empty list:
                    The field has no widgets attached
                    (either hidden field or ancestor field).
                - Single page list:
                    Page where the widget is present
                    (most common).
                - Multi-page list:
                    Field with multiple kids widgets
                    (example: radio buttons, field repeated on multiple pages).
        """

        def _get_inherited(obj: DictionaryObject, key: str) -> Any:
            if key in obj:
                return obj[key]
            elif "/Parent" in obj:
                return _get_inherited(
                    cast(DictionaryObject, obj["/Parent"].get_object()), key
                )
            else:
                return None

        try:
            # to cope with all types
            field = cast(DictionaryObject, field.indirect_reference.get_object())  # type: ignore
        except Exception as exc:
            raise ValueError("field type is invalid") from exc
        if _get_inherited(field, "/FT") is None:
            raise ValueError("field is not valid")
        ret = []
        if field.get("/Subtype", "") == "/Widget":
            if "/P" in field:
                ret = [field["/P"].get_object()]
            else:
                ret = [
                    p
                    for p in self.pages
                    if field.indirect_reference in p.get("/Annots", "")
                ]
        else:
            kids = field.get("/Kids", ())
            for k in kids:
                k = k.get_object()
                if (k.get("/Subtype", "") == "/Widget") and ("/T" not in k):
                    # Kid that is just a widget, not a field:
                    if "/P" in k:
                        ret += [k["/P"].get_object()]
                    else:
                        ret += [
                            p
                            for p in self.pages
                            if k.indirect_reference in p.get("/Annots", "")
                        ]
        return [
            x
            if isinstance(x, PageObject)
            else (self.pages[self._get_page_number_by_indirect(x.indirect_reference)])  # type: ignore
            for x in ret
        ]

    @property
    def open_destination(
        self,
    ) -> Union[None, Destination, TextStringObject, ByteStringObject]:
        """
        Property to access the opening destination (``/OpenAction`` entry in
        the PDF catalog). It returns ``None`` if the entry does not exist
        or is not set.

        Raises:
            Exception: If a destination is invalid.
        """
        if "/OpenAction" not in self.root_object:
            return None
        oa: Any = self.root_object["/OpenAction"]
        if isinstance(oa, bytes):  # pragma: no cover
            oa = oa.decode()
        if isinstance(oa, str):
            return create_string_object(oa)
        elif isinstance(oa, ArrayObject):
            try:
                page, typ = oa[0:2]
                array = oa[2:]
                fit = Fit(typ, tuple(array))
                return Destination("OpenAction", page, fit)
            except Exception as exc:
                raise Exception(f"Invalid Destination {oa}: {exc}")
        else:
            return None

    @open_destination.setter
    def open_destination(self, dest: Union[None, str, Destination, PageObject]) -> None:
        raise NotImplementedError("no setter for open_destination")

    @property
    def outline(self) -> OutlineType:
        """
        Read-only property for the outline present in the document
        (i.e., a collection of 'outline items' which are also known as
        'bookmarks').
        """
        return self._get_outline()

    def _get_outline(
        self, node: Optional[DictionaryObject] = None, outline: Optional[Any] = None
    ) -> OutlineType:
        if outline is None:
            outline = []
            catalog = self.root_object

            # get the outline dictionary and named destinations
            if CO.OUTLINES in catalog:
                lines = cast(DictionaryObject, catalog[CO.OUTLINES])

                if isinstance(lines, NullObject):
                    return outline

                # §12.3.3 Document outline, entries in the outline dictionary
                if lines is not None and "/First" in lines:
                    node = cast(DictionaryObject, lines["/First"])
            self._namedDests = self._get_named_destinations()

        if node is None:
            return outline

        # see if there are any more outline items
        while True:
            outline_obj = self._build_outline_item(node)
            if outline_obj:
                outline.append(outline_obj)

            # check for sub-outline
            if "/First" in node:
                sub_outline: List[Any] = []
                self._get_outline(cast(DictionaryObject, node["/First"]), sub_outline)
                if sub_outline:
                    outline.append(sub_outline)

            if "/Next" not in node:
                break
            node = cast(DictionaryObject, node["/Next"])

        return outline

    @property
    def threads(self) -> Optional[ArrayObject]:
        """
        Read-only property for the list of threads.

        See §12.4.3 from the PDF 1.7 or 2.0 specification.

        It is an array of dictionaries with "/F" (the first bead in the thread)
        and "/I" (a thread information dictionary containing information about
        the thread, such as its title, author, and creation date) properties or
        None if there are no articles.

        Since PDF 2.0 it can also contain an indirect reference to a metadata
        stream containing information about the thread, such as its title,
        author, and creation date.
        """
        catalog = self.root_object
        if CO.THREADS in catalog:
            return cast("ArrayObject", catalog[CO.THREADS])
        else:
            return None

    @abstractmethod
    def _get_page_number_by_indirect(
        self, indirect_reference: Union[None, int, NullObject, IndirectObject]
    ) -> Optional[int]:
        ...  # pragma: no cover

    def get_page_number(self, page: PageObject) -> Optional[int]:
        """
        Retrieve page number of a given PageObject.

        Args:
            page: The page to get page number. Should be
                an instance of :class:`PageObject<pypdf._page.PageObject>`

        Returns:
            The page number or None if page is not found
        """
        return self._get_page_number_by_indirect(page.indirect_reference)

    def get_destination_page_number(self, destination: Destination) -> Optional[int]:
        """
        Retrieve page number of a given Destination object.

        Args:
            destination: The destination to get page number.

        Returns:
            The page number or None if page is not found
        """
        return self._get_page_number_by_indirect(destination.page)

    def _build_destination(
        self,
        title: str,
        array: Optional[
            List[
                Union[NumberObject, IndirectObject, None, NullObject, DictionaryObject]
            ]
        ],
    ) -> Destination:
        page, typ = None, None
        # handle outline items with missing or invalid destination
        if (
            isinstance(array, (NullObject, str))
            or (isinstance(array, ArrayObject) and len(array) == 0)
            or array is None
        ):
            page = NullObject()
            return Destination(title, page, Fit.fit())
        else:
            page, typ = array[0:2]  # type: ignore
            array = array[2:]
            try:
                return Destination(title, page, Fit(fit_type=typ, fit_args=array))  # type: ignore
            except PdfReadError:
                logger_warning(f"Unknown destination: {title} {array}", __name__)
                if self.strict:
                    raise
                # create a link to first Page
                tmp = self.pages[0].indirect_reference
                indirect_reference = NullObject() if tmp is None else tmp
                return Destination(title, indirect_reference, Fit.fit())  # type: ignore

    def _build_outline_item(self, node: DictionaryObject) -> Optional[Destination]:
        dest, title, outline_item = None, None, None

        # title required for valid outline
        # § 12.3.3, entries in an outline item dictionary
        try:
            title = cast("str", node["/Title"])
        except KeyError:
            if self.strict:
                raise PdfReadError(f"Outline Entry Missing /Title attribute: {node!r}")
            title = ""

        if "/A" in node:
            # Action, PDFv1.7 Section 12.6 (only type GoTo supported)
            action = cast(DictionaryObject, node["/A"])
            action_type = cast(NameObject, action[GoToActionArguments.S])
            if action_type == "/GoTo":
                dest = action[GoToActionArguments.D]
        elif "/Dest" in node:
            # Destination, PDFv1.7 Section 12.3.2
            dest = node["/Dest"]
            # if array was referenced in another object, will be a dict w/ key "/D"
            if isinstance(dest, DictionaryObject) and "/D" in dest:
                dest = dest["/D"]

        if isinstance(dest, ArrayObject):
            outline_item = self._build_destination(title, dest)
        elif isinstance(dest, str):
            # named destination, addresses NameObject Issue #193
            # TODO : keep named destination instead of replacing it ?
            try:
                outline_item = self._build_destination(
                    title, self._namedDests[dest].dest_array
                )
            except KeyError:
                # named destination not found in Name Dict
                outline_item = self._build_destination(title, None)
        elif dest is None:
            # outline item not required to have destination or action
            # PDFv1.7 Table 153
            outline_item = self._build_destination(title, dest)
        else:
            if self.strict:
                raise PdfReadError(f"Unexpected destination {dest!r}")
            else:
                logger_warning(
                    f"Removed unexpected destination {dest!r} from destination",
                    __name__,
                )
            outline_item = self._build_destination(title, None)

        # if outline item created, add color, format, and child count if present
        if outline_item:
            if "/C" in node:
                # Color of outline item font in (R, G, B) with values ranging 0.0-1.0
                outline_item[NameObject("/C")] = ArrayObject(FloatObject(c) for c in node["/C"])  # type: ignore
            if "/F" in node:
                # specifies style characteristics bold and/or italic
                # with 1=italic, 2=bold, 3=both
                outline_item[NameObject("/F")] = node["/F"]
            if "/Count" in node:
                # absolute value = num. visible children
                # with positive = open/unfolded, negative = closed/folded
                outline_item[NameObject("/Count")] = node["/Count"]
            #  if count is 0 we will consider it as open ( in order to have always an is_open to simplify
            outline_item[NameObject("/%is_open%")] = BooleanObject(
                node.get("/Count", 0) >= 0
            )
        outline_item.node = node
        try:
            outline_item.indirect_reference = node.indirect_reference
        except AttributeError:
            pass
        return outline_item

    @property
    def pages(self) -> List[PageObject]:
        """
        Property that emulates a list of :class:`PageObject<pypdf._page.PageObject>`.
        This property allows to get a page or a range of pages.

        Note:
            For PdfWriter only: Provides the capability to remove a page/range of
            page from the list (using the del operator). Remember: Only the page
            entry is removed, as the objects beneath can be used elsewhere. A
            solution to completely remove them - if they are not used anywhere - is
            to write to a buffer/temporary file and then load it into a new
            PdfWriter.

        """
        return _VirtualList(self.get_num_pages, self.get_page)  # type: ignore

    @property
    def page_labels(self) -> List[str]:
        """
        A list of labels for the pages in this document.

        This property is read-only. The labels are in the order that the pages
        appear in the document.
        """
        return [page_index2page_label(self, i) for i in range(len(self.pages))]

    @property
    def page_layout(self) -> Optional[str]:
        """
        Get the page layout currently being used.

        .. list-table:: Valid ``layout`` values
           :widths: 50 200

           * - /NoLayout
             - Layout explicitly not specified
           * - /SinglePage
             - Show one page at a time
           * - /OneColumn
             - Show one column at a time
           * - /TwoColumnLeft
             - Show pages in two columns, odd-numbered pages on the left
           * - /TwoColumnRight
             - Show pages in two columns, odd-numbered pages on the right
           * - /TwoPageLeft
             - Show two pages at a time, odd-numbered pages on the left
           * - /TwoPageRight
             - Show two pages at a time, odd-numbered pages on the right
        """
        try:
            return cast(NameObject, self.root_object[CD.PAGE_LAYOUT])
        except KeyError:
            return None

    @property
    def page_mode(self) -> Optional[PagemodeType]:
        """
        Get the page mode currently being used.

        .. list-table:: Valid ``mode`` values
           :widths: 50 200

           * - /UseNone
             - Do not show outline or thumbnails panels
           * - /UseOutlines
             - Show outline (aka bookmarks) panel
           * - /UseThumbs
             - Show page thumbnails panel
           * - /FullScreen
             - Fullscreen view
           * - /UseOC
             - Show Optional Content Group (OCG) panel
           * - /UseAttachments
             - Show attachments panel
        """
        try:
            return self.root_object["/PageMode"]  # type: ignore
        except KeyError:
            return None

    def _flatten(
        self,
        list_only: bool = False,
        pages: Union[None, DictionaryObject, PageObject] = None,
        inherit: Optional[Dict[str, Any]] = None,
        indirect_reference: Optional[IndirectObject] = None,
    ) -> None:
        """
        prepare the document pages to ease searching
        args:
            list_only: will only list the pages witin _flatten_pages
            pages,
            inherit,
            indirect_reference: used recursively to flatten the /Pages object
        """
        inheritable_page_attributes = (
            NameObject(PG.RESOURCES),
            NameObject(PG.MEDIABOX),
            NameObject(PG.CROPBOX),
            NameObject(PG.ROTATE),
        )
        if inherit is None:
            inherit = {}
        if pages is None:
            # Fix issue 327: set flattened_pages attribute only for
            # decrypted file
            catalog = self.root_object
            pages = catalog["/Pages"].get_object()  # type: ignore
            assert isinstance(pages, DictionaryObject)
            self.flattened_pages = []

        if PA.TYPE in pages:
            t = cast(str, pages[PA.TYPE])
        # if pdf has no type, considered as a page if /Kids is missing
        elif PA.KIDS not in pages:
            t = "/Page"
        else:
            t = "/Pages"

        if t == "/Pages":
            for attr in inheritable_page_attributes:
                if attr in pages:
                    inherit[attr] = pages[attr]
            for page in cast(ArrayObject, pages[PA.KIDS]):
                addt = {}
                if isinstance(page, IndirectObject):
                    addt["indirect_reference"] = page
                obj = page.get_object()
                if obj:
                    # damaged file may have invalid child in /Pages
                    try:
                        self._flatten(list_only, obj, inherit, **addt)
                    except RecursionError:
                        raise PdfReadError(
                            "Maximum recursion depth reached during page flattening."
                        )
        elif t == "/Page":
            for attr_in, value in list(inherit.items()):
                # if the page has it's own value, it does not inherit the
                # parent's value:
                if attr_in not in pages:
                    pages[attr_in] = value
            page_obj = PageObject(self, indirect_reference)
            if not list_only:
                page_obj.update(pages)

            # TODO: Could flattened_pages be None at this point?
            self.flattened_pages.append(page_obj)  # type: ignore

    def remove_page(
        self,
        page: Union[int, PageObject, IndirectObject],
        clean: bool = False,
    ) -> None:
        """
        Remove page from pages list.

        Args:
            page:
                * :class:`int`: Page number to be removed.
                * :class:`~pypdf._page.PageObject`: page to be removed. If the page appears many times
                  only the first one will be removed.
                * :class:`~pypdf.generic.IndirectObject`: Reference to page to be removed.

            clean: replace PageObject with NullObject to prevent annotations
                or destinations to reference a detached page.
        """
        if self.flattened_pages is None:
            self._flatten(self._readonly)
        assert self.flattened_pages is not None
        if isinstance(page, IndirectObject):
            p = page.get_object()
            if not isinstance(p, PageObject):
                logger_warning("IndirectObject is not referencing a page", __name__)
                return
            page = p

        if not isinstance(page, int):
            try:
                page = self.flattened_pages.index(page)
            except ValueError:
                logger_warning("Cannot find page in pages", __name__)
                return
        if not (0 <= page < len(self.flattened_pages)):
            logger_warning("Page number is out of range", __name__)
            return

        ind = self.pages[page].indirect_reference
        del self.pages[page]
        if clean and ind is not None:
            self._replace_object(ind, NullObject())

    def _get_indirect_object(self, num: int, gen: int) -> Optional[PdfObject]:
        """
        Used to ease development.

        This is equivalent to generic.IndirectObject(num,gen,self).get_object()

        Args:
            num: The object number of the indirect object.
            gen: The generation number of the indirect object.

        Returns:
            A PdfObject
        """
        return IndirectObject(num, gen, self).get_object()

    def decode_permissions(
        self, permissions_code: int
    ) -> Dict[str, bool]:  # pragma: no cover
        """Take the permissions as an integer, return the allowed access."""
        deprecate_with_replacement(
            old_name="decode_permissions",
            new_name="user_access_permissions",
            removed_in="5.0.0",
        )

        permissions_mapping = {
            "print": UserAccessPermissions.PRINT,
            "modify": UserAccessPermissions.MODIFY,
            "copy": UserAccessPermissions.EXTRACT,
            "annotations": UserAccessPermissions.ADD_OR_MODIFY,
            "forms": UserAccessPermissions.FILL_FORM_FIELDS,
            # Do not fix typo, as part of official, but deprecated API.
            "accessability": UserAccessPermissions.EXTRACT_TEXT_AND_GRAPHICS,
            "assemble": UserAccessPermissions.ASSEMBLE_DOC,
            "print_high_quality": UserAccessPermissions.PRINT_TO_REPRESENTATION,
        }

        return {
            key: permissions_code & flag != 0
            for key, flag in permissions_mapping.items()
        }

    @property
    def user_access_permissions(self) -> Optional[UserAccessPermissions]:
        """Get the user access permissions for encrypted documents. Returns None if not encrypted."""
        if self._encryption is None:
            return None
        return UserAccessPermissions(self._encryption.P)

    @property
    @abstractmethod
    def is_encrypted(self) -> bool:
        """
        Read-only boolean property showing whether this PDF file is encrypted.

        Note that this property, if true, will remain true even after the
        :meth:`decrypt()<pypdf.PdfReader.decrypt>` method is called.
        """
        ...  # pragma: no cover

    @property
    def xfa(self) -> Optional[Dict[str, Any]]:
        tree: Optional[TreeObject] = None
        retval: Dict[str, Any] = {}
        catalog = self.root_object

        if "/AcroForm" not in catalog or not catalog["/AcroForm"]:
            return None

        tree = cast(TreeObject, catalog["/AcroForm"])

        if "/XFA" in tree:
            fields = cast(ArrayObject, tree["/XFA"])
            i = iter(fields)
            for f in i:
                tag = f
                f = next(i)
                if isinstance(f, IndirectObject):
                    field = cast(Optional[EncodedStreamObject], f.get_object())
                    if field:
                        es = zlib.decompress(field._data)
                        retval[tag] = es
        return retval

    @property
    def attachments(self) -> Mapping[str, List[bytes]]:
        return LazyDict(
            {
                name: (self._get_attachment_list, name)
                for name in self._list_attachments()
            }
        )

    def _list_attachments(self) -> List[str]:
        """
        Retrieves the list of filenames of file attachments.

        Returns:
            list of filenames
        """
        catalog = self.root_object
        # From the catalog get the embedded file names
        try:
            filenames = cast(
                ArrayObject,
                cast(
                    DictionaryObject,
                    cast(DictionaryObject, catalog["/Names"])["/EmbeddedFiles"],
                )["/Names"],
            )
        except KeyError:
            return []
        attachments_names = [f for f in filenames if isinstance(f, str)]
        return attachments_names

    def _get_attachment_list(self, name: str) -> List[bytes]:
        out = self._get_attachments(name)[name]
        if isinstance(out, list):
            return out
        return [out]

    def _get_attachments(
        self, filename: Optional[str] = None
    ) -> Dict[str, Union[bytes, List[bytes]]]:
        """
        Retrieves all or selected file attachments of the PDF as a dictionary of file names
        and the file data as a bytestring.

        Args:
            filename: If filename is None, then a dictionary of all attachments
                will be returned, where the key is the filename and the value
                is the content. Otherwise, a dictionary with just a single key
                - the filename - and its content will be returned.

        Returns:
            dictionary of filename -> Union[bytestring or List[ByteString]]
            If the filename exists multiple times a list of the different versions will be provided.
        """
        catalog = self.root_object
        # From the catalog get the embedded file names
        try:
            filenames = cast(
                ArrayObject,
                cast(
                    DictionaryObject,
                    cast(DictionaryObject, catalog["/Names"])["/EmbeddedFiles"],
                )["/Names"],
            )
        except KeyError:
            return {}
        attachments: Dict[str, Union[bytes, List[bytes]]] = {}
        # Loop through attachments
        for i in range(len(filenames)):
            f = filenames[i]
            if isinstance(f, str):
                if filename is not None and f != filename:
                    continue
                name = f
                f_dict = filenames[i + 1].get_object()
                f_data = f_dict["/EF"]["/F"].get_data()
                if name in attachments:
                    if not isinstance(attachments[name], list):
                        attachments[name] = [attachments[name]]  # type:ignore
                    attachments[name].append(f_data)  # type:ignore
                else:
                    attachments[name] = f_data
        return attachments


class LazyDict(Mapping[Any, Any]):
    def __init__(self, *args: Any, **kw: Any) -> None:
        self._raw_dict = dict(*args, **kw)

    def __getitem__(self, key: str) -> Any:
        func, arg = self._raw_dict.__getitem__(key)
        return func(arg)

    def __iter__(self) -> Iterator[Any]:
        return iter(self._raw_dict)

    def __len__(self) -> int:
        return len(self._raw_dict)

    def __str__(self) -> str:
        return f"LazyDict(keys={list(self.keys())})"<|MERGE_RESOLUTION|>--- conflicted
+++ resolved
@@ -375,13 +375,8 @@
         page_number: int,
     ) -> Tuple[DictionaryObject, int]:
         """
-<<<<<<< HEAD
-        Retrieve the node and position within the /Kids containing the page
-        if page_number is greater than the number of page, it returns top node, -1
-=======
         Retrieve the node and position within the /Kids containing the page.
         If page_number is greater than the number of pages, it returns the top node, -1
->>>>>>> 99e6dfc9
         """
         top = cast(DictionaryObject, self.root_object["/Pages"])
 
@@ -390,11 +385,7 @@
             if node["/Type"] == "/Page":
                 if page_number == mi:
                     return node, -1
-<<<<<<< HEAD
-                # else:
-=======
                 # else
->>>>>>> 99e6dfc9
                 return None, mi + 1
             if (page_number - mi) >= ma:  # not in nodes below
                 if node == top:
@@ -410,11 +401,7 @@
                     # else:  # ... at lower levels
                     return n, i
                 mi = i
-<<<<<<< HEAD
-            raise PyPdfError("abnormal, can not find the node")
-=======
             raise PyPdfError("Unexpectedly cannot find the node.")
->>>>>>> 99e6dfc9
 
         node, idx = recurs(top, 0)
         assert isinstance(node, DictionaryObject)
