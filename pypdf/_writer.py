# Copyright (c) 2006, Mathieu Fenniak
# Copyright (c) 2007, Ashish Kulkarni <kulkarni.ashish@gmail.com>
#
# All rights reserved.
#
# Redistribution and use in source and binary forms, with or without
# modification, are permitted provided that the following conditions are
# met:
#
# * Redistributions of source code must retain the above copyright notice,
# this list of conditions and the following disclaimer.
# * Redistributions in binary form must reproduce the above copyright notice,
# this list of conditions and the following disclaimer in the documentation
# and/or other materials provided with the distribution.
# * The name of the author may not be used to endorse or promote products
# derived from this software without specific prior written permission.
#
# THIS SOFTWARE IS PROVIDED BY THE COPYRIGHT HOLDERS AND CONTRIBUTORS "AS IS"
# AND ANY EXPRESS OR IMPLIED WARRANTIES, INCLUDING, BUT NOT LIMITED TO, THE
# IMPLIED WARRANTIES OF MERCHANTABILITY AND FITNESS FOR A PARTICULAR PURPOSE
# ARE DISCLAIMED. IN NO EVENT SHALL THE COPYRIGHT OWNER OR CONTRIBUTORS BE
# LIABLE FOR ANY DIRECT, INDIRECT, INCIDENTAL, SPECIAL, EXEMPLARY, OR
# CONSEQUENTIAL DAMAGES (INCLUDING, BUT NOT LIMITED TO, PROCUREMENT OF
# SUBSTITUTE GOODS OR SERVICES; LOSS OF USE, DATA, OR PROFITS; OR BUSINESS
# INTERRUPTION) HOWEVER CAUSED AND ON ANY THEORY OF LIABILITY, WHETHER IN
# CONTRACT, STRICT LIABILITY, OR TORT (INCLUDING NEGLIGENCE OR OTHERWISE)
# ARISING IN ANY WAY OUT OF THE USE OF THIS SOFTWARE, EVEN IF ADVISED OF THE
# POSSIBILITY OF SUCH DAMAGE.

import codecs
import collections
import decimal
import enum
import hashlib
import re
import uuid
import warnings
from io import BytesIO, FileIO, IOBase
from pathlib import Path
from types import TracebackType
from typing import (
    IO,
    Any,
    Callable,
    Deque,
    Dict,
    Iterable,
    List,
    Optional,
    Pattern,
    Tuple,
    Type,
    Union,
    cast,
)

from ._encryption import EncryptAlgorithm, Encryption
from ._page import PageObject, _VirtualList
from ._page_labels import nums_clear_range, nums_insert, nums_next
from ._reader import PdfReader
from ._utils import (
    StrByteType,
    StreamType,
    _get_max_pdf_version_header,
    b_,
    deprecate_with_replacement,
    deprecation_bookmark,
    deprecation_with_replacement,
    logger_warning,
)
from .constants import AnnotationDictionaryAttributes as AA
from .constants import CatalogAttributes as CA
from .constants import (
    CatalogDictionary,
    FieldFlag,
    FileSpecificationDictionaryEntries,
    GoToActionArguments,
    InteractiveFormDictEntries,
    PageLabelStyle,
    TypFitArguments,
    UserAccessPermissions,
)
from .constants import Core as CO
from .constants import (
    FieldDictionaryAttributes as FA,
)
from .constants import PageAttributes as PG
from .constants import PagesAttributes as PA
from .constants import TrailerKeys as TK
from .generic import (
    PAGE_FIT,
    AnnotationBuilder,
    ArrayObject,
    BooleanObject,
    ByteStringObject,
    ContentStream,
    DecodedStreamObject,
    Destination,
    DictionaryObject,
    Fit,
    FloatObject,
    IndirectObject,
    NameObject,
    NullObject,
    NumberObject,
    PdfObject,
    RectangleObject,
    StreamObject,
    TextStringObject,
    TreeObject,
    create_string_object,
    hex_to_rgb,
)
from .pagerange import PageRange, PageRangeSpec
from .types import (
    AnnotationSubtype,
    BorderArrayType,
    FitType,
    LayoutType,
    OutlineItemType,
    OutlineType,
    PagemodeType,
    ZoomArgType,
)

OPTIONAL_READ_WRITE_FIELD = FieldFlag(0)
ALL_DOCUMENT_PERMISSIONS = UserAccessPermissions((2**31 - 1) - 3)


class ObjectDeletionFlag(enum.IntFlag):
    TEXT = enum.auto()
    IMAGES = enum.auto()
    LINKS = enum.auto()
    ATTACHMENTS = enum.auto()
    OBJECTS_3D = enum.auto()
    ALL_ANNOTATIONS = enum.auto()


def _rolling_checksum(stream: BytesIO, blocksize: int = 65536) -> str:
    hash = hashlib.md5()
    for block in iter(lambda: stream.read(blocksize), b""):
        hash.update(block)
    return hash.hexdigest()


class PdfWriter:
    """
    Write a PDF file out, given pages produced by another class.

    Typically data is added from a :class:`PdfReader<pypdf.PdfReader>`.
    """

    def __init__(
        self,
        fileobj: StrByteType = "",
        clone_from: Union[None, PdfReader, StrByteType, Path] = None,
    ) -> None:
        self._header = b"%PDF-1.3"

        self._objects: List[PdfObject] = []
        """The indirect objects in the PDF."""

        self._idnum_hash: Dict[bytes, IndirectObject] = {}
        """Maps hash values of indirect objects to their IndirectObject instances."""

        self._id_translated: Dict[int, Dict[int, int]] = {}

        # The root of our page tree node.
        pages = DictionaryObject()
        pages.update(
            {
                NameObject(PA.TYPE): NameObject("/Pages"),
                NameObject(PA.COUNT): NumberObject(0),
                NameObject(PA.KIDS): ArrayObject(),
            }
        )
        self._pages = self._add_object(pages)

        # info object
        info = DictionaryObject()
        info.update(
            {
                NameObject("/Producer"): create_string_object(
                    codecs.BOM_UTF16_BE + "pypdf".encode("utf-16be")
                )
            }
        )
        self._info = self._add_object(info)

        # root object
        self._root_object = DictionaryObject()
        self._root_object.update(
            {
                NameObject(PA.TYPE): NameObject(CO.CATALOG),
                NameObject(CO.PAGES): self._pages,
            }
        )
        self._root = self._add_object(self._root_object)

        if clone_from is not None:
            if not isinstance(clone_from, PdfReader):
                clone_from = PdfReader(clone_from)
            self.clone_document_from_reader(clone_from)
        self.fileobj = fileobj
        self.with_as_usage = False

        self._encryption: Optional[Encryption] = None
        self._encrypt_entry: Optional[DictionaryObject] = None

    def __enter__(self) -> "PdfWriter":
        """Store that writer is initialized by 'with'."""
        self.with_as_usage = True
        return self

    def __exit__(
        self,
        exc_type: Optional[Type[BaseException]],
        exc: Optional[BaseException],
        traceback: Optional[TracebackType],
    ) -> None:
        """Write data to the fileobj."""
        if self.fileobj:
            self.write(self.fileobj)

    @property
    def pdf_header(self) -> bytes:
        """
        Header of the PDF document that is written.

        This should be something like ``b'%PDF-1.5'``. It is recommended to set
        the lowest version that supports all features which are used within the
        PDF file.
        """
        return self._header

    @pdf_header.setter
    def pdf_header(self, new_header: bytes) -> None:
        self._header = new_header

    def _add_object(self, obj: PdfObject) -> IndirectObject:
        if hasattr(obj, "indirect_reference") and obj.indirect_reference.pdf == self:  # type: ignore
            return obj.indirect_reference  # type: ignore
        # check for /Contents in Pages (/Contents in annotation are strings)
        if isinstance(obj, DictionaryObject) and isinstance(
            obj.get(PG.CONTENTS, None), (ArrayObject, DictionaryObject)
        ):
            obj[NameObject(PG.CONTENTS)] = self._add_object(obj[PG.CONTENTS])
        self._objects.append(obj)
        obj.indirect_reference = IndirectObject(len(self._objects), 0, self)
        return obj.indirect_reference

    def get_object(
        self,
        indirect_reference: Union[None, int, IndirectObject] = None,
        ido: Optional[IndirectObject] = None,
    ) -> PdfObject:
        if ido is not None:  # deprecated
            if indirect_reference is not None:
                raise ValueError(
                    "Please only set 'indirect_reference'. The 'ido' argument "
                    "is deprecated."
                )
            else:
                indirect_reference = ido
                warnings.warn(
                    "The parameter 'ido' is depreciated and will be removed in "
                    "pypdf 4.0.0.",
                    DeprecationWarning,
                )
        assert (
            indirect_reference is not None
        )  # the None value is only there to keep the deprecated name
        if isinstance(indirect_reference, int):
            return self._objects[indirect_reference - 1]
        if indirect_reference.pdf != self:
            raise ValueError("pdf must be self")
        return self._objects[indirect_reference.idnum - 1]  # type: ignore

    def getObject(self, ido: Union[int, IndirectObject]) -> PdfObject:  # deprecated
        """
        Use :meth:`get_object` instead.

        .. deprecated:: 1.28.0
        """
        deprecation_with_replacement("getObject", "get_object", "3.0.0")
        return self.get_object(ido)

    def _replace_object(
        self,
        indirect_reference: Union[int, IndirectObject],
        obj: PdfObject,
    ) -> PdfObject:
        if isinstance(indirect_reference, IndirectObject):
            assert indirect_reference.pdf == self
            indirect_reference = indirect_reference.idnum
        self._objects[indirect_reference - 1] = obj
        return self._objects[indirect_reference - 1]
        if indirect_reference.pdf != self:
            raise ValueError("pdf must be self")
        return self._objects[indirect_reference.idnum - 1]  # type: ignore

    def _add_page(
        self,
        page: PageObject,
        action: Callable[[Any, IndirectObject], None],
        excluded_keys: Iterable[str] = (),
    ) -> PageObject:
        assert cast(str, page[PA.TYPE]) == CO.PAGE
        page_org = page
        excluded_keys = list(excluded_keys)
        excluded_keys += [PA.PARENT, "/StructParents"]
        # acrobat does not accept to have two indirect ref pointing on the same
        # page; therefore in order to add easily multiple copies of the same "
        # page, we need to create a new dictionary for the page, however the "
        # objects below (including content) is not duplicated
        try:  # delete an already existing page
            del self._id_translated[id(page_org.indirect_reference.pdf)][  # type: ignore
                page_org.indirect_reference.idnum  # type: ignore
            ]
        except Exception:
            pass
        page = cast("PageObject", page_org.clone(self, False, excluded_keys))
        if page_org.pdf is not None:
            other = page_org.pdf.pdf_header
            if isinstance(other, str):
                other = other.encode()  # type: ignore
            self.pdf_header = _get_max_pdf_version_header(self.pdf_header, other)  # type: ignore
        page[NameObject(PA.PARENT)] = self._pages
        pages = cast(DictionaryObject, self.get_object(self._pages))
        assert page.indirect_reference is not None
        action(pages[PA.KIDS], page.indirect_reference)
        page_count = cast(int, pages[PA.COUNT])
        pages[NameObject(PA.COUNT)] = NumberObject(page_count + 1)
        return page

    def set_need_appearances_writer(self, state: bool = True) -> None:
        """
        Sets the "NeedAppearances" flag in the PDF writer.

        The "NeedAppearances" flag indicates whether the appearance dictionary
        for form fields should be automatically generated by the PDF viewer or
        if the embedded appearence should be used.

        Args:
            state: The actual value of the NeedAppearances flag.

        Returns:
            None
        """
        # See 12.7.2 and 7.7.2 for more information:
        # http://www.adobe.com/content/dam/acom/en/devnet/acrobat/pdfs/PDF32000_2008.pdf
        try:
            # get the AcroForm tree
            if CatalogDictionary.ACRO_FORM not in self._root_object:
                self._root_object[
                    NameObject(CatalogDictionary.ACRO_FORM)
                ] = self._add_object(DictionaryObject())

            need_appearances = NameObject(InteractiveFormDictEntries.NeedAppearances)
            cast(DictionaryObject, self._root_object[CatalogDictionary.ACRO_FORM])[
                need_appearances
            ] = BooleanObject(state)
        except Exception as exc:  # pragma: no cover
            logger_warning(
                f"set_need_appearances_writer({state}) catch : {exc}", __name__
            )

    def add_page(
        self,
        page: PageObject,
        excluded_keys: Iterable[str] = (),
    ) -> PageObject:
        """
        Add a page to this PDF file.

        Recommended for advanced usage including the adequate excluded_keys.

        The page is usually acquired from a :class:`PdfReader<pypdf.PdfReader>`
        instance.

        Args:
            page: The page to add to the document. Should be
                an instance of :class:`PageObject<pypdf._page.PageObject>`
            excluded_keys:

        Returns:
            The added PageObject.
        """
        return self._add_page(page, list.append, excluded_keys)

    def addPage(
        self,
        page: PageObject,
        excluded_keys: Iterable[str] = (),
    ) -> PageObject:  # deprecated
        """
        Use :meth:`add_page` instead.

        .. deprecated:: 1.28.0.
        """
        deprecation_with_replacement("addPage", "add_page", "3.0.0")
        return self.add_page(page, excluded_keys)

    def insert_page(
        self,
        page: PageObject,
        index: int = 0,
        excluded_keys: Iterable[str] = (),
    ) -> PageObject:
        """
        Insert a page in this PDF file. The page is usually acquired from a
        :class:`PdfReader<pypdf.PdfReader>` instance.

        Args:
            page: The page to add to the document.
            index: Position at which the page will be inserted.
            excluded_keys:

        Returns:
            The added PageObject.
        """
        return self._add_page(page, lambda kids, p: kids.insert(index, p))

    def insertPage(
        self,
        page: PageObject,
        index: int = 0,
        excluded_keys: Iterable[str] = (),
    ) -> PageObject:  # deprecated
        """
        Use :meth:`insert_page` instead.

        .. deprecated:: 1.28.0
        """
        deprecation_with_replacement("insertPage", "insert_page", "3.0.0")
        return self.insert_page(page, index, excluded_keys)

    def get_page(
        self, page_number: Optional[int] = None, pageNumber: Optional[int] = None
    ) -> PageObject:
        """
        Retrieve a page by number from this PDF file.

        Args:
            page_number: The page number to retrieve
                (pages begin at zero)

        Returns:
            The page at the index given by *page_number*
        """
        if pageNumber is not None:  # deprecated
            if page_number is not None:
                raise ValueError("Please only use the page_number parameter")
            deprecate_with_replacement(
                "get_page(pageNumber)", "get_page(page_number)", "4.0.0"
            )
            page_number = pageNumber
        if page_number is None and pageNumber is None:  # deprecated
            raise ValueError("Please specify the page_number")
        pages = cast(Dict[str, Any], self.get_object(self._pages))
        # TODO: crude hack
        return cast(PageObject, pages[PA.KIDS][page_number].get_object())

    def getPage(self, pageNumber: int) -> PageObject:  # deprecated
        """
        Use :code:`writer.pages[page_number]` instead.

        .. deprecated:: 1.28.0
        """
        deprecation_with_replacement("getPage", "writer.pages[page_number]", "3.0.0")
        return self.get_page(pageNumber)

    def _get_num_pages(self) -> int:
        pages = cast(Dict[str, Any], self.get_object(self._pages))
        return int(pages[NameObject("/Count")])

    def getNumPages(self) -> int:  # deprecated
        """
        Use :code:`len(writer.pages)` instead.

        .. deprecated:: 1.28.0
        """
        deprecation_with_replacement("getNumPages", "len(writer.pages)", "3.0.0")
        return self._get_num_pages()

    @property
    def pages(self) -> List[PageObject]:
        """
        Property that emulates a list of :class:`PageObject<pypdf._page.PageObject>`.
        this property allows to get a page or  a range of pages.

        It provides also capability to remove a page/range of page from the list
        (through del operator)
        Note: only the page entry is removed. As the objects beneath can be used
        somewhere else.
        a solution to completely remove them - if they are not used somewhere -
        is to write to a buffer/temporary and to then load it into a new PdfWriter
        object.
        """
        return _VirtualList(self._get_num_pages, self.get_page)  # type: ignore

    def add_blank_page(
        self, width: Optional[float] = None, height: Optional[float] = None
    ) -> PageObject:
        """
        Append a blank page to this PDF file and returns it.

        If no page size is specified, use the size of the last page.

        Args:
            width: The width of the new page expressed in default user
                space units.
            height: The height of the new page expressed in default
                user space units.

        Returns:
            The newly appended page

        Raises:
            PageSizeNotDefinedError: if width and height are not defined
                and previous page does not exist.
        """
        page = PageObject.create_blank_page(self, width, height)
        return self.add_page(page)

    def addBlankPage(
        self, width: Optional[float] = None, height: Optional[float] = None
    ) -> PageObject:  # deprecated
        """
        Use :meth:`add_blank_page` instead.

        .. deprecated:: 1.28.0
        """
        deprecation_with_replacement("addBlankPage", "add_blank_page", "3.0.0")
        return self.add_blank_page(width, height)

    def insert_blank_page(
        self,
        width: Optional[Union[float, decimal.Decimal]] = None,
        height: Optional[Union[float, decimal.Decimal]] = None,
        index: int = 0,
    ) -> PageObject:
        """
        Insert a blank page to this PDF file and returns it.

        If no page size is specified, use the size of the last page.

        Args:
            width: The width of the new page expressed in default user
                space units.
            height: The height of the new page expressed in default
                user space units.
            index: Position to add the page.

        Returns:
            The newly appended page

        Raises:
            PageSizeNotDefinedError: if width and height are not defined
                and previous page does not exist.
        """
        if width is None or height is None and (self._get_num_pages() - 1) >= index:
            oldpage = self.pages[index]
            width = oldpage.mediabox.width
            height = oldpage.mediabox.height
        page = PageObject.create_blank_page(self, width, height)
        self.insert_page(page, index)
        return page

    def insertBlankPage(
        self,
        width: Optional[Union[float, decimal.Decimal]] = None,
        height: Optional[Union[float, decimal.Decimal]] = None,
        index: int = 0,
    ) -> PageObject:  # deprecated
        """
        Use :meth:`insertBlankPage` instead.

        .. deprecated:: 1.28.0.
        """
        deprecation_with_replacement("insertBlankPage", "insert_blank_page", "3.0.0")
        return self.insert_blank_page(width, height, index)

    @property
    def open_destination(
        self,
    ) -> Union[None, Destination, TextStringObject, ByteStringObject]:
        """
        Property to access the opening destination (``/OpenAction`` entry in
        the PDF catalog). It returns ``None`` if the entry does not exist is not
        set.

        Raises:
            Exception: If a destination is invalid.
        """
        if "/OpenAction" not in self._root_object:
            return None
        oa = self._root_object["/OpenAction"]
        if isinstance(oa, (str, bytes)):
            return create_string_object(str(oa))
        elif isinstance(oa, ArrayObject):
            try:
                page, typ = oa[0:2]  # type: ignore
                array = oa[2:]
                fit = Fit(typ, tuple(array))
                return Destination("OpenAction", page, fit)
            except Exception as exc:
                raise Exception(f"Invalid Destination {oa}: {exc}")
        else:
            return None

    @open_destination.setter
    def open_destination(self, dest: Union[None, str, Destination, PageObject]) -> None:
        if dest is None:
            try:
                del self._root_object["/OpenAction"]
            except KeyError:
                pass
        elif isinstance(dest, str):
            self._root_object[NameObject("/OpenAction")] = TextStringObject(dest)
        elif isinstance(dest, Destination):
            self._root_object[NameObject("/OpenAction")] = dest.dest_array
        elif isinstance(dest, PageObject):
            self._root_object[NameObject("/OpenAction")] = Destination(
                "Opening",
                dest.indirect_reference
                if dest.indirect_reference is not None
                else NullObject(),
                PAGE_FIT,
            ).dest_array

    def add_js(self, javascript: str) -> None:
        """
        Add Javascript which will launch upon opening this PDF.

        Args:
            javascript: Your Javascript.

        >>> output.add_js("this.print({bUI:true,bSilent:false,bShrinkToFit:true});")
        # Example: This will launch the print window when the PDF is opened.
        """
        # Names / JavaScript prefered to be able to add multiple scripts
        if "/Names" not in self._root_object:
            self._root_object[NameObject(CA.NAMES)] = DictionaryObject()
        names = cast(DictionaryObject, self._root_object[CA.NAMES])
        if "/JavaScript" not in names:
            names[NameObject("/JavaScript")] = DictionaryObject(
                {NameObject("/Names"): ArrayObject()}
            )
        js_list = cast(
            ArrayObject, cast(DictionaryObject, names["/JavaScript"])["/Names"]
        )

        js = DictionaryObject()
        js.update(
            {
                NameObject(PA.TYPE): NameObject("/Action"),
                NameObject("/S"): NameObject("/JavaScript"),
                NameObject("/JS"): TextStringObject(f"{javascript}"),
            }
        )
        # We need a name for parameterized javascript in the pdf file,
        # but it can be anything.
        js_list.append(create_string_object(str(uuid.uuid4())))
        js_list.append(self._add_object(js))

    def addJS(self, javascript: str) -> None:  # deprecated
        """
        Use :meth:`add_js` instead.

        .. deprecated:: 1.28.0
        """
        deprecation_with_replacement("addJS", "add_js", "3.0.0")
        return self.add_js(javascript)

    def add_attachment(self, filename: str, data: Union[str, bytes]) -> None:
        """
        Embed a file inside the PDF.

        Reference:
        https://www.adobe.com/content/dam/Adobe/en/devnet/acrobat/pdfs/PDF32000_2008.pdf
        Section 7.11.3

        Args:
            filename: The filename to display.
            data: The data in the file.
        """
        # We need three entries:
        # * The file's data
        # * The /Filespec entry
        # * The file's name, which goes in the Catalog

        # The entry for the file
        # Sample:
        # 8 0 obj
        # <<
        #  /Length 12
        #  /Type /EmbeddedFile
        # >>
        # stream
        # Hello world!
        # endstream
        # endobj

        file_entry = DecodedStreamObject()
        file_entry.set_data(data)
        file_entry.update({NameObject(PA.TYPE): NameObject("/EmbeddedFile")})

        # The Filespec entry
        # Sample:
        # 7 0 obj
        # <<
        #  /Type /Filespec
        #  /F (hello.txt)
        #  /EF << /F 8 0 R >>
        # >>

        ef_entry = DictionaryObject()
        ef_entry.update({NameObject("/F"): self._add_object(file_entry)})

        filespec = DictionaryObject()
        filespec.update(
            {
                NameObject(PA.TYPE): NameObject("/Filespec"),
                NameObject(FileSpecificationDictionaryEntries.F): create_string_object(
                    filename
                ),  # Perhaps also try TextStringObject
                NameObject(FileSpecificationDictionaryEntries.EF): ef_entry,
            }
        )

        # Then create the entry for the root, as it needs
        # a reference to the Filespec
        # Sample:
        # 1 0 obj
        # <<
        #  /Type /Catalog
        #  /Outlines 2 0 R
        #  /Pages 3 0 R
        #  /Names << /EmbeddedFiles << /Names [(hello.txt) 7 0 R] >> >>
        # >>
        # endobj

        if CA.NAMES not in self._root_object:
            self._root_object[NameObject(CA.NAMES)] = self._add_object(
                DictionaryObject()
            )
        if "/EmbeddedFiles" not in cast(DictionaryObject, self._root_object[CA.NAMES]):
            embedded_files_names_dictionary = DictionaryObject(
                {NameObject(CA.NAMES): ArrayObject()}
            )
            cast(DictionaryObject, self._root_object[CA.NAMES])[
                NameObject("/EmbeddedFiles")
            ] = self._add_object(embedded_files_names_dictionary)
        else:
            embedded_files_names_dictionary = cast(
                DictionaryObject,
                cast(DictionaryObject, self._root_object[CA.NAMES])["/EmbeddedFiles"],
            )
        cast(ArrayObject, embedded_files_names_dictionary[CA.NAMES]).extend(
            [create_string_object(filename), filespec]
        )

    def addAttachment(self, fname: str, fdata: Union[str, bytes]) -> None:  # deprecated
        """
        Use :meth:`add_attachment` instead.

        .. deprecated:: 1.28.0
        """
        deprecation_with_replacement("addAttachment", "add_attachment", "3.0.0")
        return self.add_attachment(fname, fdata)

    def append_pages_from_reader(
        self,
        reader: PdfReader,
        after_page_append: Optional[Callable[[PageObject], None]] = None,
    ) -> None:
        """
        Copy pages from reader to writer. Includes an optional callback
        parameter which is invoked after pages are appended to the writer.

        ``append`` should be prefered.

        Args:
            reader: a PdfReader object from which to copy page
                annotations to this writer object.  The writer's annots
                will then be updated
            after_page_append:
                Callback function that is invoked after each page is appended to
                the writer. Signature includes a reference to the appended page
                (delegates to append_pages_from_reader). The single parameter of
                the callback is a reference to the page just appended to the
                document.
        """
        # Get page count from writer and reader
        reader_num_pages = len(reader.pages)
        # Copy pages from reader to writer
        for reader_page_number in range(reader_num_pages):
            reader_page = reader.pages[reader_page_number]
            writer_page = self.add_page(reader_page)
            # Trigger callback, pass writer page as parameter
            if callable(after_page_append):
                after_page_append(writer_page)

    def appendPagesFromReader(
        self,
        reader: PdfReader,
        after_page_append: Optional[Callable[[PageObject], None]] = None,
    ) -> None:  # deprecated
        """
        Use :meth:`append_pages_from_reader` instead.

        .. deprecated:: 1.28.0
        """
        deprecation_with_replacement(
            "appendPagesFromReader", "append_pages_from_reader", "3.0.0"
        )
        self.append_pages_from_reader(reader, after_page_append)

    def _get_qualified_field_name(self, parent: DictionaryObject) -> Optional[str]:
        if "/TM" in parent:
            return cast(str, parent["/TM"])
        elif "/T" not in parent:
            return None
        elif "/Parent" in parent:
            qualified_parent = self._get_qualified_field_name(
                cast(DictionaryObject, parent["/Parent"])
            )
            if qualified_parent is not None:
                return qualified_parent + "." + cast(str, parent["/T"])
        return cast(str, parent["/T"])

    def _update_text_field(self, field: DictionaryObject) -> None:
        # Calculate rectangle dimensions
        _rct = cast(RectangleObject, field[AA.Rect])
        rct = RectangleObject((0, 0, _rct[2] - _rct[0], _rct[3] - _rct[1]))

        # Extract font information
        font_properties: Any = (
            cast(str, field[AA.DA]).replace("\n", " ").replace("\r", " ").split(" ")
        )
        font_name = font_properties[font_properties.index("Tf") - 2]
        font_height = float(font_properties[font_properties.index("Tf") - 1])
        y_offset = rct.height - 1 - font_height

        # Retrieve field text and selected values
        field_flags = field.get(FA.Ff, 0)
        if field.get(FA.FT, "/Tx") == "/Ch" and field_flags & FA.FfBits.Combo == 0:
            txt = "\n".join(field.get(FA.Opt, {}))
            sel = field.get("/V", [])
            if not isinstance(sel, list):
                sel = [sel]
        else:  # /Tx
            txt = field.get("/V", "")
            sel = []

        # Generate appearance stream
        ap_stream = f"q\n/Tx BMC \nq\n1 1 {rct.width - 1} {rct.height - 1} re\nW\nBT\n{field[AA.DA]}\n".encode()
        for line_number, line in enumerate(txt.replace("\n", "\r").split("\r")):
            if line in sel:
                # may be improved but can not find how get fill working => replaced with lined box
                ap_stream += (
                    f"1 {y_offset - (line_number * font_height * 1.4) - 1} {rct.width - 2} {font_height + 2} re\n"
                    f"0.5 0.5 0.5 rg s\n{field[AA.DA]}\n"
                ).encode()
            if line_number == 0:
                ap_stream += f"2 {y_offset} Td\n".encode()
            else:
                # Td is a relative translation
                ap_stream += f"0 {- font_height * 1.4} Td\n".encode()
            ap_stream += b"(" + str(line).encode("UTF-8") + b") Tj\n"
        ap_stream += b"ET\nQ\nEMC\nQ\n"

        # Create appearance dictionary
        dct = DecodedStreamObject.initialize_from_dictionary(
            {
                NameObject("/Type"): NameObject("/XObject"),
                NameObject("/Subtype"): NameObject("/Form"),
                NameObject("/BBox"): rct,
                "__streamdata__": ByteStringObject(ap_stream),
                "/Length": 0,
            }
        )

        # Retrieve font information from AcroForm dictionary
        dr: Any = cast(
            dict, cast(DictionaryObject, self._root_object["/AcroForm"]).get("/DR", {})
        )
        if isinstance(dr, IndirectObject):
            dr = dr.get_object()
        dr = dr.get("/Font", {})
        if isinstance(dr, IndirectObject):
            dr = dr.get_object()

        # Update Resources with font information if necessary
        if font_name in dr:
            dct[NameObject("/Resources")] = DictionaryObject(
                {
                    NameObject("/Font"): DictionaryObject(
                        {NameObject(font_name): dr[font_name].indirect_reference}
                    )
                }
            )
        if AA.AP not in field:
            field[NameObject(AA.AP)] = DictionaryObject(
                {NameObject("/N"): self._add_object(dct)}
            )
        elif "/N" not in cast(DictionaryObject, field[AA.AP]):
            cast(DictionaryObject, field[NameObject(AA.AP)])[
                NameObject("/N")
            ] = self._add_object(dct)
        else:  # [/AP][/N] exists
            n = field[AA.AP]["/N"].indirect_reference.idnum  # type: ignore
            self._objects[n - 1] = dct
            dct.indirect_reference = IndirectObject(n, 0, self)

    def update_page_form_field_values(
        self,
        page: PageObject,
        fields: Dict[str, Any],
        flags: FieldFlag = OPTIONAL_READ_WRITE_FIELD,
        auto_regenerate: Optional[bool] = True,
    ) -> None:
        """
        Update the form field values for a given page from a fields dictionary.

        Copy field texts and values from fields to page.
        If the field links to a parent object, add the information to the parent.

        Args:
            page: Page reference from PDF writer where the
                annotations and field data will be updated.
            fields: a Python dictionary of field names (/T) and text
                values (/V)
            flags: An integer (0 to 7). The first bit sets ReadOnly, the
                second bit sets Required, the third bit sets NoExport. See
                PDF Reference Table 8.70 for details.
            auto_regenerate: set/unset the need_appearances flag ;
                the flag is unchanged if auto_regenerate is None
        """
        if isinstance(auto_regenerate, bool):
            self.set_need_appearances_writer(auto_regenerate)
        # Iterate through pages, update field values
        if PG.ANNOTS not in page:
            logger_warning("No fields to update on this page", __name__)
            return
        for writer_annot in page[PG.ANNOTS]:  # type: ignore
            writer_annot = cast(DictionaryObject, writer_annot.get_object())
            # retrieve parent field values, if present
            writer_parent_annot = writer_annot.get(
                PG.PARENT, DictionaryObject()
            ).get_object()
            for field, value in fields.items():
                if (
                    writer_annot.get(FA.T) == field
                    or self._get_qualified_field_name(writer_annot) == field
                ):
                    if isinstance(value, list):
                        lst = ArrayObject()
                        for v in value:
                            lst.append(TextStringObject(v))
                        writer_annot[NameObject(FA.V)] = lst
                    else:
                        writer_annot[NameObject(FA.V)] = TextStringObject(value)
                    if writer_annot.get(FA.FT) in ("/Btn"):
                        # case of Checkbox button (no /FT found in Radio widgets
                        writer_annot[NameObject(AA.AS)] = NameObject(value)
                    elif (
                        writer_annot.get(FA.FT) == "/Tx"
                        or writer_annot.get(FA.FT) == "/Ch"
                    ):
                        # textbox
                        self._update_text_field(writer_annot)
                    elif writer_annot.get(FA.FT) == "/Sig":
                        # signature
                        logger_warning("Signature forms not implemented yet", __name__)
                    if flags:
                        writer_annot[NameObject(FA.Ff)] = NumberObject(flags)
                elif (
                    writer_parent_annot.get(FA.T) == field
                    or self._get_qualified_field_name(writer_parent_annot) == field
                ):
                    writer_parent_annot[NameObject(FA.V)] = TextStringObject(value)
                    for k in writer_parent_annot[NameObject(FA.Kids)]:
                        k = k.get_object()
                        k[NameObject(AA.AS)] = NameObject(
                            value if value in k[AA.AP]["/N"] else "/Off"
                        )

    def updatePageFormFieldValues(
        self,
        page: PageObject,
        fields: Dict[str, Any],
        flags: FieldFlag = OPTIONAL_READ_WRITE_FIELD,
    ) -> None:  # deprecated
        """
        Use :meth:`update_page_form_field_values` instead.

        .. deprecated:: 1.28.0
        """
        deprecation_with_replacement(
            "updatePageFormFieldValues", "update_page_form_field_values", "3.0.0"
        )
        return self.update_page_form_field_values(page, fields, flags)

    def clone_reader_document_root(self, reader: PdfReader) -> None:
        """
        Copy the reader document root to the writer and all sub elements,
        including pages, threads, outlines,... For partial insertion, ``append``
        should be considered.

        Args:
            reader: PdfReader from the document root should be copied.
        """
        self._objects.clear()
        self._root_object = cast(DictionaryObject, reader.trailer[TK.ROOT].clone(self))
        self._root = self._root_object.indirect_reference  # type: ignore[assignment]
        self._pages = self._root_object.raw_get("/Pages")
        self._flatten()
        for p in self.flattened_pages:
            o = p.get_object()
            self._objects[p.idnum - 1] = PageObject(self, p)
            self._objects[p.idnum - 1].update(o.items())
        self._root_object[NameObject("/Pages")][  # type: ignore[index]
            NameObject("/Kids")
        ] = self.flattened_pages
        del self.flattened_pages

    def cloneReaderDocumentRoot(self, reader: PdfReader) -> None:  # deprecated
        """
        Use :meth:`clone_reader_document_root` instead.

        .. deprecated:: 1.28.0
        """
        deprecation_with_replacement(
            "cloneReaderDocumentRoot", "clone_reader_document_root", "3.0.0"
        )
        self.clone_reader_document_root(reader)

    def _flatten(
        self,
        pages: Union[None, DictionaryObject, PageObject] = None,
        inherit: Optional[Dict[str, Any]] = None,
        indirect_reference: Optional[IndirectObject] = None,
    ) -> None:
        inheritable_page_attributes = (
            NameObject(PG.RESOURCES),
            NameObject(PG.MEDIABOX),
            NameObject(PG.CROPBOX),
            NameObject(PG.ROTATE),
        )
        if inherit is None:
            inherit = {}
        if pages is None:
            pages = cast(DictionaryObject, self._root_object["/Pages"])
            self.flattened_pages = ArrayObject()
        assert pages is not None  # hint for mypy

        if PA.TYPE in pages:
            t = str(pages[PA.TYPE])
        # if pdf has no type, considered as a page if /Kids is missing
        elif PA.KIDS not in pages:
            t = "/Page"
        else:
            t = "/Pages"

        if t == "/Pages":
            for attr in inheritable_page_attributes:
                if attr in pages:
                    inherit[attr] = pages[attr]
            for page in cast(ArrayObject, cast(DictionaryObject, pages)[PA.KIDS]):
                addt = {}
                if isinstance(page, IndirectObject):
                    addt["indirect_reference"] = page
                self._flatten(page.get_object(), inherit, **addt)
        elif t == "/Page":
            for attr_in, value in list(inherit.items()):
                # if the page has it's own value, it does not inherit the
                # parent's value:
                if attr_in not in pages:
                    pages[attr_in] = value
            pages[NameObject("/Parent")] = cast(
                IndirectObject, self._root_object.raw_get("/Pages")
            )
            self.flattened_pages.append(indirect_reference)

    def clone_document_from_reader(
        self,
        reader: PdfReader,
        after_page_append: Optional[Callable[[PageObject], None]] = None,
    ) -> None:
        """
        Create a copy (clone) of a document from a PDF file reader cloning
        section '/Root' and '/Info' and '/ID' of the pdf.

        Args:
            reader: PDF file reader instance from which the clone
                should be created.
            after_page_append:
                Callback function that is invoked after each page is appended to
                the writer. Signature includes a reference to the appended page
                (delegates to append_pages_from_reader). The single parameter of
                the callback is a reference to the page just appended to the
                document.
        """
        self.clone_reader_document_root(reader)
        self._info = reader.trailer[TK.INFO].clone(self).indirect_reference  # type: ignore
        try:
            self._ID = cast(ArrayObject, reader.trailer[TK.ID].clone(self))  # type: ignore
        except KeyError:
            pass
        if callable(after_page_append):
            for page in cast(
                ArrayObject, cast(DictionaryObject, self._pages.get_object())["/Kids"]
            ):
                after_page_append(page.get_object())

    def cloneDocumentFromReader(
        self,
        reader: PdfReader,
        after_page_append: Optional[Callable[[PageObject], None]] = None,
    ) -> None:  # deprecated
        """
        Use :meth:`clone_document_from_reader` instead.

        .. deprecated:: 1.28.0
        """
        deprecation_with_replacement(
            "cloneDocumentFromReader", "clone_document_from_reader", "3.0.0"
        )
        self.clone_document_from_reader(reader, after_page_append)

    def _compute_document_identifier_from_content(self) -> ByteStringObject:
        stream = BytesIO()
        self._write_pdf_structure(stream)
        stream.seek(0)
        return ByteStringObject(_rolling_checksum(stream).encode("utf8"))

    def generate_file_identifiers(self) -> None:
        """
        Generate an identifier for the PDF that will be written.

        The only point of this is ensuring uniqueness. Reproducibility is not
        required; see 14.4 "File Identifiers".
        """
        if hasattr(self, "_ID") and self._ID and len(self._ID) == 2:
            ID_1 = self._ID[0]
        else:
            ID_1 = self._compute_document_identifier_from_content()
        ID_2 = self._compute_document_identifier_from_content()
        self._ID = ArrayObject((ID_1, ID_2))

    def encrypt(
        self,
        user_password: Optional[str] = None,
        owner_password: Optional[str] = None,
        use_128bit: bool = True,
        permissions_flag: UserAccessPermissions = ALL_DOCUMENT_PERMISSIONS,
        user_pwd: Optional[str] = None,  # deprecated
        owner_pwd: Optional[str] = None,  # deprecated
        *,
        algorithm: Optional[str] = None,
    ) -> None:
        """
        Encrypt this PDF file with the PDF Standard encryption handler.

        Args:
            user_password: The password which allows for opening
                and reading the PDF file with the restrictions provided.
            owner_password: The password which allows for
                opening the PDF files without any restrictions.  By default,
                the owner password is the same as the user password.
            use_128bit: flag as to whether to use 128bit
                encryption.  When false, 40bit encryption will be used.
                By default, this flag is on.
            permissions_flag: permissions as described in
                TABLE 3.20 of the PDF 1.7 specification. A bit value of 1 means
                the permission is grantend.
                Hence an integer value of -1 will set all flags.
                Bit position 3 is for printing, 4 is for modifying content,
                5 and 6 control annotations, 9 for form fields,
                10 for extraction of text and graphics.
            algorithm: encrypt algorithm. Values maybe one of "RC4-40", "RC4-128",
                "AES-128", "AES-256-R5", "AES-256". If it's valid,
                `use_128bit` will be ignored.
        """
        if user_pwd is not None:
            if user_password is not None:
                raise ValueError(
                    "Please only set 'user_password'. "
                    "The 'user_pwd' argument is deprecated."
                )
            else:
                warnings.warn(
                    "Please use 'user_password' instead of 'user_pwd'. "
                    "The 'user_pwd' argument is deprecated and "
                    "will be removed in pypdf 4.0.0."
                )
                user_password = user_pwd
        if user_password is None:  # deprecated
            # user_password is only Optional for due to the deprecated user_pwd
            raise ValueError("user_password may not be None")

        if owner_pwd is not None:  # deprecated
            if owner_password is not None:
                raise ValueError(
                    "The argument owner_pwd of encrypt is deprecated. "
                    "Use owner_password only."
                )
            else:
                old_term = "owner_pwd"
                new_term = "owner_password"
                warnings.warn(
                    message=(
                        f"{old_term} is deprecated as an argument and will be "
                        f"removed in pypdf 4.0.0. Use {new_term} instead"
                    ),
                    category=DeprecationWarning,
                )
                owner_password = owner_pwd

        if owner_password is None:
            owner_password = user_password
<<<<<<< HEAD

=======
>>>>>>> 71be38bf
        if algorithm is not None:
            try:
                alg = getattr(EncryptAlgorithm, algorithm.replace("-", "_"))
            except AttributeError:
                raise ValueError(f"algorithm '{algorithm}' NOT supported")
        else:
            alg = EncryptAlgorithm.RC4_128
            if not use_128bit:
                alg = EncryptAlgorithm.RC4_40
        self.generate_file_identifiers()
        self._encryption = Encryption.make(alg, permissions_flag, self._ID[0])
        # in case call `encrypt` again
        entry = self._encryption.write_entry(user_password, owner_password)
        if self._encrypt_entry:
            # replace old encrypt_entry
            assert self._encrypt_entry.indirect_reference is not None
            entry.indirect_reference = self._encrypt_entry.indirect_reference
            self._objects[entry.indirect_reference.idnum - 1] = entry
        else:
            self._add_object(entry)
        self._encrypt_entry = entry

    def write_stream(self, stream: StreamType) -> None:
        if hasattr(stream, "mode") and "b" not in stream.mode:
            logger_warning(
                f"File <{stream.name}> to write to is not in binary mode. "  # type: ignore
                "It may not be written to correctly.",
                __name__,
            )

        if not self._root:
            self._root = self._add_object(self._root_object)

        self._sweep_indirect_references(self._root)

        object_positions = self._write_pdf_structure(stream)
        xref_location = self._write_xref_table(stream, object_positions)
        self._write_trailer(stream, xref_location)

    def write(self, stream: Union[Path, StrByteType]) -> Tuple[bool, IO]:
        """
        Write the collection of pages added to this object out as a PDF file.

        Args:
            stream: An object to write the file to.  The object can support
                the write method and the tell method, similar to a file object, or
                be a file path, just like the fileobj, just named it stream to keep
                existing workflow.

        Returns:
            A tuple (bool, IO)
        """
        my_file = False

        if stream == "":
            raise ValueError(f"Output(stream={stream}) is empty.")

        if isinstance(stream, (str, Path)):
            stream = FileIO(stream, "wb")
            self.with_as_usage = True  #
            my_file = True

        self.write_stream(stream)

        if self.with_as_usage:
            stream.close()

        return my_file, stream

    def _write_pdf_structure(self, stream: StreamType) -> List[int]:
        object_positions = []
        stream.write(self.pdf_header + b"\n")
        stream.write(b"%\xE2\xE3\xCF\xD3\n")

        for i, obj in enumerate(self._objects):
            if obj is not None:
                idnum = i + 1
                object_positions.append(stream.tell())
                stream.write(b_(str(idnum)) + b" 0 obj\n")
                if self._encryption and obj != self._encrypt_entry:
                    obj = self._encryption.encrypt_object(obj, idnum, 0)
                obj.write_to_stream(stream)
                stream.write(b"\nendobj\n")
        return object_positions

    def _write_xref_table(self, stream: StreamType, object_positions: List[int]) -> int:
        xref_location = stream.tell()
        stream.write(b"xref\n")
        stream.write(b_(f"0 {len(self._objects) + 1}\n"))
        stream.write(b_(f"{0:0>10} {65535:0>5} f \n"))
        for offset in object_positions:
            stream.write(b_(f"{offset:0>10} {0:0>5} n \n"))
        return xref_location

    def _write_trailer(self, stream: StreamType, xref_location: int) -> None:
        """
        Write the PDF trailer to the stream.

        To quote the PDF specification:
            [The] trailer [gives] the location of the cross-reference table and
            of certain special objects within the body of the file.
        """
        stream.write(b"trailer\n")
        trailer = DictionaryObject()
        trailer.update(
            {
                NameObject(TK.SIZE): NumberObject(len(self._objects) + 1),
                NameObject(TK.ROOT): self._root,
                NameObject(TK.INFO): self._info,
            }
        )
        if hasattr(self, "_ID"):
            trailer[NameObject(TK.ID)] = self._ID
        if self._encrypt_entry:
            trailer[NameObject(TK.ENCRYPT)] = self._encrypt_entry.indirect_reference
        trailer.write_to_stream(stream)
        stream.write(b_(f"\nstartxref\n{xref_location}\n%%EOF\n"))  # eof

    def add_metadata(self, infos: Dict[str, Any]) -> None:
        """
        Add custom metadata to the output.

        Args:
            infos: a Python dictionary where each key is a field
                and each value is your new metadata.
        """
        args = {}
        if isinstance(infos, PdfObject):
            infos = cast(DictionaryObject, infos.get_object())
        for key, value in list(infos.items()):
            if isinstance(value, PdfObject):
                value = value.get_object()
            args[NameObject(key)] = create_string_object(str(value))
        cast(DictionaryObject, self._info.get_object()).update(args)

    def addMetadata(self, infos: Dict[str, Any]) -> None:  # deprecated
        """
        Use :meth:`add_metadata` instead.

        .. deprecated:: 1.28.0
        """
        deprecation_with_replacement("addMetadata", "add_metadata", "3.0.0")
        self.add_metadata(infos)

    def _sweep_indirect_references(
        self,
        root: Union[
            ArrayObject,
            BooleanObject,
            DictionaryObject,
            FloatObject,
            IndirectObject,
            NameObject,
            PdfObject,
            NumberObject,
            TextStringObject,
            NullObject,
        ],
    ) -> None:
        """
        Resolving any circular references to Page objects.

        Circular references to Page objects can arise when objects such as
        annotations refer to their associated page. If these references are not
        properly handled, the PDF file will contain multiple copies of the same
        Page object. To address this problem, Page objects store their original
        object reference number. This method adds the reference number of any
        circularly referenced Page objects to an external reference map. This
        ensures that self-referencing trees reference the correct new object
        location, rather than copying in a new copy of the Page object.

        Args:
            root: The root of the PDF object tree to sweep.
        """
        stack: Deque[
            Tuple[
                Any,
                Optional[Any],
                Any,
                List[PdfObject],
            ]
        ] = collections.deque()
        discovered = []
        parent = None
        grant_parents: List[PdfObject] = []
        key_or_id = None

        # Start from root
        stack.append((root, parent, key_or_id, grant_parents))

        while len(stack):
            data, parent, key_or_id, grant_parents = stack.pop()

            # Build stack for a processing depth-first
            if isinstance(data, (ArrayObject, DictionaryObject)):
                for key, value in data.items():
                    stack.append(
                        (
                            value,
                            data,
                            key,
                            grant_parents + [parent] if parent is not None else [],
                        )
                    )
            elif isinstance(data, IndirectObject) and data.pdf != self:
                data = self._resolve_indirect_object(data)

                if str(data) not in discovered:
                    discovered.append(str(data))
                    stack.append((data.get_object(), None, None, []))

            # Check if data has a parent and if it is a dict or
            # an array update the value
            if isinstance(parent, (DictionaryObject, ArrayObject)):
                if isinstance(data, StreamObject):
                    # a dictionary value is a stream.  streams must be indirect
                    # objects, so we need to change this value.
                    data = self._resolve_indirect_object(self._add_object(data))

                update_hashes = []

                # Data changed and thus the hash value changed
                if parent[key_or_id] != data:
                    update_hashes = [parent.hash_value()] + [
                        grant_parent.hash_value() for grant_parent in grant_parents
                    ]
                    parent[key_or_id] = data

                # Update old hash value to new hash value
                for old_hash in update_hashes:
                    indirect_reference = self._idnum_hash.pop(old_hash, None)

                    if indirect_reference is not None:
                        indirect_reference_obj = indirect_reference.get_object()

                        if indirect_reference_obj is not None:
                            self._idnum_hash[
                                indirect_reference_obj.hash_value()
                            ] = indirect_reference

    def _resolve_indirect_object(self, data: IndirectObject) -> IndirectObject:
        """
        Resolves an indirect object to an indirect object in this PDF file.

        If the input indirect object already belongs to this PDF file, it is
        returned directly. Otherwise, the object is retrieved from the input
        object's PDF file using the object's ID number and generation number. If
        the object cannot be found, a warning is logged and a `NullObject` is
        returned.

        If the object is not already in this PDF file, it is added to the file's
        list of objects and assigned a new ID number and generation number of 0.
        The hash value of the object is then added to the `_idnum_hash`
        dictionary, with the corresponding `IndirectObject` reference as the
        value.

        Args:
            data: The `IndirectObject` to resolve.

        Returns:
            The resolved `IndirectObject` in this PDF file.

        Raises:
            ValueError: If the input stream is closed.
        """
        if hasattr(data.pdf, "stream") and data.pdf.stream.closed:
            raise ValueError(f"I/O operation on closed file: {data.pdf.stream.name}")

        if data.pdf == self:
            return data

        # Get real object indirect object
        real_obj = data.pdf.get_object(data)

        if real_obj is None:
            logger_warning(
                f"Unable to resolve [{data.__class__.__name__}: {data}], "
                "returning NullObject instead",
                __name__,
            )
            real_obj = NullObject()

        hash_value = real_obj.hash_value()

        # Check if object is handled
        if hash_value in self._idnum_hash:
            return self._idnum_hash[hash_value]

        if data.pdf == self:
            self._idnum_hash[hash_value] = IndirectObject(data.idnum, 0, self)
        # This is new object in this pdf
        else:
            self._idnum_hash[hash_value] = self._add_object(real_obj)

        return self._idnum_hash[hash_value]

    def get_reference(self, obj: PdfObject) -> IndirectObject:
        idnum = self._objects.index(obj) + 1
        ref = IndirectObject(idnum, 0, self)
        assert ref.get_object() == obj
        return ref

    def getReference(self, obj: PdfObject) -> IndirectObject:  # deprecated
        """
        Use :meth:`get_reference` instead.

        .. deprecated:: 1.28.0
        """
        deprecation_with_replacement("getReference", "get_reference", "3.0.0")
        return self.get_reference(obj)

    def get_outline_root(self) -> TreeObject:
        if CO.OUTLINES in self._root_object:
            # TABLE 3.25 Entries in the catalog dictionary
            outline = cast(TreeObject, self._root_object[CO.OUTLINES])
            idnum = self._objects.index(outline) + 1
            outline_ref = IndirectObject(idnum, 0, self)
            assert outline_ref.get_object() == outline
        else:
            outline = TreeObject()
            outline.update({})
            outline_ref = self._add_object(outline)
            self._root_object[NameObject(CO.OUTLINES)] = outline_ref

        return outline

    def get_threads_root(self) -> ArrayObject:
        """
        The list of threads.

        See §8.3.2 from PDF 1.7 spec.

        Returns:
            An array (possibly empty) of Dictionaries with ``/F`` and
            ``/I`` properties.
        """
        if CO.THREADS in self._root_object:
            # TABLE 3.25 Entries in the catalog dictionary
            threads = cast(ArrayObject, self._root_object[CO.THREADS])
        else:
            threads = ArrayObject()
            self._root_object[NameObject(CO.THREADS)] = threads
        return threads

    @property
    def threads(self) -> ArrayObject:
        """
        Read-only property for the list of threads.

        See §8.3.2 from PDF 1.7 spec.

        Each element is a dictionaries with ``/F`` and ``/I`` keys.
        """
        return self.get_threads_root()

    def getOutlineRoot(self) -> TreeObject:  # deprecated
        """
        Use :meth:`get_outline_root` instead.

        .. deprecated:: 1.28.0
        """
        deprecation_with_replacement("getOutlineRoot", "get_outline_root", "3.0.0")
        return self.get_outline_root()

    def get_named_dest_root(self) -> ArrayObject:
        if CA.NAMES in self._root_object and isinstance(
            self._root_object[CA.NAMES], DictionaryObject
        ):
            names = cast(DictionaryObject, self._root_object[CA.NAMES])
            names_ref = names.indirect_reference
            if CA.DESTS in names and isinstance(names[CA.DESTS], DictionaryObject):
                # 3.6.3 Name Dictionary (PDF spec 1.7)
                dests = cast(DictionaryObject, names[CA.DESTS])
                dests_ref = dests.indirect_reference
                if CA.NAMES in dests:
                    # TABLE 3.33 Entries in a name tree node dictionary
                    nd = cast(ArrayObject, dests[CA.NAMES])
                else:
                    nd = ArrayObject()
                    dests[NameObject(CA.NAMES)] = nd
            else:
                dests = DictionaryObject()
                dests_ref = self._add_object(dests)
                names[NameObject(CA.DESTS)] = dests_ref
                nd = ArrayObject()
                dests[NameObject(CA.NAMES)] = nd

        else:
            names = DictionaryObject()
            names_ref = self._add_object(names)
            self._root_object[NameObject(CA.NAMES)] = names_ref
            dests = DictionaryObject()
            dests_ref = self._add_object(dests)
            names[NameObject(CA.DESTS)] = dests_ref
            nd = ArrayObject()
            dests[NameObject(CA.NAMES)] = nd

        return nd

    def getNamedDestRoot(self) -> ArrayObject:  # deprecated
        """
        Use :meth:`get_named_dest_root` instead.

        .. deprecated:: 1.28.0
        """
        deprecation_with_replacement("getNamedDestRoot", "get_named_dest_root", "3.0.0")
        return self.get_named_dest_root()

    def add_outline_item_destination(
        self,
        page_destination: Union[None, PageObject, TreeObject] = None,
        parent: Union[None, TreeObject, IndirectObject] = None,
        before: Union[None, TreeObject, IndirectObject] = None,
        dest: Union[None, PageObject, TreeObject] = None,  # deprecated
    ) -> IndirectObject:
        if page_destination is not None and dest is not None:  # deprecated
            raise ValueError(
                "The argument dest of add_outline_item_destination is "
                "deprecated. Use page_destination only."
            )
        if dest is not None:  # deprecated
            old_term = "dest"
            new_term = "page_destination"
            warnings.warn(
                message=(
                    f"{old_term} is deprecated as an argument and will be "
                    f"removed in pypdf 4.0.0. Use {new_term} instead"
                ),
                category=DeprecationWarning,
            )
            page_destination = dest
        if page_destination is None:  # deprecated
            # argument is only Optional due to deprecated argument.
            raise ValueError("page_destination may not be None")

        if parent is None:
            parent = self.get_outline_root()

        parent = cast(TreeObject, parent.get_object())
        page_destination_ref = self._add_object(page_destination)
        if before is not None:
            before = before.indirect_reference
        parent.insert_child(page_destination_ref, before, self)

        return page_destination_ref

    def add_bookmark_destination(
        self,
        dest: Union[PageObject, TreeObject],
        parent: Union[None, TreeObject, IndirectObject] = None,
    ) -> IndirectObject:  # deprecated
        """
        Use :meth:`add_outline_item_destination` instead.

        .. deprecated:: 2.9.0
        """
        deprecation_with_replacement(
            "add_bookmark_destination", "add_outline_item_destination", "3.0.0"
        )
        return self.add_outline_item_destination(dest, parent)

    def addBookmarkDestination(
        self, dest: PageObject, parent: Optional[TreeObject] = None
    ) -> IndirectObject:  # deprecated
        """
        Use :meth:`add_outline_item_destination` instead.

        .. deprecated:: 1.28.0
        """
        deprecation_with_replacement(
            "addBookmarkDestination", "add_outline_item_destination", "3.0.0"
        )
        return self.add_outline_item_destination(dest, parent)

    @deprecation_bookmark(bookmark="outline_item")
    def add_outline_item_dict(
        self,
        outline_item: OutlineItemType,
        parent: Union[None, TreeObject, IndirectObject] = None,
        before: Union[None, TreeObject, IndirectObject] = None,
    ) -> IndirectObject:
        outline_item_object = TreeObject()
        for k, v in list(outline_item.items()):
            outline_item_object[NameObject(str(k))] = v
        outline_item_object.update(outline_item)

        if "/A" in outline_item:
            action = DictionaryObject()
            a_dict = cast(DictionaryObject, outline_item["/A"])
            for k, v in list(a_dict.items()):
                action[NameObject(str(k))] = v
            action_ref = self._add_object(action)
            outline_item_object[NameObject("/A")] = action_ref

        return self.add_outline_item_destination(outline_item_object, parent, before)

    @deprecation_bookmark(bookmark="outline_item")
    def add_bookmark_dict(
        self, outline_item: OutlineItemType, parent: Optional[TreeObject] = None
    ) -> IndirectObject:  # deprecated
        """
        Use :meth:`add_outline_item_dict` instead.

        .. deprecated:: 2.9.0
        """
        deprecation_with_replacement(
            "add_bookmark_dict", "add_outline_item_dict", "3.0.0"
        )
        return self.add_outline_item_dict(outline_item, parent)

    @deprecation_bookmark(bookmark="outline_item")
    def addBookmarkDict(
        self, outline_item: OutlineItemType, parent: Optional[TreeObject] = None
    ) -> IndirectObject:  # deprecated
        """
        Use :meth:`add_outline_item_dict` instead.

        .. deprecated:: 1.28.0
        """
        deprecation_with_replacement(
            "addBookmarkDict", "add_outline_item_dict", "3.0.0"
        )
        return self.add_outline_item_dict(outline_item, parent)

    def add_outline_item(
        self,
        title: str,
        page_number: Union[None, PageObject, IndirectObject, int],
        parent: Union[None, TreeObject, IndirectObject] = None,
        before: Union[None, TreeObject, IndirectObject] = None,
        color: Optional[Union[Tuple[float, float, float], str]] = None,
        bold: bool = False,
        italic: bool = False,
        fit: Fit = PAGE_FIT,
        pagenum: Optional[int] = None,  # deprecated
    ) -> IndirectObject:
        """
        Add an outline item (commonly referred to as a "Bookmark") to the PDF file.

        Args:
            title: Title to use for this outline item.
            page_number: Page number this outline item will point to.
            parent: A reference to a parent outline item to create nested
                outline items.
            before:
            color: Color of the outline item's font as a red, green, blue tuple
                from 0.0 to 1.0 or as a Hex String (#RRGGBB)
            bold: Outline item font is bold
            italic: Outline item font is italic
            fit: The fit of the destination page.

        Returns:
            The added outline item as an indirect object.
        """
        page_ref: Union[None, NullObject, IndirectObject, NumberObject]
        if isinstance(italic, Fit):  # it means that we are on the old params
            if fit is not None and page_number is None:
                page_number = fit  # type: ignore
            return self.add_outline_item(
                title, page_number, parent, None, before, color, bold, italic  # type: ignore
            )
        if page_number is not None and pagenum is not None:
            raise ValueError(
                "The argument pagenum of add_outline_item is deprecated. "
                "Use page_number only."
            )
        if page_number is None:
            action_ref = None
        else:
            if isinstance(page_number, IndirectObject):
                page_ref = page_number
            elif isinstance(page_number, PageObject):
                page_ref = page_number.indirect_reference
            elif isinstance(page_number, int):
                try:
                    page_ref = self.pages[page_number].indirect_reference
                except IndexError:
                    page_ref = NumberObject(page_number)
            if page_ref is None:
                logger_warning(
                    f"can not find reference of page {page_number}",
                    __name__,
                )
                page_ref = NullObject()
            dest = Destination(
                NameObject("/" + title + " outline item"),
                page_ref,
                fit,
            )

            action_ref = self._add_object(
                DictionaryObject(
                    {
                        NameObject(GoToActionArguments.D): dest.dest_array,
                        NameObject(GoToActionArguments.S): NameObject("/GoTo"),
                    }
                )
            )
        outline_item = _create_outline_item(action_ref, title, color, italic, bold)

        if parent is None:
            parent = self.get_outline_root()
        return self.add_outline_item_destination(outline_item, parent, before)

    def add_bookmark(
        self,
        title: str,
        pagenum: int,  # deprecated, but the whole method is deprecated
        parent: Union[None, TreeObject, IndirectObject] = None,
        color: Optional[Tuple[float, float, float]] = None,
        bold: bool = False,
        italic: bool = False,
        fit: FitType = "/Fit",
        *args: ZoomArgType,
    ) -> IndirectObject:  # deprecated
        """
        Use :meth:`add_outline_item` instead.

        .. deprecated:: 2.9.0
        """
        deprecation_with_replacement("add_bookmark", "add_outline_item", "3.0.0")
        return self.add_outline_item(
            title,
            pagenum,
            parent,
            color,  # type: ignore
            bold,  # type: ignore
            italic,
            Fit(fit_type=fit, fit_args=args),  # type: ignore
        )

    def addBookmark(
        self,
        title: str,
        pagenum: int,
        parent: Union[None, TreeObject, IndirectObject] = None,
        color: Optional[Tuple[float, float, float]] = None,
        bold: bool = False,
        italic: bool = False,
        fit: FitType = "/Fit",
        *args: ZoomArgType,
    ) -> IndirectObject:  # deprecated
        """
        Use :meth:`add_outline_item` instead.

        .. deprecated:: 1.28.0
        """
        deprecation_with_replacement("addBookmark", "add_outline_item", "3.0.0")
        return self.add_outline_item(
            title,
            pagenum,
            parent,
            None,
            color,
            bold,
            italic,
            Fit(fit_type=fit, fit_args=args),
        )

    def add_outline(self) -> None:
        raise NotImplementedError(
            "This method is not yet implemented. Use :meth:`add_outline_item` instead."
        )

    def add_named_destination_array(
        self, title: TextStringObject, destination: Union[IndirectObject, ArrayObject]
    ) -> None:
        nd = self.get_named_dest_root()
        i = 0
        while i < len(nd):
            if title < nd[i]:
                nd.insert(i, destination)
                nd.insert(i, TextStringObject(title))
                return
            else:
                i += 2
        nd.extend([TextStringObject(title), destination])
        return

    def add_named_destination_object(
        self,
        page_destination: Optional[PdfObject] = None,
        dest: Optional[PdfObject] = None,
    ) -> IndirectObject:
        if page_destination is not None and dest is not None:
            raise ValueError(
                "The argument dest of add_named_destination_object is "
                "deprecated. Use page_destination only."
            )
        if dest is not None:  # deprecated
            old_term = "dest"
            new_term = "page_destination"
            warnings.warn(
                message=(
                    f"{old_term} is deprecated as an argument and will be "
                    f"removed in pypdf 4.0.0. Use {new_term} instead"
                ),
                category=DeprecationWarning,
            )
            page_destination = dest
        if page_destination is None:  # deprecated
            raise ValueError("page_destination may not be None")

        page_destination_ref = self._add_object(page_destination.dest_array)  # type: ignore
        self.add_named_destination_array(
            cast("TextStringObject", page_destination["/Title"]), page_destination_ref  # type: ignore
        )

        return page_destination_ref

    def addNamedDestinationObject(
        self, dest: Destination
    ) -> IndirectObject:  # deprecated
        """
        Use :meth:`add_named_destination_object` instead.

        .. deprecated:: 1.28.0
        """
        deprecation_with_replacement(
            "addNamedDestinationObject", "add_named_destination_object", "3.0.0"
        )
        return self.add_named_destination_object(dest)

    def add_named_destination(
        self,
        title: str,
        page_number: Optional[int] = None,
        pagenum: Optional[int] = None,  # deprecated
    ) -> IndirectObject:
        if page_number is not None and pagenum is not None:
            raise ValueError(
                "The argument pagenum of add_outline_item is deprecated. "
                "Use page_number only."
            )
        if pagenum is not None:
            old_term = "pagenum"
            new_term = "page_number"
            warnings.warn(
                message=(
                    f"{old_term} is deprecated as an argument and will be "
                    f"removed in pypdf 4.0.0. Use {new_term} instead"
                ),
                category=DeprecationWarning,
            )
            page_number = pagenum
        if page_number is None:
            raise ValueError("page_number may not be None")
        page_ref = self.get_object(self._pages)[PA.KIDS][page_number]  # type: ignore
        dest = DictionaryObject()
        dest.update(
            {
                NameObject(GoToActionArguments.D): ArrayObject(
                    [page_ref, NameObject(TypFitArguments.FIT_H), NumberObject(826)]
                ),
                NameObject(GoToActionArguments.S): NameObject("/GoTo"),
            }
        )

        dest_ref = self._add_object(dest)
        if not isinstance(title, TextStringObject):
            title = TextStringObject(str(title))

        self.add_named_destination_array(title, dest_ref)
        return dest_ref

    def addNamedDestination(
        self, title: str, pagenum: int
    ) -> IndirectObject:  # deprecated
        """
        Use :meth:`add_named_destination` instead.

        .. deprecated:: 1.28.0
        """
        deprecation_with_replacement(
            "addNamedDestination", "add_named_destination", "3.0.0"
        )
        return self.add_named_destination(title, pagenum)

    def remove_links(self) -> None:
        """Remove links and annotations from this output."""
        for page in self.pages:
            self.remove_objects_from_page(page, ObjectDeletionFlag.ALL_ANNOTATIONS)

    def removeLinks(self) -> None:  # deprecated
        """
        Use :meth:`remove_links` instead.

        .. deprecated:: 1.28.0
        """
        deprecation_with_replacement("removeLinks", "remove_links", "3.0.0")
        return self.remove_links()

    def remove_annotations(
        self, subtypes: Optional[Union[AnnotationSubtype, Iterable[AnnotationSubtype]]]
    ) -> None:
        """
        Remove annotations by annotation subtype.

        Args:
            subtypes: SubType or list of SubTypes to be removed.
                Examples are: "/Link", "/FileAttachment", "/Sound",
                "/Movie", "/Screen", ...
                If you want to remove all annotations, use subtypes=None.
        """
        for page in self.pages:
            self._remove_annots_from_page(page, subtypes)

    def _remove_annots_from_page(
        self,
        page: Union[IndirectObject, PageObject, DictionaryObject],
        subtypes: Optional[Iterable[str]],
    ) -> None:
        page = cast(DictionaryObject, page.get_object())
        if PG.ANNOTS in page:
            i = 0
            while i < len(cast(ArrayObject, page[PG.ANNOTS])):
                an = cast(ArrayObject, page[PG.ANNOTS])[i]
                obj = cast(DictionaryObject, an.get_object())
                if subtypes is None or cast(str, obj["/Subtype"]) in subtypes:
                    if isinstance(an, IndirectObject):
                        self._objects[an.idnum - 1] = NullObject()  # to reduce PDF size
                    del page[PG.ANNOTS][i]  # type:ignore
                else:
                    i += 1

    def remove_objects_from_page(
        self,
        page: Union[PageObject, DictionaryObject],
        to_delete: Union[ObjectDeletionFlag, Iterable[ObjectDeletionFlag]],
    ) -> None:
        """
        Remove objects specified by ``to_delete`` from the given page.

        Args:
            page: Page object to clean up.
            to_delete: Objects to be deleted; can be a ``ObjectDeletionFlag``
                or a list of ObjectDeletionFlag
        """
        if isinstance(to_delete, (list, tuple)):
            for to_d in to_delete:
                self.remove_objects_from_page(page, to_d)
            return
        assert isinstance(to_delete, ObjectDeletionFlag)

        if to_delete & ObjectDeletionFlag.LINKS:
            return self._remove_annots_from_page(page, ("/Link",))
        if to_delete & ObjectDeletionFlag.ATTACHMENTS:
            return self._remove_annots_from_page(
                page, ("/FileAttachment", "/Sound", "/Movie", "/Screen")
            )
        if to_delete & ObjectDeletionFlag.OBJECTS_3D:
            return self._remove_annots_from_page(page, ("/3D",))
        if to_delete & ObjectDeletionFlag.ALL_ANNOTATIONS:
            return self._remove_annots_from_page(page, None)

        if to_delete & ObjectDeletionFlag.IMAGES:
            jump_operators = (
                [b"w", b"J", b"j", b"M", b"d", b"i"]
                + [b"W", b"W*"]
                + [b"b", b"b*", b"B", b"B*", b"S", b"s", b"f", b"f*", b"F", b"n"]
                + [b"m", b"l", b"c", b"v", b"y", b"h", b"re"]
                + [b"sh"]
            )
        else:  # del text
            jump_operators = [b"Tj", b"TJ", b"'", b'"']

        images = []
        forms = []

        def clean(content: ContentStream) -> None:
            nonlocal images, forms, to_delete
            i = 0
            while i < len(content.operations):
                operands, operator = content.operations[i]
                if operator in jump_operators:
                    del content.operations[i]
                elif operator == b"Do":
                    if (
                        cast(ObjectDeletionFlag, to_delete) & ObjectDeletionFlag.IMAGES
                        and operands[0] in images
                        or cast(ObjectDeletionFlag, to_delete) & ObjectDeletionFlag.TEXT
                        and operands[0] in forms
                    ):
                        del content.operations[i]
                    i += 1
                else:
                    i += 1

        try:
            d = cast(dict, cast(DictionaryObject, page["/Resources"])["/XObject"])
        except KeyError:
            d = {}
        for k, v in d.items():
            o = v.get_object()
            try:
                content: Any = None
                if to_delete & ObjectDeletionFlag.IMAGES and o["/Subtype"] == "/Image":
                    content = NullObject()
                    images.append(k)
                if o["/Subtype"] == "/Form":
                    forms.append(k)
                    if isinstance(o, ContentStream):
                        content = o
                    else:
                        content = ContentStream(o, self)
                        content.update(o.items())
                        for k1 in ["/Length", "/Filter", "/DecodeParms"]:
                            try:
                                del content[k1]
                            except KeyError:
                                pass
                    clean(content)
                if content is not None:
                    if isinstance(v, IndirectObject):
                        self._objects[v.idnum - 1] = content
                    else:
                        d[k] = self._add_object(content)
            except (TypeError, KeyError):
                pass
        if "/Contents" in page:
            content = page["/Contents"].get_object()
            if not isinstance(content, ContentStream):
                content = ContentStream(content, page)
            clean(cast(ContentStream, content))
            if isinstance(page["/Contents"], ArrayObject):
                for o in cast(ArrayObject, page["/Contents"]):
                    self._objects[o.idnum - 1] = NullObject()
            try:
                self._objects[
                    cast(IndirectObject, page["/Contents"].indirect_reference).idnum - 1
                ] = NullObject()
            except AttributeError:
                pass
            page[NameObject("/Contents")] = self._add_object(content)

    def remove_images(self, ignore_byte_string_object: Optional[bool] = None) -> None:
        """
        Remove images from this output.

        Args:
            ignore_byte_string_object: deprecated
        """
        if ignore_byte_string_object is not None:
            warnings.warn(
                "The 'ignore_byte_string_object' argument of remove_images is "
                "deprecated and will be removed in pypdf 4.0.0.",
                category=DeprecationWarning,
            )
        for page in self.pages:
            self.remove_objects_from_page(page, ObjectDeletionFlag.IMAGES)

    def removeImages(self, ignoreByteStringObject: bool = False) -> None:  # deprecated
        """
        Use :meth:`remove_images` instead.

        .. deprecated:: 1.28.0
        """
        deprecation_with_replacement("removeImages", "remove_images", "3.0.0")
        return self.remove_images(ignoreByteStringObject)

    def remove_text(self, ignore_byte_string_object: Optional[bool] = None) -> None:
        """
        Remove text from this output.

        Args:
            ignore_byte_string_object: deprecated
        """
        if ignore_byte_string_object is not None:
            warnings.warn(
                "The 'ignore_byte_string_object' argument of remove_images is "
                "deprecated and will be removed in pypdf 4.0.0.",
                category=DeprecationWarning,
            )
        for page in self.pages:
            self.remove_objects_from_page(page, ObjectDeletionFlag.TEXT)

    def removeText(self, ignoreByteStringObject: bool = False) -> None:  # deprecated
        """
        Use :meth:`remove_text` instead.

        .. deprecated:: 1.28.0
        """
        deprecation_with_replacement("removeText", "remove_text", "3.0.0")
        return self.remove_text(ignoreByteStringObject)

    def add_uri(
        self,
        page_number: int,
        uri: str,
        rect: RectangleObject,
        border: Optional[ArrayObject] = None,
        pagenum: Optional[int] = None,
    ) -> None:
        """
        Add an URI from a rectangular area to the specified page.

        This uses the basic structure of :meth:`add_link`

        Args:
            page_number: index of the page on which to place the URI action.
            uri: URI of resource to link to.
            rect: :class:`RectangleObject<pypdf.generic.RectangleObject>` or
                array of four integers specifying the clickable rectangular area
                ``[xLL, yLL, xUR, yUR]``, or string in the form
                ``"[ xLL yLL xUR yUR ]"``.
            border: if provided, an array describing border-drawing
                properties. See the PDF spec for details. No border will be
                drawn if this argument is omitted.
        """
        if pagenum is not None:
            warnings.warn(
                "The 'pagenum' argument of add_uri is deprecated and will be "
                "removed in pypdf 4.0.0. Use 'page_number' instead.",
                category=DeprecationWarning,
            )
            page_number = pagenum
        page_link = self.get_object(self._pages)[PA.KIDS][page_number]  # type: ignore
        page_ref = cast(Dict[str, Any], self.get_object(page_link))

        border_arr: BorderArrayType
        if border is not None:
            border_arr = [NameObject(n) for n in border[:3]]
            if len(border) == 4:
                dash_pattern = ArrayObject([NameObject(n) for n in border[3]])
                border_arr.append(dash_pattern)
        else:
            border_arr = [NumberObject(2), NumberObject(2), NumberObject(2)]

        if isinstance(rect, str):
            rect = NameObject(rect)
        elif isinstance(rect, RectangleObject):
            pass
        else:
            rect = RectangleObject(rect)

        lnk2 = DictionaryObject()
        lnk2.update(
            {
                NameObject("/S"): NameObject("/URI"),
                NameObject("/URI"): TextStringObject(uri),
            }
        )
        lnk = DictionaryObject()
        lnk.update(
            {
                NameObject(AA.Type): NameObject(PG.ANNOTS),
                NameObject(AA.Subtype): NameObject("/Link"),
                NameObject(AA.P): page_link,
                NameObject(AA.Rect): rect,
                NameObject("/H"): NameObject("/I"),
                NameObject(AA.Border): ArrayObject(border_arr),
                NameObject("/A"): lnk2,
            }
        )
        lnk_ref = self._add_object(lnk)

        if PG.ANNOTS in page_ref:
            page_ref[PG.ANNOTS].append(lnk_ref)
        else:
            page_ref[NameObject(PG.ANNOTS)] = ArrayObject([lnk_ref])

    def addURI(
        self,
        pagenum: int,  # deprecated, but method is deprecated already
        uri: str,
        rect: RectangleObject,
        border: Optional[ArrayObject] = None,
    ) -> None:  # deprecated
        """
        Use :meth:`add_uri` instead.

        .. deprecated:: 1.28.0
        """
        deprecation_with_replacement("addURI", "add_uri", "3.0.0")
        return self.add_uri(pagenum, uri, rect, border)

    def add_link(
        self,
        pagenum: int,  # deprecated, but method is deprecated already
        page_destination: int,
        rect: RectangleObject,
        border: Optional[ArrayObject] = None,
        fit: FitType = "/Fit",
        *args: ZoomArgType,
    ) -> DictionaryObject:
        deprecation_with_replacement(
            "add_link", "add_annotation(AnnotationBuilder.link(...))"
        )

        if isinstance(rect, str):
            rect = rect.strip()[1:-1]
            rect = RectangleObject(
                [float(num) for num in rect.split(" ") if len(num) > 0]
            )
        elif isinstance(rect, RectangleObject):
            pass
        else:
            rect = RectangleObject(rect)

        annotation = AnnotationBuilder.link(
            rect=rect,
            border=border,
            target_page_index=page_destination,
            fit=Fit(fit_type=fit, fit_args=args),
        )
        return self.add_annotation(page_number=pagenum, annotation=annotation)

    def addLink(
        self,
        pagenum: int,  # deprecated, but method is deprecated already
        page_destination: int,
        rect: RectangleObject,
        border: Optional[ArrayObject] = None,
        fit: FitType = "/Fit",
        *args: ZoomArgType,
    ) -> None:  # deprecated
        """
        Use :meth:`add_link` instead.

        .. deprecated:: 1.28.0
        """
        deprecate_with_replacement(
            "addLink", "add_annotation(AnnotationBuilder.link(...))", "4.0.0"
        )
        self.add_link(pagenum, page_destination, rect, border, fit, *args)

    _valid_layouts = (
        "/NoLayout",
        "/SinglePage",
        "/OneColumn",
        "/TwoColumnLeft",
        "/TwoColumnRight",
        "/TwoPageLeft",
        "/TwoPageRight",
    )

    def _get_page_layout(self) -> Optional[LayoutType]:
        try:
            return cast(LayoutType, self._root_object["/PageLayout"])
        except KeyError:
            return None

    def getPageLayout(self) -> Optional[LayoutType]:  # deprecated
        """
        Use :py:attr:`page_layout` instead.

        .. deprecated:: 1.28.0
        """
        deprecation_with_replacement("getPageLayout", "page_layout", "3.0.0")
        return self._get_page_layout()

    def _set_page_layout(self, layout: Union[NameObject, LayoutType]) -> None:
        """
        Set the page layout.

        Args:
            layout: The page layout to be used.

        .. list-table:: Valid ``layout`` arguments
           :widths: 50 200

           * - /NoLayout
             - Layout explicitly not specified
           * - /SinglePage
             - Show one page at a time
           * - /OneColumn
             - Show one column at a time
           * - /TwoColumnLeft
             - Show pages in two columns, odd-numbered pages on the left
           * - /TwoColumnRight
             - Show pages in two columns, odd-numbered pages on the right
           * - /TwoPageLeft
             - Show two pages at a time, odd-numbered pages on the left
           * - /TwoPageRight
             - Show two pages at a time, odd-numbered pages on the right
        """
        if not isinstance(layout, NameObject):
            if layout not in self._valid_layouts:
                logger_warning(
                    f"Layout should be one of: {'', ''.join(self._valid_layouts)}",
                    __name__,
                )
            layout = NameObject(layout)
        self._root_object.update({NameObject("/PageLayout"): layout})

    def set_page_layout(self, layout: LayoutType) -> None:
        """
        Set the page layout.

        Args:
            layout: The page layout to be used

        .. list-table:: Valid ``layout`` arguments
           :widths: 50 200

           * - /NoLayout
             - Layout explicitly not specified
           * - /SinglePage
             - Show one page at a time
           * - /OneColumn
             - Show one column at a time
           * - /TwoColumnLeft
             - Show pages in two columns, odd-numbered pages on the left
           * - /TwoColumnRight
             - Show pages in two columns, odd-numbered pages on the right
           * - /TwoPageLeft
             - Show two pages at a time, odd-numbered pages on the left
           * - /TwoPageRight
             - Show two pages at a time, odd-numbered pages on the right
        """
        self._set_page_layout(layout)

    def setPageLayout(self, layout: LayoutType) -> None:  # deprecated
        """
        Use :py:attr:`page_layout` instead.

        .. deprecated:: 1.28.0
        """
        deprecation_with_replacement(
            "writer.setPageLayout(val)", "writer.page_layout = val", "3.0.0"
        )
        return self._set_page_layout(layout)

    @property
    def page_layout(self) -> Optional[LayoutType]:
        """
        Page layout property.

        .. list-table:: Valid ``layout`` values
           :widths: 50 200

           * - /NoLayout
             - Layout explicitly not specified
           * - /SinglePage
             - Show one page at a time
           * - /OneColumn
             - Show one column at a time
           * - /TwoColumnLeft
             - Show pages in two columns, odd-numbered pages on the left
           * - /TwoColumnRight
             - Show pages in two columns, odd-numbered pages on the right
           * - /TwoPageLeft
             - Show two pages at a time, odd-numbered pages on the left
           * - /TwoPageRight
             - Show two pages at a time, odd-numbered pages on the right
        """
        return self._get_page_layout()

    @page_layout.setter
    def page_layout(self, layout: LayoutType) -> None:
        self._set_page_layout(layout)

    @property
    def pageLayout(self) -> Optional[LayoutType]:  # deprecated
        """
        Use :py:attr:`page_layout` instead.

        .. deprecated:: 1.28.0
        """
        deprecation_with_replacement("pageLayout", "page_layout", "3.0.0")
        return self.page_layout

    @pageLayout.setter
    def pageLayout(self, layout: LayoutType) -> None:  # deprecated
        """
        Use :py:attr:`page_layout` instead.

        .. deprecated:: 1.28.0
        """
        deprecation_with_replacement("pageLayout", "page_layout", "3.0.0")
        self.page_layout = layout

    _valid_modes = (
        "/UseNone",
        "/UseOutlines",
        "/UseThumbs",
        "/FullScreen",
        "/UseOC",
        "/UseAttachments",
    )

    def _get_page_mode(self) -> Optional[PagemodeType]:
        try:
            return cast(PagemodeType, self._root_object["/PageMode"])
        except KeyError:
            return None

    def getPageMode(self) -> Optional[PagemodeType]:  # deprecated
        """
        Use :py:attr:`page_mode` instead.

        .. deprecated:: 1.28.0
        """
        deprecation_with_replacement("getPageMode", "page_mode", "3.0.0")
        return self._get_page_mode()

    def set_page_mode(self, mode: PagemodeType) -> None:
        """
        Use :py:attr:`page_mode` instead.

        .. deprecated:: 1.28.0
        """
        if isinstance(mode, NameObject):
            mode_name: NameObject = mode
        else:
            if mode not in self._valid_modes:
                logger_warning(
                    f"Mode should be one of: {', '.join(self._valid_modes)}", __name__
                )
            mode_name = NameObject(mode)
        self._root_object.update({NameObject("/PageMode"): mode_name})

    def setPageMode(self, mode: PagemodeType) -> None:  # deprecated
        """
        Use :py:attr:`page_mode` instead.

        .. deprecated:: 1.28.0
        """
        deprecation_with_replacement(
            "writer.setPageMode(val)", "writer.page_mode = val", "3.0.0"
        )
        self.set_page_mode(mode)

    @property
    def page_mode(self) -> Optional[PagemodeType]:
        """
        Page mode property.

        .. list-table:: Valid ``mode`` values
           :widths: 50 200

           * - /UseNone
             - Do not show outline or thumbnails panels
           * - /UseOutlines
             - Show outline (aka bookmarks) panel
           * - /UseThumbs
             - Show page thumbnails panel
           * - /FullScreen
             - Fullscreen view
           * - /UseOC
             - Show Optional Content Group (OCG) panel
           * - /UseAttachments
             - Show attachments panel
        """
        return self._get_page_mode()

    @page_mode.setter
    def page_mode(self, mode: PagemodeType) -> None:
        self.set_page_mode(mode)

    @property
    def pageMode(self) -> Optional[PagemodeType]:  # deprecated
        """
        Use :py:attr:`page_mode` instead.

        .. deprecated:: 1.28.0
        """
        deprecation_with_replacement("pageMode", "page_mode", "3.0.0")
        return self.page_mode

    @pageMode.setter
    def pageMode(self, mode: PagemodeType) -> None:  # deprecated
        """
        Use :py:attr:`page_mode` instead.

        .. deprecated:: 1.28.0
        """
        deprecation_with_replacement("pageMode", "page_mode", "3.0.0")
        self.page_mode = mode

    def add_annotation(
        self,
        page_number: Union[int, PageObject],
        annotation: Dict[str, Any],
    ) -> DictionaryObject:
        """
        Add a single annotation to the page.
        The added annotation must be a new annotation.
        It can not be recycled.

        Args:
            page_number: PageObject or page index.
            annotation: Annotation to be added (created with annotation).

        Returns:
            The inserted object
            This can be used for pop-up creation, for example
        """
        page = page_number
        if isinstance(page, int):
            page = self.pages[page]
        elif not isinstance(page, PageObject):
            raise TypeError("page: invalid type")

        to_add = cast(DictionaryObject, _pdf_objectify(annotation))
        to_add[NameObject("/P")] = page.indirect_reference

        if page.annotations is None:
            page[NameObject("/Annots")] = ArrayObject()
        assert page.annotations is not None

        # Internal link annotations need the correct object type for the
        # destination
        if to_add.get("/Subtype") == "/Link" and "/Dest" in to_add:
            tmp = cast(dict, to_add[NameObject("/Dest")])
            dest = Destination(
                NameObject("/LinkName"),
                tmp["target_page_index"],
                Fit(
                    fit_type=tmp["fit"], fit_args=dict(tmp)["fit_args"]
                ),  # I have no clue why this dict-hack is necessary
            )
            to_add[NameObject("/Dest")] = dest.dest_array

        page.annotations.append(self._add_object(to_add))

        if to_add.get("/Subtype") == "/Popup" and NameObject("/Parent") in to_add:
            cast(DictionaryObject, to_add["/Parent"].get_object())[
                NameObject("/Popup")
            ] = to_add.indirect_reference

        return to_add

    def clean_page(self, page: Union[PageObject, IndirectObject]) -> PageObject:
        """
        Perform some clean up in the page.
        Currently: convert NameObject nameddestination to TextStringObject
        (required for names/dests list)

        Args:
            page:

        Returns:
            The cleaned PageObject
        """
        page = cast("PageObject", page.get_object())
        for a in page.get("/Annots", []):
            a_obj = a.get_object()
            d = a_obj.get("/Dest", None)
            act = a_obj.get("/A", None)
            if isinstance(d, NameObject):
                a_obj[NameObject("/Dest")] = TextStringObject(d)
            elif act is not None:
                act = act.get_object()
                d = act.get("/D", None)
                if isinstance(d, NameObject):
                    act[NameObject("/D")] = TextStringObject(d)
        return page

    def _create_stream(
        self, fileobj: Union[Path, StrByteType, PdfReader]
    ) -> Tuple[IOBase, Optional[Encryption]]:
        # If the fileobj parameter is a string, assume it is a path
        # and create a file object at that location. If it is a file,
        # copy the file's contents into a BytesIO stream object; if
        # it is a PdfReader, copy that reader's stream into a
        # BytesIO stream.
        # If fileobj is none of the above types, it is not modified
        encryption_obj = None
        stream: IOBase
        if isinstance(fileobj, (str, Path)):
            with FileIO(fileobj, "rb") as f:
                stream = BytesIO(f.read())
        elif isinstance(fileobj, PdfReader):
            if fileobj._encryption:
                encryption_obj = fileobj._encryption
            orig_tell = fileobj.stream.tell()
            fileobj.stream.seek(0)
            stream = BytesIO(fileobj.stream.read())

            # reset the stream to its original location
            fileobj.stream.seek(orig_tell)
        elif hasattr(fileobj, "seek") and hasattr(fileobj, "read"):
            fileobj.seek(0)
            filecontent = fileobj.read()
            stream = BytesIO(filecontent)
        else:
            raise NotImplementedError(
                "PdfMerger.merge requires an object that PdfReader can parse. "
                "Typically, that is a Path or a string representing a Path, "
                "a file object, or an object implementing .seek and .read. "
                "Passing a PdfReader directly works as well."
            )
        return stream, encryption_obj

    def append(
        self,
        fileobj: Union[StrByteType, PdfReader, Path],
        outline_item: Union[
            str, None, PageRange, Tuple[int, int], Tuple[int, int, int], List[int]
        ] = None,
        pages: Union[
            None,
            PageRange,
            Tuple[int, int],
            Tuple[int, int, int],
            List[int],
            List[PageObject],
        ] = None,
        import_outline: bool = True,
        excluded_fields: Optional[Union[List[str], Tuple[str, ...]]] = None,
    ) -> None:
        """
        Identical to the :meth:`merge()<merge>` method, but assumes you want to
        concatenate all pages onto the end of the file instead of specifying a
        position.

        Args:
            fileobj: A File Object or an object that supports the standard
                read and seek methods similar to a File Object. Could also be a
                string representing a path to a PDF file.
            outline_item: Optionally, you may specify a string to build an
                outline (aka 'bookmark') to identify the beginning of the
                included file.
            pages: Can be a :class:`PageRange<pypdf.pagerange.PageRange>`
                or a ``(start, stop[, step])`` tuple
                or a list of pages to be processed
                to merge only the specified range of pages from the source
                document into the output document.
            import_outline: You may prevent the source document's
                outline (collection of outline items, previously referred to as
                'bookmarks') from being imported by specifying this as ``False``.
            excluded_fields: Provide the list of fields/keys to be ignored
                if ``/Annots`` is part of the list, the annotation will be ignored
                if ``/B`` is part of the list, the articles will be ignored
        """
        if excluded_fields is None:
            excluded_fields = ()
        if isinstance(outline_item, (tuple, list, PageRange)):
            if isinstance(pages, bool):
                if not isinstance(import_outline, bool):
                    excluded_fields = import_outline
                import_outline = pages
            pages = outline_item
            self.merge(
                None,
                fileobj,
                None,
                pages,
                import_outline,
                excluded_fields,
            )
        else:  # if isinstance(outline_item,str):
            self.merge(
                None,
                fileobj,
                outline_item,
                pages,
                import_outline,
                excluded_fields,
            )

    @deprecation_bookmark(bookmark="outline_item", import_bookmarks="import_outline")
    def merge(
        self,
        position: Optional[int],
        fileobj: Union[Path, StrByteType, PdfReader],
        outline_item: Optional[str] = None,
        pages: Optional[Union[PageRangeSpec, List[PageObject]]] = None,
        import_outline: bool = True,
        excluded_fields: Optional[Union[List[str], Tuple[str, ...]]] = (),
    ) -> None:
        """
        Merge the pages from the given file into the output file at the
        specified page number.

        Args:
            position: The *page number* to insert this file. File will
                be inserted after the given number.
            fileobj: A File Object or an object that supports the standard
                read and seek methods similar to a File Object. Could also be a
                string representing a path to a PDF file.
            outline_item: Optionally, you may specify a string to build an outline
                (aka 'bookmark') to identify the
                beginning of the included file.
            pages: can be a :class:`PageRange<pypdf.pagerange.PageRange>`
                or a ``(start, stop[, step])`` tuple
                or a list of pages to be processed
                to merge only the specified range of pages from the source
                document into the output document.
            import_outline: You may prevent the source document's
                outline (collection of outline items, previously referred to as
                'bookmarks') from being imported by specifying this as ``False``.
            excluded_fields: provide the list of fields/keys to be ignored
                if ``/Annots`` is part of the list, the annotation will be ignored
                if ``/B`` is part of the list, the articles will be ignored

        Raises:
            TypeError: The pages attribute is not configured properly
        """
        if isinstance(fileobj, PdfReader):
            reader = fileobj
        else:
            stream, encryption_obj = self._create_stream(fileobj)
            # Create a new PdfReader instance using the stream
            # (either file or BytesIO or StringIO) created above
            reader = PdfReader(stream, strict=False)  # type: ignore[arg-type]

        if excluded_fields is None:
            excluded_fields = ()
        # Find the range of pages to merge.
        if pages is None:
            pages = list(range(0, len(reader.pages)))
        elif isinstance(pages, PageRange):
            pages = list(range(*pages.indices(len(reader.pages))))
        elif isinstance(pages, list):
            pass  # keep unchanged
        elif isinstance(pages, tuple) and len(pages) <= 3:
            pages = list(range(*pages))
        elif not isinstance(pages, tuple):
            raise TypeError(
                '"pages" must be a tuple of (start, stop[, step]) or a list'
            )

        srcpages = {}
        for page in pages:
            if isinstance(page, PageObject):
                pg = page
            else:
                pg = reader.pages[page]
            assert pg.indirect_reference is not None
            if position is None:
                # numbers in the exclude list identifies that the exclusion is
                # only applicable to 1st level of cloning
                srcpages[pg.indirect_reference.idnum] = self.add_page(
                    pg, list(excluded_fields) + [1, "/B", 1, "/Annots"]  # type: ignore
                )
            else:
                srcpages[pg.indirect_reference.idnum] = self.insert_page(
                    pg, position, list(excluded_fields) + [1, "/B", 1, "/Annots"]  # type: ignore
                )
                position += 1
            srcpages[pg.indirect_reference.idnum].original_page = pg

        reader._namedDests = (
            reader.named_destinations
        )  # need for the outline processing below
        for dest in reader._namedDests.values():
            arr = dest.dest_array
            if "/Names" in self._root_object and dest["/Title"] in cast(  # noqa: SIM114
                list,
                cast(
                    DictionaryObject,
                    cast(DictionaryObject, self._root_object["/Names"])["/Dests"],
                )["/Names"],
            ):
                # already exists : should not duplicate it
                pass
            elif isinstance(dest["/Page"], NullObject):
                pass
            elif isinstance(dest["/Page"], int):
                # the page reference is a page number normally not iaw Pdf Reference
                # page numbers as int are normally accepted only in external goto
                p = reader.pages[dest["/Page"]]
                assert p.indirect_reference is not None
                try:
                    arr[NumberObject(0)] = NumberObject(
                        srcpages[p.indirect_reference.idnum].page_number
                    )
                    self.add_named_destination_array(dest["/Title"], arr)
                except KeyError:
                    pass
            elif dest["/Page"].indirect_reference.idnum in srcpages:
                arr[NumberObject(0)] = srcpages[
                    dest["/Page"].indirect_reference.idnum
                ].indirect_reference
                self.add_named_destination_array(dest["/Title"], arr)

        outline_item_typ: TreeObject
        if outline_item is not None:
            outline_item_typ = cast(
                "TreeObject",
                self.add_outline_item(
                    TextStringObject(outline_item),
                    list(srcpages.values())[0].indirect_reference,
                    fit=PAGE_FIT,
                ).get_object(),
            )
        else:
            outline_item_typ = self.get_outline_root()

        _ro = cast("DictionaryObject", reader.trailer[TK.ROOT])
        if import_outline and CO.OUTLINES in _ro:
            outline = self._get_filtered_outline(
                _ro.get(CO.OUTLINES, None), srcpages, reader
            )
            self._insert_filtered_outline(
                outline, outline_item_typ, None
            )  # TODO : use before parameter

        if "/Annots" not in excluded_fields:
            for pag in srcpages.values():
                lst = self._insert_filtered_annotations(
                    pag.original_page.get("/Annots", ()), pag, srcpages, reader
                )
                if len(lst) > 0:
                    pag[NameObject("/Annots")] = lst
                self.clean_page(pag)

        if "/AcroForm" in cast(DictionaryObject, reader.trailer["/Root"]):
            if "/AcroForm" not in self._root_object:
                self._root_object[NameObject("/AcroForm")] = self._add_object(
                    cast(
                        DictionaryObject,
                        cast(DictionaryObject, reader.trailer["/Root"])["/AcroForm"],
                    ).clone(self, False, ("/Fields",))
                )
                arr = ArrayObject()
            else:
                arr = cast(
                    ArrayObject,
                    cast(DictionaryObject, self._root_object["/AcroForm"])["/Fields"],
                )
            trslat = self._id_translated[id(reader)]
            try:
                for f in reader.trailer["/Root"]["/AcroForm"]["/Fields"]:  # type: ignore
                    try:
                        ind = IndirectObject(trslat[f.idnum], 0, self)
                        if ind not in arr:
                            arr.append(ind)
                    except KeyError:
                        # for trslat[] which mean the field has not be copied
                        # through the page
                        pass
            except KeyError:  # for /Acroform or /Fields are not existing
                arr = self._add_object(ArrayObject())
            cast(DictionaryObject, self._root_object["/AcroForm"])[
                NameObject("/Fields")
            ] = arr

        if "/B" not in excluded_fields:
            self.add_filtered_articles("", srcpages, reader)

    def _add_articles_thread(
        self,
        thread: DictionaryObject,  # thread entry from the reader's array of threads
        pages: Dict[int, PageObject],
        reader: PdfReader,
    ) -> IndirectObject:
        """
        Clone the thread with only the applicable articles.

        Args:
            thread:
            pages:
            reader:

        Returns:
            The added thread as an indirect reference
        """
        nthread = thread.clone(
            self, force_duplicate=True, ignore_fields=("/F",)
        )  # use of clone to keep link between reader and writer
        self.threads.append(nthread.indirect_reference)
        first_article = cast("DictionaryObject", thread["/F"])
        current_article: Optional[DictionaryObject] = first_article
        new_article: Optional[DictionaryObject] = None
        while current_article is not None:
            pag = self._get_cloned_page(
                cast("PageObject", current_article["/P"]), pages, reader
            )
            if pag is not None:
                if new_article is None:
                    new_article = cast(
                        "DictionaryObject",
                        self._add_object(DictionaryObject()).get_object(),
                    )
                    new_first = new_article
                    nthread[NameObject("/F")] = new_article.indirect_reference
                else:
                    new_article2 = cast(
                        "DictionaryObject",
                        self._add_object(
                            DictionaryObject(
                                {NameObject("/V"): new_article.indirect_reference}
                            )
                        ).get_object(),
                    )
                    new_article[NameObject("/N")] = new_article2.indirect_reference
                    new_article = new_article2
                new_article[NameObject("/P")] = pag
                new_article[NameObject("/T")] = nthread.indirect_reference
                new_article[NameObject("/R")] = current_article["/R"]
                pag_obj = cast("PageObject", pag.get_object())
                if "/B" not in pag_obj:
                    pag_obj[NameObject("/B")] = ArrayObject()
                cast("ArrayObject", pag_obj["/B"]).append(
                    new_article.indirect_reference
                )
            current_article = cast("DictionaryObject", current_article["/N"])
            if current_article == first_article:
                new_article[NameObject("/N")] = new_first.indirect_reference  # type: ignore
                new_first[NameObject("/V")] = new_article.indirect_reference  # type: ignore
                current_article = None
        assert nthread.indirect_reference is not None
        return nthread.indirect_reference

    def add_filtered_articles(
        self,
        fltr: Union[Pattern, str],  # thread entry from the reader's array of threads
        pages: Dict[int, PageObject],
        reader: PdfReader,
    ) -> None:
        """
        Add articles matching the defined criteria.

        Args:
            fltr:
            pages:
            reader:
        """
        if isinstance(fltr, str):
            fltr = re.compile(fltr)
        elif not isinstance(fltr, Pattern):
            fltr = re.compile("")
        for p in pages.values():
            pp = p.original_page
            for a in pp.get("/B", ()):
                thr = a.get_object()["/T"]
                if thr.indirect_reference.idnum not in self._id_translated[
                    id(reader)
                ] and fltr.search(thr["/I"]["/Title"]):
                    self._add_articles_thread(thr, pages, reader)

    def _get_cloned_page(
        self,
        page: Union[None, int, IndirectObject, PageObject, NullObject],
        pages: Dict[int, PageObject],
        reader: PdfReader,
    ) -> Optional[IndirectObject]:
        if isinstance(page, NullObject):
            return None
        if isinstance(page, int):
            _i = reader.pages[page].indirect_reference
        elif isinstance(page, DictionaryObject) and page.get("/Type", "") == "/Page":
            _i = page.indirect_reference
        elif isinstance(page, IndirectObject):
            _i = page
        try:
            return pages[_i.idnum].indirect_reference  # type: ignore
        except Exception:
            return None

    def _insert_filtered_annotations(
        self,
        annots: Union[IndirectObject, List[DictionaryObject]],
        page: PageObject,
        pages: Dict[int, PageObject],
        reader: PdfReader,
    ) -> List[Destination]:
        outlist = ArrayObject()
        if isinstance(annots, IndirectObject):
            annots = cast("List", annots.get_object())
        for an in annots:
            ano = cast("DictionaryObject", an.get_object())
            if (
                ano["/Subtype"] != "/Link"
                or "/A" not in ano
                or cast("DictionaryObject", ano["/A"])["/S"] != "/GoTo"
                or "/Dest" in ano
            ):
                if "/Dest" not in ano:
                    outlist.append(self._add_object(ano.clone(self)))
                else:
                    d = ano["/Dest"]
                    if isinstance(d, str):
                        # it is a named dest
                        if str(d) in self.get_named_dest_root():
                            outlist.append(ano.clone(self).indirect_reference)
                    else:
                        d = cast("ArrayObject", d)
                        p = self._get_cloned_page(d[0], pages, reader)
                        if p is not None:
                            anc = ano.clone(self, ignore_fields=("/Dest",))
                            anc[NameObject("/Dest")] = ArrayObject([p] + d[1:])
                            outlist.append(self._add_object(anc))
            else:
                d = cast("DictionaryObject", ano["/A"])["/D"]
                if isinstance(d, str):
                    # it is a named dest
                    if str(d) in self.get_named_dest_root():
                        outlist.append(ano.clone(self).indirect_reference)
                else:
                    d = cast("ArrayObject", d)
                    p = self._get_cloned_page(d[0], pages, reader)
                    if p is not None:
                        anc = ano.clone(self, ignore_fields=("/D",))
                        anc = cast("DictionaryObject", anc)
                        cast("DictionaryObject", anc["/A"])[
                            NameObject("/D")
                        ] = ArrayObject([p] + d[1:])
                        outlist.append(self._add_object(anc))
        return outlist

    def _get_filtered_outline(
        self,
        node: Any,
        pages: Dict[int, PageObject],
        reader: PdfReader,
    ) -> List[Destination]:
        """
        Extract outline item entries that are part of the specified page set.

        Args:
            node:
            pages:
            reader:

        Returns:
            A list of destination objects.
        """
        new_outline = []
        if node is None:
            node = NullObject()
        node = node.get_object()
        if isinstance(node, NullObject):
            node = DictionaryObject()
        if node.get("/Type", "") == "/Outlines" or "/Title" not in node:
            node = node.get("/First", None)
            if node is not None:
                node = node.get_object()
                new_outline += self._get_filtered_outline(node, pages, reader)
        else:
            v: Union[None, IndirectObject, NullObject]
            while node is not None:
                node = node.get_object()
                o = cast("Destination", reader._build_outline_item(node))
                v = self._get_cloned_page(cast("PageObject", o["/Page"]), pages, reader)
                if v is None:
                    v = NullObject()
                o[NameObject("/Page")] = v
                if "/First" in node:
                    o.childs = self._get_filtered_outline(node["/First"], pages, reader)
                else:
                    o.childs = []
                if not isinstance(o["/Page"], NullObject) or len(o.childs) > 0:
                    new_outline.append(o)
                node = node.get("/Next", None)
        return new_outline

    def _clone_outline(self, dest: Destination) -> TreeObject:
        n_ol = TreeObject()
        self._add_object(n_ol)
        n_ol[NameObject("/Title")] = TextStringObject(dest["/Title"])
        if not isinstance(dest["/Page"], NullObject):
            if dest.node is not None and "/A" in dest.node:
                n_ol[NameObject("/A")] = dest.node["/A"].clone(self)
            else:
                n_ol[NameObject("/Dest")] = dest.dest_array
        # TODO: /SE
        if dest.node is not None:
            n_ol[NameObject("/F")] = NumberObject(dest.node.get("/F", 0))
            n_ol[NameObject("/C")] = ArrayObject(
                dest.node.get(
                    "/C", [FloatObject(0.0), FloatObject(0.0), FloatObject(0.0)]
                )
            )
        return n_ol

    def _insert_filtered_outline(
        self,
        outlines: List[Destination],
        parent: Union[TreeObject, IndirectObject],
        before: Union[None, TreeObject, IndirectObject] = None,
    ) -> None:
        for dest in outlines:
            # TODO  : can be improved to keep A and SE entries (ignored for the moment)
            # with np=self.add_outline_item_destination(dest,parent,before)
            if dest.get("/Type", "") == "/Outlines" or "/Title" not in dest:
                np = parent
            else:
                np = self._clone_outline(dest)
                cast(TreeObject, parent.get_object()).insert_child(np, before, self)
            self._insert_filtered_outline(dest.childs, np, None)

    def close(self) -> None:
        """To match the functions from Merger."""
        return

    # @deprecation_bookmark(bookmark="outline_item")
    def find_outline_item(
        self,
        outline_item: Dict[str, Any],
        root: Optional[OutlineType] = None,
    ) -> Optional[List[int]]:
        if root is None:
            o = self.get_outline_root()
        else:
            o = cast("TreeObject", root)

        i = 0
        while o is not None:
            if (
                o.indirect_reference == outline_item
                or o.get("/Title", None) == outline_item
            ):
                return [i]
            elif "/First" in o:
                res = self.find_outline_item(
                    outline_item, cast(OutlineType, o["/First"])
                )
                if res:
                    return ([i] if "/Title" in o else []) + res
            if "/Next" in o:
                i += 1
                o = cast(TreeObject, o["/Next"])
            else:
                return None

    @deprecation_bookmark(bookmark="outline_item")
    def find_bookmark(
        self,
        outline_item: Dict[str, Any],
        root: Optional[OutlineType] = None,
    ) -> Optional[List[int]]:  # deprecated
        """
        .. deprecated:: 2.9.0
            Use :meth:`find_outline_item` instead.
        """
        return self.find_outline_item(outline_item, root)

    def reset_translation(
        self, reader: Union[None, PdfReader, IndirectObject] = None
    ) -> None:
        """
        Reset the translation table between reader and the writer object.

        Late cloning will create new independent objects.

        Args:
            reader: PdfReader or IndirectObject refering a PdfReader object.
                if set to None or omitted, all tables will be reset.
        """
        if reader is None:
            self._id_translated = {}
        elif isinstance(reader, PdfReader):
            try:
                del self._id_translated[id(reader)]
            except Exception:
                pass
        elif isinstance(reader, IndirectObject):
            try:
                del self._id_translated[id(reader.pdf)]
            except Exception:
                pass
        else:
            raise Exception("invalid parameter {reader}")

    def set_page_label(
        self,
        page_index_from: int,
        page_index_to: int,
        style: Optional[PageLabelStyle] = None,
        prefix: Optional[str] = None,
        start: Optional[int] = 0,
    ) -> None:
        """
        Set a page label to a range of pages.

        Page indexes must be given starting from 0.
        Labels must have a style, a prefix or both.
        If to a range is not assigned any page label a decimal label starting from 1 is applied.

        Args:
            page_index_from: page index of the beginning of the range starting from 0
            page_index_to: page index of the beginning of the range starting from 0
            style:  The numbering style to be used for the numeric portion of each page label:
                        '/D' Decimal arabic numerals
                        '/R' Uppercase roman numerals
                        '/r' Lowercase roman numerals
                        '/A' Uppercase letters (A to Z for the first 26 pages,
                             AA to ZZ for the next 26, and so on)
                        '/a' Lowercase letters (a to z for the first 26 pages,
                             aa to zz for the next 26, and so on)
            prefix: The label prefix for page labels in this range.
            start:  The value of the numeric portion for the first page label
                    in the range.
                    Subsequent pages are numbered sequentially from this value,
                    which must be greater than or equal to 1.
                    Default value: 1.
        """
        if style is None and prefix is None:
            raise ValueError("at least one between style and prefix must be given")
        if page_index_from < 0:
            raise ValueError("page_index_from must be equal or greater then 0")
        if page_index_to < page_index_from:
            raise ValueError(
                "page_index_to must be equal or greater then page_index_from"
            )
        if page_index_to >= len(self.pages):
            raise ValueError("page_index_to exceeds number of pages")
        if start is not None and start != 0 and start < 1:
            raise ValueError("if given, start must be equal or greater than one")

        self._set_page_label(page_index_from, page_index_to, style, prefix, start)

    def _set_page_label(
        self,
        page_index_from: int,
        page_index_to: int,
        style: Optional[PageLabelStyle] = None,
        prefix: Optional[str] = None,
        start: Optional[int] = 0,
    ) -> None:
        """
        Set a page label to a range of pages.

        Page indexes must be given
        starting from 0. Labels must have a style, a prefix or both. If to a
        range is not assigned any page label a decimal label starting from 1 is
        applied.

        Args:
            page_index_from: page index of the beginning of the range starting from 0
            page_index_to: page index of the beginning of the range starting from 0
            style:  The numbering style to be used for the numeric portion of each page label:
                        /D Decimal arabic numerals
                        /R Uppercase roman numerals
                        /r Lowercase roman numerals
                        /A Uppercase letters (A to Z for the first 26 pages,
                           AA to ZZ for the next 26, and so on)
                        /a Lowercase letters (a to z for the first 26 pages,
                           aa to zz for the next 26, and so on)
            prefix: The label prefix for page labels in this range.
            start:  The value of the numeric portion for the first page label
                    in the range.
                    Subsequent pages are numbered sequentially from this value,
                    which must be greater than or equal to 1. Default value: 1.
        """
        default_page_label = DictionaryObject()
        default_page_label[NameObject("/S")] = NameObject("/D")

        new_page_label = DictionaryObject()
        if style is not None:
            new_page_label[NameObject("/S")] = NameObject(style)
        if prefix is not None:
            new_page_label[NameObject("/P")] = TextStringObject(prefix)
        if start != 0:
            new_page_label[NameObject("/St")] = NumberObject(start)

        if NameObject(CatalogDictionary.PAGE_LABELS) not in self._root_object:
            nums = ArrayObject()
            nums_insert(NumberObject(0), default_page_label, nums)
            page_labels = TreeObject()
            page_labels[NameObject("/Nums")] = nums
            self._root_object[NameObject(CatalogDictionary.PAGE_LABELS)] = page_labels

        page_labels = cast(
            TreeObject, self._root_object[NameObject(CatalogDictionary.PAGE_LABELS)]
        )
        nums = cast(ArrayObject, page_labels[NameObject("/Nums")])

        nums_insert(NumberObject(page_index_from), new_page_label, nums)
        nums_clear_range(NumberObject(page_index_from), page_index_to, nums)
        next_label_pos, *_ = nums_next(NumberObject(page_index_from), nums)
        if next_label_pos != page_index_to + 1 and page_index_to + 1 < len(self.pages):
            nums_insert(NumberObject(page_index_to + 1), default_page_label, nums)

        page_labels[NameObject("/Nums")] = nums
        self._root_object[NameObject(CatalogDictionary.PAGE_LABELS)] = page_labels


def _pdf_objectify(obj: Union[Dict[str, Any], str, int, List[Any]]) -> PdfObject:
    if isinstance(obj, PdfObject):
        return obj
    if isinstance(obj, dict):
        to_add = DictionaryObject()
        for key, value in obj.items():
            name_key = NameObject(key)
            casted_value = _pdf_objectify(value)
            to_add[name_key] = casted_value
        return to_add
    elif isinstance(obj, list):
        arr = ArrayObject()
        for el in obj:
            arr.append(_pdf_objectify(el))
        return arr
    elif isinstance(obj, str):
        if obj.startswith("/"):
            return NameObject(obj)
        else:
            return TextStringObject(obj)
    elif isinstance(obj, (int, float)):
        return FloatObject(obj)
    else:
        raise NotImplementedError(
            f"type(obj)={type(obj)} could not be casted to PdfObject"
        )


def _create_outline_item(
    action_ref: Union[None, IndirectObject],
    title: str,
    color: Union[Tuple[float, float, float], str, None],
    italic: bool,
    bold: bool,
) -> TreeObject:
    outline_item = TreeObject()
    if action_ref is not None:
        outline_item[NameObject("/A")] = action_ref
    outline_item.update(
        {
            NameObject("/Title"): create_string_object(title),
        }
    )
    if color:
        if isinstance(color, str):
            color = hex_to_rgb(color)
        outline_item.update(
            {NameObject("/C"): ArrayObject([FloatObject(c) for c in color])}
        )
    if italic or bold:
        format_flag = 0
        if italic:
            format_flag += 1
        if bold:
            format_flag += 2
        outline_item.update({NameObject("/F"): NumberObject(format_flag)})
    return outline_item


class PdfFileWriter(PdfWriter):  # deprecated
    def __init__(self, *args: Any, **kwargs: Any) -> None:
        deprecation_with_replacement("PdfFileWriter", "PdfWriter", "3.0.0")
        super().__init__(*args, **kwargs)<|MERGE_RESOLUTION|>--- conflicted
+++ resolved
@@ -1221,10 +1221,7 @@
 
         if owner_password is None:
             owner_password = user_password
-<<<<<<< HEAD
-
-=======
->>>>>>> 71be38bf
+
         if algorithm is not None:
             try:
                 alg = getattr(EncryptAlgorithm, algorithm.replace("-", "_"))
