# Copyright (c) 2006, Mathieu Fenniak
# Copyright (c) 2007, Ashish Kulkarni <kulkarni.ashish@gmail.com>
#
# All rights reserved.
#
# Redistribution and use in source and binary forms, with or without
# modification, are permitted provided that the following conditions are
# met:
#
# * Redistributions of source code must retain the above copyright notice,
# this list of conditions and the following disclaimer.
# * Redistributions in binary form must reproduce the above copyright notice,
# this list of conditions and the following disclaimer in the documentation
# and/or other materials provided with the distribution.
# * The name of the author may not be used to endorse or promote products
# derived from this software without specific prior written permission.
#
# THIS SOFTWARE IS PROVIDED BY THE COPYRIGHT HOLDERS AND CONTRIBUTORS "AS IS"
# AND ANY EXPRESS OR IMPLIED WARRANTIES, INCLUDING, BUT NOT LIMITED TO, THE
# IMPLIED WARRANTIES OF MERCHANTABILITY AND FITNESS FOR A PARTICULAR PURPOSE
# ARE DISCLAIMED. IN NO EVENT SHALL THE COPYRIGHT OWNER OR CONTRIBUTORS BE
# LIABLE FOR ANY DIRECT, INDIRECT, INCIDENTAL, SPECIAL, EXEMPLARY, OR
# CONSEQUENTIAL DAMAGES (INCLUDING, BUT NOT LIMITED TO, PROCUREMENT OF
# SUBSTITUTE GOODS OR SERVICES; LOSS OF USE, DATA, OR PROFITS; OR BUSINESS
# INTERRUPTION) HOWEVER CAUSED AND ON ANY THEORY OF LIABILITY, WHETHER IN
# CONTRACT, STRICT LIABILITY, OR TORT (INCLUDING NEGLIGENCE OR OTHERWISE)
# ARISING IN ANY WAY OUT OF THE USE OF THIS SOFTWARE, EVEN IF ADVISED OF THE
# POSSIBILITY OF SUCH DAMAGE.

import decimal
import enum
import hashlib
import re
import struct
import uuid
from io import BytesIO, FileIO, IOBase
from itertools import compress
from pathlib import Path
from types import TracebackType
from typing import (
    IO,
    Any,
    Callable,
    Dict,
    Iterable,
    List,
    Optional,
    Pattern,
    Tuple,
    Type,
    Union,
    cast,
)

from ._cmap import _default_fonts_space_width, build_char_map_from_dict
from ._doc_common import DocumentInformation, PdfDocCommon
from ._encryption import EncryptAlgorithm, Encryption
from ._page import PageObject
from ._page_labels import nums_clear_range, nums_insert, nums_next
from ._reader import PdfReader
from ._utils import (
    StrByteType,
    StreamType,
    _get_max_pdf_version_header,
    deprecate,
    deprecation_with_replacement,
    logger_warning,
)
from .constants import AnnotationDictionaryAttributes as AA
from .constants import CatalogAttributes as CA
from .constants import (
    CatalogDictionary,
    FileSpecificationDictionaryEntries,
    GoToActionArguments,
    ImageType,
    InteractiveFormDictEntries,
    PageLabelStyle,
    TypFitArguments,
    UserAccessPermissions,
)
from .constants import Core as CO
from .constants import FieldDictionaryAttributes as FA
from .constants import PageAttributes as PG
from .constants import PagesAttributes as PA
from .constants import TrailerKeys as TK
from .errors import PyPdfError
from .generic import (
    PAGE_FIT,
    ArrayObject,
    BooleanObject,
    ByteStringObject,
    ContentStream,
    DecodedStreamObject,
    Destination,
    DictionaryObject,
    Fit,
    FloatObject,
    IndirectObject,
    NameObject,
    NullObject,
    NumberObject,
    PdfObject,
    RectangleObject,
    StreamObject,
    TextStringObject,
    TreeObject,
    ViewerPreferences,
    create_string_object,
    hex_to_rgb,
    is_null_or_none,
)
from .pagerange import PageRange, PageRangeSpec
from .types import (
    AnnotationSubtype,
    BorderArrayType,
    LayoutType,
    OutlineItemType,
    OutlineType,
    PagemodeType,
)
from .xmp import XmpInformation

ALL_DOCUMENT_PERMISSIONS = UserAccessPermissions.all()
DEFAULT_FONT_HEIGHT_IN_MULTILINE = 12


class ObjectDeletionFlag(enum.IntFlag):
    NONE = 0
    TEXT = enum.auto()
    LINKS = enum.auto()
    ATTACHMENTS = enum.auto()
    OBJECTS_3D = enum.auto()
    ALL_ANNOTATIONS = enum.auto()
    XOBJECT_IMAGES = enum.auto()
    INLINE_IMAGES = enum.auto()
    DRAWING_IMAGES = enum.auto()
    IMAGES = XOBJECT_IMAGES | INLINE_IMAGES | DRAWING_IMAGES


def _rolling_checksum(stream: BytesIO, blocksize: int = 65536) -> str:
    hash = hashlib.md5()
    for block in iter(lambda: stream.read(blocksize), b""):
        hash.update(block)
    return hash.hexdigest()


class PdfWriter(PdfDocCommon):
    """
    Write a PDF file out, given pages produced by another class or through
    cloning a PDF file during initialization.

    Typically data is added from a :class:`PdfReader<pypdf.PdfReader>`.

    Args:
        clone_from: identical to fileobj (for compatibility)

        incremental: If true, loads the document and set the PdfWriter in incremental mode.


            When writing incrementally, the original document is written first and new/modified
            content is appended. To be used for signed document/forms to keep signature valid.

        full: If true, loads all the objects (always full if incremental = True).
            This parameters may allows to load very big PDFs.

    """

    def __init__(
        self,
        fileobj: Union[None, PdfReader, StrByteType, Path] = "",
        clone_from: Union[None, PdfReader, StrByteType, Path] = None,
        incremental: bool = False,
        full: bool = False,
    ) -> None:
        self.incremental = incremental or full
        """
        Returns if the PdfWriter object has been started in incremental mode.
        """

        self._objects: List[Optional[PdfObject]] = []
        """
        The indirect objects in the PDF.
        For the incremental case, it will be filled with None
        in clone_reader_document_root.
        """

        self._original_hash: List[int] = []
        """
        List of hashes after import; used to identify changes.
        """

        self._idnum_hash: Dict[bytes, Tuple[IndirectObject, List[IndirectObject]]] = {}
        """
        Maps hash values of indirect objects to the list of IndirectObjects.
        This is used for compression.
        """

        self._id_translated: Dict[int, Dict[int, int]] = {}
        """List of already translated IDs.
           dict[id(pdf)][(idnum, generation)]
        """

        self._ID: Union[ArrayObject, None] = None
        self._info_obj: Optional[PdfObject]

        if self.incremental:
            if isinstance(fileobj, (str, Path)):
                with open(fileobj, "rb") as f:
                    fileobj = BytesIO(f.read(-1))
            if isinstance(fileobj, BytesIO):
                fileobj = PdfReader(fileobj)
            if not isinstance(fileobj, PdfReader):
                raise PyPdfError("Invalid type for incremental mode")
            self._reader = fileobj  # prev content is in _reader.stream
            self._header = fileobj.pdf_header.encode()
            self._readonly = True  # !!!TODO: to be analysed
        else:
            self._header = b"%PDF-1.3"
            self._info_obj = self._add_object(
                DictionaryObject(
                    {NameObject("/Producer"): create_string_object("pypdf")}
                )
            )

        def _get_clone_from(
            fileobj: Union[None, PdfReader, str, Path, IO[Any], BytesIO],
            clone_from: Union[None, PdfReader, str, Path, IO[Any], BytesIO],
        ) -> Union[None, PdfReader, str, Path, IO[Any], BytesIO]:
            if isinstance(fileobj, (str, Path, IO, BytesIO)) and (
                fileobj == "" or clone_from is not None
            ):
                return clone_from
            cloning = True
            if isinstance(fileobj, (str, Path)) and (
                not Path(str(fileobj)).exists()
                or Path(str(fileobj)).stat().st_size == 0
            ):
                cloning = False
            if isinstance(fileobj, (IOBase, BytesIO)):
                t = fileobj.tell()
                if fileobj.seek(0, 2) == 0:
                    cloning = False
                fileobj.seek(t, 0)
            if cloning:
                clone_from = fileobj
            return clone_from

        clone_from = _get_clone_from(fileobj, clone_from)
        # to prevent overwriting
        self.temp_fileobj = fileobj
        self.fileobj = ""
        self.with_as_usage = False
        self._cloned = False
        # The root of our page tree node.
        pages = DictionaryObject()
        pages.update(
            {
                NameObject(PA.TYPE): NameObject("/Pages"),
                NameObject(PA.COUNT): NumberObject(0),
                NameObject(PA.KIDS): ArrayObject(),
            }
        )
        self.flattened_pages = []
        self._encryption: Optional[Encryption] = None
        self._encrypt_entry: Optional[DictionaryObject] = None

        if clone_from is not None:
            if not isinstance(clone_from, PdfReader):
                clone_from = PdfReader(clone_from)
            self.clone_document_from_reader(clone_from)
            self._cloned = True
        else:
            self._pages = self._add_object(pages)
            # root object
            self._root_object = DictionaryObject()
            self._root_object.update(
                {
                    NameObject(PA.TYPE): NameObject(CO.CATALOG),
                    NameObject(CO.PAGES): self._pages,
                }
            )
            self._add_object(self._root_object)
        if full and not incremental:
            self.incremental = False
        if isinstance(self._ID, list):
            if isinstance(self._ID[0], TextStringObject):
                self._ID[0] = ByteStringObject(self._ID[0].get_original_bytes())
            if isinstance(self._ID[1], TextStringObject):
                self._ID[1] = ByteStringObject(self._ID[1].get_original_bytes())

    # for commonality
    @property
    def is_encrypted(self) -> bool:
        """
        Read-only boolean property showing whether this PDF file is encrypted.

        Note that this property, if true, will remain true even after the
        :meth:`decrypt()<pypdf.PdfReader.decrypt>` method is called.
        """
        return False

    @property
    def root_object(self) -> DictionaryObject:
        """
        Provide direct access to PDF Structure.

        Note:
            Recommended only for read access.

        """
        return self._root_object

    @property
    def _info(self) -> Optional[DictionaryObject]:
        """
        Provide access to "/Info". Standardized with PdfReader.

        Returns:
            /Info Dictionary; None if the entry does not exist

        """
        return (
            None
            if self._info_obj is None
            else cast(DictionaryObject, self._info_obj.get_object())
        )

    @_info.setter
    def _info(self, value: Optional[Union[IndirectObject, DictionaryObject]]) -> None:
        if value is None:
            try:
                self._objects[self._info_obj.indirect_reference.idnum - 1] = None  # type: ignore
            except (KeyError, AttributeError):
                pass
            self._info_obj = None
        else:
            if self._info_obj is None:
                self._info_obj = self._add_object(DictionaryObject())
            obj = cast(DictionaryObject, self._info_obj.get_object())
            obj.clear()
            obj.update(cast(DictionaryObject, value.get_object()))

    @property
    def xmp_metadata(self) -> Optional[XmpInformation]:
        """XMP (Extensible Metadata Platform) data."""
        return cast(XmpInformation, self.root_object.xmp_metadata)

    @xmp_metadata.setter
    def xmp_metadata(self, value: Optional[XmpInformation]) -> None:
        """XMP (Extensible Metadata Platform) data."""
        if value is None:
            if "/Metadata" in self.root_object:
                del self.root_object["/Metadata"]
        else:
            self.root_object[NameObject("/Metadata")] = value

        return self.root_object.xmp_metadata  # type: ignore

    def __enter__(self) -> "PdfWriter":
        """Store how writer is initialized by 'with'."""
        c: bool = self._cloned
        t = self.temp_fileobj
        self.__init__()  # type: ignore
        self._cloned = c
        self.with_as_usage = True
        self.fileobj = t  # type: ignore
        return self

    def __exit__(
        self,
        exc_type: Optional[Type[BaseException]],
        exc: Optional[BaseException],
        traceback: Optional[TracebackType],
    ) -> None:
        """Write data to the fileobj."""
        if self.fileobj and not self._cloned:
            self.write(self.fileobj)

    def _repr_mimebundle_(
        self,
        include: Union[None, Iterable[str]] = None,
        exclude: Union[None, Iterable[str]] = None,
    ) -> Dict[str, Any]:
        """
        Integration into Jupyter Notebooks.

        This method returns a dictionary that maps a mime-type to its
        representation.

        See https://ipython.readthedocs.io/en/stable/config/integrating.html
        """
        pdf_data = BytesIO()
        self.write(pdf_data)
        data = {
            "application/pdf": pdf_data,
        }

        if include is not None:
            # Filter representations based on include list
            data = {k: v for k, v in data.items() if k in include}

        if exclude is not None:
            # Remove representations based on exclude list
            data = {k: v for k, v in data.items() if k not in exclude}

        return data

    @property
    def pdf_header(self) -> str:
        """
        Read/Write property of the PDF header that is written.

        This should be something like ``'%PDF-1.5'``. It is recommended to set
        the lowest version that supports all features which are used within the
        PDF file.

        Note: `pdf_header` returns a string but accepts bytes or str for writing
        """
        return self._header.decode()

    @pdf_header.setter
    def pdf_header(self, new_header: Union[str, bytes]) -> None:
        if isinstance(new_header, str):
            new_header = new_header.encode()
        self._header = new_header

    def _add_object(self, obj: PdfObject) -> IndirectObject:
        if (
            getattr(obj, "indirect_reference", None) is not None
            and obj.indirect_reference.pdf == self  # type: ignore
        ):
            return obj.indirect_reference  # type: ignore
        # check for /Contents in Pages (/Contents in annotation are strings)
        if isinstance(obj, DictionaryObject) and isinstance(
            obj.get(PG.CONTENTS, None), (ArrayObject, DictionaryObject)
        ):
            obj[NameObject(PG.CONTENTS)] = self._add_object(obj[PG.CONTENTS])
        self._objects.append(obj)
        obj.indirect_reference = IndirectObject(len(self._objects), 0, self)
        return obj.indirect_reference

    def get_object(
        self,
        indirect_reference: Union[int, IndirectObject],
    ) -> PdfObject:
        if isinstance(indirect_reference, int):
            obj = self._objects[indirect_reference - 1]
        elif indirect_reference.pdf != self:
            raise ValueError("pdf must be self")
        else:
            obj = self._objects[indirect_reference.idnum - 1]
        assert obj is not None  # clarification for mypy
        return obj

    def _replace_object(
        self,
        indirect_reference: Union[int, IndirectObject],
        obj: PdfObject,
    ) -> PdfObject:
        if isinstance(indirect_reference, IndirectObject):
            if indirect_reference.pdf != self:
                raise ValueError("PDF must be self")
            indirect_reference = indirect_reference.idnum
        gen = self._objects[indirect_reference - 1].indirect_reference.generation  # type: ignore
        if (
            getattr(obj, "indirect_reference", None) is not None
            and obj.indirect_reference.pdf != self  # type: ignore
        ):
            obj = obj.clone(self)
        self._objects[indirect_reference - 1] = obj
        obj.indirect_reference = IndirectObject(indirect_reference, gen, self)

        assert isinstance(obj, PdfObject)  # clarification for mypy
        return obj

    def _add_page(
        self,
        page: PageObject,
        index: int,
        excluded_keys: Iterable[str] = (),
    ) -> PageObject:
        if not isinstance(page, PageObject) or page.get(PA.TYPE, None) != CO.PAGE:
            raise ValueError("Invalid page object")
        assert self.flattened_pages is not None, "for mypy"
        page_org = page
        excluded_keys = list(excluded_keys)
        excluded_keys += [PA.PARENT, "/StructParents"]
        # acrobat does not accept to have two indirect ref pointing on the same
        # page; therefore in order to add easily multiple copies of the same
        # page, we need to create a new dictionary for the page, however the
        # objects below (including content) are not duplicated:
        try:  # delete an already existing page
            del self._id_translated[id(page_org.indirect_reference.pdf)][  # type: ignore
                page_org.indirect_reference.idnum  # type: ignore
            ]
        except Exception:
            pass
        page = cast(
            "PageObject", page_org.clone(self, False, excluded_keys).get_object()
        )
        if page_org.pdf is not None:
            other = page_org.pdf.pdf_header
            self.pdf_header = _get_max_pdf_version_header(self.pdf_header, other)
        node, idx = self._get_page_in_node(index)
        page[NameObject(PA.PARENT)] = node.indirect_reference

        if idx >= 0:
            cast(ArrayObject, node[PA.KIDS]).insert(idx, page.indirect_reference)
            self.flattened_pages.insert(index, page)
        else:
            cast(ArrayObject, node[PA.KIDS]).append(page.indirect_reference)
            self.flattened_pages.append(page)
        cpt = 1000
        while not is_null_or_none(node):
            node = cast(DictionaryObject, node.get_object())
            node[NameObject(PA.COUNT)] = NumberObject(cast(int, node[PA.COUNT]) + 1)
            node = node.get(PA.PARENT, None)
            cpt -= 1
            if cpt < 0:
                raise PyPdfError("Too many recursive calls!")
        return page

    def set_need_appearances_writer(self, state: bool = True) -> None:
        """
        Sets the "NeedAppearances" flag in the PDF writer.

        The "NeedAppearances" flag indicates whether the appearance dictionary
        for form fields should be automatically generated by the PDF viewer or
        if the embedded appearance should be used.

        Args:
            state: The actual value of the NeedAppearances flag.

        Returns:
            None

        """
        # See §12.7.2 and §7.7.2 for more information:
        # https://opensource.adobe.com/dc-acrobat-sdk-docs/pdfstandards/PDF32000_2008.pdf
        try:
            # get the AcroForm tree
            if CatalogDictionary.ACRO_FORM not in self._root_object:
                self._root_object[
                    NameObject(CatalogDictionary.ACRO_FORM)
                ] = self._add_object(DictionaryObject())

            need_appearances = NameObject(InteractiveFormDictEntries.NeedAppearances)
            cast(DictionaryObject, self._root_object[CatalogDictionary.ACRO_FORM])[
                need_appearances
            ] = BooleanObject(state)
        except Exception as exc:  # pragma: no cover
            logger_warning(
                f"set_need_appearances_writer({state}) catch : {exc}", __name__
            )

    def create_viewer_preferences(self) -> ViewerPreferences:
        o = ViewerPreferences()
        self._root_object[
            NameObject(CatalogDictionary.VIEWER_PREFERENCES)
        ] = self._add_object(o)
        return o

    def add_page(
        self,
        page: PageObject,
        excluded_keys: Iterable[str] = (),
    ) -> PageObject:
        """
        Add a page to this PDF file.

        Recommended for advanced usage including the adequate excluded_keys.

        The page is usually acquired from a :class:`PdfReader<pypdf.PdfReader>`
        instance.

        Args:
            page: The page to add to the document. Should be
                an instance of :class:`PageObject<pypdf._page.PageObject>`
            excluded_keys:

        Returns:
            The added PageObject.

        """
        assert self.flattened_pages is not None, "mypy"
        return self._add_page(page, len(self.flattened_pages), excluded_keys)

    def insert_page(
        self,
        page: PageObject,
        index: int = 0,
        excluded_keys: Iterable[str] = (),
    ) -> PageObject:
        """
        Insert a page in this PDF file. The page is usually acquired from a
        :class:`PdfReader<pypdf.PdfReader>` instance.

        Args:
            page: The page to add to the document.
            index: Position at which the page will be inserted.
            excluded_keys:

        Returns:
            The added PageObject.

        """
        assert self.flattened_pages is not None, "mypy"
        if index < 0:
            index = len(self.flattened_pages) + index
        if index < 0:
            raise ValueError("Invalid index value")
        if index >= len(self.flattened_pages):
            return self.add_page(page, excluded_keys)
        else:
            return self._add_page(page, index, excluded_keys)

    def _get_page_number_by_indirect(
        self, indirect_reference: Union[None, int, NullObject, IndirectObject]
    ) -> Optional[int]:
        """
        Generate _page_id2num.

        Args:
            indirect_reference:

        Returns:
            The page number or None

        """
        # to provide same function as in PdfReader
        if is_null_or_none(indirect_reference):
            return None
        assert indirect_reference is not None, "mypy"
        if isinstance(indirect_reference, int):
            indirect_reference = IndirectObject(indirect_reference, 0, self)
        obj = indirect_reference.get_object()
        if isinstance(obj, PageObject):
            return obj.page_number
        return None

    def add_blank_page(
        self, width: Optional[float] = None, height: Optional[float] = None
    ) -> PageObject:
        """
        Append a blank page to this PDF file and return it.

        If no page size is specified, use the size of the last page.

        Args:
            width: The width of the new page expressed in default user
                space units.
            height: The height of the new page expressed in default
                user space units.

        Returns:
            The newly appended page.

        Raises:
            PageSizeNotDefinedError: if width and height are not defined
                and previous page does not exist.

        """
        page = PageObject.create_blank_page(self, width, height)
        return self.add_page(page)

    def insert_blank_page(
        self,
        width: Optional[Union[float, decimal.Decimal]] = None,
        height: Optional[Union[float, decimal.Decimal]] = None,
        index: int = 0,
    ) -> PageObject:
        """
        Insert a blank page to this PDF file and return it.

        If no page size is specified, use the size of the last page.

        Args:
            width: The width of the new page expressed in default user
                space units.
            height: The height of the new page expressed in default
                user space units.
            index: Position to add the page.

        Returns:
            The newly inserted page.

        Raises:
            PageSizeNotDefinedError: if width and height are not defined
                and previous page does not exist.

        """
        if width is None or height is None and index < self.get_num_pages():
            oldpage = self.pages[index]
            width = oldpage.mediabox.width
            height = oldpage.mediabox.height
        page = PageObject.create_blank_page(self, width, height)
        self.insert_page(page, index)
        return page

    @property
    def open_destination(
        self,
    ) -> Union[None, Destination, TextStringObject, ByteStringObject]:
        return super().open_destination

    @open_destination.setter
    def open_destination(self, dest: Union[None, str, Destination, PageObject]) -> None:
        if dest is None:
            try:
                del self._root_object["/OpenAction"]
            except KeyError:
                pass
        elif isinstance(dest, str):
            self._root_object[NameObject("/OpenAction")] = TextStringObject(dest)
        elif isinstance(dest, Destination):
            self._root_object[NameObject("/OpenAction")] = dest.dest_array
        elif isinstance(dest, PageObject):
            self._root_object[NameObject("/OpenAction")] = Destination(
                "Opening",
                dest.indirect_reference
                if dest.indirect_reference is not None
                else NullObject(),
                PAGE_FIT,
            ).dest_array

    def add_js(self, javascript: str) -> None:
        """
        Add JavaScript which will launch upon opening this PDF.

        Args:
            javascript: Your JavaScript.

        >>> output.add_js("this.print({bUI:true,bSilent:false,bShrinkToFit:true});")
        # Example: This will launch the print window when the PDF is opened.

        """
        # Names / JavaScript preferred to be able to add multiple scripts
        if "/Names" not in self._root_object:
            self._root_object[NameObject(CA.NAMES)] = DictionaryObject()
        names = cast(DictionaryObject, self._root_object[CA.NAMES])
        if "/JavaScript" not in names:
            names[NameObject("/JavaScript")] = DictionaryObject(
                {NameObject("/Names"): ArrayObject()}
            )
        js_list = cast(
            ArrayObject, cast(DictionaryObject, names["/JavaScript"])["/Names"]
        )

        js = DictionaryObject()
        js.update(
            {
                NameObject(PA.TYPE): NameObject("/Action"),
                NameObject("/S"): NameObject("/JavaScript"),
                NameObject("/JS"): TextStringObject(f"{javascript}"),
            }
        )
        # We need a name for parameterized JavaScript in the PDF file,
        # but it can be anything.
        js_list.append(create_string_object(str(uuid.uuid4())))
        js_list.append(self._add_object(js))

    def add_attachment(self, filename: str, data: Union[str, bytes]) -> None:
        """
        Embed a file inside the PDF.

        Reference:
        https://opensource.adobe.com/dc-acrobat-sdk-docs/pdfstandards/PDF32000_2008.pdf
        Section 7.11.3

        Args:
            filename: The filename to display.
            data: The data in the file.

        """
        # We need three entries:
        # * The file's data
        # * The /Filespec entry
        # * The file's name, which goes in the Catalog

        # The entry for the file
        # Sample:
        # 8 0 obj
        # <<
        #  /Length 12
        #  /Type /EmbeddedFile
        # >>
        # stream
        # Hello world!
        # endstream
        # endobj
        if isinstance(data, str):
            data = data.encode("latin-1")
        file_entry = DecodedStreamObject()
        file_entry.set_data(data)
        file_entry.update({NameObject(PA.TYPE): NameObject("/EmbeddedFile")})

        # The Filespec entry
        # Sample:
        # 7 0 obj
        # <<
        #  /Type /Filespec
        #  /F (hello.txt)
        #  /EF << /F 8 0 R >>
        # >>
        # endobj

        ef_entry = DictionaryObject()
        ef_entry.update({NameObject("/F"): self._add_object(file_entry)})

        filespec = DictionaryObject()
        filespec.update(
            {
                NameObject(PA.TYPE): NameObject("/Filespec"),
                NameObject(FileSpecificationDictionaryEntries.F): create_string_object(
                    filename
                ),  # Perhaps also try TextStringObject
                NameObject(FileSpecificationDictionaryEntries.EF): ef_entry,
            }
        )

        # Then create the entry for the root, as it needs
        # a reference to the Filespec
        # Sample:
        # 1 0 obj
        # <<
        #  /Type /Catalog
        #  /Outlines 2 0 R
        #  /Pages 3 0 R
        #  /Names << /EmbeddedFiles << /Names [(hello.txt) 7 0 R] >> >>
        # >>
        # endobj

        if CA.NAMES not in self._root_object:
            self._root_object[NameObject(CA.NAMES)] = self._add_object(
                DictionaryObject()
            )
        if "/EmbeddedFiles" not in cast(DictionaryObject, self._root_object[CA.NAMES]):
            embedded_files_names_dictionary = DictionaryObject(
                {NameObject(CA.NAMES): ArrayObject()}
            )
            cast(DictionaryObject, self._root_object[CA.NAMES])[
                NameObject("/EmbeddedFiles")
            ] = self._add_object(embedded_files_names_dictionary)
        else:
            embedded_files_names_dictionary = cast(
                DictionaryObject,
                cast(DictionaryObject, self._root_object[CA.NAMES])["/EmbeddedFiles"],
            )
        cast(ArrayObject, embedded_files_names_dictionary[CA.NAMES]).extend(
            [create_string_object(filename), filespec]
        )

    def append_pages_from_reader(
        self,
        reader: PdfReader,
        after_page_append: Optional[Callable[[PageObject], None]] = None,
    ) -> None:
        """
        Copy pages from reader to writer. Includes an optional callback
        parameter which is invoked after pages are appended to the writer.

        ``append`` should be preferred.

        Args:
            reader: a PdfReader object from which to copy page
                annotations to this writer object. The writer's annots
                will then be updated.
            after_page_append:
                Callback function that is invoked after each page is appended to
                the writer. Signature includes a reference to the appended page
                (delegates to append_pages_from_reader). The single parameter of
                the callback is a reference to the page just appended to the
                document.

        """
        # Get page count from writer and reader
        reader_num_pages = len(reader.pages)
        # Copy pages from reader to writer
        for reader_page_number in range(reader_num_pages):
            reader_page = reader.pages[reader_page_number]
            writer_page = self.add_page(reader_page)
            # Trigger callback, pass writer page as parameter
            if callable(after_page_append):
                after_page_append(writer_page)

    def _update_field_annotation(
        self,
        field: DictionaryObject,
        anno: DictionaryObject,
        font_name: str = "",
        font_size: float = -1,
    ) -> None:
        # Calculate rectangle dimensions
        _rct = cast(RectangleObject, anno[AA.Rect])
        rct = RectangleObject((0, 0, abs(_rct[2] - _rct[0]), abs(_rct[3] - _rct[1])))

        # Extract font information
        da = anno.get_inherited(
            AA.DA,
            cast(DictionaryObject, self.root_object[CatalogDictionary.ACRO_FORM]).get(
                AA.DA, None
            ),
        )
        if da is None:
            da = TextStringObject("/Helv 0 Tf 0 g")
        else:
            da = da.get_object()
        font_properties = da.replace("\n", " ").replace("\r", " ").split(" ")
        font_properties = [x for x in font_properties if x != ""]
        if font_name:
            font_properties[font_properties.index("Tf") - 2] = font_name
        else:
            font_name = font_properties[font_properties.index("Tf") - 2]
        font_height = (
            font_size
            if font_size >= 0
            else float(font_properties[font_properties.index("Tf") - 1])
        )
        if font_height == 0:
            if field.get(FA.Ff, 0) & FA.FfBits.Multiline:
                font_height = DEFAULT_FONT_HEIGHT_IN_MULTILINE
            else:
                font_height = rct.height - 2
        font_properties[font_properties.index("Tf") - 1] = str(font_height)
        da = " ".join(font_properties)
        y_offset = rct.height - 1 - font_height

        # Retrieve font information from local DR ...
        dr: Any = cast(
            DictionaryObject,
            cast(
                DictionaryObject,
                anno.get_inherited(
                    "/DR",
                    cast(
                        DictionaryObject, self.root_object[CatalogDictionary.ACRO_FORM]
                    ).get("/DR", DictionaryObject()),
                ),
            ).get_object(),
        )
        dr = dr.get("/Font", DictionaryObject()).get_object()
        # _default_fonts_space_width keys is the list of Standard fonts
        if font_name not in dr and font_name not in _default_fonts_space_width:
            # ...or AcroForm dictionary
            dr = cast(
                Dict[Any, Any],
                cast(
                    DictionaryObject, self.root_object[CatalogDictionary.ACRO_FORM]
                ).get("/DR", {}),
            )
            dr = dr.get_object().get("/Font", DictionaryObject()).get_object()
        font_res = dr.get(font_name, None)
        if not is_null_or_none(font_res):
            font_res = cast(DictionaryObject, font_res.get_object())
            font_subtype, _, font_encoding, font_map = build_char_map_from_dict(
                200, font_res
            )
            try:  # get rid of width stored in -1 key
                del font_map[-1]
            except KeyError:
                pass
            font_full_rev: Dict[str, bytes]
            if isinstance(font_encoding, str):
                font_full_rev = {
                    v: k.encode(font_encoding) for k, v in font_map.items()
                }
            else:
                font_full_rev = {v: bytes((k,)) for k, v in font_encoding.items()}
                font_encoding_rev = {v: bytes((k,)) for k, v in font_encoding.items()}
                for kk, v in font_map.items():
                    font_full_rev[v] = font_encoding_rev.get(kk, kk)
        else:
            logger_warning(f"Font dictionary for {font_name} not found.", __name__)
            font_full_rev = {}

        # Retrieve field text and selected values
        field_flags = field.get(FA.Ff, 0)
        if field.get(FA.FT, "/Tx") == "/Ch" and field_flags & FA.FfBits.Combo == 0:
            txt = "\n".join(anno.get_inherited(FA.Opt, []))
            sel = field.get("/V", [])
            if not isinstance(sel, list):
                sel = [sel]
        else:  # /Tx
            txt = field.get("/V", "")
            sel = []
        # Escape parentheses (pdf 1.7 reference, table 3.2  Literal Strings)
        txt = txt.replace("\\", "\\\\").replace("(", r"\(").replace(")", r"\)")
        # Generate appearance stream
        ap_stream = generate_appearance_stream(
            txt, sel, da, font_full_rev, rct, font_height, y_offset
        )

        # Create appearance dictionary
        dct = DecodedStreamObject.initialize_from_dictionary(
            {
                NameObject("/Type"): NameObject("/XObject"),
                NameObject("/Subtype"): NameObject("/Form"),
                NameObject("/BBox"): rct,
                "__streamdata__": ByteStringObject(ap_stream),
                "/Length": 0,
            }
        )
        if AA.AP in anno:
            for k, v in cast(DictionaryObject, anno[AA.AP]).get("/N", {}).items():
                if k not in {"/BBox", "/Length", "/Subtype", "/Type", "/Filter"}:
                    dct[k] = v

        # Update Resources with font information if necessary
        if font_res is not None:
            dct[NameObject("/Resources")] = DictionaryObject(
                {
                    NameObject("/Font"): DictionaryObject(
                        {
                            NameObject(font_name): getattr(
                                font_res, "indirect_reference", font_res
                            )
                        }
                    )
                }
            )
        if AA.AP not in anno:
            anno[NameObject(AA.AP)] = DictionaryObject(
                {NameObject("/N"): self._add_object(dct)}
            )
        elif "/N" not in cast(DictionaryObject, anno[AA.AP]):
            cast(DictionaryObject, anno[NameObject(AA.AP)])[
                NameObject("/N")
            ] = self._add_object(dct)
        else:  # [/AP][/N] exists
            n = anno[AA.AP]["/N"].indirect_reference.idnum  # type: ignore
            self._objects[n - 1] = dct
            dct.indirect_reference = IndirectObject(n, 0, self)

    FFBITS_NUL = FA.FfBits(0)

    def update_page_form_field_values(
        self,
        page: Union[PageObject, List[PageObject], None],
        fields: Dict[str, Any],
        flags: FA.FfBits = FFBITS_NUL,
        auto_regenerate: Optional[bool] = True,
    ) -> None:
        """
        Update the form field values for a given page from a fields dictionary.

        Copy field texts and values from fields to page.
        If the field links to a parent object, add the information to the parent.

        Args:
            page: `PageObject` - references **PDF writer's page** where the
                annotations and field data will be updated.
                `List[Pageobject]` - provides list of pages to be processed.
                `None` - all pages.
            fields: a Python dictionary of:

                * field names (/T) as keys and text values (/V) as value
                * field names (/T) as keys and list of text values (/V) for multiple choice list
                * field names (/T) as keys and tuple of:
                    * text values (/V)
                    * font id (e.g. /F1, the font id must exist)
                    * font size (0 for autosize)

            flags: A set of flags from :class:`~pypdf.constants.FieldDictionaryAttributes.FfBits`.

            auto_regenerate: Set/unset the need_appearances flag;
                the flag is unchanged if auto_regenerate is None.

        """
        if CatalogDictionary.ACRO_FORM not in self._root_object:
            raise PyPdfError("No /AcroForm dictionary in PdfWriter Object")
        af = cast(DictionaryObject, self._root_object[CatalogDictionary.ACRO_FORM])
        if InteractiveFormDictEntries.Fields not in af:
            raise PyPdfError("No /Fields dictionary in Pdf in PdfWriter Object")
        if isinstance(auto_regenerate, bool):
            self.set_need_appearances_writer(auto_regenerate)
        # Iterate through pages, update field values
        if page is None:
            page = list(self.pages)
        if isinstance(page, list):
            for p in page:
                if PG.ANNOTS in p:  # just to prevent warnings
                    self.update_page_form_field_values(p, fields, flags, None)
            return None
        if PG.ANNOTS not in page:
            logger_warning("No fields to update on this page", __name__)
            return
        for writer_annot in page[PG.ANNOTS]:  # type: ignore
            writer_annot = cast(DictionaryObject, writer_annot.get_object())
            if writer_annot.get("/Subtype", "") != "/Widget":
                continue
            if "/FT" in writer_annot and "/T" in writer_annot:
                writer_parent_annot = writer_annot
            else:
                writer_parent_annot = writer_annot.get(
                    PG.PARENT, DictionaryObject()
                ).get_object()

            for field, value in fields.items():
                if not (
                    self._get_qualified_field_name(writer_parent_annot) == field
                    or writer_parent_annot.get("/T", None) == field
                ):
                    continue
                if (
                    writer_parent_annot.get("/FT", None) == "/Ch"
                    and "/I" in writer_parent_annot
                ):
                    del writer_parent_annot["/I"]
                if flags:
                    writer_annot[NameObject(FA.Ff)] = NumberObject(flags)
                if isinstance(value, list):
                    lst = ArrayObject(TextStringObject(v) for v in value)
                    writer_parent_annot[NameObject(FA.V)] = lst
                elif isinstance(value, tuple):
                    writer_annot[NameObject(FA.V)] = TextStringObject(
                        value[0],
                    )
                else:
                    writer_parent_annot[NameObject(FA.V)] = TextStringObject(value)
                if writer_parent_annot.get(FA.FT) in ("/Btn"):
                    # case of Checkbox button (no /FT found in Radio widgets
                    v = NameObject(value)
                    if v not in writer_annot[NameObject(AA.AP)][NameObject("/N")]:
                        v = NameObject("/Off")
                    # other cases will be updated through the for loop
                    writer_annot[NameObject(AA.AS)] = v
                elif (
                    writer_parent_annot.get(FA.FT) == "/Tx"
                    or writer_parent_annot.get(FA.FT) == "/Ch"
                ):
                    # textbox
                    if isinstance(value, tuple):
                        self._update_field_annotation(
                            writer_parent_annot, writer_annot, value[1], value[2]
                        )
                    else:
                        self._update_field_annotation(writer_parent_annot, writer_annot)
                elif (
                    writer_annot.get(FA.FT) == "/Sig"
                ):  # deprecated  # not implemented yet
                    # signature
                    logger_warning("Signature forms not implemented yet", __name__)

    def reattach_fields(
        self, page: Optional[PageObject] = None
    ) -> List[DictionaryObject]:
        """
        Parse annotations within the page looking for orphan fields and
        reattach then into the Fields Structure.

        Args:
            page: page to analyze.
                  If none is provided, all pages will be analyzed.

        Returns:
            list of reattached fields.

        """
        lst = []
        if page is None:
            for p in self.pages:
                lst += self.reattach_fields(p)
            return lst

        try:
            af = cast(DictionaryObject, self._root_object[CatalogDictionary.ACRO_FORM])
        except KeyError:
            af = DictionaryObject()
            self._root_object[NameObject(CatalogDictionary.ACRO_FORM)] = af
        try:
            fields = cast(ArrayObject, af[InteractiveFormDictEntries.Fields])
        except KeyError:
            fields = ArrayObject()
            af[NameObject(InteractiveFormDictEntries.Fields)] = fields

        if "/Annots" not in page:
            return lst
        annots = cast(ArrayObject, page["/Annots"])
        for idx in range(len(annots)):
            ano = annots[idx]
            indirect = isinstance(ano, IndirectObject)
            ano = cast(DictionaryObject, ano.get_object())
            if ano.get("/Subtype", "") == "/Widget" and "/FT" in ano:
                if (
                    "indirect_reference" in ano.__dict__
                    and ano.indirect_reference in fields
                ):
                    continue
                if not indirect:
                    annots[idx] = self._add_object(ano)
                fields.append(ano.indirect_reference)
                lst.append(ano)
        return lst

    def clone_reader_document_root(self, reader: PdfReader) -> None:
        """
        Copy the reader document root to the writer and all sub-elements,
        including pages, threads, outlines,... For partial insertion, ``append``
        should be considered.

        Args:
            reader: PdfReader from which the document root should be copied.

        """
        self._info_obj = None
        if self.incremental:
            self._objects = [None] * cast(int, reader.trailer["/Size"])
            for i in range(len(self._objects) - 1):
                o = reader.get_object(i + 1)
                if o is not None:
                    self._objects[i] = o.replicate(self)
        else:
            self._objects.clear()
        self._root_object = reader.root_object.clone(self)
        self._pages = self._root_object.raw_get("/Pages")

        assert len(self._objects) <= cast(int, reader.trailer["/Size"])  # for pytest
        # must be done here before rewriting
        if self.incremental:
            self._original_hash = [
                (obj.hash_bin() if obj is not None else 0) for obj in self._objects
            ]
        self._flatten()
        assert self.flattened_pages is not None
        for p in self.flattened_pages:
            self._replace_object(cast(IndirectObject, p.indirect_reference).idnum, p)
            if not self.incremental:
                p[NameObject("/Parent")] = self._pages
        if not self.incremental:
            cast(DictionaryObject, self._pages.get_object())[
                NameObject("/Kids")
            ] = ArrayObject([p.indirect_reference for p in self.flattened_pages])

    def clone_document_from_reader(
        self,
        reader: PdfReader,
        after_page_append: Optional[Callable[[PageObject], None]] = None,
    ) -> None:
        """
        Create a copy (clone) of a document from a PDF file reader cloning
        section '/Root' and '/Info' and '/ID' of the pdf.

        Args:
            reader: PDF file reader instance from which the clone
                should be created.
            after_page_append:
                Callback function that is invoked after each page is appended to
                the writer. Signature includes a reference to the appended page
                (delegates to append_pages_from_reader). The single parameter of
                the callback is a reference to the page just appended to the
                document.

        """
        self.clone_reader_document_root(reader)
        inf = reader._info
        if self.incremental:
            if inf is not None:
                self._info_obj = cast(
                    IndirectObject, inf.clone(self).indirect_reference
                )
                assert isinstance(self._info, DictionaryObject), "for mypy"
                self._original_hash[
                    self._info_obj.indirect_reference.idnum - 1
                ] = self._info.hash_bin()
        elif inf is not None:
            self._info_obj = self._add_object(
                DictionaryObject(cast(DictionaryObject, inf.get_object()))
            )
        # else: _info_obj = None done in clone_reader_document_root()

        try:
            self._ID = cast(ArrayObject, reader._ID).clone(self)
        except AttributeError:
            pass

        if callable(after_page_append):
            for page in cast(
                ArrayObject, cast(DictionaryObject, self._pages.get_object())["/Kids"]
            ):
                after_page_append(page.get_object())

    def _compute_document_identifier(self) -> ByteStringObject:
        stream = BytesIO()
        self._write_pdf_structure(stream)
        stream.seek(0)
        return ByteStringObject(_rolling_checksum(stream).encode("utf8"))

    def generate_file_identifiers(self) -> None:
        """
        Generate an identifier for the PDF that will be written.

        The only point of this is ensuring uniqueness. Reproducibility is not
        required.
        When a file is first written, both identifiers shall be set to the same value.
        If both identifiers match when a file reference is resolved, it is very
        likely that the correct and unchanged file has been found. If only the first
        identifier matches, a different version of the correct file has been found.
        see 14.4 "File Identifiers".
        """
        if self._ID:
            id1 = self._ID[0]
            id2 = self._compute_document_identifier()
        else:
            id1 = self._compute_document_identifier()
            id2 = id1
        self._ID = ArrayObject((id1, id2))

    def encrypt(
        self,
        user_password: str,
        owner_password: Optional[str] = None,
        use_128bit: bool = True,
        permissions_flag: UserAccessPermissions = ALL_DOCUMENT_PERMISSIONS,
        *,
        algorithm: Optional[str] = None,
    ) -> None:
        """
        Encrypt this PDF file with the PDF Standard encryption handler.

        Args:
            user_password: The password which allows for opening
                and reading the PDF file with the restrictions provided.
            owner_password: The password which allows for
                opening the PDF files without any restrictions. By default,
                the owner password is the same as the user password.
            use_128bit: flag as to whether to use 128bit
                encryption. When false, 40bit encryption will be used.
                By default, this flag is on.
            permissions_flag: permissions as described in
                Table 3.20 of the PDF 1.7 specification. A bit value of 1 means
                the permission is granted.
                Hence an integer value of -1 will set all flags.
                Bit position 3 is for printing, 4 is for modifying content,
                5 and 6 control annotations, 9 for form fields,
                10 for extraction of text and graphics.
            algorithm: encrypt algorithm. Values may be one of "RC4-40", "RC4-128",
                "AES-128", "AES-256-R5", "AES-256". If it is valid,
                `use_128bit` will be ignored.

        """
        if owner_password is None:
            owner_password = user_password

        if algorithm is not None:
            try:
                alg = getattr(EncryptAlgorithm, algorithm.replace("-", "_"))
            except AttributeError:
                raise ValueError(f"Algorithm '{algorithm}' NOT supported")
        else:
            alg = EncryptAlgorithm.RC4_128
            if not use_128bit:
                alg = EncryptAlgorithm.RC4_40
        self.generate_file_identifiers()
        assert self._ID
        self._encryption = Encryption.make(alg, permissions_flag, self._ID[0])
        # in case call `encrypt` again
        entry = self._encryption.write_entry(user_password, owner_password)
        if self._encrypt_entry:
            # replace old encrypt_entry
            assert self._encrypt_entry.indirect_reference is not None
            entry.indirect_reference = self._encrypt_entry.indirect_reference
            self._objects[entry.indirect_reference.idnum - 1] = entry
        else:
            self._add_object(entry)
        self._encrypt_entry = entry

    def write_stream(self, stream: StreamType) -> None:
        if hasattr(stream, "mode") and "b" not in stream.mode:
            logger_warning(
                f"File <{stream.name}> to write to is not in binary mode. "
                "It may not be written to correctly.",
                __name__,
            )
        # deprecated to be removed in pypdf 6.0.0 :
        # if not self._root:
        #   self._root = self._add_object(self._root_object)
        # self._sweep_indirect_references(self._root)

        if self.incremental:
            self._reader.stream.seek(0)
            stream.write(self._reader.stream.read(-1))
            if len(self.list_objects_in_increment()) > 0:
                self._write_increment(stream)  # writes objs, Xref stream and startx
        else:
            object_positions, free_objects = self._write_pdf_structure(stream)
            xref_location = self._write_xref_table(
                stream, object_positions, free_objects
            )
            self._write_trailer(stream, xref_location)

    def write(self, stream: Union[Path, StrByteType]) -> Tuple[bool, IO[Any]]:
        """
        Write the collection of pages added to this object out as a PDF file.

        Args:
            stream: An object to write the file to. The object can support
                the write method and the tell method, similar to a file object, or
                be a file path, just like the fileobj, just named it stream to keep
                existing workflow.

        Returns:
            A tuple (bool, IO).

        """
        my_file = False

        if stream == "":
            raise ValueError(f"Output({stream=}) is empty.")

        if isinstance(stream, (str, Path)):
            stream = FileIO(stream, "wb")
<<<<<<< HEAD
=======
            self.with_as_usage = True
>>>>>>> e2da09f4
            my_file = True

        self.write_stream(stream)

        if my_file:
            stream.close()
        else:
            stream.flush()

        return my_file, stream

    def list_objects_in_increment(self) -> List[IndirectObject]:
        """
        For debugging/analysis.
        Provides the list of new/modified objects that will be written
        in the increment.
        Deleted objects will not be freed but will become orphans.

        Returns:
            List of (new / modified) IndirectObjects

        """
        return [
            cast(IndirectObject, self._objects[i]).indirect_reference
            for i in range(len(self._objects))
            if (
                self._objects[i] is not None
                and (
                    i >= len(self._original_hash)
                    or cast(PdfObject, self._objects[i]).hash_bin()
                    != self._original_hash[i]
                )
            )
        ]

    def _write_increment(self, stream: StreamType) -> None:
        object_positions = {}
        object_blocks = []
        current_start = -1
        current_stop = -2
        for i, obj in enumerate(self._objects):
            if self._objects[i] is not None and (
                i >= len(self._original_hash)
                or cast(PdfObject, self._objects[i]).hash_bin()
                != self._original_hash[i]
            ):
                idnum = i + 1
                assert isinstance(obj, PdfObject)  # mypy
                # first write new/modified object
                object_positions[idnum] = stream.tell()
                stream.write(f"{idnum} 0 obj\n".encode())
                """ encryption is not operational
                if self._encryption and obj != self._encrypt_entry:
                    obj = self._encryption.encrypt_object(obj, idnum, 0)
                """
                obj.write_to_stream(stream)
                stream.write(b"\nendobj\n")

                # prepare xref
                if idnum != current_stop:
                    if current_start > 0:
                        object_blocks.append(
                            [current_start, current_stop - current_start]
                        )
                    current_start = idnum
                current_stop = idnum + 1
        assert current_start > 0, "for pytest only"
        object_blocks.append([current_start, current_stop - current_start])
        # write incremented xref
        xref_location = stream.tell()
        xr_id = len(self._objects) + 1
        stream.write(f"{xr_id} 0 obj".encode())
        init_data = {
            NameObject("/Type"): NameObject("/XRef"),
            NameObject("/Size"): NumberObject(xr_id + 1),
            NameObject("/Root"): self.root_object.indirect_reference,
            NameObject("/Filter"): NameObject("/FlateDecode"),
            NameObject("/Index"): ArrayObject(
                [NumberObject(_it) for _su in object_blocks for _it in _su]
            ),
            NameObject("/W"): ArrayObject(
                [NumberObject(1), NumberObject(4), NumberObject(1)]
            ),
            "__streamdata__": b"",
        }
        if self._info is not None and (
            self._info.indirect_reference.idnum - 1  # type: ignore
            >= len(self._original_hash)
            or cast(IndirectObject, self._info).hash_bin()  # kept for future
            != self._original_hash[
                self._info.indirect_reference.idnum - 1  # type: ignore
            ]
        ):
            init_data[NameObject(TK.INFO)] = self._info.indirect_reference
        init_data[NameObject(TK.PREV)] = NumberObject(self._reader._startxref)
        if self._ID:
            init_data[NameObject(TK.ID)] = self._ID
        xr = StreamObject.initialize_from_dictionary(init_data)
        xr.set_data(
            b"".join(
                [struct.pack(b">BIB", 1, _pos, 0) for _pos in object_positions.values()]
            )
        )
        xr.write_to_stream(stream)
        stream.write(f"\nstartxref\n{xref_location}\n%%EOF\n".encode())  # eof

    def _write_pdf_structure(self, stream: StreamType) -> Tuple[List[int], List[int]]:
        object_positions = []
        free_objects = []  # will contain list of all free entries
        stream.write(self.pdf_header.encode() + b"\n")
        stream.write(b"%\xE2\xE3\xCF\xD3\n")

        for i, obj in enumerate(self._objects):
            if obj is not None:
                idnum = i + 1
                object_positions.append(stream.tell())
                stream.write(f"{idnum} 0 obj\n".encode())
                if self._encryption and obj != self._encrypt_entry:
                    obj = self._encryption.encrypt_object(obj, idnum, 0)
                obj.write_to_stream(stream)
                stream.write(b"\nendobj\n")
            else:
                object_positions.append(-1)
                free_objects.append(i + 1)
        free_objects.append(0)  # add 0 to loop in accordance with PDF spec
        return object_positions, free_objects

    def _write_xref_table(
        self, stream: StreamType, object_positions: List[int], free_objects: List[int]
    ) -> int:
        xref_location = stream.tell()
        stream.write(b"xref\n")
        stream.write(f"0 {len(self._objects) + 1}\n".encode())
        stream.write(f"{free_objects[0]:0>10} {65535:0>5} f \n".encode())
        free_idx = 1
        for offset in object_positions:
            if offset > 0:
                stream.write(f"{offset:0>10} {0:0>5} n \n".encode())
            else:
                stream.write(f"{free_objects[free_idx]:0>10} {1:0>5} f \n".encode())
                free_idx += 1
        return xref_location

    def _write_trailer(self, stream: StreamType, xref_location: int) -> None:
        """
        Write the PDF trailer to the stream.

        To quote the PDF specification:
            [The] trailer [gives] the location of the cross-reference table and
            of certain special objects within the body of the file.
        """
        stream.write(b"trailer\n")
        trailer = DictionaryObject(
            {
                NameObject(TK.SIZE): NumberObject(len(self._objects) + 1),
                NameObject(TK.ROOT): self.root_object.indirect_reference,
            }
        )
        if self._info is not None:
            trailer[NameObject(TK.INFO)] = self._info.indirect_reference
        if self._ID is not None:
            trailer[NameObject(TK.ID)] = self._ID
        if self._encrypt_entry:
            trailer[NameObject(TK.ENCRYPT)] = self._encrypt_entry.indirect_reference
        trailer.write_to_stream(stream)
        stream.write(f"\nstartxref\n{xref_location}\n%%EOF\n".encode())  # eof

    @property
    def metadata(self) -> Optional[DocumentInformation]:
        """
        Retrieve/set the PDF file's document information dictionary, if it exists.

        Args:
            value: dict with the entries to be set. if None : remove the /Info entry from the pdf.

        Note that some PDF files use (xmp)metadata streams instead of document
        information dictionaries, and these metadata streams will not be
        accessed by this function.

        """
        return super().metadata

    @metadata.setter
    def metadata(
        self,
        value: Optional[Union[DocumentInformation, DictionaryObject, Dict[Any, Any]]],
    ) -> None:
        if value is None:
            self._info = None
        else:
            if self._info is not None:
                self._info.clear()
            else:
                self._info = DictionaryObject()
            self.add_metadata(value)

    def add_metadata(self, infos: Dict[str, Any]) -> None:
        """
        Add custom metadata to the output.

        Args:
            infos: a Python dictionary where each key is a field
                and each value is your new metadata.

        """
        args = {}
        if isinstance(infos, PdfObject):
            infos = cast(DictionaryObject, infos.get_object())
        for key, value in list(infos.items()):
            if isinstance(value, PdfObject):
                value = value.get_object()
            args[NameObject(key)] = create_string_object(str(value))
        assert isinstance(self._info, DictionaryObject)
        self._info.update(args)

    def compress_identical_objects(
        self,
        remove_identicals: bool = True,
        remove_orphans: bool = True,
    ) -> None:
        """
        Parse the PDF file and merge objects that have the same hash.
        This will make objects common to multiple pages.
        Recommended to be used just before writing output.

        Args:
            remove_identicals: Remove identical objects.
            remove_orphans: Remove unreferenced objects.

        """

        def replace_in_obj(
            obj: PdfObject, crossref: Dict[IndirectObject, IndirectObject]
        ) -> None:
            if isinstance(obj, DictionaryObject):
                key_val = obj.items()
            elif isinstance(obj, ArrayObject):
                key_val = enumerate(obj)  # type: ignore
            else:
                return
            assert isinstance(obj, (DictionaryObject, ArrayObject))
            for k, v in key_val:
                if isinstance(v, IndirectObject):
                    orphans[v.idnum - 1] = False
                    if v in crossref:
                        obj[k] = crossref[v]
                else:
                    """the filtering on DictionaryObject and ArrayObject only
                    will be performed within replace_in_obj"""
                    replace_in_obj(v, crossref)

        # _idnum_hash :dict[hash]=(1st_ind_obj,[other_indir_objs,...])
        self._idnum_hash = {}
        orphans = [True] * len(self._objects)
        # look for similar objects
        for idx, obj in enumerate(self._objects):
            if obj is None:
                continue
            assert isinstance(obj.indirect_reference, IndirectObject)
            h = obj.hash_value()
            if remove_identicals and h in self._idnum_hash:
                self._idnum_hash[h][1].append(obj.indirect_reference)
                self._objects[idx] = None
            else:
                self._idnum_hash[h] = (obj.indirect_reference, [])

        # generate the dict converting others to 1st
        cnv = {v[0]: v[1] for v in self._idnum_hash.values() if len(v[1]) > 0}
        cnv_rev: Dict[IndirectObject, IndirectObject] = {}
        for k, v in cnv.items():
            cnv_rev.update(zip(v, (k,) * len(v)))

        # replace reference to merged objects
        for obj in self._objects:
            if isinstance(obj, (DictionaryObject, ArrayObject)):
                replace_in_obj(obj, cnv_rev)

        # remove orphans (if applicable)
        orphans[self.root_object.indirect_reference.idnum - 1] = False  # type: ignore

        orphans[self._info.indirect_reference.idnum - 1] = False  # type: ignore

        try:
            orphans[self._ID.indirect_reference.idnum - 1] = False  # type: ignore
        except AttributeError:
            pass
        for i in compress(range(len(self._objects)), orphans):
            self._objects[i] = None

    def _sweep_indirect_references(
        self,
        root: Union[
            ArrayObject,
            BooleanObject,
            DictionaryObject,
            FloatObject,
            IndirectObject,
            NameObject,
            PdfObject,
            NumberObject,
            TextStringObject,
            NullObject,
        ],
    ) -> None:  # deprecated
        """
        Resolving any circular references to Page objects.

        Circular references to Page objects can arise when objects such as
        annotations refer to their associated page. If these references are not
        properly handled, the PDF file will contain multiple copies of the same
        Page object. To address this problem, Page objects store their original
        object reference number. This method adds the reference number of any
        circularly referenced Page objects to an external reference map. This
        ensures that self-referencing trees reference the correct new object
        location, rather than copying in a new copy of the Page object.

        Args:
            root: The root of the PDF object tree to sweep.

        """
        deprecate(
            "_sweep_indirect_references has been removed, please report to dev team if this warning is observed",
        )

    def _resolve_indirect_object(
        self, data: IndirectObject
    ) -> IndirectObject:  # deprecated
        """
        Resolves an indirect object to an indirect object in this PDF file.

        If the input indirect object already belongs to this PDF file, it is
        returned directly. Otherwise, the object is retrieved from the input
        object's PDF file using the object's ID number and generation number. If
        the object cannot be found, a warning is logged and a `NullObject` is
        returned.

        If the object is not already in this PDF file, it is added to the file's
        list of objects and assigned a new ID number and generation number of 0.
        The hash value of the object is then added to the `_idnum_hash`
        dictionary, with the corresponding `IndirectObject` reference as the
        value.

        Args:
            data: The `IndirectObject` to resolve.

        Returns:
            The resolved `IndirectObject` in this PDF file.

        Raises:
            ValueError: If the input stream is closed.

        """
        deprecate(
            "_resolve_indirect_object has been removed, please report to dev team if this warning is observed",
        )
        return IndirectObject(0, 0, self)

    def get_reference(self, obj: PdfObject) -> IndirectObject:
        idnum = self._objects.index(obj) + 1
        ref = IndirectObject(idnum, 0, self)
        assert ref.get_object() == obj
        return ref

    def get_outline_root(self) -> TreeObject:
        if CO.OUTLINES in self._root_object:
            # Table 3.25 Entries in the catalog dictionary
            outline = cast(TreeObject, self._root_object[CO.OUTLINES])
            if not isinstance(outline, TreeObject):
                t = TreeObject(outline)
                self._replace_object(outline.indirect_reference.idnum, t)
                outline = t
            idnum = self._objects.index(outline) + 1
            outline_ref = IndirectObject(idnum, 0, self)
            assert outline_ref.get_object() == outline
        else:
            outline = TreeObject()
            outline.update({})
            outline_ref = self._add_object(outline)
            self._root_object[NameObject(CO.OUTLINES)] = outline_ref

        return outline

    def get_threads_root(self) -> ArrayObject:
        """
        The list of threads.

        See §12.4.3 of the PDF 1.7 or PDF 2.0 specification.

        Returns:
            An array (possibly empty) of Dictionaries with ``/F`` and
            ``/I`` properties.

        """
        if CO.THREADS in self._root_object:
            # Table 3.25 Entries in the catalog dictionary
            threads = cast(ArrayObject, self._root_object[CO.THREADS])
        else:
            threads = ArrayObject()
            self._root_object[NameObject(CO.THREADS)] = threads
        return threads

    @property
    def threads(self) -> ArrayObject:
        """
        Read-only property for the list of threads.

        See §8.3.2 from PDF 1.7 spec.

        Each element is a dictionaries with ``/F`` and ``/I`` keys.
        """
        return self.get_threads_root()

    def add_outline_item_destination(
        self,
        page_destination: Union[IndirectObject, PageObject, TreeObject],
        parent: Union[None, TreeObject, IndirectObject] = None,
        before: Union[None, TreeObject, IndirectObject] = None,
        is_open: bool = True,
    ) -> IndirectObject:
        page_destination = cast(PageObject, page_destination.get_object())
        if isinstance(page_destination, PageObject):
            return self.add_outline_item_destination(
                Destination(
                    f"page #{page_destination.page_number}",
                    cast(IndirectObject, page_destination.indirect_reference),
                    Fit.fit(),
                )
            )

        if parent is None:
            parent = self.get_outline_root()

        page_destination[NameObject("/%is_open%")] = BooleanObject(is_open)
        parent = cast(TreeObject, parent.get_object())
        page_destination_ref = self._add_object(page_destination)
        if before is not None:
            before = before.indirect_reference
        parent.insert_child(
            page_destination_ref,
            before,
            self,
            page_destination.inc_parent_counter_outline
            if is_open
            else (lambda x, y: 0),
        )
        if "/Count" not in page_destination:
            page_destination[NameObject("/Count")] = NumberObject(0)

        return page_destination_ref

    def add_outline_item_dict(
        self,
        outline_item: OutlineItemType,
        parent: Union[None, TreeObject, IndirectObject] = None,
        before: Union[None, TreeObject, IndirectObject] = None,
        is_open: bool = True,
    ) -> IndirectObject:
        outline_item_object = TreeObject()
        outline_item_object.update(outline_item)

        """code currently unreachable
        if "/A" in outline_item:
            action = DictionaryObject()
            a_dict = cast(DictionaryObject, outline_item["/A"])
            for k, v in list(a_dict.items()):
                action[NameObject(str(k))] = v
            action_ref = self._add_object(action)
            outline_item_object[NameObject("/A")] = action_ref
        """
        return self.add_outline_item_destination(
            outline_item_object, parent, before, is_open
        )

    def add_outline_item(
        self,
        title: str,
        page_number: Union[None, PageObject, IndirectObject, int],
        parent: Union[None, TreeObject, IndirectObject] = None,
        before: Union[None, TreeObject, IndirectObject] = None,
        color: Optional[Union[Tuple[float, float, float], str]] = None,
        bold: bool = False,
        italic: bool = False,
        fit: Fit = PAGE_FIT,
        is_open: bool = True,
    ) -> IndirectObject:
        """
        Add an outline item (commonly referred to as a "Bookmark") to the PDF file.

        Args:
            title: Title to use for this outline item.
            page_number: Page number this outline item will point to.
            parent: A reference to a parent outline item to create nested
                outline items.
            before:
            color: Color of the outline item's font as a red, green, blue tuple
                from 0.0 to 1.0 or as a Hex String (#RRGGBB)
            bold: Outline item font is bold
            italic: Outline item font is italic
            fit: The fit of the destination page.

        Returns:
            The added outline item as an indirect object.

        """
        page_ref: Union[None, NullObject, IndirectObject, NumberObject]
        if isinstance(italic, Fit):  # it means that we are on the old params
            if fit is not None and page_number is None:
                page_number = fit
            return self.add_outline_item(
                title, page_number, parent, None, before, color, bold, italic, is_open=is_open
            )
        if page_number is None:
            action_ref = None
        else:
            if isinstance(page_number, IndirectObject):
                page_ref = page_number
            elif isinstance(page_number, PageObject):
                page_ref = page_number.indirect_reference
            elif isinstance(page_number, int):
                try:
                    page_ref = self.pages[page_number].indirect_reference
                except IndexError:
                    page_ref = NumberObject(page_number)
            if page_ref is None:
                logger_warning(
                    f"can not find reference of page {page_number}",
                    __name__,
                )
                page_ref = NullObject()
            dest = Destination(
                NameObject("/" + title + " outline item"),
                page_ref,
                fit,
            )

            action_ref = self._add_object(
                DictionaryObject(
                    {
                        NameObject(GoToActionArguments.D): dest.dest_array,
                        NameObject(GoToActionArguments.S): NameObject("/GoTo"),
                    }
                )
            )
        outline_item = self._add_object(
            _create_outline_item(action_ref, title, color, italic, bold)
        )

        if parent is None:
            parent = self.get_outline_root()
        return self.add_outline_item_destination(outline_item, parent, before, is_open)

    def add_outline(self) -> None:
        raise NotImplementedError(
            "This method is not yet implemented. Use :meth:`add_outline_item` instead."
        )

    def add_named_destination_array(
        self, title: TextStringObject, destination: Union[IndirectObject, ArrayObject]
    ) -> None:
        named_dest = self.get_named_dest_root()
        i = 0
        while i < len(named_dest):
            if title < named_dest[i]:
                named_dest.insert(i, destination)
                named_dest.insert(i, TextStringObject(title))
                return
            else:
                i += 2
        named_dest.extend([TextStringObject(title), destination])
        return

    def add_named_destination_object(
        self,
        page_destination: PdfObject,
    ) -> IndirectObject:
        page_destination_ref = self._add_object(page_destination.dest_array)  # type: ignore
        self.add_named_destination_array(
            cast("TextStringObject", page_destination["/Title"]), page_destination_ref  # type: ignore
        )

        return page_destination_ref

    def add_named_destination(
        self,
        title: str,
        page_number: int,
    ) -> IndirectObject:
        page_ref = self.get_object(self._pages)[PA.KIDS][page_number]  # type: ignore
        dest = DictionaryObject()
        dest.update(
            {
                NameObject(GoToActionArguments.D): ArrayObject(
                    [page_ref, NameObject(TypFitArguments.FIT_H), NumberObject(826)]
                ),
                NameObject(GoToActionArguments.S): NameObject("/GoTo"),
            }
        )

        dest_ref = self._add_object(dest)
        if not isinstance(title, TextStringObject):
            title = TextStringObject(str(title))

        self.add_named_destination_array(title, dest_ref)
        return dest_ref

    def remove_links(self) -> None:
        """Remove links and annotations from this output."""
        for page in self.pages:
            self.remove_objects_from_page(page, ObjectDeletionFlag.ALL_ANNOTATIONS)

    def remove_annotations(
        self, subtypes: Optional[Union[AnnotationSubtype, Iterable[AnnotationSubtype]]]
    ) -> None:
        """
        Remove annotations by annotation subtype.

        Args:
            subtypes: subtype or list of subtypes to be removed.
                Examples are: "/Link", "/FileAttachment", "/Sound",
                "/Movie", "/Screen", ...
                If you want to remove all annotations, use subtypes=None.

        """
        for page in self.pages:
            self._remove_annots_from_page(page, subtypes)

    def _remove_annots_from_page(
        self,
        page: Union[IndirectObject, PageObject, DictionaryObject],
        subtypes: Optional[Iterable[str]],
    ) -> None:
        page = cast(DictionaryObject, page.get_object())
        if PG.ANNOTS in page:
            i = 0
            while i < len(cast(ArrayObject, page[PG.ANNOTS])):
                an = cast(ArrayObject, page[PG.ANNOTS])[i]
                obj = cast(DictionaryObject, an.get_object())
                if subtypes is None or cast(str, obj["/Subtype"]) in subtypes:
                    if isinstance(an, IndirectObject):
                        self._objects[an.idnum - 1] = NullObject()  # to reduce PDF size
                    del page[PG.ANNOTS][i]  # type:ignore
                else:
                    i += 1

    def remove_objects_from_page(
        self,
        page: Union[PageObject, DictionaryObject],
        to_delete: Union[ObjectDeletionFlag, Iterable[ObjectDeletionFlag]],
    ) -> None:
        """
        Remove objects specified by ``to_delete`` from the given page.

        Args:
            page: Page object to clean up.
            to_delete: Objects to be deleted; can be a ``ObjectDeletionFlag``
                or a list of ObjectDeletionFlag

        """
        if isinstance(to_delete, (list, tuple)):
            for to_d in to_delete:
                self.remove_objects_from_page(page, to_d)
            return
        assert isinstance(to_delete, ObjectDeletionFlag)

        if to_delete & ObjectDeletionFlag.LINKS:
            return self._remove_annots_from_page(page, ("/Link",))
        if to_delete & ObjectDeletionFlag.ATTACHMENTS:
            return self._remove_annots_from_page(
                page, ("/FileAttachment", "/Sound", "/Movie", "/Screen")
            )
        if to_delete & ObjectDeletionFlag.OBJECTS_3D:
            return self._remove_annots_from_page(page, ("/3D",))
        if to_delete & ObjectDeletionFlag.ALL_ANNOTATIONS:
            return self._remove_annots_from_page(page, None)

        jump_operators = []
        if to_delete & ObjectDeletionFlag.DRAWING_IMAGES:
            jump_operators = (
                [b"w", b"J", b"j", b"M", b"d", b"i"]
                + [b"W", b"W*"]
                + [b"b", b"b*", b"B", b"B*", b"S", b"s", b"f", b"f*", b"F", b"n"]
                + [b"m", b"l", b"c", b"v", b"y", b"h", b"re"]
                + [b"sh"]
            )
        if to_delete & ObjectDeletionFlag.TEXT:
            jump_operators = [b"Tj", b"TJ", b"'", b'"']

        def clean(content: ContentStream, images: List[str], forms: List[str]) -> None:
            nonlocal jump_operators, to_delete
            i = 0
            while i < len(content.operations):
                operands, operator = content.operations[i]
                if (
                    (
                        operator == b"INLINE IMAGE"
                        and (to_delete & ObjectDeletionFlag.INLINE_IMAGES)
                    )
                    or (operator in jump_operators)
                    or (
                        operator == b"Do"
                        and (to_delete & ObjectDeletionFlag.XOBJECT_IMAGES)
                        and (operands[0] in images)
                    )
                ):
                    del content.operations[i]
                else:
                    i += 1
            content.get_data()  # this ensures ._data is rebuilt from the .operations

        def clean_forms(
            elt: DictionaryObject, stack: List[DictionaryObject]
        ) -> Tuple[List[str], List[str]]:
            nonlocal to_delete
            # elt in recursive call is a new ContentStream object, so we have to check the indirect_reference
            if (elt in stack) or (
                hasattr(elt, "indirect_reference")
                and any(
                    elt.indirect_reference == getattr(x, "indirect_reference", -1)
                    for x in stack
                )
            ):
                # to prevent infinite looping
                return [], []  # pragma: no cover
            try:
                d = cast(
                    Dict[Any, Any],
                    cast(DictionaryObject, elt["/Resources"])["/XObject"],
                )
            except KeyError:
                d = {}
            images = []
            forms = []
            for k, v in d.items():
                o = v.get_object()
                try:
                    content: Any = None
                    if (
                        to_delete & ObjectDeletionFlag.XOBJECT_IMAGES
                        and o["/Subtype"] == "/Image"
                    ):
                        content = NullObject()  # to delete the image keeping the entry
                        images.append(k)
                    if o["/Subtype"] == "/Form":
                        forms.append(k)
                        if isinstance(o, ContentStream):
                            content = o
                        else:
                            content = ContentStream(o, self)
                            content.update(
                                {
                                    k1: v1
                                    for k1, v1 in o.items()
                                    if k1 not in ["/Length", "/Filter", "/DecodeParms"]
                                }
                            )
                            try:
                                content.indirect_reference = o.indirect_reference
                            except AttributeError:  # pragma: no cover
                                pass
                        stack.append(elt)
                        clean_forms(content, stack)  # clean subforms
                    if content is not None:
                        if isinstance(v, IndirectObject):
                            self._objects[v.idnum - 1] = content
                        else:
                            # should only occur with pdf not respecting pdf spec
                            # where streams must be indirected.
                            d[k] = self._add_object(content)  # pragma: no cover
                except (TypeError, KeyError):
                    pass
            for im in images:
                del d[im]  # for clean-up
            if isinstance(elt, StreamObject):  # for /Form
                if not isinstance(elt, ContentStream):  # pragma: no cover
                    e = ContentStream(elt, self)
                    e.update(elt.items())
                    elt = e
                clean(elt, images, forms)  # clean the content
            return images, forms

        if not isinstance(page, PageObject):
            page = PageObject(self, page.indirect_reference)  # pragma: no cover
        if "/Contents" in page:
            content = cast(ContentStream, page.get_contents())

            images, forms = clean_forms(page, [])

            clean(content, images, forms)
            page.replace_contents(content)

    def remove_images(
        self,
        to_delete: ImageType = ImageType.ALL,
    ) -> None:
        """
        Remove images from this output.

        Args:
            to_delete : The type of images to be deleted
                (default = all images types)

        """
        if isinstance(to_delete, bool):
            to_delete = ImageType.ALL
        i = (
            (
                ObjectDeletionFlag.XOBJECT_IMAGES
                if to_delete & ImageType.XOBJECT_IMAGES
                else ObjectDeletionFlag.NONE
            )
            | (
                ObjectDeletionFlag.INLINE_IMAGES
                if to_delete & ImageType.INLINE_IMAGES
                else ObjectDeletionFlag.NONE
            )
            | (
                ObjectDeletionFlag.DRAWING_IMAGES
                if to_delete & ImageType.DRAWING_IMAGES
                else ObjectDeletionFlag.NONE
            )
        )
        for page in self.pages:
            self.remove_objects_from_page(page, i)

    def remove_text(self) -> None:
        """Remove text from this output."""
        for page in self.pages:
            self.remove_objects_from_page(page, ObjectDeletionFlag.TEXT)

    def add_uri(
        self,
        page_number: int,
        uri: str,
        rect: RectangleObject,
        border: Optional[ArrayObject] = None,
    ) -> None:
        """
        Add an URI from a rectangular area to the specified page.

        Args:
            page_number: index of the page on which to place the URI action.
            uri: URI of resource to link to.
            rect: :class:`RectangleObject<pypdf.generic.RectangleObject>` or
                array of four integers specifying the clickable rectangular area
                ``[xLL, yLL, xUR, yUR]``, or string in the form
                ``"[ xLL yLL xUR yUR ]"``.
            border: if provided, an array describing border-drawing
                properties. See the PDF spec for details. No border will be
                drawn if this argument is omitted.

        """
        page_link = self.get_object(self._pages)[PA.KIDS][page_number]  # type: ignore
        page_ref = cast(Dict[str, Any], self.get_object(page_link))

        border_arr: BorderArrayType
        if border is not None:
            border_arr = [NumberObject(n) for n in border[:3]]
            if len(border) == 4:
                dash_pattern = ArrayObject([NumberObject(n) for n in border[3]])
                border_arr.append(dash_pattern)
        else:
            border_arr = [NumberObject(2), NumberObject(2), NumberObject(2)]

        if isinstance(rect, str):
            rect = NumberObject(rect)
        elif isinstance(rect, RectangleObject):
            pass
        else:
            rect = RectangleObject(rect)

        lnk2 = DictionaryObject()
        lnk2.update(
            {
                NameObject("/S"): NameObject("/URI"),
                NameObject("/URI"): TextStringObject(uri),
            }
        )
        lnk = DictionaryObject()
        lnk.update(
            {
                NameObject(AA.Type): NameObject("/Annot"),
                NameObject(AA.Subtype): NameObject("/Link"),
                NameObject(AA.P): page_link,
                NameObject(AA.Rect): rect,
                NameObject("/H"): NameObject("/I"),
                NameObject(AA.Border): ArrayObject(border_arr),
                NameObject("/A"): lnk2,
            }
        )
        lnk_ref = self._add_object(lnk)

        if PG.ANNOTS in page_ref:
            page_ref[PG.ANNOTS].append(lnk_ref)
        else:
            page_ref[NameObject(PG.ANNOTS)] = ArrayObject([lnk_ref])

    _valid_layouts = (
        "/NoLayout",
        "/SinglePage",
        "/OneColumn",
        "/TwoColumnLeft",
        "/TwoColumnRight",
        "/TwoPageLeft",
        "/TwoPageRight",
    )

    def _get_page_layout(self) -> Optional[LayoutType]:
        try:
            return cast(LayoutType, self._root_object["/PageLayout"])
        except KeyError:
            return None

    def _set_page_layout(self, layout: Union[NameObject, LayoutType]) -> None:
        """
        Set the page layout.

        Args:
            layout: The page layout to be used.

        .. list-table:: Valid ``layout`` arguments
           :widths: 50 200

           * - /NoLayout
             - Layout explicitly not specified
           * - /SinglePage
             - Show one page at a time
           * - /OneColumn
             - Show one column at a time
           * - /TwoColumnLeft
             - Show pages in two columns, odd-numbered pages on the left
           * - /TwoColumnRight
             - Show pages in two columns, odd-numbered pages on the right
           * - /TwoPageLeft
             - Show two pages at a time, odd-numbered pages on the left
           * - /TwoPageRight
             - Show two pages at a time, odd-numbered pages on the right

        """
        if not isinstance(layout, NameObject):
            if layout not in self._valid_layouts:
                logger_warning(
                    f"Layout should be one of: {'', ''.join(self._valid_layouts)}",
                    __name__,
                )
            layout = NameObject(layout)
        self._root_object.update({NameObject("/PageLayout"): layout})

    def set_page_layout(self, layout: LayoutType) -> None:
        """
        Set the page layout.

        Args:
            layout: The page layout to be used

        .. list-table:: Valid ``layout`` arguments
           :widths: 50 200

           * - /NoLayout
             - Layout explicitly not specified
           * - /SinglePage
             - Show one page at a time
           * - /OneColumn
             - Show one column at a time
           * - /TwoColumnLeft
             - Show pages in two columns, odd-numbered pages on the left
           * - /TwoColumnRight
             - Show pages in two columns, odd-numbered pages on the right
           * - /TwoPageLeft
             - Show two pages at a time, odd-numbered pages on the left
           * - /TwoPageRight
             - Show two pages at a time, odd-numbered pages on the right

        """
        self._set_page_layout(layout)

    @property
    def page_layout(self) -> Optional[LayoutType]:
        """
        Page layout property.

        .. list-table:: Valid ``layout`` values
           :widths: 50 200

           * - /NoLayout
             - Layout explicitly not specified
           * - /SinglePage
             - Show one page at a time
           * - /OneColumn
             - Show one column at a time
           * - /TwoColumnLeft
             - Show pages in two columns, odd-numbered pages on the left
           * - /TwoColumnRight
             - Show pages in two columns, odd-numbered pages on the right
           * - /TwoPageLeft
             - Show two pages at a time, odd-numbered pages on the left
           * - /TwoPageRight
             - Show two pages at a time, odd-numbered pages on the right
        """
        return self._get_page_layout()

    @page_layout.setter
    def page_layout(self, layout: LayoutType) -> None:
        self._set_page_layout(layout)

    _valid_modes = (
        "/UseNone",
        "/UseOutlines",
        "/UseThumbs",
        "/FullScreen",
        "/UseOC",
        "/UseAttachments",
    )

    def _get_page_mode(self) -> Optional[PagemodeType]:
        try:
            return cast(PagemodeType, self._root_object["/PageMode"])
        except KeyError:
            return None

    @property
    def page_mode(self) -> Optional[PagemodeType]:
        """
        Page mode property.

        .. list-table:: Valid ``mode`` values
           :widths: 50 200

           * - /UseNone
             - Do not show outline or thumbnails panels
           * - /UseOutlines
             - Show outline (aka bookmarks) panel
           * - /UseThumbs
             - Show page thumbnails panel
           * - /FullScreen
             - Fullscreen view
           * - /UseOC
             - Show Optional Content Group (OCG) panel
           * - /UseAttachments
             - Show attachments panel
        """
        return self._get_page_mode()

    @page_mode.setter
    def page_mode(self, mode: PagemodeType) -> None:
        if isinstance(mode, NameObject):
            mode_name: NameObject = mode
        else:
            if mode not in self._valid_modes:
                logger_warning(
                    f"Mode should be one of: {', '.join(self._valid_modes)}", __name__
                )
            mode_name = NameObject(mode)
        self._root_object.update({NameObject("/PageMode"): mode_name})

    def add_annotation(
        self,
        page_number: Union[int, PageObject],
        annotation: Dict[str, Any],
    ) -> DictionaryObject:
        """
        Add a single annotation to the page.
        The added annotation must be a new annotation.
        It cannot be recycled.

        Args:
            page_number: PageObject or page index.
            annotation: Annotation to be added (created with annotation).

        Returns:
            The inserted object.
            This can be used for popup creation, for example.

        """
        page = page_number
        if isinstance(page, int):
            page = self.pages[page]
        elif not isinstance(page, PageObject):
            raise TypeError("page: invalid type")

        to_add = cast(DictionaryObject, _pdf_objectify(annotation))
        to_add[NameObject("/P")] = page.indirect_reference

        if page.annotations is None:
            page[NameObject("/Annots")] = ArrayObject()
        assert page.annotations is not None

        # Internal link annotations need the correct object type for the
        # destination
        if to_add.get("/Subtype") == "/Link" and "/Dest" in to_add:
            tmp = cast(Dict[Any, Any], to_add[NameObject("/Dest")])
            dest = Destination(
                NameObject("/LinkName"),
                tmp["target_page_index"],
                Fit(
                    fit_type=tmp["fit"], fit_args=dict(tmp)["fit_args"]
                ),  # I have no clue why this dict-hack is necessary
            )
            to_add[NameObject("/Dest")] = dest.dest_array

        page.annotations.append(self._add_object(to_add))

        if to_add.get("/Subtype") == "/Popup" and NameObject("/Parent") in to_add:
            cast(DictionaryObject, to_add["/Parent"].get_object())[
                NameObject("/Popup")
            ] = to_add.indirect_reference

        return to_add

    def clean_page(self, page: Union[PageObject, IndirectObject]) -> PageObject:
        """
        Perform some clean up in the page.
        Currently: convert NameObject named destination to TextStringObject
        (required for names/dests list)

        Args:
            page:

        Returns:
            The cleaned PageObject

        """
        page = cast("PageObject", page.get_object())
        for a in page.get("/Annots", []):
            a_obj = a.get_object()
            d = a_obj.get("/Dest", None)
            act = a_obj.get("/A", None)
            if isinstance(d, NameObject):
                a_obj[NameObject("/Dest")] = TextStringObject(d)
            elif act is not None:
                act = act.get_object()
                d = act.get("/D", None)
                if isinstance(d, NameObject):
                    act[NameObject("/D")] = TextStringObject(d)
        return page

    def _create_stream(
        self, fileobj: Union[Path, StrByteType, PdfReader]
    ) -> Tuple[IOBase, Optional[Encryption]]:
        # If the fileobj parameter is a string, assume it is a path
        # and create a file object at that location. If it is a file,
        # copy the file's contents into a BytesIO stream object; if
        # it is a PdfReader, copy that reader's stream into a
        # BytesIO stream.
        # If fileobj is none of the above types, it is not modified
        encryption_obj = None
        stream: IOBase
        if isinstance(fileobj, (str, Path)):
            with FileIO(fileobj, "rb") as f:
                stream = BytesIO(f.read())
        elif isinstance(fileobj, PdfReader):
            if fileobj._encryption:
                encryption_obj = fileobj._encryption
            orig_tell = fileobj.stream.tell()
            fileobj.stream.seek(0)
            stream = BytesIO(fileobj.stream.read())

            # reset the stream to its original location
            fileobj.stream.seek(orig_tell)
        elif hasattr(fileobj, "seek") and hasattr(fileobj, "read"):
            fileobj.seek(0)
            filecontent = fileobj.read()
            stream = BytesIO(filecontent)
        else:
            raise NotImplementedError(
                "Merging requires an object that PdfReader can parse. "
                "Typically, that is a Path or a string representing a Path, "
                "a file object, or an object implementing .seek and .read. "
                "Passing a PdfReader directly works as well."
            )
        return stream, encryption_obj

    def append(
        self,
        fileobj: Union[StrByteType, PdfReader, Path],
        outline_item: Union[
            str, None, PageRange, Tuple[int, int], Tuple[int, int, int], List[int]
        ] = None,
        pages: Union[
            None,
            PageRange,
            Tuple[int, int],
            Tuple[int, int, int],
            List[int],
            List[PageObject],
        ] = None,
        import_outline: bool = True,
        excluded_fields: Optional[Union[List[str], Tuple[str, ...]]] = None,
    ) -> None:
        """
        Identical to the :meth:`merge()<merge>` method, but assumes you want to
        concatenate all pages onto the end of the file instead of specifying a
        position.

        Args:
            fileobj: A File Object or an object that supports the standard
                read and seek methods similar to a File Object. Could also be a
                string representing a path to a PDF file.
            outline_item: Optionally, you may specify a string to build an
                outline (aka 'bookmark') to identify the beginning of the
                included file.
            pages: Can be a :class:`PageRange<pypdf.pagerange.PageRange>`
                or a ``(start, stop[, step])`` tuple
                or a list of pages to be processed
                to merge only the specified range of pages from the source
                document into the output document.
            import_outline: You may prevent the source document's
                outline (collection of outline items, previously referred to as
                'bookmarks') from being imported by specifying this as ``False``.
            excluded_fields: Provide the list of fields/keys to be ignored
                if ``/Annots`` is part of the list, the annotation will be ignored
                if ``/B`` is part of the list, the articles will be ignored

        """
        if excluded_fields is None:
            excluded_fields = ()
        if isinstance(outline_item, (tuple, list, PageRange)):
            if isinstance(pages, bool):
                if not isinstance(import_outline, bool):
                    excluded_fields = import_outline
                import_outline = pages
            pages = outline_item
            self.merge(
                None,
                fileobj,
                None,
                pages,
                import_outline,
                excluded_fields,
            )
        else:  # if isinstance(outline_item,str):
            self.merge(
                None,
                fileobj,
                outline_item,
                pages,
                import_outline,
                excluded_fields,
            )

    def merge(
        self,
        position: Optional[int],
        fileobj: Union[Path, StrByteType, PdfReader],
        outline_item: Optional[str] = None,
        pages: Optional[Union[PageRangeSpec, List[PageObject]]] = None,
        import_outline: bool = True,
        excluded_fields: Optional[Union[List[str], Tuple[str, ...]]] = (),
    ) -> None:
        """
        Merge the pages from the given file into the output file at the
        specified page number.

        Args:
            position: The *page number* to insert this file. File will
                be inserted after the given number.
            fileobj: A File Object or an object that supports the standard
                read and seek methods similar to a File Object. Could also be a
                string representing a path to a PDF file.
            outline_item: Optionally, you may specify a string to build an outline
                (aka 'bookmark') to identify the
                beginning of the included file.
            pages: can be a :class:`PageRange<pypdf.pagerange.PageRange>`
                or a ``(start, stop[, step])`` tuple
                or a list of pages to be processed
                to merge only the specified range of pages from the source
                document into the output document.
            import_outline: You may prevent the source document's
                outline (collection of outline items, previously referred to as
                'bookmarks') from being imported by specifying this as ``False``.
            excluded_fields: provide the list of fields/keys to be ignored
                if ``/Annots`` is part of the list, the annotation will be ignored
                if ``/B`` is part of the list, the articles will be ignored

        Raises:
            TypeError: The pages attribute is not configured properly

        """
        if isinstance(fileobj, PdfDocCommon):
            reader = fileobj
        else:
            stream, encryption_obj = self._create_stream(fileobj)
            # Create a new PdfReader instance using the stream
            # (either file or BytesIO or StringIO) created above
            reader = PdfReader(stream, strict=False)  # type: ignore[arg-type]

        if excluded_fields is None:
            excluded_fields = ()
        # Find the range of pages to merge.
        if pages is None:
            pages = list(range(len(reader.pages)))
        elif isinstance(pages, PageRange):
            pages = list(range(*pages.indices(len(reader.pages))))
        elif isinstance(pages, list):
            pass  # keep unchanged
        elif isinstance(pages, tuple) and len(pages) <= 3:
            pages = list(range(*pages))
        elif not isinstance(pages, tuple):
            raise TypeError(
                '"pages" must be a tuple of (start, stop[, step]) or a list'
            )

        srcpages = {}
        for page in pages:
            if isinstance(page, PageObject):
                pg = page
            else:
                pg = reader.pages[page]
            assert pg.indirect_reference is not None
            if position is None:
                # numbers in the exclude list identifies that the exclusion is
                # only applicable to 1st level of cloning
                srcpages[pg.indirect_reference.idnum] = self.add_page(
                    pg, list(excluded_fields) + [1, "/B", 1, "/Annots"]  # type: ignore
                )
            else:
                srcpages[pg.indirect_reference.idnum] = self.insert_page(
                    pg, position, list(excluded_fields) + [1, "/B", 1, "/Annots"]  # type: ignore
                )
                position += 1
            srcpages[pg.indirect_reference.idnum].original_page = pg

        reader._named_destinations = (
            reader.named_destinations
        )  # need for the outline processing below

        arr: Any

        def _process_named_dests(dest: Any) -> None:
            arr = dest.dest_array
            if "/Names" in self._root_object and dest["/Title"] in cast(
                List[Any],
                cast(
                    DictionaryObject,
                    cast(DictionaryObject, self._root_object["/Names"])["/Dests"],
                )["/Names"],
            ):
                # already exists : should not duplicate it
                pass
            elif isinstance(dest["/Page"], NullObject):
                pass
            elif isinstance(dest["/Page"], int):
                # the page reference is a page number normally not a PDF Reference
                # page numbers as int are normally accepted only in external goto
                try:
                    p = reader.pages[dest["/Page"]]
                except IndexError:
                    return
                assert p.indirect_reference is not None
                try:
                    arr[NumberObject(0)] = NumberObject(
                        srcpages[p.indirect_reference.idnum].page_number
                    )
                    self.add_named_destination_array(dest["/Title"], arr)
                except KeyError:
                    pass
            elif dest["/Page"].indirect_reference.idnum in srcpages:
                arr[NumberObject(0)] = srcpages[
                    dest["/Page"].indirect_reference.idnum
                ].indirect_reference
                self.add_named_destination_array(dest["/Title"], arr)

        for dest in reader._named_destinations.values():
            _process_named_dests(dest)

        outline_item_typ: TreeObject
        if outline_item is not None:
            outline_item_typ = cast(
                "TreeObject",
                self.add_outline_item(
                    TextStringObject(outline_item),
                    next(iter(srcpages.values())).indirect_reference,
                    fit=PAGE_FIT,
                ).get_object(),
            )
        else:
            outline_item_typ = self.get_outline_root()

        _ro = reader.root_object
        if import_outline and CO.OUTLINES in _ro:
            outline = self._get_filtered_outline(
                _ro.get(CO.OUTLINES, None), srcpages, reader
            )
            self._insert_filtered_outline(
                outline, outline_item_typ, None
            )  # TODO : use before parameter

        if "/Annots" not in excluded_fields:
            for pag in srcpages.values():
                lst = self._insert_filtered_annotations(
                    pag.original_page.get("/Annots", ()), pag, srcpages, reader
                )
                if len(lst) > 0:
                    pag[NameObject("/Annots")] = lst
                self.clean_page(pag)

        if "/AcroForm" in _ro and _ro["/AcroForm"] is not None:
            if "/AcroForm" not in self._root_object:
                self._root_object[NameObject("/AcroForm")] = self._add_object(
                    cast(
                        DictionaryObject,
                        reader.root_object["/AcroForm"],
                    ).clone(self, False, ("/Fields",))
                )
                arr = ArrayObject()
            else:
                arr = cast(
                    ArrayObject,
                    cast(DictionaryObject, self._root_object["/AcroForm"])["/Fields"],
                )
            trslat = self._id_translated[id(reader)]
            try:
                for f in reader.root_object["/AcroForm"]["/Fields"]:  # type: ignore
                    try:
                        ind = IndirectObject(trslat[f.idnum], 0, self)
                        if ind not in arr:
                            arr.append(ind)
                    except KeyError:
                        # for trslat[] which mean the field has not be copied
                        # through the page
                        pass
            except KeyError:  # for /Acroform or /Fields are not existing
                arr = self._add_object(ArrayObject())
            cast(DictionaryObject, self._root_object["/AcroForm"])[
                NameObject("/Fields")
            ] = arr

        if "/B" not in excluded_fields:
            self.add_filtered_articles("", srcpages, reader)

    def _add_articles_thread(
        self,
        thread: DictionaryObject,  # thread entry from the reader's array of threads
        pages: Dict[int, PageObject],
        reader: PdfReader,
    ) -> IndirectObject:
        """
        Clone the thread with only the applicable articles.

        Args:
            thread:
            pages:
            reader:

        Returns:
            The added thread as an indirect reference

        """
        nthread = thread.clone(
            self, force_duplicate=True, ignore_fields=("/F",)
        )  # use of clone to keep link between reader and writer
        self.threads.append(nthread.indirect_reference)
        first_article = cast("DictionaryObject", thread["/F"])
        current_article: Optional[DictionaryObject] = first_article
        new_article: Optional[DictionaryObject] = None
        while current_article is not None:
            pag = self._get_cloned_page(
                cast("PageObject", current_article["/P"]), pages, reader
            )
            if pag is not None:
                if new_article is None:
                    new_article = cast(
                        "DictionaryObject",
                        self._add_object(DictionaryObject()).get_object(),
                    )
                    new_first = new_article
                    nthread[NameObject("/F")] = new_article.indirect_reference
                else:
                    new_article2 = cast(
                        "DictionaryObject",
                        self._add_object(
                            DictionaryObject(
                                {NameObject("/V"): new_article.indirect_reference}
                            )
                        ).get_object(),
                    )
                    new_article[NameObject("/N")] = new_article2.indirect_reference
                    new_article = new_article2
                new_article[NameObject("/P")] = pag
                new_article[NameObject("/T")] = nthread.indirect_reference
                new_article[NameObject("/R")] = current_article["/R"]
                pag_obj = cast("PageObject", pag.get_object())
                if "/B" not in pag_obj:
                    pag_obj[NameObject("/B")] = ArrayObject()
                cast("ArrayObject", pag_obj["/B"]).append(
                    new_article.indirect_reference
                )
            current_article = cast("DictionaryObject", current_article["/N"])
            if current_article == first_article:
                new_article[NameObject("/N")] = new_first.indirect_reference  # type: ignore
                new_first[NameObject("/V")] = new_article.indirect_reference  # type: ignore
                current_article = None
        assert nthread.indirect_reference is not None
        return nthread.indirect_reference

    def add_filtered_articles(
        self,
        fltr: Union[
            Pattern[Any], str
        ],  # thread entry from the reader's array of threads
        pages: Dict[int, PageObject],
        reader: PdfReader,
    ) -> None:
        """
        Add articles matching the defined criteria.

        Args:
            fltr:
            pages:
            reader:

        """
        if isinstance(fltr, str):
            fltr = re.compile(fltr)
        elif not isinstance(fltr, Pattern):
            fltr = re.compile("")
        for p in pages.values():
            pp = p.original_page
            for a in pp.get("/B", ()):
                thr = a.get_object().get("/T")
                if thr is None:
                    continue
                else:
                    thr = thr.get_object()
                if thr.indirect_reference.idnum not in self._id_translated[
                    id(reader)
                ] and fltr.search((thr.get("/I", {})).get("/Title", "")):
                    self._add_articles_thread(thr, pages, reader)

    def _get_cloned_page(
        self,
        page: Union[None, IndirectObject, PageObject, NullObject],
        pages: Dict[int, PageObject],
        reader: PdfReader,
    ) -> Optional[IndirectObject]:
        if isinstance(page, NullObject):
            return None
        elif isinstance(page, DictionaryObject) and page.get("/Type", "") == "/Page":
            _i = page.indirect_reference
        elif isinstance(page, IndirectObject):
            _i = page
        try:
            return pages[_i.idnum].indirect_reference  # type: ignore
        except Exception:
            return None

    def _insert_filtered_annotations(
        self,
        annots: Union[IndirectObject, List[DictionaryObject]],
        page: PageObject,
        pages: Dict[int, PageObject],
        reader: PdfReader,
    ) -> List[Destination]:
        outlist = ArrayObject()
        if isinstance(annots, IndirectObject):
            annots = cast("List[Any]", annots.get_object())
        for an in annots:
            ano = cast("DictionaryObject", an.get_object())
            if (
                ano["/Subtype"] != "/Link"
                or "/A" not in ano
                or cast("DictionaryObject", ano["/A"])["/S"] != "/GoTo"
                or "/Dest" in ano
            ):
                if "/Dest" not in ano:
                    outlist.append(self._add_object(ano.clone(self)))
                else:
                    d = ano["/Dest"]
                    if isinstance(d, str):
                        # it is a named dest
                        if str(d) in self.get_named_dest_root():
                            outlist.append(ano.clone(self).indirect_reference)
                    else:
                        d = cast("ArrayObject", d)
                        p = self._get_cloned_page(d[0], pages, reader)
                        if p is not None:
                            anc = ano.clone(self, ignore_fields=("/Dest",))
                            anc[NameObject("/Dest")] = ArrayObject([p] + d[1:])
                            outlist.append(self._add_object(anc))
            else:
                d = cast("DictionaryObject", ano["/A"])["/D"]
                if isinstance(d, str):
                    # it is a named dest
                    if str(d) in self.get_named_dest_root():
                        outlist.append(ano.clone(self).indirect_reference)
                else:
                    d = cast("ArrayObject", d)
                    p = self._get_cloned_page(d[0], pages, reader)
                    if p is not None:
                        anc = ano.clone(self, ignore_fields=("/D",))
                        cast("DictionaryObject", anc["/A"])[
                            NameObject("/D")
                        ] = ArrayObject([p] + d[1:])
                        outlist.append(self._add_object(anc))
        return outlist

    def _get_filtered_outline(
        self,
        node: Any,
        pages: Dict[int, PageObject],
        reader: PdfReader,
    ) -> List[Destination]:
        """
        Extract outline item entries that are part of the specified page set.

        Args:
            node:
            pages:
            reader:

        Returns:
            A list of destination objects.

        """
        new_outline = []
        if node is None:
            node = NullObject()
        node = node.get_object()
        if is_null_or_none(node):
            node = DictionaryObject()
        if node.get("/Type", "") == "/Outlines" or "/Title" not in node:
            node = node.get("/First", None)
            if node is not None:
                node = node.get_object()
                new_outline += self._get_filtered_outline(node, pages, reader)
        else:
            v: Union[None, IndirectObject, NullObject]
            while node is not None:
                node = node.get_object()
                o = cast("Destination", reader._build_outline_item(node))
                v = self._get_cloned_page(cast("PageObject", o["/Page"]), pages, reader)
                if v is None:
                    v = NullObject()
                o[NameObject("/Page")] = v
                if "/First" in node:
                    o._filtered_children = self._get_filtered_outline(
                        node["/First"], pages, reader
                    )
                else:
                    o._filtered_children = []
                if (
                    not isinstance(o["/Page"], NullObject)
                    or len(o._filtered_children) > 0
                ):
                    new_outline.append(o)
                node = node.get("/Next", None)
        return new_outline

    def _clone_outline(self, dest: Destination) -> TreeObject:
        n_ol = TreeObject()
        self._add_object(n_ol)
        n_ol[NameObject("/Title")] = TextStringObject(dest["/Title"])
        if not isinstance(dest["/Page"], NullObject):
            if dest.node is not None and "/A" in dest.node:
                n_ol[NameObject("/A")] = dest.node["/A"].clone(self)
            else:
                n_ol[NameObject("/Dest")] = dest.dest_array
        # TODO: /SE
        if dest.node is not None:
            n_ol[NameObject("/F")] = NumberObject(dest.node.get("/F", 0))
            n_ol[NameObject("/C")] = ArrayObject(
                dest.node.get(
                    "/C", [FloatObject(0.0), FloatObject(0.0), FloatObject(0.0)]
                )
            )
        return n_ol

    def _insert_filtered_outline(
        self,
        outlines: List[Destination],
        parent: Union[TreeObject, IndirectObject],
        before: Union[None, TreeObject, IndirectObject] = None,
    ) -> None:
        for dest in outlines:
            # TODO  : can be improved to keep A and SE entries (ignored for the moment)
            # with np=self.add_outline_item_destination(dest,parent,before)
            if dest.get("/Type", "") == "/Outlines" or "/Title" not in dest:
                np = parent
            else:
                np = self._clone_outline(dest)
                cast(TreeObject, parent.get_object()).insert_child(np, before, self)
            self._insert_filtered_outline(dest._filtered_children, np, None)

    def close(self) -> None:
        """Implemented for API harmonization."""
        return

    def find_outline_item(
        self,
        outline_item: Dict[str, Any],
        root: Optional[OutlineType] = None,
    ) -> Optional[List[int]]:
        if root is None:
            o = self.get_outline_root()
        else:
            o = cast("TreeObject", root)

        i = 0
        while o is not None:
            if (
                o.indirect_reference == outline_item
                or o.get("/Title", None) == outline_item
            ):
                return [i]
            elif "/First" in o:
                res = self.find_outline_item(
                    outline_item, cast(OutlineType, o["/First"])
                )
                if res:
                    return ([i] if "/Title" in o else []) + res
            if "/Next" in o:
                i += 1
                o = cast(TreeObject, o["/Next"])
            else:
                return None

    def find_bookmark(
        self,
        outline_item: Dict[str, Any],
        root: Optional[OutlineType] = None,
    ) -> None:  # deprecated
        """
        .. deprecated:: 2.9.0
            Use :meth:`find_outline_item` instead.
        """
        deprecation_with_replacement("find_bookmark", "find_outline_item", "5.0.0")

    def reset_translation(
        self, reader: Union[None, PdfReader, IndirectObject] = None
    ) -> None:
        """
        Reset the translation table between reader and the writer object.

        Late cloning will create new independent objects.

        Args:
            reader: PdfReader or IndirectObject referencing a PdfReader object.
                if set to None or omitted, all tables will be reset.

        """
        if reader is None:
            self._id_translated = {}
        elif isinstance(reader, PdfReader):
            try:
                del self._id_translated[id(reader)]
            except Exception:
                pass
        elif isinstance(reader, IndirectObject):
            try:
                del self._id_translated[id(reader.pdf)]
            except Exception:
                pass
        else:
            raise Exception("invalid parameter {reader}")

    def set_page_label(
        self,
        page_index_from: int,
        page_index_to: int,
        style: Optional[PageLabelStyle] = None,
        prefix: Optional[str] = None,
        start: Optional[int] = 0,
    ) -> None:
        """
        Set a page label to a range of pages.

        Page indexes must be given starting from 0.
        Labels must have a style, a prefix or both.
        If a range is not assigned any page label, a decimal label starting from 1 is applied.

        Args:
            page_index_from: page index of the beginning of the range starting from 0
            page_index_to: page index of the beginning of the range starting from 0
            style: The numbering style to be used for the numeric portion of each page label:

                       * ``/D`` Decimal Arabic numerals
                       * ``/R`` Uppercase Roman numerals
                       * ``/r`` Lowercase Roman numerals
                       * ``/A`` Uppercase letters (A to Z for the first 26 pages,
                         AA to ZZ for the next 26, and so on)
                       * ``/a`` Lowercase letters (a to z for the first 26 pages,
                         aa to zz for the next 26, and so on)

            prefix: The label prefix for page labels in this range.
            start:  The value of the numeric portion for the first page label
                    in the range.
                    Subsequent pages are numbered sequentially from this value,
                    which must be greater than or equal to 1.
                    Default value: 1.

        """
        if style is None and prefix is None:
            raise ValueError("At least one of style and prefix must be given")
        if page_index_from < 0:
            raise ValueError("page_index_from must be greater or equal than 0")
        if page_index_to < page_index_from:
            raise ValueError(
                "page_index_to must be greater or equal than page_index_from"
            )
        if page_index_to >= len(self.pages):
            raise ValueError("page_index_to exceeds number of pages")
        if start is not None and start != 0 and start < 1:
            raise ValueError("If given, start must be greater or equal than one")

        self._set_page_label(page_index_from, page_index_to, style, prefix, start)

    def _set_page_label(
        self,
        page_index_from: int,
        page_index_to: int,
        style: Optional[PageLabelStyle] = None,
        prefix: Optional[str] = None,
        start: Optional[int] = 0,
    ) -> None:
        """
        Set a page label to a range of pages.

        Page indexes must be given starting from 0.
        Labels must have a style, a prefix or both.
        If a range is not assigned any page label a decimal label starting from 1 is applied.

        Args:
            page_index_from: page index of the beginning of the range starting from 0
            page_index_to: page index of the beginning of the range starting from 0
            style:  The numbering style to be used for the numeric portion of each page label:
                        /D Decimal Arabic numerals
                        /R Uppercase Roman numerals
                        /r Lowercase Roman numerals
                        /A Uppercase letters (A to Z for the first 26 pages,
                           AA to ZZ for the next 26, and so on)
                        /a Lowercase letters (a to z for the first 26 pages,
                           aa to zz for the next 26, and so on)
            prefix: The label prefix for page labels in this range.
            start:  The value of the numeric portion for the first page label
                    in the range.
                    Subsequent pages are numbered sequentially from this value,
                    which must be greater than or equal to 1. Default value: 1.

        """
        default_page_label = DictionaryObject()
        default_page_label[NameObject("/S")] = NameObject("/D")

        new_page_label = DictionaryObject()
        if style is not None:
            new_page_label[NameObject("/S")] = NameObject(style)
        if prefix is not None:
            new_page_label[NameObject("/P")] = TextStringObject(prefix)
        if start != 0:
            new_page_label[NameObject("/St")] = NumberObject(start)

        if NameObject(CatalogDictionary.PAGE_LABELS) not in self._root_object:
            nums = ArrayObject()
            nums_insert(NumberObject(0), default_page_label, nums)
            page_labels = TreeObject()
            page_labels[NameObject("/Nums")] = nums
            self._root_object[NameObject(CatalogDictionary.PAGE_LABELS)] = page_labels

        page_labels = cast(
            TreeObject, self._root_object[NameObject(CatalogDictionary.PAGE_LABELS)]
        )
        nums = cast(ArrayObject, page_labels[NameObject("/Nums")])

        nums_insert(NumberObject(page_index_from), new_page_label, nums)
        nums_clear_range(NumberObject(page_index_from), page_index_to, nums)
        next_label_pos, *_ = nums_next(NumberObject(page_index_from), nums)
        if next_label_pos != page_index_to + 1 and page_index_to + 1 < len(self.pages):
            nums_insert(NumberObject(page_index_to + 1), default_page_label, nums)

        page_labels[NameObject("/Nums")] = nums
        self._root_object[NameObject(CatalogDictionary.PAGE_LABELS)] = page_labels


def _pdf_objectify(obj: Union[Dict[str, Any], str, int, List[Any]]) -> PdfObject:
    if isinstance(obj, PdfObject):
        return obj
    if isinstance(obj, dict):
        to_add = DictionaryObject()
        for key, value in obj.items():
            name_key = NameObject(key)
            cast_value = _pdf_objectify(value)
            to_add[name_key] = cast_value
        return to_add
    elif isinstance(obj, str):
        if obj.startswith("/"):
            return NameObject(obj)
        else:
            return TextStringObject(obj)
    elif isinstance(obj, (int, float)):
        return FloatObject(obj)
    elif isinstance(obj, list):
        return ArrayObject(_pdf_objectify(i) for i in obj)
    else:
        raise NotImplementedError(
            f"{type(obj)=} could not be cast to a PdfObject"
        )


def _create_outline_item(
    action_ref: Union[None, IndirectObject],
    title: str,
    color: Union[Tuple[float, float, float], str, None],
    italic: bool,
    bold: bool,
) -> TreeObject:
    outline_item = TreeObject()
    if action_ref is not None:
        outline_item[NameObject("/A")] = action_ref
    outline_item.update(
        {
            NameObject("/Title"): create_string_object(title),
        }
    )
    if color:
        if isinstance(color, str):
            color = hex_to_rgb(color)
        outline_item.update(
            {NameObject("/C"): ArrayObject([FloatObject(c) for c in color])}
        )
    if italic or bold:
        format_flag = 0
        if italic:
            format_flag += 1
        if bold:
            format_flag += 2
        outline_item.update({NameObject("/F"): NumberObject(format_flag)})
    return outline_item


def generate_appearance_stream(
    txt: str,
    sel: List[str],
    da: str,
    font_full_rev: Dict[str, bytes],
    rct: RectangleObject,
    font_height: float,
    y_offset: float,
) -> bytes:
    ap_stream = f"q\n/Tx BMC \nq\n1 1 {rct.width - 1} {rct.height - 1} re\nW\nBT\n{da}\n".encode()
    for line_number, line in enumerate(txt.replace("\n", "\r").split("\r")):
        if line in sel:
            # may be improved but cannot find how to get fill working => replaced with lined box
            ap_stream += (
                f"1 {y_offset - (line_number * font_height * 1.4) - 1} {rct.width - 2} {font_height + 2} re\n"
                f"0.5 0.5 0.5 rg s\n{da}\n"
            ).encode()
        if line_number == 0:
            ap_stream += f"2 {y_offset} Td\n".encode()
        else:
            # Td is a relative translation
            ap_stream += f"0 {- font_height * 1.4} Td\n".encode()
        enc_line: List[bytes] = [
            font_full_rev.get(c, c.encode("utf-16-be")) for c in line
        ]
        if any(len(c) >= 2 for c in enc_line):
            ap_stream += b"<" + (b"".join(enc_line)).hex().encode() + b"> Tj\n"
        else:
            ap_stream += b"(" + b"".join(enc_line) + b") Tj\n"
    ap_stream += b"ET\nQ\nEMC\nQ\n"
    return ap_stream<|MERGE_RESOLUTION|>--- conflicted
+++ resolved
@@ -1409,10 +1409,6 @@
 
         if isinstance(stream, (str, Path)):
             stream = FileIO(stream, "wb")
-<<<<<<< HEAD
-=======
-            self.with_as_usage = True
->>>>>>> e2da09f4
             my_file = True
 
         self.write_stream(stream)
