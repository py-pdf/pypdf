# Copyright (c) 2006, Mathieu Fenniak
# Copyright (c) 2007, Ashish Kulkarni <kulkarni.ashish@gmail.com>
#
# All rights reserved.
#
# Redistribution and use in source and binary forms, with or without
# modification, are permitted provided that the following conditions are
# met:
#
# * Redistributions of source code must retain the above copyright notice,
# this list of conditions and the following disclaimer.
# * Redistributions in binary form must reproduce the above copyright notice,
# this list of conditions and the following disclaimer in the documentation
# and/or other materials provided with the distribution.
# * The name of the author may not be used to endorse or promote products
# derived from this software without specific prior written permission.
#
# THIS SOFTWARE IS PROVIDED BY THE COPYRIGHT HOLDERS AND CONTRIBUTORS "AS IS"
# AND ANY EXPRESS OR IMPLIED WARRANTIES, INCLUDING, BUT NOT LIMITED TO, THE
# IMPLIED WARRANTIES OF MERCHANTABILITY AND FITNESS FOR A PARTICULAR PURPOSE
# ARE DISCLAIMED. IN NO EVENT SHALL THE COPYRIGHT OWNER OR CONTRIBUTORS BE
# LIABLE FOR ANY DIRECT, INDIRECT, INCIDENTAL, SPECIAL, EXEMPLARY, OR
# CONSEQUENTIAL DAMAGES (INCLUDING, BUT NOT LIMITED TO, PROCUREMENT OF
# SUBSTITUTE GOODS OR SERVICES; LOSS OF USE, DATA, OR PROFITS; OR BUSINESS
# INTERRUPTION) HOWEVER CAUSED AND ON ANY THEORY OF LIABILITY, WHETHER IN
# CONTRACT, STRICT LIABILITY, OR TORT (INCLUDING NEGLIGENCE OR OTHERWISE)
# ARISING IN ANY WAY OUT OF THE USE OF THIS SOFTWARE, EVEN IF ADVISED OF THE
# POSSIBILITY OF SUCH DAMAGE.

import codecs
import collections
import decimal
import enum
import hashlib
import re
import uuid
import warnings
from io import BytesIO, FileIO, IOBase
from pathlib import Path
from types import TracebackType
from typing import (
    IO,
    Any,
    Callable,
    Deque,
    Dict,
    Iterable,
    List,
    Optional,
    Pattern,
    Tuple,
    Type,
    Union,
    cast,
)

from ._cmap import build_char_map_from_dict
from ._encryption import EncryptAlgorithm, Encryption
from ._page import PageObject, _VirtualList
from ._page_labels import nums_clear_range, nums_insert, nums_next
from ._reader import PdfReader
from ._utils import (
    StrByteType,
    StreamType,
    _get_max_pdf_version_header,
    b_,
    deprecate_with_replacement,
    deprecation_bookmark,
    deprecation_with_replacement,
    logger_warning,
)
from .annotations import Link
from .constants import AnnotationDictionaryAttributes as AA
from .constants import CatalogAttributes as CA
from .constants import (
    CatalogDictionary,
    FieldFlag,
    FileSpecificationDictionaryEntries,
    GoToActionArguments,
    ImageType,
    InteractiveFormDictEntries,
    PageLabelStyle,
    TypFitArguments,
    UserAccessPermissions,
)
from .constants import CatalogDictionary as CD
from .constants import Core as CO
from .constants import (
    FieldDictionaryAttributes as FA,
)
from .constants import PageAttributes as PG
from .constants import PagesAttributes as PA
from .constants import TrailerKeys as TK
from .errors import PyPdfError
from .generic import (
    PAGE_FIT,
    ArrayObject,
    BooleanObject,
    ByteStringObject,
    ContentStream,
    DecodedStreamObject,
    Destination,
    DictionaryObject,
    Fit,
    FloatObject,
    IndirectObject,
    NameObject,
    NullObject,
    NumberObject,
    PdfObject,
    RectangleObject,
    StreamObject,
    TextStringObject,
    TreeObject,
    ViewerPreferences,
    create_string_object,
    hex_to_rgb,
)
from .pagerange import PageRange, PageRangeSpec
from .types import (
    AnnotationSubtype,
    BorderArrayType,
    FitType,
    LayoutType,
    OutlineItemType,
    OutlineType,
    PagemodeType,
    ZoomArgType,
)

OPTIONAL_READ_WRITE_FIELD = FieldFlag(0)
ALL_DOCUMENT_PERMISSIONS = UserAccessPermissions((2**31 - 1) - 3)


class ObjectDeletionFlag(enum.IntFlag):
    NONE = 0
    TEXT = enum.auto()
    LINKS = enum.auto()
    ATTACHMENTS = enum.auto()
    OBJECTS_3D = enum.auto()
    ALL_ANNOTATIONS = enum.auto()
    XOBJECT_IMAGES = enum.auto()
    INLINE_IMAGES = enum.auto()
    DRAWING_IMAGES = enum.auto()
    IMAGES = XOBJECT_IMAGES | INLINE_IMAGES | DRAWING_IMAGES


def _rolling_checksum(stream: BytesIO, blocksize: int = 65536) -> str:
    hash = hashlib.md5()
    for block in iter(lambda: stream.read(blocksize), b""):
        hash.update(block)
    return hash.hexdigest()


class PdfWriter:
    """
    Write a PDF file out, given pages produced by another class.

    Typically data is added from a :class:`PdfReader<pypdf.PdfReader>`.
    """

    def __init__(
        self,
        fileobj: StrByteType = "",
        clone_from: Union[None, PdfReader, StrByteType, Path] = None,
    ) -> None:
        self._header = b"%PDF-1.3"

        self._objects: List[PdfObject] = []
        """The indirect objects in the PDF."""

        self._idnum_hash: Dict[bytes, IndirectObject] = {}
        """Maps hash values of indirect objects to their IndirectObject instances."""

        self._id_translated: Dict[int, Dict[int, int]] = {}

        # The root of our page tree node.
        pages = DictionaryObject()
        pages.update(
            {
                NameObject(PA.TYPE): NameObject("/Pages"),
                NameObject(PA.COUNT): NumberObject(0),
                NameObject(PA.KIDS): ArrayObject(),
            }
        )
        self._pages = self._add_object(pages)

        # info object
        info = DictionaryObject()
        info.update(
            {
                NameObject("/Producer"): create_string_object(
                    codecs.BOM_UTF16_BE + "pypdf".encode("utf-16be")
                )
            }
        )
        self._info = self._add_object(info)

        # root object
        self._root_object = DictionaryObject()
        self._root_object.update(
            {
                NameObject(PA.TYPE): NameObject(CO.CATALOG),
                NameObject(CO.PAGES): self._pages,
            }
        )
        self._root = self._add_object(self._root_object)

        if clone_from is not None:
            if not isinstance(clone_from, PdfReader):
                clone_from = PdfReader(clone_from)
            self.clone_document_from_reader(clone_from)
        self.fileobj = fileobj
        self.with_as_usage = False

        self._encryption: Optional[Encryption] = None
        self._encrypt_entry: Optional[DictionaryObject] = None

    def __enter__(self) -> "PdfWriter":
        """Store that writer is initialized by 'with'."""
        self.with_as_usage = True
        return self

    def __exit__(
        self,
        exc_type: Optional[Type[BaseException]],
        exc: Optional[BaseException],
        traceback: Optional[TracebackType],
    ) -> None:
        """Write data to the fileobj."""
        if self.fileobj:
            self.write(self.fileobj)

    @property
    def pdf_header(self) -> bytes:
        """
        Header of the PDF document that is written.

        This should be something like ``b'%PDF-1.5'``. It is recommended to set
        the lowest version that supports all features which are used within the
        PDF file.
        """
        return self._header

    @pdf_header.setter
    def pdf_header(self, new_header: bytes) -> None:
        self._header = new_header

    def _add_object(self, obj: PdfObject) -> IndirectObject:
        if hasattr(obj, "indirect_reference") and obj.indirect_reference.pdf == self:  # type: ignore
            return obj.indirect_reference  # type: ignore
        # check for /Contents in Pages (/Contents in annotation are strings)
        if isinstance(obj, DictionaryObject) and isinstance(
            obj.get(PG.CONTENTS, None), (ArrayObject, DictionaryObject)
        ):
            obj[NameObject(PG.CONTENTS)] = self._add_object(obj[PG.CONTENTS])
        self._objects.append(obj)
        obj.indirect_reference = IndirectObject(len(self._objects), 0, self)
        return obj.indirect_reference

    def get_object(
        self,
        indirect_reference: Union[None, int, IndirectObject] = None,
        ido: Optional[IndirectObject] = None,
    ) -> PdfObject:
        if ido is not None:  # deprecated
            if indirect_reference is not None:
                raise ValueError(
                    "Please only set 'indirect_reference'. The 'ido' argument "
                    "is deprecated."
                )
            else:
                indirect_reference = ido
                warnings.warn(
                    "The parameter 'ido' is depreciated and will be removed in "
                    "pypdf 4.0.0.",
                    DeprecationWarning,
                )
        assert (
            indirect_reference is not None
        )  # the None value is only there to keep the deprecated name
        if isinstance(indirect_reference, int):
            return self._objects[indirect_reference - 1]
        if indirect_reference.pdf != self:
            raise ValueError("pdf must be self")
        return self._objects[indirect_reference.idnum - 1]

    def getObject(self, ido: Union[int, IndirectObject]) -> PdfObject:  # deprecated
        """
        Use :meth:`get_object` instead.

        .. deprecated:: 1.28.0
        """
        deprecation_with_replacement("getObject", "get_object", "3.0.0")
        return self.get_object(ido)

    def _replace_object(
        self,
        indirect_reference: Union[int, IndirectObject],
        obj: PdfObject,
    ) -> PdfObject:
        if isinstance(indirect_reference, IndirectObject):
            assert indirect_reference.pdf == self
            indirect_reference = indirect_reference.idnum
        self._objects[indirect_reference - 1] = obj
        return self._objects[indirect_reference - 1]
        if indirect_reference.pdf != self:
            raise ValueError("pdf must be self")
        return self._objects[indirect_reference.idnum - 1]

    def _add_page(
        self,
        page: PageObject,
        action: Callable[[Any, IndirectObject], None],
        excluded_keys: Iterable[str] = (),
    ) -> PageObject:
        assert cast(str, page[PA.TYPE]) == CO.PAGE
        page_org = page
        excluded_keys = list(excluded_keys)
        excluded_keys += [PA.PARENT, "/StructParents"]
        # acrobat does not accept to have two indirect ref pointing on the same
        # page; therefore in order to add easily multiple copies of the same
        # page, we need to create a new dictionary for the page, however the
        # objects below (including content) are not duplicated:
        try:  # delete an already existing page
            del self._id_translated[id(page_org.indirect_reference.pdf)][  # type: ignore
                page_org.indirect_reference.idnum  # type: ignore
            ]
        except Exception:
            pass
        page = cast("PageObject", page_org.clone(self, False, excluded_keys))
        if page_org.pdf is not None:
            other = page_org.pdf.pdf_header
            if isinstance(other, str):
                other = other.encode()
            self.pdf_header = _get_max_pdf_version_header(self.pdf_header, other)
        page[NameObject(PA.PARENT)] = self._pages
        pages = cast(DictionaryObject, self.get_object(self._pages))
        assert page.indirect_reference is not None
        action(pages[PA.KIDS], page.indirect_reference)
        page_count = cast(int, pages[PA.COUNT])
        pages[NameObject(PA.COUNT)] = NumberObject(page_count + 1)
        return page

    def set_need_appearances_writer(self, state: bool = True) -> None:
        """
        Sets the "NeedAppearances" flag in the PDF writer.

        The "NeedAppearances" flag indicates whether the appearance dictionary
        for form fields should be automatically generated by the PDF viewer or
        if the embedded appearence should be used.

        Args:
            state: The actual value of the NeedAppearances flag.

        Returns:
            None
        """
        # See 12.7.2 and 7.7.2 for more information:
        # http://www.adobe.com/content/dam/acom/en/devnet/acrobat/pdfs/PDF32000_2008.pdf
        try:
            # get the AcroForm tree
            if CatalogDictionary.ACRO_FORM not in self._root_object:
                self._root_object[
                    NameObject(CatalogDictionary.ACRO_FORM)
                ] = self._add_object(DictionaryObject())

            need_appearances = NameObject(InteractiveFormDictEntries.NeedAppearances)
            cast(DictionaryObject, self._root_object[CatalogDictionary.ACRO_FORM])[
                need_appearances
            ] = BooleanObject(state)
        except Exception as exc:  # pragma: no cover
            logger_warning(
                f"set_need_appearances_writer({state}) catch : {exc}", __name__
            )

    @property
    def viewer_preferences(self) -> Optional[ViewerPreferences]:
        """Returns the existing ViewerPreferences as an overloaded dictionary."""
        o = self._root_object.get(CD.VIEWER_PREFERENCES, None)
        if o is None:
            return None
        o = o.get_object()
        if not isinstance(o, ViewerPreferences):
            o = ViewerPreferences(o)
            if hasattr(o, "indirect_reference"):
                self._replace_object(o.indirect_reference, o)
            else:
                self._root_object[NameObject(CD.VIEWER_PREFERENCES)] = o
        return o

    def create_viewer_preferences(self) -> ViewerPreferences:
        o = ViewerPreferences()
        self._root_object[NameObject(CD.VIEWER_PREFERENCES)] = self._add_object(o)
        return o

    def add_page(
        self,
        page: PageObject,
        excluded_keys: Iterable[str] = (),
    ) -> PageObject:
        """
        Add a page to this PDF file.

        Recommended for advanced usage including the adequate excluded_keys.

        The page is usually acquired from a :class:`PdfReader<pypdf.PdfReader>`
        instance.

        Args:
            page: The page to add to the document. Should be
                an instance of :class:`PageObject<pypdf._page.PageObject>`
            excluded_keys:

        Returns:
            The added PageObject.
        """
        return self._add_page(page, list.append, excluded_keys)

    def addPage(
        self,
        page: PageObject,
        excluded_keys: Iterable[str] = (),
    ) -> PageObject:  # deprecated
        """
        Use :meth:`add_page` instead.

        .. deprecated:: 1.28.0.
        """
        deprecation_with_replacement("addPage", "add_page", "3.0.0")
        return self.add_page(page, excluded_keys)

    def insert_page(
        self,
        page: PageObject,
        index: int = 0,
        excluded_keys: Iterable[str] = (),
    ) -> PageObject:
        """
        Insert a page in this PDF file. The page is usually acquired from a
        :class:`PdfReader<pypdf.PdfReader>` instance.

        Args:
            page: The page to add to the document.
            index: Position at which the page will be inserted.
            excluded_keys:

        Returns:
            The added PageObject.
        """
        return self._add_page(page, lambda kids, p: kids.insert(index, p))

    def insertPage(
        self,
        page: PageObject,
        index: int = 0,
        excluded_keys: Iterable[str] = (),
    ) -> PageObject:  # deprecated
        """
        Use :meth:`insert_page` instead.

        .. deprecated:: 1.28.0
        """
        deprecation_with_replacement("insertPage", "insert_page", "3.0.0")
        return self.insert_page(page, index, excluded_keys)

    def get_page(
        self, page_number: Optional[int] = None, pageNumber: Optional[int] = None
    ) -> PageObject:
        """
        Retrieve a page by number from this PDF file.

        Args:
            page_number: The page number to retrieve
                (pages begin at zero)

        Returns:
            The page at the index given by *page_number*
        """
        if pageNumber is not None:  # deprecated
            if page_number is not None:
                raise ValueError("Please only use the page_number parameter")
            deprecate_with_replacement(
                "get_page(pageNumber)", "get_page(page_number)", "4.0.0"
            )
            page_number = pageNumber
        if page_number is None and pageNumber is None:  # deprecated
            raise ValueError("Please specify the page_number")
        pages = cast(Dict[str, Any], self.get_object(self._pages))
        # TODO: crude hack
        return cast(PageObject, pages[PA.KIDS][page_number].get_object())

    def getPage(self, pageNumber: int) -> PageObject:  # deprecated
        """
        Use :code:`writer.pages[page_number]` instead.

        .. deprecated:: 1.28.0
        """
        deprecation_with_replacement("getPage", "writer.pages[page_number]", "3.0.0")
        return self.get_page(pageNumber)

    def _get_num_pages(self) -> int:
        pages = cast(Dict[str, Any], self.get_object(self._pages))
        return int(pages[NameObject("/Count")])

    def getNumPages(self) -> int:  # deprecated
        """
        Use :code:`len(writer.pages)` instead.

        .. deprecated:: 1.28.0
        """
        deprecation_with_replacement("getNumPages", "len(writer.pages)", "3.0.0")
        return self._get_num_pages()

    @property
    def pages(self) -> List[PageObject]:
        """
        Property that emulates a list of :class:`PageObject<pypdf._page.PageObject>`.
        this property allows to get a page or  a range of pages.

        It provides also capability to remove a page/range of page from the list
        (through del operator)
        Note: only the page entry is removed. As the objects beneath can be used
        somewhere else.
        a solution to completely remove them - if they are not used somewhere -
        is to write to a buffer/temporary and to then load it into a new PdfWriter
        object.
        """
        return _VirtualList(self._get_num_pages, self.get_page)  # type: ignore

    def add_blank_page(
        self, width: Optional[float] = None, height: Optional[float] = None
    ) -> PageObject:
        """
        Append a blank page to this PDF file and returns it.

        If no page size is specified, use the size of the last page.

        Args:
            width: The width of the new page expressed in default user
                space units.
            height: The height of the new page expressed in default
                user space units.

        Returns:
            The newly appended page

        Raises:
            PageSizeNotDefinedError: if width and height are not defined
                and previous page does not exist.
        """
        page = PageObject.create_blank_page(self, width, height)
        return self.add_page(page)

    def addBlankPage(
        self, width: Optional[float] = None, height: Optional[float] = None
    ) -> PageObject:  # deprecated
        """
        Use :meth:`add_blank_page` instead.

        .. deprecated:: 1.28.0
        """
        deprecation_with_replacement("addBlankPage", "add_blank_page", "3.0.0")
        return self.add_blank_page(width, height)

    def insert_blank_page(
        self,
        width: Optional[Union[float, decimal.Decimal]] = None,
        height: Optional[Union[float, decimal.Decimal]] = None,
        index: int = 0,
    ) -> PageObject:
        """
        Insert a blank page to this PDF file and returns it.

        If no page size is specified, use the size of the last page.

        Args:
            width: The width of the new page expressed in default user
                space units.
            height: The height of the new page expressed in default
                user space units.
            index: Position to add the page.

        Returns:
            The newly appended page

        Raises:
            PageSizeNotDefinedError: if width and height are not defined
                and previous page does not exist.
        """
        if width is None or height is None and (self._get_num_pages() - 1) >= index:
            oldpage = self.pages[index]
            width = oldpage.mediabox.width
            height = oldpage.mediabox.height
        page = PageObject.create_blank_page(self, width, height)
        self.insert_page(page, index)
        return page

    def insertBlankPage(
        self,
        width: Optional[Union[float, decimal.Decimal]] = None,
        height: Optional[Union[float, decimal.Decimal]] = None,
        index: int = 0,
    ) -> PageObject:  # deprecated
        """
        Use :meth:`insertBlankPage` instead.

        .. deprecated:: 1.28.0.
        """
        deprecation_with_replacement("insertBlankPage", "insert_blank_page", "3.0.0")
        return self.insert_blank_page(width, height, index)

    @property
    def open_destination(
        self,
    ) -> Union[None, Destination, TextStringObject, ByteStringObject]:
        """
        Property to access the opening destination (``/OpenAction`` entry in
        the PDF catalog). It returns ``None`` if the entry does not exist is not
        set.

        Raises:
            Exception: If a destination is invalid.
        """
        if "/OpenAction" not in self._root_object:
            return None
        oa = self._root_object["/OpenAction"]
        if isinstance(oa, (str, bytes)):
            return create_string_object(str(oa))
        elif isinstance(oa, ArrayObject):
            try:
                page, typ = oa[0:2]
                array = oa[2:]
                fit = Fit(typ, tuple(array))
                return Destination("OpenAction", page, fit)
            except Exception as exc:
                raise Exception(f"Invalid Destination {oa}: {exc}")
        else:
            return None

    @open_destination.setter
    def open_destination(self, dest: Union[None, str, Destination, PageObject]) -> None:
        if dest is None:
            try:
                del self._root_object["/OpenAction"]
            except KeyError:
                pass
        elif isinstance(dest, str):
            self._root_object[NameObject("/OpenAction")] = TextStringObject(dest)
        elif isinstance(dest, Destination):
            self._root_object[NameObject("/OpenAction")] = dest.dest_array
        elif isinstance(dest, PageObject):
            self._root_object[NameObject("/OpenAction")] = Destination(
                "Opening",
                dest.indirect_reference
                if dest.indirect_reference is not None
                else NullObject(),
                PAGE_FIT,
            ).dest_array

    def add_js(self, javascript: str) -> None:
        """
        Add Javascript which will launch upon opening this PDF.

        Args:
            javascript: Your Javascript.

        >>> output.add_js("this.print({bUI:true,bSilent:false,bShrinkToFit:true});")
        # Example: This will launch the print window when the PDF is opened.
        """
        # Names / JavaScript prefered to be able to add multiple scripts
        if "/Names" not in self._root_object:
            self._root_object[NameObject(CA.NAMES)] = DictionaryObject()
        names = cast(DictionaryObject, self._root_object[CA.NAMES])
        if "/JavaScript" not in names:
            names[NameObject("/JavaScript")] = DictionaryObject(
                {NameObject("/Names"): ArrayObject()}
            )
        js_list = cast(
            ArrayObject, cast(DictionaryObject, names["/JavaScript"])["/Names"]
        )

        js = DictionaryObject()
        js.update(
            {
                NameObject(PA.TYPE): NameObject("/Action"),
                NameObject("/S"): NameObject("/JavaScript"),
                NameObject("/JS"): TextStringObject(f"{javascript}"),
            }
        )
        # We need a name for parameterized javascript in the pdf file,
        # but it can be anything.
        js_list.append(create_string_object(str(uuid.uuid4())))
        js_list.append(self._add_object(js))

    def addJS(self, javascript: str) -> None:  # deprecated
        """
        Use :meth:`add_js` instead.

        .. deprecated:: 1.28.0
        """
        deprecation_with_replacement("addJS", "add_js", "3.0.0")
        return self.add_js(javascript)

    def add_attachment(self, filename: str, data: Union[str, bytes]) -> None:
        """
        Embed a file inside the PDF.

        Reference:
        https://www.adobe.com/content/dam/Adobe/en/devnet/acrobat/pdfs/PDF32000_2008.pdf
        Section 7.11.3

        Args:
            filename: The filename to display.
            data: The data in the file.
        """
        # We need three entries:
        # * The file's data
        # * The /Filespec entry
        # * The file's name, which goes in the Catalog

        # The entry for the file
        # Sample:
        # 8 0 obj
        # <<
        #  /Length 12
        #  /Type /EmbeddedFile
        # >>
        # stream
        # Hello world!
        # endstream
        # endobj

        file_entry = DecodedStreamObject()
        file_entry.set_data(b_(data))
        file_entry.update({NameObject(PA.TYPE): NameObject("/EmbeddedFile")})

        # The Filespec entry
        # Sample:
        # 7 0 obj
        # <<
        #  /Type /Filespec
        #  /F (hello.txt)
        #  /EF << /F 8 0 R >>
        # >>

        ef_entry = DictionaryObject()
        ef_entry.update({NameObject("/F"): self._add_object(file_entry)})

        filespec = DictionaryObject()
        filespec.update(
            {
                NameObject(PA.TYPE): NameObject("/Filespec"),
                NameObject(FileSpecificationDictionaryEntries.F): create_string_object(
                    filename
                ),  # Perhaps also try TextStringObject
                NameObject(FileSpecificationDictionaryEntries.EF): ef_entry,
            }
        )

        # Then create the entry for the root, as it needs
        # a reference to the Filespec
        # Sample:
        # 1 0 obj
        # <<
        #  /Type /Catalog
        #  /Outlines 2 0 R
        #  /Pages 3 0 R
        #  /Names << /EmbeddedFiles << /Names [(hello.txt) 7 0 R] >> >>
        # >>
        # endobj

        if CA.NAMES not in self._root_object:
            self._root_object[NameObject(CA.NAMES)] = self._add_object(
                DictionaryObject()
            )
        if "/EmbeddedFiles" not in cast(DictionaryObject, self._root_object[CA.NAMES]):
            embedded_files_names_dictionary = DictionaryObject(
                {NameObject(CA.NAMES): ArrayObject()}
            )
            cast(DictionaryObject, self._root_object[CA.NAMES])[
                NameObject("/EmbeddedFiles")
            ] = self._add_object(embedded_files_names_dictionary)
        else:
            embedded_files_names_dictionary = cast(
                DictionaryObject,
                cast(DictionaryObject, self._root_object[CA.NAMES])["/EmbeddedFiles"],
            )
        cast(ArrayObject, embedded_files_names_dictionary[CA.NAMES]).extend(
            [create_string_object(filename), filespec]
        )

    def addAttachment(self, fname: str, fdata: Union[str, bytes]) -> None:  # deprecated
        """
        Use :meth:`add_attachment` instead.

        .. deprecated:: 1.28.0
        """
        deprecation_with_replacement("addAttachment", "add_attachment", "3.0.0")
        return self.add_attachment(fname, fdata)

    def append_pages_from_reader(
        self,
        reader: PdfReader,
        after_page_append: Optional[Callable[[PageObject], None]] = None,
    ) -> None:
        """
        Copy pages from reader to writer. Includes an optional callback
        parameter which is invoked after pages are appended to the writer.

        ``append`` should be prefered.

        Args:
            reader: a PdfReader object from which to copy page
                annotations to this writer object.  The writer's annots
                will then be updated
            after_page_append:
                Callback function that is invoked after each page is appended to
                the writer. Signature includes a reference to the appended page
                (delegates to append_pages_from_reader). The single parameter of
                the callback is a reference to the page just appended to the
                document.
        """
        # Get page count from writer and reader
        reader_num_pages = len(reader.pages)
        # Copy pages from reader to writer
        for reader_page_number in range(reader_num_pages):
            reader_page = reader.pages[reader_page_number]
            writer_page = self.add_page(reader_page)
            # Trigger callback, pass writer page as parameter
            if callable(after_page_append):
                after_page_append(writer_page)

    def appendPagesFromReader(
        self,
        reader: PdfReader,
        after_page_append: Optional[Callable[[PageObject], None]] = None,
    ) -> None:  # deprecated
        """
        Use :meth:`append_pages_from_reader` instead.

        .. deprecated:: 1.28.0
        """
        deprecation_with_replacement(
            "appendPagesFromReader", "append_pages_from_reader", "3.0.0"
        )
        self.append_pages_from_reader(reader, after_page_append)

    def _get_qualified_field_name(self, parent: DictionaryObject) -> Optional[str]:
        if "/TM" in parent:
            return cast(str, parent["/TM"])
        elif "/T" not in parent:
            return None
        elif "/Parent" in parent:
            qualified_parent = self._get_qualified_field_name(
                cast(DictionaryObject, parent["/Parent"])
            )
            if qualified_parent is not None:
                return qualified_parent + "." + cast(str, parent["/T"])
        return cast(str, parent["/T"])

    def _update_text_field(self, field: DictionaryObject) -> None:
        # Calculate rectangle dimensions
        _rct = cast(RectangleObject, field[AA.Rect])
        rct = RectangleObject((0, 0, _rct[2] - _rct[0], _rct[3] - _rct[1]))

        # Extract font information
        da = cast(str, field[AA.DA])
        font_properties = da.replace("\n", " ").replace("\r", " ").split(" ")
        font_properties = [x for x in font_properties if x != ""]
        font_name = font_properties[font_properties.index("Tf") - 2]
        font_height = float(font_properties[font_properties.index("Tf") - 1])
        if font_height == 0:
            font_height = rct.height - 2
            font_properties[font_properties.index("Tf") - 1] = str(font_height)
            da = " ".join(font_properties)
        y_offset = rct.height - 1 - font_height

        # Retrieve font information from local DR ...
        dr: Any = cast(
            DictionaryObject,
            cast(DictionaryObject, field.get("/DR", DictionaryObject())).get_object(),
        )
        dr = dr.get("/Font", DictionaryObject()).get_object()
        if font_name not in dr:
            # ...or AcroForm dictionary
            dr = cast(
                dict,
                cast(DictionaryObject, self._root_object["/AcroForm"]).get("/DR", {}),
            )
            if isinstance(dr, IndirectObject):  # pragma: no cover
                dr = dr.get_object()
            dr = dr.get("/Font", DictionaryObject()).get_object()
        font_res = dr.get(font_name)
        if font_res is not None:
            font_res = cast(DictionaryObject, font_res.get_object())
            font_subtype, _, font_encoding, font_map = build_char_map_from_dict(
                200, font_res
            )
            try:  # get rid of width stored in -1 key
                del font_map[-1]
            except KeyError:
                pass
            font_full_rev: Dict[str, bytes]
            if isinstance(font_encoding, str):
                font_full_rev = {
                    v: k.encode(font_encoding) for k, v in font_map.items()
                }
            else:
                font_full_rev = {v: bytes((k,)) for k, v in font_encoding.items()}
                font_encoding_rev = {v: bytes((k,)) for k, v in font_encoding.items()}
                for kk, v in font_map.items():
                    font_full_rev[v] = font_encoding_rev.get(kk, kk)
        else:
            logger_warning(f"Font dictionary for {font_name} not found.", __name__)
            font_full_rev = {}

        # Retrieve field text and selected values
        field_flags = field.get(FA.Ff, 0)
        if field.get(FA.FT, "/Tx") == "/Ch" and field_flags & FA.FfBits.Combo == 0:
            txt = "\n".join(field.get(FA.Opt, {}))
            sel = field.get("/V", [])
            if not isinstance(sel, list):
                sel = [sel]
        else:  # /Tx
            txt = field.get("/V", "")
            sel = []

        # Generate appearance stream
        ap_stream = f"q\n/Tx BMC \nq\n1 1 {rct.width - 1} {rct.height - 1} re\nW\nBT\n{da}\n".encode()
        for line_number, line in enumerate(txt.replace("\n", "\r").split("\r")):
            if line in sel:
                # may be improved but can not find how get fill working => replaced with lined box
                ap_stream += (
                    f"1 {y_offset - (line_number * font_height * 1.4) - 1} {rct.width - 2} {font_height + 2} re\n"
                    f"0.5 0.5 0.5 rg s\n{field[AA.DA]}\n"
                ).encode()
            if line_number == 0:
                ap_stream += f"2 {y_offset} Td\n".encode()
            else:
                # Td is a relative translation
                ap_stream += f"0 {- font_height * 1.4} Td\n".encode()
            enc_line: List[bytes] = [
                font_full_rev.get(c, c.encode("utf-16-be")) for c in line
            ]
            if any(len(c) >= 2 for c in enc_line):
                ap_stream += b"<" + (b"".join(enc_line)).hex().encode() + b"> Tj\n"
            else:
                ap_stream += b"(" + b"".join(enc_line) + b") Tj\n"
        ap_stream += b"ET\nQ\nEMC\nQ\n"

        # Create appearance dictionary
        dct = DecodedStreamObject.initialize_from_dictionary(
            {
                NameObject("/Type"): NameObject("/XObject"),
                NameObject("/Subtype"): NameObject("/Form"),
                NameObject("/BBox"): rct,
                "__streamdata__": ByteStringObject(ap_stream),
                "/Length": 0,
            }
        )

        # Update Resources with font information if necessary
        if font_res is not None:
            dct[NameObject("/Resources")] = DictionaryObject(
                {
                    NameObject("/Font"): DictionaryObject(
                        {
                            NameObject(font_name): getattr(
                                font_res, "indirect_reference", font_res
                            )
                        }
                    )
                }
            )
        if AA.AP not in field:
            field[NameObject(AA.AP)] = DictionaryObject(
                {NameObject("/N"): self._add_object(dct)}
            )
        elif "/N" not in cast(DictionaryObject, field[AA.AP]):
            cast(DictionaryObject, field[NameObject(AA.AP)])[
                NameObject("/N")
            ] = self._add_object(dct)
        else:  # [/AP][/N] exists
            n = field[AA.AP]["/N"].indirect_reference.idnum  # type: ignore
            self._objects[n - 1] = dct
            dct.indirect_reference = IndirectObject(n, 0, self)

    def update_page_form_field_values(
        self,
        page: PageObject,
        fields: Dict[str, Any],
        flags: FieldFlag = OPTIONAL_READ_WRITE_FIELD,
        auto_regenerate: Optional[bool] = True,
    ) -> None:
        """
        Update the form field values for a given page from a fields dictionary.

        Copy field texts and values from fields to page.
        If the field links to a parent object, add the information to the parent.

        Args:
            page: Page reference from PDF writer where the
                annotations and field data will be updated.
            fields: a Python dictionary of field names (/T) and text
                values (/V)
            flags: An integer (0 to 7). The first bit sets ReadOnly, the
                second bit sets Required, the third bit sets NoExport. See
                PDF Reference Table 8.70 for details.
            auto_regenerate: set/unset the need_appearances flag ;
                the flag is unchanged if auto_regenerate is None
        """
        if CatalogDictionary.ACRO_FORM not in self._root_object:
            raise PyPdfError("No /AcroForm dictionary in PdfWriter Object")
        af = cast(DictionaryObject, self._root_object[CatalogDictionary.ACRO_FORM])
        if InteractiveFormDictEntries.Fields not in af:
            raise PyPdfError("No /Fields dictionary in Pdf in PdfWriter Object")
        if isinstance(auto_regenerate, bool):
            self.set_need_appearances_writer(auto_regenerate)
        # Iterate through pages, update field values
        if PG.ANNOTS not in page:
            logger_warning("No fields to update on this page", __name__)
            return
        # /Helvetica is just in case of but this is normally insufficient as we miss the font ressource
        default_da = af.get(
            InteractiveFormDictEntries.DA, TextStringObject("/Helvetica 0 Tf 0 g")
        )
        for writer_annot in page[PG.ANNOTS]:  # type: ignore
            writer_annot = cast(DictionaryObject, writer_annot.get_object())
            # retrieve parent field values, if present
            writer_parent_annot = writer_annot.get(
                PG.PARENT, DictionaryObject()
            ).get_object()
            for field, value in fields.items():
                if (
                    writer_annot.get(FA.T) == field
                    or self._get_qualified_field_name(writer_annot) == field
                ):
                    if isinstance(value, list):
                        lst = ArrayObject(TextStringObject(v) for v in value)
                        writer_annot[NameObject(FA.V)] = lst
                    else:
                        writer_annot[NameObject(FA.V)] = TextStringObject(value)
                    if writer_annot.get(FA.FT) in ("/Btn"):
                        # case of Checkbox button (no /FT found in Radio widgets
                        writer_annot[NameObject(AA.AS)] = NameObject(value)
                    elif (
                        writer_annot.get(FA.FT) == "/Tx"
                        or writer_annot.get(FA.FT) == "/Ch"
                    ):
                        # textbox
                        if AA.DA not in writer_annot:
                            f = writer_annot
                            da = default_da
                            while AA.DA not in f:
                                f = f.get("/Parent")
                                if f is None:
                                    break
                                f = f.get_object()
                                if AA.DA in f:
                                    da = f[AA.DA]
                            writer_annot[NameObject(AA.DA)] = da
                        self._update_text_field(writer_annot)
                    elif writer_annot.get(FA.FT) == "/Sig":
                        # signature
                        logger_warning("Signature forms not implemented yet", __name__)
                    if flags:
                        writer_annot[NameObject(FA.Ff)] = NumberObject(flags)
                elif (
                    writer_parent_annot.get(FA.T) == field
                    or self._get_qualified_field_name(writer_parent_annot) == field
                ):
                    writer_parent_annot[NameObject(FA.V)] = TextStringObject(value)
                    for k in writer_parent_annot[NameObject(FA.Kids)]:
                        k = k.get_object()
                        k[NameObject(AA.AS)] = NameObject(
                            value if value in k[AA.AP]["/N"] else "/Off"
                        )

    def updatePageFormFieldValues(
        self,
        page: PageObject,
        fields: Dict[str, Any],
        flags: FieldFlag = OPTIONAL_READ_WRITE_FIELD,
    ) -> None:  # deprecated
        """
        Use :meth:`update_page_form_field_values` instead.

        .. deprecated:: 1.28.0
        """
        deprecation_with_replacement(
            "updatePageFormFieldValues", "update_page_form_field_values", "3.0.0"
        )
        return self.update_page_form_field_values(page, fields, flags)

    def clone_reader_document_root(self, reader: PdfReader) -> None:
        """
        Copy the reader document root to the writer and all sub elements,
        including pages, threads, outlines,... For partial insertion, ``append``
        should be considered.

        Args:
            reader: PdfReader from the document root should be copied.
        """
        self._objects.clear()
        self._root_object = cast(DictionaryObject, reader.trailer[TK.ROOT].clone(self))
        self._root = self._root_object.indirect_reference  # type: ignore[assignment]
        self._pages = self._root_object.raw_get("/Pages")
        self._flatten()
        for p in self.flattened_pages:
            o = p.get_object()
            self._objects[p.idnum - 1] = PageObject(self, p)
            self._objects[p.idnum - 1].update(o.items())
        self._root_object[NameObject("/Pages")][  # type: ignore[index]
            NameObject("/Kids")
        ] = self.flattened_pages
        del self.flattened_pages

    def cloneReaderDocumentRoot(self, reader: PdfReader) -> None:  # deprecated
        """
        Use :meth:`clone_reader_document_root` instead.

        .. deprecated:: 1.28.0
        """
        deprecation_with_replacement(
            "cloneReaderDocumentRoot", "clone_reader_document_root", "3.0.0"
        )
        self.clone_reader_document_root(reader)

    def _flatten(
        self,
        pages: Union[None, DictionaryObject, PageObject] = None,
        inherit: Optional[Dict[str, Any]] = None,
        indirect_reference: Optional[IndirectObject] = None,
    ) -> None:
        inheritable_page_attributes = (
            NameObject(PG.RESOURCES),
            NameObject(PG.MEDIABOX),
            NameObject(PG.CROPBOX),
            NameObject(PG.ROTATE),
        )
        if inherit is None:
            inherit = {}
        if pages is None:
            pages = cast(DictionaryObject, self._root_object["/Pages"])
            self.flattened_pages = ArrayObject()
        assert pages is not None  # hint for mypy

        if PA.TYPE in pages:
            t = str(pages[PA.TYPE])
        # if pdf has no type, considered as a page if /Kids is missing
        elif PA.KIDS not in pages:
            t = "/Page"
        else:
            t = "/Pages"

        if t == "/Pages":
            for attr in inheritable_page_attributes:
                if attr in pages:
                    inherit[attr] = pages[attr]
            for page in cast(ArrayObject, pages[PA.KIDS]):
                addt = {}
                if isinstance(page, IndirectObject):
                    addt["indirect_reference"] = page
                self._flatten(page.get_object(), inherit, **addt)
        elif t == "/Page":
            for attr_in, value in list(inherit.items()):
                # if the page has it's own value, it does not inherit the
                # parent's value:
                if attr_in not in pages:
                    pages[attr_in] = value
            pages[NameObject("/Parent")] = cast(
                IndirectObject, self._root_object.raw_get("/Pages")
            )
            self.flattened_pages.append(indirect_reference)

    def clone_document_from_reader(
        self,
        reader: PdfReader,
        after_page_append: Optional[Callable[[PageObject], None]] = None,
    ) -> None:
        """
        Create a copy (clone) of a document from a PDF file reader cloning
        section '/Root' and '/Info' and '/ID' of the pdf.

        Args:
            reader: PDF file reader instance from which the clone
                should be created.
            after_page_append:
                Callback function that is invoked after each page is appended to
                the writer. Signature includes a reference to the appended page
                (delegates to append_pages_from_reader). The single parameter of
                the callback is a reference to the page just appended to the
                document.
        """
        self.clone_reader_document_root(reader)
        if TK.INFO in reader.trailer:
            self._info = reader.trailer[TK.INFO].clone(self).indirect_reference  # type: ignore
        try:
            self._ID = cast(ArrayObject, reader.trailer[TK.ID].clone(self))
        except KeyError:
            pass
        if callable(after_page_append):
            for page in cast(
                ArrayObject, cast(DictionaryObject, self._pages.get_object())["/Kids"]
            ):
                after_page_append(page.get_object())

    def cloneDocumentFromReader(
        self,
        reader: PdfReader,
        after_page_append: Optional[Callable[[PageObject], None]] = None,
    ) -> None:  # deprecated
        """
        Use :meth:`clone_document_from_reader` instead.

        .. deprecated:: 1.28.0
        """
        deprecation_with_replacement(
            "cloneDocumentFromReader", "clone_document_from_reader", "3.0.0"
        )
        self.clone_document_from_reader(reader, after_page_append)

    def _compute_document_identifier_from_content(self) -> ByteStringObject:
        stream = BytesIO()
        self._write_pdf_structure(stream)
        stream.seek(0)
        return ByteStringObject(_rolling_checksum(stream).encode("utf8"))

    def generate_file_identifiers(self) -> None:
        """
        Generate an identifier for the PDF that will be written.

        The only point of this is ensuring uniqueness. Reproducibility is not
        required; see 14.4 "File Identifiers".
        """
        if hasattr(self, "_ID") and self._ID and len(self._ID) == 2:
            ID_1 = self._ID[0]
        else:
            ID_1 = self._compute_document_identifier_from_content()
        ID_2 = self._compute_document_identifier_from_content()
        self._ID = ArrayObject((ID_1, ID_2))

    def encrypt(
        self,
        user_password: Optional[str] = None,
        owner_password: Optional[str] = None,
        use_128bit: bool = True,
        permissions_flag: UserAccessPermissions = ALL_DOCUMENT_PERMISSIONS,
        user_pwd: Optional[str] = None,  # deprecated
        owner_pwd: Optional[str] = None,  # deprecated
        *,
        algorithm: Optional[str] = None,
    ) -> None:
        """
        Encrypt this PDF file with the PDF Standard encryption handler.

        Args:
            user_password: The password which allows for opening
                and reading the PDF file with the restrictions provided.
            owner_password: The password which allows for
                opening the PDF files without any restrictions.  By default,
                the owner password is the same as the user password.
            use_128bit: flag as to whether to use 128bit
                encryption.  When false, 40bit encryption will be used.
                By default, this flag is on.
            permissions_flag: permissions as described in
                TABLE 3.20 of the PDF 1.7 specification. A bit value of 1 means
                the permission is grantend.
                Hence an integer value of -1 will set all flags.
                Bit position 3 is for printing, 4 is for modifying content,
                5 and 6 control annotations, 9 for form fields,
                10 for extraction of text and graphics.
            algorithm: encrypt algorithm. Values maybe one of "RC4-40", "RC4-128",
                "AES-128", "AES-256-R5", "AES-256". If it's valid,
                `use_128bit` will be ignored.
        """
        if user_pwd is not None:
            if user_password is not None:
                raise ValueError(
                    "Please only set 'user_password'. "
                    "The 'user_pwd' argument is deprecated."
                )
            else:
                warnings.warn(
                    "Please use 'user_password' instead of 'user_pwd'. "
                    "The 'user_pwd' argument is deprecated and "
                    "will be removed in pypdf 4.0.0."
                )
                user_password = user_pwd
        if user_password is None:  # deprecated
            # user_password is only Optional for due to the deprecated user_pwd
            raise ValueError("user_password may not be None")

        if owner_pwd is not None:  # deprecated
            if owner_password is not None:
                raise ValueError(
                    "The argument owner_pwd of encrypt is deprecated. "
                    "Use owner_password only."
                )
            else:
                old_term = "owner_pwd"
                new_term = "owner_password"
                warnings.warn(
                    message=(
                        f"{old_term} is deprecated as an argument and will be "
                        f"removed in pypdf 4.0.0. Use {new_term} instead"
                    ),
                    category=DeprecationWarning,
                )
                owner_password = owner_pwd

        if owner_password is None:
            owner_password = user_password

        if algorithm is not None:
            try:
                alg = getattr(EncryptAlgorithm, algorithm.replace("-", "_"))
            except AttributeError:
                raise ValueError(f"algorithm '{algorithm}' NOT supported")
        else:
            alg = EncryptAlgorithm.RC4_128
            if not use_128bit:
                alg = EncryptAlgorithm.RC4_40
        self.generate_file_identifiers()
        self._encryption = Encryption.make(alg, permissions_flag, self._ID[0])
        # in case call `encrypt` again
        entry = self._encryption.write_entry(user_password, owner_password)
        if self._encrypt_entry:
            # replace old encrypt_entry
            assert self._encrypt_entry.indirect_reference is not None
            entry.indirect_reference = self._encrypt_entry.indirect_reference
            self._objects[entry.indirect_reference.idnum - 1] = entry
        else:
            self._add_object(entry)
        self._encrypt_entry = entry

    def write_stream(self, stream: StreamType) -> None:
        if hasattr(stream, "mode") and "b" not in stream.mode:
            logger_warning(
                f"File <{stream.name}> to write to is not in binary mode. "
                "It may not be written to correctly.",
                __name__,
            )

        if not self._root:
            self._root = self._add_object(self._root_object)

        self._sweep_indirect_references(self._root)

        object_positions = self._write_pdf_structure(stream)
        xref_location = self._write_xref_table(stream, object_positions)
        self._write_trailer(stream, xref_location)

    def write(self, stream: Union[Path, StrByteType]) -> Tuple[bool, IO]:
        """
        Write the collection of pages added to this object out as a PDF file.

        Args:
            stream: An object to write the file to.  The object can support
                the write method and the tell method, similar to a file object, or
                be a file path, just like the fileobj, just named it stream to keep
                existing workflow.

        Returns:
            A tuple (bool, IO)
        """
        my_file = False

        if stream == "":
            raise ValueError(f"Output(stream={stream}) is empty.")

        if isinstance(stream, (str, Path)):
            stream = FileIO(stream, "wb")
            self.with_as_usage = True  #
            my_file = True

        self.write_stream(stream)

        if self.with_as_usage:
            stream.close()

        return my_file, stream

    def _write_pdf_structure(self, stream: StreamType) -> List[int]:
        object_positions = []
        stream.write(self.pdf_header + b"\n")
        stream.write(b"%\xE2\xE3\xCF\xD3\n")

        for i, obj in enumerate(self._objects):
            if obj is not None:
                idnum = i + 1
                object_positions.append(stream.tell())
                stream.write(f"{idnum} 0 obj\n".encode())
                if self._encryption and obj != self._encrypt_entry:
                    obj = self._encryption.encrypt_object(obj, idnum, 0)
                obj.write_to_stream(stream)
                stream.write(b"\nendobj\n")
        return object_positions

    def _write_xref_table(self, stream: StreamType, object_positions: List[int]) -> int:
        xref_location = stream.tell()
        stream.write(b"xref\n")
        stream.write(f"0 {len(self._objects) + 1}\n".encode())
        stream.write(f"{0:0>10} {65535:0>5} f \n".encode())
        for offset in object_positions:
            stream.write(f"{offset:0>10} {0:0>5} n \n".encode())
        return xref_location

    def _write_trailer(self, stream: StreamType, xref_location: int) -> None:
        """
        Write the PDF trailer to the stream.

        To quote the PDF specification:
            [The] trailer [gives] the location of the cross-reference table and
            of certain special objects within the body of the file.
        """
        stream.write(b"trailer\n")
        trailer = DictionaryObject()
        trailer.update(
            {
                NameObject(TK.SIZE): NumberObject(len(self._objects) + 1),
                NameObject(TK.ROOT): self._root,
                NameObject(TK.INFO): self._info,
            }
        )
        if hasattr(self, "_ID"):
            trailer[NameObject(TK.ID)] = self._ID
        if self._encrypt_entry:
            trailer[NameObject(TK.ENCRYPT)] = self._encrypt_entry.indirect_reference
        trailer.write_to_stream(stream)
        stream.write(f"\nstartxref\n{xref_location}\n%%EOF\n".encode())  # eof

    def add_metadata(self, infos: Dict[str, Any]) -> None:
        """
        Add custom metadata to the output.

        Args:
            infos: a Python dictionary where each key is a field
                and each value is your new metadata.
        """
        args = {}
        if isinstance(infos, PdfObject):
            infos = cast(DictionaryObject, infos.get_object())
        for key, value in list(infos.items()):
            if isinstance(value, PdfObject):
                value = value.get_object()
            args[NameObject(key)] = create_string_object(str(value))
        cast(DictionaryObject, self._info.get_object()).update(args)

    def addMetadata(self, infos: Dict[str, Any]) -> None:  # deprecated
        """
        Use :meth:`add_metadata` instead.

        .. deprecated:: 1.28.0
        """
        deprecation_with_replacement("addMetadata", "add_metadata", "3.0.0")
        self.add_metadata(infos)

    def _sweep_indirect_references(
        self,
        root: Union[
            ArrayObject,
            BooleanObject,
            DictionaryObject,
            FloatObject,
            IndirectObject,
            NameObject,
            PdfObject,
            NumberObject,
            TextStringObject,
            NullObject,
        ],
    ) -> None:
        """
        Resolving any circular references to Page objects.

        Circular references to Page objects can arise when objects such as
        annotations refer to their associated page. If these references are not
        properly handled, the PDF file will contain multiple copies of the same
        Page object. To address this problem, Page objects store their original
        object reference number. This method adds the reference number of any
        circularly referenced Page objects to an external reference map. This
        ensures that self-referencing trees reference the correct new object
        location, rather than copying in a new copy of the Page object.

        Args:
            root: The root of the PDF object tree to sweep.
        """
        stack: Deque[
            Tuple[
                Any,
                Optional[Any],
                Any,
                List[PdfObject],
            ]
        ] = collections.deque()
        discovered = []
        parent = None
        grant_parents: List[PdfObject] = []
        key_or_id = None

        # Start from root
        stack.append((root, parent, key_or_id, grant_parents))

        while len(stack):
            data, parent, key_or_id, grant_parents = stack.pop()

            # Build stack for a processing depth-first
            if isinstance(data, (ArrayObject, DictionaryObject)):
                for key, value in data.items():
                    stack.append(
                        (
                            value,
                            data,
                            key,
                            grant_parents + [parent] if parent is not None else [],
                        )
                    )
            elif isinstance(data, IndirectObject) and data.pdf != self:
                data = self._resolve_indirect_object(data)

                if str(data) not in discovered:
                    discovered.append(str(data))
                    stack.append((data.get_object(), None, None, []))

            # Check if data has a parent and if it is a dict or
            # an array update the value
            if isinstance(parent, (DictionaryObject, ArrayObject)):
                if isinstance(data, StreamObject):
                    # a dictionary value is a stream.  streams must be indirect
                    # objects, so we need to change this value.
                    data = self._resolve_indirect_object(self._add_object(data))

                update_hashes = []

                # Data changed and thus the hash value changed
                if parent[key_or_id] != data:
                    update_hashes = [parent.hash_value()] + [
                        grant_parent.hash_value() for grant_parent in grant_parents
                    ]
                    parent[key_or_id] = data

                # Update old hash value to new hash value
                for old_hash in update_hashes:
                    indirect_reference = self._idnum_hash.pop(old_hash, None)

                    if indirect_reference is not None:
                        indirect_reference_obj = indirect_reference.get_object()

                        if indirect_reference_obj is not None:
                            self._idnum_hash[
                                indirect_reference_obj.hash_value()
                            ] = indirect_reference

    def _resolve_indirect_object(self, data: IndirectObject) -> IndirectObject:
        """
        Resolves an indirect object to an indirect object in this PDF file.

        If the input indirect object already belongs to this PDF file, it is
        returned directly. Otherwise, the object is retrieved from the input
        object's PDF file using the object's ID number and generation number. If
        the object cannot be found, a warning is logged and a `NullObject` is
        returned.

        If the object is not already in this PDF file, it is added to the file's
        list of objects and assigned a new ID number and generation number of 0.
        The hash value of the object is then added to the `_idnum_hash`
        dictionary, with the corresponding `IndirectObject` reference as the
        value.

        Args:
            data: The `IndirectObject` to resolve.

        Returns:
            The resolved `IndirectObject` in this PDF file.

        Raises:
            ValueError: If the input stream is closed.
        """
        if hasattr(data.pdf, "stream") and data.pdf.stream.closed:
            raise ValueError(f"I/O operation on closed file: {data.pdf.stream.name}")

        if data.pdf == self:
            return data

        # Get real object indirect object
        real_obj = data.pdf.get_object(data)

        if real_obj is None:
            logger_warning(
                f"Unable to resolve [{data.__class__.__name__}: {data}], "
                "returning NullObject instead",
                __name__,
            )
            real_obj = NullObject()

        hash_value = real_obj.hash_value()

        # Check if object is handled
        if hash_value in self._idnum_hash:
            return self._idnum_hash[hash_value]

        if data.pdf == self:
            self._idnum_hash[hash_value] = IndirectObject(data.idnum, 0, self)
        # This is new object in this pdf
        else:
            self._idnum_hash[hash_value] = self._add_object(real_obj)

        return self._idnum_hash[hash_value]

    def get_reference(self, obj: PdfObject) -> IndirectObject:
        idnum = self._objects.index(obj) + 1
        ref = IndirectObject(idnum, 0, self)
        assert ref.get_object() == obj
        return ref

    def getReference(self, obj: PdfObject) -> IndirectObject:  # deprecated
        """
        Use :meth:`get_reference` instead.

        .. deprecated:: 1.28.0
        """
        deprecation_with_replacement("getReference", "get_reference", "3.0.0")
        return self.get_reference(obj)

    def get_outline_root(self) -> TreeObject:
        if CO.OUTLINES in self._root_object:
            # TABLE 3.25 Entries in the catalog dictionary
            outline = cast(TreeObject, self._root_object[CO.OUTLINES])
            idnum = self._objects.index(outline) + 1
            outline_ref = IndirectObject(idnum, 0, self)
            assert outline_ref.get_object() == outline
        else:
            outline = TreeObject()
            outline.update({})
            outline_ref = self._add_object(outline)
            self._root_object[NameObject(CO.OUTLINES)] = outline_ref

        return outline

    def get_threads_root(self) -> ArrayObject:
        """
        The list of threads.

        See §8.3.2 from PDF 1.7 spec.

        Returns:
            An array (possibly empty) of Dictionaries with ``/F`` and
            ``/I`` properties.
        """
        if CO.THREADS in self._root_object:
            # TABLE 3.25 Entries in the catalog dictionary
            threads = cast(ArrayObject, self._root_object[CO.THREADS])
        else:
            threads = ArrayObject()
            self._root_object[NameObject(CO.THREADS)] = threads
        return threads

    @property
    def threads(self) -> ArrayObject:
        """
        Read-only property for the list of threads.

        See §8.3.2 from PDF 1.7 spec.

        Each element is a dictionaries with ``/F`` and ``/I`` keys.
        """
        return self.get_threads_root()

    def getOutlineRoot(self) -> TreeObject:  # deprecated
        """
        Use :meth:`get_outline_root` instead.

        .. deprecated:: 1.28.0
        """
        deprecation_with_replacement("getOutlineRoot", "get_outline_root", "3.0.0")
        return self.get_outline_root()

    def get_named_dest_root(self) -> ArrayObject:
        if CA.NAMES in self._root_object and isinstance(
            self._root_object[CA.NAMES], DictionaryObject
        ):
            names = cast(DictionaryObject, self._root_object[CA.NAMES])
            names_ref = names.indirect_reference
            if CA.DESTS in names and isinstance(names[CA.DESTS], DictionaryObject):
                # 3.6.3 Name Dictionary (PDF spec 1.7)
                dests = cast(DictionaryObject, names[CA.DESTS])
                dests_ref = dests.indirect_reference
                if CA.NAMES in dests:
                    # TABLE 3.33 Entries in a name tree node dictionary
                    nd = cast(ArrayObject, dests[CA.NAMES])
                else:
                    nd = ArrayObject()
                    dests[NameObject(CA.NAMES)] = nd
            else:
                dests = DictionaryObject()
                dests_ref = self._add_object(dests)
                names[NameObject(CA.DESTS)] = dests_ref
                nd = ArrayObject()
                dests[NameObject(CA.NAMES)] = nd

        else:
            names = DictionaryObject()
            names_ref = self._add_object(names)
            self._root_object[NameObject(CA.NAMES)] = names_ref
            dests = DictionaryObject()
            dests_ref = self._add_object(dests)
            names[NameObject(CA.DESTS)] = dests_ref
            nd = ArrayObject()
            dests[NameObject(CA.NAMES)] = nd

        return nd

    def getNamedDestRoot(self) -> ArrayObject:  # deprecated
        """
        Use :meth:`get_named_dest_root` instead.

        .. deprecated:: 1.28.0
        """
        deprecation_with_replacement("getNamedDestRoot", "get_named_dest_root", "3.0.0")
        return self.get_named_dest_root()

    def add_outline_item_destination(
        self,
        page_destination: Union[None, PageObject, TreeObject] = None,
        parent: Union[None, TreeObject, IndirectObject] = None,
        before: Union[None, TreeObject, IndirectObject] = None,
        is_open: bool = True,
        dest: Union[None, PageObject, TreeObject] = None,  # deprecated
    ) -> IndirectObject:
        if page_destination is not None and dest is not None:  # deprecated
            raise ValueError(
                "The argument dest of add_outline_item_destination is "
                "deprecated. Use page_destination only."
            )
        if dest is not None:  # deprecated
            old_term = "dest"
            new_term = "page_destination"
            warnings.warn(
                message=(
                    f"{old_term} is deprecated as an argument and will be "
                    f"removed in pypdf 4.0.0. Use {new_term} instead"
                ),
                category=DeprecationWarning,
            )
            page_destination = dest
        if page_destination is None:  # deprecated
            # argument is only Optional due to deprecated argument.
            raise ValueError("page_destination may not be None")

        if isinstance(page_destination, PageObject):
            return self.add_outline_item_destination(
                Destination(
                    f"page #{page_destination.page_number}",
                    cast(IndirectObject, page_destination.indirect_reference),
                    Fit.fit(),
                )
            )

        if parent is None:
            parent = self.get_outline_root()

        page_destination[NameObject("/%is_open%")] = BooleanObject(is_open)
        parent = cast(TreeObject, parent.get_object())
        page_destination_ref = self._add_object(page_destination)
        if before is not None:
            before = before.indirect_reference
        parent.insert_child(
            page_destination_ref,
            before,
            self,
            page_destination.inc_parent_counter_outline
            if is_open
            else (lambda x, y: 0),
        )
        if "/Count" not in page_destination:
            page_destination[NameObject("/Count")] = NumberObject(0)

        return page_destination_ref

    def add_bookmark_destination(
        self,
        dest: Union[PageObject, TreeObject],
        parent: Union[None, TreeObject, IndirectObject] = None,
    ) -> IndirectObject:  # deprecated
        """
        Use :meth:`add_outline_item_destination` instead.

        .. deprecated:: 2.9.0
        """
        deprecation_with_replacement(
            "add_bookmark_destination", "add_outline_item_destination", "3.0.0"
        )
        return self.add_outline_item_destination(dest, parent)

    def addBookmarkDestination(
        self, dest: PageObject, parent: Optional[TreeObject] = None
    ) -> IndirectObject:  # deprecated
        """
        Use :meth:`add_outline_item_destination` instead.

        .. deprecated:: 1.28.0
        """
        deprecation_with_replacement(
            "addBookmarkDestination", "add_outline_item_destination", "3.0.0"
        )
        return self.add_outline_item_destination(dest, parent)

    @deprecation_bookmark(bookmark="outline_item")
    def add_outline_item_dict(
        self,
        outline_item: OutlineItemType,
        parent: Union[None, TreeObject, IndirectObject] = None,
        before: Union[None, TreeObject, IndirectObject] = None,
        is_open: bool = True,
    ) -> IndirectObject:
        outline_item_object = TreeObject()
        outline_item_object.update(outline_item)

        if "/A" in outline_item:
            action = DictionaryObject()
            a_dict = cast(DictionaryObject, outline_item["/A"])
            for k, v in list(a_dict.items()):
                action[NameObject(str(k))] = v
            action_ref = self._add_object(action)
            outline_item_object[NameObject("/A")] = action_ref

        return self.add_outline_item_destination(
            outline_item_object, parent, before, is_open
        )

    @deprecation_bookmark(bookmark="outline_item")
    def add_bookmark_dict(
        self, outline_item: OutlineItemType, parent: Optional[TreeObject] = None
    ) -> IndirectObject:  # deprecated
        """
        Use :meth:`add_outline_item_dict` instead.

        .. deprecated:: 2.9.0
        """
        deprecation_with_replacement(
            "add_bookmark_dict", "add_outline_item_dict", "3.0.0"
        )
        return self.add_outline_item_dict(outline_item, parent)

    @deprecation_bookmark(bookmark="outline_item")
    def addBookmarkDict(
        self, outline_item: OutlineItemType, parent: Optional[TreeObject] = None
    ) -> IndirectObject:  # deprecated
        """
        Use :meth:`add_outline_item_dict` instead.

        .. deprecated:: 1.28.0
        """
        deprecation_with_replacement(
            "addBookmarkDict", "add_outline_item_dict", "3.0.0"
        )
        return self.add_outline_item_dict(outline_item, parent)

    def add_outline_item(
        self,
        title: str,
        page_number: Union[None, PageObject, IndirectObject, int],
        parent: Union[None, TreeObject, IndirectObject] = None,
        before: Union[None, TreeObject, IndirectObject] = None,
        color: Optional[Union[Tuple[float, float, float], str]] = None,
        bold: bool = False,
        italic: bool = False,
        fit: Fit = PAGE_FIT,
        is_open: bool = True,
        pagenum: Optional[int] = None,  # deprecated
    ) -> IndirectObject:
        """
        Add an outline item (commonly referred to as a "Bookmark") to the PDF file.

        Args:
            title: Title to use for this outline item.
            page_number: Page number this outline item will point to.
            parent: A reference to a parent outline item to create nested
                outline items.
            before:
            color: Color of the outline item's font as a red, green, blue tuple
                from 0.0 to 1.0 or as a Hex String (#RRGGBB)
            bold: Outline item font is bold
            italic: Outline item font is italic
            fit: The fit of the destination page.

        Returns:
            The added outline item as an indirect object.
        """
        page_ref: Union[None, NullObject, IndirectObject, NumberObject]
        if isinstance(italic, Fit):  # it means that we are on the old params
            if fit is not None and page_number is None:
                page_number = fit  # type: ignore
            return self.add_outline_item(
                title, page_number, parent, None, before, color, bold, italic, is_open=is_open  # type: ignore
            )
        if page_number is not None and pagenum is not None:
            raise ValueError(
                "The argument pagenum of add_outline_item is deprecated. "
                "Use page_number only."
            )
        if page_number is None:
            action_ref = None
        else:
            if isinstance(page_number, IndirectObject):
                page_ref = page_number
            elif isinstance(page_number, PageObject):
                page_ref = page_number.indirect_reference
            elif isinstance(page_number, int):
                try:
                    page_ref = self.pages[page_number].indirect_reference
                except IndexError:
                    page_ref = NumberObject(page_number)
            if page_ref is None:
                logger_warning(
                    f"can not find reference of page {page_number}",
                    __name__,
                )
                page_ref = NullObject()
            dest = Destination(
                NameObject("/" + title + " outline item"),
                page_ref,
                fit,
            )

            action_ref = self._add_object(
                DictionaryObject(
                    {
                        NameObject(GoToActionArguments.D): dest.dest_array,
                        NameObject(GoToActionArguments.S): NameObject("/GoTo"),
                    }
                )
            )
        outline_item = _create_outline_item(action_ref, title, color, italic, bold)

        if parent is None:
            parent = self.get_outline_root()
        return self.add_outline_item_destination(outline_item, parent, before, is_open)

    def add_bookmark(
        self,
        title: str,
        pagenum: int,  # deprecated, but the whole method is deprecated
        parent: Union[None, TreeObject, IndirectObject] = None,
        color: Optional[Tuple[float, float, float]] = None,
        bold: bool = False,
        italic: bool = False,
        fit: FitType = "/Fit",
        *args: ZoomArgType,
    ) -> IndirectObject:  # deprecated
        """
        Use :meth:`add_outline_item` instead.

        .. deprecated:: 2.9.0
        """
        deprecation_with_replacement("add_bookmark", "add_outline_item", "3.0.0")
        return self.add_outline_item(
            title,
            pagenum,
            parent,
            color,  # type: ignore
            bold,  # type: ignore
            italic,
            Fit(fit_type=fit, fit_args=args),  # type: ignore
        )

    def addBookmark(
        self,
        title: str,
        pagenum: int,
        parent: Union[None, TreeObject, IndirectObject] = None,
        color: Optional[Tuple[float, float, float]] = None,
        bold: bool = False,
        italic: bool = False,
        fit: FitType = "/Fit",
        *args: ZoomArgType,
    ) -> IndirectObject:  # deprecated
        """
        Use :meth:`add_outline_item` instead.

        .. deprecated:: 1.28.0
        """
        deprecation_with_replacement("addBookmark", "add_outline_item", "3.0.0")
        return self.add_outline_item(
            title,
            pagenum,
            parent,
            None,
            color,
            bold,
            italic,
            Fit(fit_type=fit, fit_args=args),
        )

    def add_outline(self) -> None:
        raise NotImplementedError(
            "This method is not yet implemented. Use :meth:`add_outline_item` instead."
        )

    def add_named_destination_array(
        self, title: TextStringObject, destination: Union[IndirectObject, ArrayObject]
    ) -> None:
        nd = self.get_named_dest_root()
        i = 0
        while i < len(nd):
            if title < nd[i]:
                nd.insert(i, destination)
                nd.insert(i, TextStringObject(title))
                return
            else:
                i += 2
        nd.extend([TextStringObject(title), destination])
        return

    def add_named_destination_object(
        self,
        page_destination: Optional[PdfObject] = None,
        dest: Optional[PdfObject] = None,
    ) -> IndirectObject:
        if page_destination is not None and dest is not None:
            raise ValueError(
                "The argument dest of add_named_destination_object is "
                "deprecated. Use page_destination only."
            )
        if dest is not None:  # deprecated
            old_term = "dest"
            new_term = "page_destination"
            warnings.warn(
                message=(
                    f"{old_term} is deprecated as an argument and will be "
                    f"removed in pypdf 4.0.0. Use {new_term} instead"
                ),
                category=DeprecationWarning,
            )
            page_destination = dest
        if page_destination is None:  # deprecated
            raise ValueError("page_destination may not be None")

        page_destination_ref = self._add_object(page_destination.dest_array)  # type: ignore
        self.add_named_destination_array(
            cast("TextStringObject", page_destination["/Title"]), page_destination_ref  # type: ignore
        )

        return page_destination_ref

    def addNamedDestinationObject(
        self, dest: Destination
    ) -> IndirectObject:  # deprecated
        """
        Use :meth:`add_named_destination_object` instead.

        .. deprecated:: 1.28.0
        """
        deprecation_with_replacement(
            "addNamedDestinationObject", "add_named_destination_object", "3.0.0"
        )
        return self.add_named_destination_object(dest)

    def add_named_destination(
        self,
        title: str,
        page_number: Optional[int] = None,
        pagenum: Optional[int] = None,  # deprecated
    ) -> IndirectObject:
        if page_number is not None and pagenum is not None:
            raise ValueError(
                "The argument pagenum of add_outline_item is deprecated. "
                "Use page_number only."
            )
        if pagenum is not None:
            old_term = "pagenum"
            new_term = "page_number"
            warnings.warn(
                message=(
                    f"{old_term} is deprecated as an argument and will be "
                    f"removed in pypdf 4.0.0. Use {new_term} instead"
                ),
                category=DeprecationWarning,
            )
            page_number = pagenum
        if page_number is None:
            raise ValueError("page_number may not be None")
        page_ref = self.get_object(self._pages)[PA.KIDS][page_number]  # type: ignore
        dest = DictionaryObject()
        dest.update(
            {
                NameObject(GoToActionArguments.D): ArrayObject(
                    [page_ref, NameObject(TypFitArguments.FIT_H), NumberObject(826)]
                ),
                NameObject(GoToActionArguments.S): NameObject("/GoTo"),
            }
        )

        dest_ref = self._add_object(dest)
        if not isinstance(title, TextStringObject):
            title = TextStringObject(str(title))

        self.add_named_destination_array(title, dest_ref)
        return dest_ref

    def addNamedDestination(
        self, title: str, pagenum: int
    ) -> IndirectObject:  # deprecated
        """
        Use :meth:`add_named_destination` instead.

        .. deprecated:: 1.28.0
        """
        deprecation_with_replacement(
            "addNamedDestination", "add_named_destination", "3.0.0"
        )
        return self.add_named_destination(title, pagenum)

    def remove_links(self) -> None:
        """Remove links and annotations from this output."""
        for page in self.pages:
            self.remove_objects_from_page(page, ObjectDeletionFlag.ALL_ANNOTATIONS)

    def removeLinks(self) -> None:  # deprecated
        """
        Use :meth:`remove_links` instead.

        .. deprecated:: 1.28.0
        """
        deprecation_with_replacement("removeLinks", "remove_links", "3.0.0")
        return self.remove_links()

    def remove_annotations(
        self, subtypes: Optional[Union[AnnotationSubtype, Iterable[AnnotationSubtype]]]
    ) -> None:
        """
        Remove annotations by annotation subtype.

        Args:
            subtypes: SubType or list of SubTypes to be removed.
                Examples are: "/Link", "/FileAttachment", "/Sound",
                "/Movie", "/Screen", ...
                If you want to remove all annotations, use subtypes=None.
        """
        for page in self.pages:
            self._remove_annots_from_page(page, subtypes)

    def _remove_annots_from_page(
        self,
        page: Union[IndirectObject, PageObject, DictionaryObject],
        subtypes: Optional[Iterable[str]],
    ) -> None:
        page = cast(DictionaryObject, page.get_object())
        if PG.ANNOTS in page:
            i = 0
            while i < len(cast(ArrayObject, page[PG.ANNOTS])):
                an = cast(ArrayObject, page[PG.ANNOTS])[i]
                obj = cast(DictionaryObject, an.get_object())
                if subtypes is None or cast(str, obj["/Subtype"]) in subtypes:
                    if isinstance(an, IndirectObject):
                        self._objects[an.idnum - 1] = NullObject()  # to reduce PDF size
                    del page[PG.ANNOTS][i]  # type:ignore
                else:
                    i += 1

    def remove_objects_from_page(
        self,
        page: Union[PageObject, DictionaryObject],
        to_delete: Union[ObjectDeletionFlag, Iterable[ObjectDeletionFlag]],
    ) -> None:
        """
        Remove objects specified by ``to_delete`` from the given page.

        Args:
            page: Page object to clean up.
            to_delete: Objects to be deleted; can be a ``ObjectDeletionFlag``
                or a list of ObjectDeletionFlag
        """
        if isinstance(to_delete, (list, tuple)):
            for to_d in to_delete:
                self.remove_objects_from_page(page, to_d)
            return
        assert isinstance(to_delete, ObjectDeletionFlag)

        if to_delete & ObjectDeletionFlag.LINKS:
            return self._remove_annots_from_page(page, ("/Link",))
        if to_delete & ObjectDeletionFlag.ATTACHMENTS:
            return self._remove_annots_from_page(
                page, ("/FileAttachment", "/Sound", "/Movie", "/Screen")
            )
        if to_delete & ObjectDeletionFlag.OBJECTS_3D:
            return self._remove_annots_from_page(page, ("/3D",))
        if to_delete & ObjectDeletionFlag.ALL_ANNOTATIONS:
            return self._remove_annots_from_page(page, None)

        jump_operators = []
        if to_delete & ObjectDeletionFlag.DRAWING_IMAGES:
            jump_operators = (
                [b"w", b"J", b"j", b"M", b"d", b"i"]
                + [b"W", b"W*"]
                + [b"b", b"b*", b"B", b"B*", b"S", b"s", b"f", b"f*", b"F", b"n"]
                + [b"m", b"l", b"c", b"v", b"y", b"h", b"re"]
                + [b"sh"]
            )
        if to_delete & ObjectDeletionFlag.TEXT:
            jump_operators = [b"Tj", b"TJ", b"'", b'"']

        def clean(content: ContentStream, images: List[str], forms: List[str]) -> None:
            nonlocal jump_operators, to_delete
            i = 0
            while i < len(content.operations):
                operands, operator = content.operations[i]
                if (
                    (
                        operator == b"INLINE IMAGE"
                        and (
                            cast(ObjectDeletionFlag, to_delete)
                            & ObjectDeletionFlag.INLINE_IMAGES
                        )
                    )
                    or (operator in jump_operators)
                    or (
                        operator == b"Do"
                        and (
                            cast(ObjectDeletionFlag, to_delete)
                            & ObjectDeletionFlag.XOBJECT_IMAGES
                        )
                        and (operands[0] in images)
                    )
                ):
                    del content.operations[i]
<<<<<<< HEAD
=======
                elif operator == b"Do":
                    if (
                        to_delete & ObjectDeletionFlag.IMAGES
                        and operands[0] in images
                        or to_delete & ObjectDeletionFlag.TEXT
                        and operands[0] in forms
                    ):
                        del content.operations[i]
                    i += 1
>>>>>>> 0fbe963c
                else:
                    i += 1
            content.get_data()  # this ensures ._data is rebuilt from the .operations

        def clean_forms(
            elt: DictionaryObject, stack: List[DictionaryObject]
        ) -> Tuple[List[str], List[str]]:
            nonlocal to_delete
            if elt in stack:
                # to prevent infinite looping
                return [], []  # pragma: no cover
            try:
                d = cast(dict, cast(DictionaryObject, elt["/Resources"])["/XObject"])
            except KeyError:
                d = {}
            images = []
            forms = []
            for k, v in d.items():
                o = v.get_object()
                try:
                    content: Any = None
                    if (
<<<<<<< HEAD
                        cast(ObjectDeletionFlag, to_delete)
                        & ObjectDeletionFlag.XOBJECT_IMAGES
=======
                        to_delete & ObjectDeletionFlag.IMAGES
>>>>>>> 0fbe963c
                        and o["/Subtype"] == "/Image"
                    ):
                        content = NullObject()  # to delete the image keeping the entry
                        images.append(k)
                    if o["/Subtype"] == "/Form":
                        forms.append(k)
                        if isinstance(o, ContentStream):
                            content = o
                        else:
                            content = ContentStream(o, self)
                            content.update(
                                {
                                    k1: v1
                                    for k1, v1 in o.items()
                                    if k1 not in ["/Length", "/Filter", "/DecodeParms"]
                                }
                            )
                        clean_forms(content, stack + [elt])  # clean sub forms
                    if content is not None:
                        if isinstance(v, IndirectObject):
                            self._objects[v.idnum - 1] = content
                        else:
                            # should only occur with pdf not respecting pdf spec
                            # where streams must be indirected.
                            d[k] = self._add_object(content)  # pragma: no cover
                except (TypeError, KeyError):
                    pass
            for im in images:
                del d[im]  # for clean-up
            if isinstance(elt, StreamObject):  # for /Form
                if not isinstance(elt, ContentStream):  # pragma: no cover
                    e = ContentStream(elt, self)
                    e.update(elt.items())
                    elt = e
                clean(elt, images, forms)  # clean the content
            return images, forms

        if not isinstance(page, PageObject):
            page = PageObject(self, page.indirect_reference)  # pragma: no cover
        if "/Contents" in page:
            content = cast(ContentStream, page.get_contents())

            images, forms = clean_forms(page, [])

<<<<<<< HEAD
            clean(cast(ContentStream, content), images, forms)
            page.replace_contents(content)
=======
            clean(content, images, forms)
            if isinstance(page["/Contents"], ArrayObject):
                for o in page["/Contents"]:
                    self._objects[o.idnum - 1] = NullObject()
            try:
                self._objects[
                    cast(IndirectObject, page["/Contents"].indirect_reference).idnum - 1
                ] = NullObject()
            except AttributeError:
                pass
            page[NameObject("/Contents")] = self._add_object(content)
>>>>>>> 0fbe963c

    def remove_images(
        self,
        to_delete: ImageType = ImageType.ALL,
        ignore_byte_string_object: Optional[bool] = None,
    ) -> None:
        """
        Remove images from this output.

        Args:
            ignore_byte_string_object: deprecated
        """
        if isinstance(to_delete, bool):
            ignore_byte_string_object = to_delete
            to_delete = ImageType.ALL
        if ignore_byte_string_object is not None:
            warnings.warn(
                "The 'ignore_byte_string_object' argument of remove_images is "
                "deprecated and will be removed in pypdf 4.0.0.",
                category=DeprecationWarning,
            )
        i = (
            (
                ObjectDeletionFlag.XOBJECT_IMAGES
                if to_delete & ImageType.XOBJECT_IMAGES
                else ObjectDeletionFlag.NONE
            )
            | (
                ObjectDeletionFlag.INLINE_IMAGES
                if to_delete & ImageType.INLINE_IMAGES
                else ObjectDeletionFlag.NONE
            )
            | (
                ObjectDeletionFlag.DRAWING_IMAGES
                if to_delete & ImageType.DRAWING_IMAGES
                else ObjectDeletionFlag.NONE
            )
        )
        for page in self.pages:
            self.remove_objects_from_page(page, i)

    def removeImages(self, ignoreByteStringObject: bool = False) -> None:  # deprecated
        """
        Use :meth:`remove_images` instead.

        .. deprecated:: 1.28.0
        """
        deprecation_with_replacement("removeImages", "remove_images", "3.0.0")
        return self.remove_images()

    def remove_text(self, ignore_byte_string_object: Optional[bool] = None) -> None:
        """
        Remove text from this output.

        Args:
            ignore_byte_string_object: deprecated
        """
        if ignore_byte_string_object is not None:
            warnings.warn(
                "The 'ignore_byte_string_object' argument of remove_images is "
                "deprecated and will be removed in pypdf 4.0.0.",
                category=DeprecationWarning,
            )
        for page in self.pages:
            self.remove_objects_from_page(page, ObjectDeletionFlag.TEXT)

    def removeText(self, ignoreByteStringObject: bool = False) -> None:  # deprecated
        """
        Use :meth:`remove_text` instead.

        .. deprecated:: 1.28.0
        """
        deprecation_with_replacement("removeText", "remove_text", "3.0.0")
        return self.remove_text(ignoreByteStringObject)

    def add_uri(
        self,
        page_number: int,
        uri: str,
        rect: RectangleObject,
        border: Optional[ArrayObject] = None,
        pagenum: Optional[int] = None,
    ) -> None:
        """
        Add an URI from a rectangular area to the specified page.

        This uses the basic structure of :meth:`add_link`

        Args:
            page_number: index of the page on which to place the URI action.
            uri: URI of resource to link to.
            rect: :class:`RectangleObject<pypdf.generic.RectangleObject>` or
                array of four integers specifying the clickable rectangular area
                ``[xLL, yLL, xUR, yUR]``, or string in the form
                ``"[ xLL yLL xUR yUR ]"``.
            border: if provided, an array describing border-drawing
                properties. See the PDF spec for details. No border will be
                drawn if this argument is omitted.
        """
        if pagenum is not None:
            warnings.warn(
                "The 'pagenum' argument of add_uri is deprecated and will be "
                "removed in pypdf 4.0.0. Use 'page_number' instead.",
                category=DeprecationWarning,
            )
            page_number = pagenum
        page_link = self.get_object(self._pages)[PA.KIDS][page_number]  # type: ignore
        page_ref = cast(Dict[str, Any], self.get_object(page_link))

        border_arr: BorderArrayType
        if border is not None:
            border_arr = [NameObject(n) for n in border[:3]]
            if len(border) == 4:
                dash_pattern = ArrayObject([NameObject(n) for n in border[3]])
                border_arr.append(dash_pattern)
        else:
            border_arr = [NumberObject(2), NumberObject(2), NumberObject(2)]

        if isinstance(rect, str):
            rect = NameObject(rect)
        elif isinstance(rect, RectangleObject):
            pass
        else:
            rect = RectangleObject(rect)

        lnk2 = DictionaryObject()
        lnk2.update(
            {
                NameObject("/S"): NameObject("/URI"),
                NameObject("/URI"): TextStringObject(uri),
            }
        )
        lnk = DictionaryObject()
        lnk.update(
            {
                NameObject(AA.Type): NameObject(PG.ANNOTS),
                NameObject(AA.Subtype): NameObject("/Link"),
                NameObject(AA.P): page_link,
                NameObject(AA.Rect): rect,
                NameObject("/H"): NameObject("/I"),
                NameObject(AA.Border): ArrayObject(border_arr),
                NameObject("/A"): lnk2,
            }
        )
        lnk_ref = self._add_object(lnk)

        if PG.ANNOTS in page_ref:
            page_ref[PG.ANNOTS].append(lnk_ref)
        else:
            page_ref[NameObject(PG.ANNOTS)] = ArrayObject([lnk_ref])

    def addURI(
        self,
        pagenum: int,  # deprecated, but method is deprecated already
        uri: str,
        rect: RectangleObject,
        border: Optional[ArrayObject] = None,
    ) -> None:  # deprecated
        """
        Use :meth:`add_uri` instead.

        .. deprecated:: 1.28.0
        """
        deprecation_with_replacement("addURI", "add_uri", "3.0.0")
        return self.add_uri(pagenum, uri, rect, border)

    def add_link(
        self,
        pagenum: int,  # deprecated, but method is deprecated already
        page_destination: int,
        rect: RectangleObject,
        border: Optional[ArrayObject] = None,
        fit: FitType = "/Fit",
        *args: ZoomArgType,
    ) -> DictionaryObject:
        deprecation_with_replacement(
            "add_link", "add_annotation(pypdf.annotations.Link(...))"
        )

        if isinstance(rect, str):
            rect = rect.strip()[1:-1]
            rect = RectangleObject(
                [float(num) for num in rect.split(" ") if len(num) > 0]
            )
        elif isinstance(rect, RectangleObject):
            pass
        else:
            rect = RectangleObject(rect)

        annotation = Link(
            rect=rect,
            border=border,
            target_page_index=page_destination,
            fit=Fit(fit_type=fit, fit_args=args),
        )
        return self.add_annotation(page_number=pagenum, annotation=annotation)

    def addLink(
        self,
        pagenum: int,  # deprecated, but method is deprecated already
        page_destination: int,
        rect: RectangleObject,
        border: Optional[ArrayObject] = None,
        fit: FitType = "/Fit",
        *args: ZoomArgType,
    ) -> None:  # deprecated
        """
        Use :meth:`add_link` instead.

        .. deprecated:: 1.28.0
        """
        deprecate_with_replacement(
            "addLink", "add_annotation(pypdf.annotations.Link(...))", "4.0.0"
        )
        self.add_link(pagenum, page_destination, rect, border, fit, *args)

    _valid_layouts = (
        "/NoLayout",
        "/SinglePage",
        "/OneColumn",
        "/TwoColumnLeft",
        "/TwoColumnRight",
        "/TwoPageLeft",
        "/TwoPageRight",
    )

    def _get_page_layout(self) -> Optional[LayoutType]:
        try:
            return cast(LayoutType, self._root_object["/PageLayout"])
        except KeyError:
            return None

    def getPageLayout(self) -> Optional[LayoutType]:  # deprecated
        """
        Use :py:attr:`page_layout` instead.

        .. deprecated:: 1.28.0
        """
        deprecation_with_replacement("getPageLayout", "page_layout", "3.0.0")
        return self._get_page_layout()

    def _set_page_layout(self, layout: Union[NameObject, LayoutType]) -> None:
        """
        Set the page layout.

        Args:
            layout: The page layout to be used.

        .. list-table:: Valid ``layout`` arguments
           :widths: 50 200

           * - /NoLayout
             - Layout explicitly not specified
           * - /SinglePage
             - Show one page at a time
           * - /OneColumn
             - Show one column at a time
           * - /TwoColumnLeft
             - Show pages in two columns, odd-numbered pages on the left
           * - /TwoColumnRight
             - Show pages in two columns, odd-numbered pages on the right
           * - /TwoPageLeft
             - Show two pages at a time, odd-numbered pages on the left
           * - /TwoPageRight
             - Show two pages at a time, odd-numbered pages on the right
        """
        if not isinstance(layout, NameObject):
            if layout not in self._valid_layouts:
                logger_warning(
                    f"Layout should be one of: {'', ''.join(self._valid_layouts)}",
                    __name__,
                )
            layout = NameObject(layout)
        self._root_object.update({NameObject("/PageLayout"): layout})

    def set_page_layout(self, layout: LayoutType) -> None:
        """
        Set the page layout.

        Args:
            layout: The page layout to be used

        .. list-table:: Valid ``layout`` arguments
           :widths: 50 200

           * - /NoLayout
             - Layout explicitly not specified
           * - /SinglePage
             - Show one page at a time
           * - /OneColumn
             - Show one column at a time
           * - /TwoColumnLeft
             - Show pages in two columns, odd-numbered pages on the left
           * - /TwoColumnRight
             - Show pages in two columns, odd-numbered pages on the right
           * - /TwoPageLeft
             - Show two pages at a time, odd-numbered pages on the left
           * - /TwoPageRight
             - Show two pages at a time, odd-numbered pages on the right
        """
        self._set_page_layout(layout)

    def setPageLayout(self, layout: LayoutType) -> None:  # deprecated
        """
        Use :py:attr:`page_layout` instead.

        .. deprecated:: 1.28.0
        """
        deprecation_with_replacement(
            "writer.setPageLayout(val)", "writer.page_layout = val", "3.0.0"
        )
        return self._set_page_layout(layout)

    @property
    def page_layout(self) -> Optional[LayoutType]:
        """
        Page layout property.

        .. list-table:: Valid ``layout`` values
           :widths: 50 200

           * - /NoLayout
             - Layout explicitly not specified
           * - /SinglePage
             - Show one page at a time
           * - /OneColumn
             - Show one column at a time
           * - /TwoColumnLeft
             - Show pages in two columns, odd-numbered pages on the left
           * - /TwoColumnRight
             - Show pages in two columns, odd-numbered pages on the right
           * - /TwoPageLeft
             - Show two pages at a time, odd-numbered pages on the left
           * - /TwoPageRight
             - Show two pages at a time, odd-numbered pages on the right
        """
        return self._get_page_layout()

    @page_layout.setter
    def page_layout(self, layout: LayoutType) -> None:
        self._set_page_layout(layout)

    @property
    def pageLayout(self) -> Optional[LayoutType]:  # deprecated
        """
        Use :py:attr:`page_layout` instead.

        .. deprecated:: 1.28.0
        """
        deprecation_with_replacement("pageLayout", "page_layout", "3.0.0")
        return self.page_layout

    @pageLayout.setter
    def pageLayout(self, layout: LayoutType) -> None:  # deprecated
        """
        Use :py:attr:`page_layout` instead.

        .. deprecated:: 1.28.0
        """
        deprecation_with_replacement("pageLayout", "page_layout", "3.0.0")
        self.page_layout = layout

    _valid_modes = (
        "/UseNone",
        "/UseOutlines",
        "/UseThumbs",
        "/FullScreen",
        "/UseOC",
        "/UseAttachments",
    )

    def _get_page_mode(self) -> Optional[PagemodeType]:
        try:
            return cast(PagemodeType, self._root_object["/PageMode"])
        except KeyError:
            return None

    def getPageMode(self) -> Optional[PagemodeType]:  # deprecated
        """
        Use :py:attr:`page_mode` instead.

        .. deprecated:: 1.28.0
        """
        deprecation_with_replacement("getPageMode", "page_mode", "3.0.0")
        return self._get_page_mode()

    def set_page_mode(self, mode: PagemodeType) -> None:
        """
        Use :py:attr:`page_mode` instead.

        .. deprecated:: 1.28.0
        """
        if isinstance(mode, NameObject):
            mode_name: NameObject = mode
        else:
            if mode not in self._valid_modes:
                logger_warning(
                    f"Mode should be one of: {', '.join(self._valid_modes)}", __name__
                )
            mode_name = NameObject(mode)
        self._root_object.update({NameObject("/PageMode"): mode_name})

    def setPageMode(self, mode: PagemodeType) -> None:  # deprecated
        """
        Use :py:attr:`page_mode` instead.

        .. deprecated:: 1.28.0
        """
        deprecation_with_replacement(
            "writer.setPageMode(val)", "writer.page_mode = val", "3.0.0"
        )
        self.set_page_mode(mode)

    @property
    def page_mode(self) -> Optional[PagemodeType]:
        """
        Page mode property.

        .. list-table:: Valid ``mode`` values
           :widths: 50 200

           * - /UseNone
             - Do not show outline or thumbnails panels
           * - /UseOutlines
             - Show outline (aka bookmarks) panel
           * - /UseThumbs
             - Show page thumbnails panel
           * - /FullScreen
             - Fullscreen view
           * - /UseOC
             - Show Optional Content Group (OCG) panel
           * - /UseAttachments
             - Show attachments panel
        """
        return self._get_page_mode()

    @page_mode.setter
    def page_mode(self, mode: PagemodeType) -> None:
        self.set_page_mode(mode)

    @property
    def pageMode(self) -> Optional[PagemodeType]:  # deprecated
        """
        Use :py:attr:`page_mode` instead.

        .. deprecated:: 1.28.0
        """
        deprecation_with_replacement("pageMode", "page_mode", "3.0.0")
        return self.page_mode

    @pageMode.setter
    def pageMode(self, mode: PagemodeType) -> None:  # deprecated
        """
        Use :py:attr:`page_mode` instead.

        .. deprecated:: 1.28.0
        """
        deprecation_with_replacement("pageMode", "page_mode", "3.0.0")
        self.page_mode = mode

    def add_annotation(
        self,
        page_number: Union[int, PageObject],
        annotation: Dict[str, Any],
    ) -> DictionaryObject:
        """
        Add a single annotation to the page.
        The added annotation must be a new annotation.
        It can not be recycled.

        Args:
            page_number: PageObject or page index.
            annotation: Annotation to be added (created with annotation).

        Returns:
            The inserted object
            This can be used for pop-up creation, for example
        """
        page = page_number
        if isinstance(page, int):
            page = self.pages[page]
        elif not isinstance(page, PageObject):
            raise TypeError("page: invalid type")

        to_add = cast(DictionaryObject, _pdf_objectify(annotation))
        to_add[NameObject("/P")] = page.indirect_reference

        if page.annotations is None:
            page[NameObject("/Annots")] = ArrayObject()
        assert page.annotations is not None

        # Internal link annotations need the correct object type for the
        # destination
        if to_add.get("/Subtype") == "/Link" and "/Dest" in to_add:
            tmp = cast(dict, to_add[NameObject("/Dest")])
            dest = Destination(
                NameObject("/LinkName"),
                tmp["target_page_index"],
                Fit(
                    fit_type=tmp["fit"], fit_args=dict(tmp)["fit_args"]
                ),  # I have no clue why this dict-hack is necessary
            )
            to_add[NameObject("/Dest")] = dest.dest_array

        page.annotations.append(self._add_object(to_add))

        if to_add.get("/Subtype") == "/Popup" and NameObject("/Parent") in to_add:
            cast(DictionaryObject, to_add["/Parent"].get_object())[
                NameObject("/Popup")
            ] = to_add.indirect_reference

        return to_add

    def clean_page(self, page: Union[PageObject, IndirectObject]) -> PageObject:
        """
        Perform some clean up in the page.
        Currently: convert NameObject nameddestination to TextStringObject
        (required for names/dests list)

        Args:
            page:

        Returns:
            The cleaned PageObject
        """
        page = cast("PageObject", page.get_object())
        for a in page.get("/Annots", []):
            a_obj = a.get_object()
            d = a_obj.get("/Dest", None)
            act = a_obj.get("/A", None)
            if isinstance(d, NameObject):
                a_obj[NameObject("/Dest")] = TextStringObject(d)
            elif act is not None:
                act = act.get_object()
                d = act.get("/D", None)
                if isinstance(d, NameObject):
                    act[NameObject("/D")] = TextStringObject(d)
        return page

    def _create_stream(
        self, fileobj: Union[Path, StrByteType, PdfReader]
    ) -> Tuple[IOBase, Optional[Encryption]]:
        # If the fileobj parameter is a string, assume it is a path
        # and create a file object at that location. If it is a file,
        # copy the file's contents into a BytesIO stream object; if
        # it is a PdfReader, copy that reader's stream into a
        # BytesIO stream.
        # If fileobj is none of the above types, it is not modified
        encryption_obj = None
        stream: IOBase
        if isinstance(fileobj, (str, Path)):
            with FileIO(fileobj, "rb") as f:
                stream = BytesIO(f.read())
        elif isinstance(fileobj, PdfReader):
            if fileobj._encryption:
                encryption_obj = fileobj._encryption
            orig_tell = fileobj.stream.tell()
            fileobj.stream.seek(0)
            stream = BytesIO(fileobj.stream.read())

            # reset the stream to its original location
            fileobj.stream.seek(orig_tell)
        elif hasattr(fileobj, "seek") and hasattr(fileobj, "read"):
            fileobj.seek(0)
            filecontent = fileobj.read()
            stream = BytesIO(filecontent)
        else:
            raise NotImplementedError(
                "PdfMerger.merge requires an object that PdfReader can parse. "
                "Typically, that is a Path or a string representing a Path, "
                "a file object, or an object implementing .seek and .read. "
                "Passing a PdfReader directly works as well."
            )
        return stream, encryption_obj

    def append(
        self,
        fileobj: Union[StrByteType, PdfReader, Path],
        outline_item: Union[
            str, None, PageRange, Tuple[int, int], Tuple[int, int, int], List[int]
        ] = None,
        pages: Union[
            None,
            PageRange,
            Tuple[int, int],
            Tuple[int, int, int],
            List[int],
            List[PageObject],
        ] = None,
        import_outline: bool = True,
        excluded_fields: Optional[Union[List[str], Tuple[str, ...]]] = None,
    ) -> None:
        """
        Identical to the :meth:`merge()<merge>` method, but assumes you want to
        concatenate all pages onto the end of the file instead of specifying a
        position.

        Args:
            fileobj: A File Object or an object that supports the standard
                read and seek methods similar to a File Object. Could also be a
                string representing a path to a PDF file.
            outline_item: Optionally, you may specify a string to build an
                outline (aka 'bookmark') to identify the beginning of the
                included file.
            pages: Can be a :class:`PageRange<pypdf.pagerange.PageRange>`
                or a ``(start, stop[, step])`` tuple
                or a list of pages to be processed
                to merge only the specified range of pages from the source
                document into the output document.
            import_outline: You may prevent the source document's
                outline (collection of outline items, previously referred to as
                'bookmarks') from being imported by specifying this as ``False``.
            excluded_fields: Provide the list of fields/keys to be ignored
                if ``/Annots`` is part of the list, the annotation will be ignored
                if ``/B`` is part of the list, the articles will be ignored
        """
        if excluded_fields is None:
            excluded_fields = ()
        if isinstance(outline_item, (tuple, list, PageRange)):
            if isinstance(pages, bool):
                if not isinstance(import_outline, bool):
                    excluded_fields = import_outline
                import_outline = pages
            pages = outline_item
            self.merge(
                None,
                fileobj,
                None,
                pages,
                import_outline,
                excluded_fields,
            )
        else:  # if isinstance(outline_item,str):
            self.merge(
                None,
                fileobj,
                outline_item,
                pages,
                import_outline,
                excluded_fields,
            )

    @deprecation_bookmark(bookmark="outline_item", import_bookmarks="import_outline")
    def merge(
        self,
        position: Optional[int],
        fileobj: Union[Path, StrByteType, PdfReader],
        outline_item: Optional[str] = None,
        pages: Optional[Union[PageRangeSpec, List[PageObject]]] = None,
        import_outline: bool = True,
        excluded_fields: Optional[Union[List[str], Tuple[str, ...]]] = (),
    ) -> None:
        """
        Merge the pages from the given file into the output file at the
        specified page number.

        Args:
            position: The *page number* to insert this file. File will
                be inserted after the given number.
            fileobj: A File Object or an object that supports the standard
                read and seek methods similar to a File Object. Could also be a
                string representing a path to a PDF file.
            outline_item: Optionally, you may specify a string to build an outline
                (aka 'bookmark') to identify the
                beginning of the included file.
            pages: can be a :class:`PageRange<pypdf.pagerange.PageRange>`
                or a ``(start, stop[, step])`` tuple
                or a list of pages to be processed
                to merge only the specified range of pages from the source
                document into the output document.
            import_outline: You may prevent the source document's
                outline (collection of outline items, previously referred to as
                'bookmarks') from being imported by specifying this as ``False``.
            excluded_fields: provide the list of fields/keys to be ignored
                if ``/Annots`` is part of the list, the annotation will be ignored
                if ``/B`` is part of the list, the articles will be ignored

        Raises:
            TypeError: The pages attribute is not configured properly
        """
        if isinstance(fileobj, PdfReader):
            reader = fileobj
        else:
            stream, encryption_obj = self._create_stream(fileobj)
            # Create a new PdfReader instance using the stream
            # (either file or BytesIO or StringIO) created above
            reader = PdfReader(stream, strict=False)  # type: ignore[arg-type]

        if excluded_fields is None:
            excluded_fields = ()
        # Find the range of pages to merge.
        if pages is None:
            pages = list(range(len(reader.pages)))
        elif isinstance(pages, PageRange):
            pages = list(range(*pages.indices(len(reader.pages))))
        elif isinstance(pages, list):
            pass  # keep unchanged
        elif isinstance(pages, tuple) and len(pages) <= 3:
            pages = list(range(*pages))
        elif not isinstance(pages, tuple):
            raise TypeError(
                '"pages" must be a tuple of (start, stop[, step]) or a list'
            )

        srcpages = {}
        for page in pages:
            if isinstance(page, PageObject):
                pg = page
            else:
                pg = reader.pages[page]
            assert pg.indirect_reference is not None
            if position is None:
                # numbers in the exclude list identifies that the exclusion is
                # only applicable to 1st level of cloning
                srcpages[pg.indirect_reference.idnum] = self.add_page(
                    pg, list(excluded_fields) + [1, "/B", 1, "/Annots"]  # type: ignore
                )
            else:
                srcpages[pg.indirect_reference.idnum] = self.insert_page(
                    pg, position, list(excluded_fields) + [1, "/B", 1, "/Annots"]  # type: ignore
                )
                position += 1
            srcpages[pg.indirect_reference.idnum].original_page = pg

        reader._namedDests = (
            reader.named_destinations
        )  # need for the outline processing below
        for dest in reader._namedDests.values():
            arr = dest.dest_array
            if "/Names" in self._root_object and dest["/Title"] in cast(
                list,
                cast(
                    DictionaryObject,
                    cast(DictionaryObject, self._root_object["/Names"])["/Dests"],
                )["/Names"],
            ):
                # already exists : should not duplicate it
                pass
            elif isinstance(dest["/Page"], NullObject):
                pass
            elif isinstance(dest["/Page"], int):
                # the page reference is a page number normally not iaw Pdf Reference
                # page numbers as int are normally accepted only in external goto
                p = reader.pages[dest["/Page"]]
                assert p.indirect_reference is not None
                try:
                    arr[NumberObject(0)] = NumberObject(
                        srcpages[p.indirect_reference.idnum].page_number
                    )
                    self.add_named_destination_array(dest["/Title"], arr)
                except KeyError:
                    pass
            elif dest["/Page"].indirect_reference.idnum in srcpages:
                arr[NumberObject(0)] = srcpages[
                    dest["/Page"].indirect_reference.idnum
                ].indirect_reference
                self.add_named_destination_array(dest["/Title"], arr)

        outline_item_typ: TreeObject
        if outline_item is not None:
            outline_item_typ = cast(
                "TreeObject",
                self.add_outline_item(
                    TextStringObject(outline_item),
                    next(iter(srcpages.values())).indirect_reference,
                    fit=PAGE_FIT,
                ).get_object(),
            )
        else:
            outline_item_typ = self.get_outline_root()

        _ro = cast("DictionaryObject", reader.trailer[TK.ROOT])
        if import_outline and CO.OUTLINES in _ro:
            outline = self._get_filtered_outline(
                _ro.get(CO.OUTLINES, None), srcpages, reader
            )
            self._insert_filtered_outline(
                outline, outline_item_typ, None
            )  # TODO : use before parameter

        if "/Annots" not in excluded_fields:
            for pag in srcpages.values():
                lst = self._insert_filtered_annotations(
                    pag.original_page.get("/Annots", ()), pag, srcpages, reader
                )
                if len(lst) > 0:
                    pag[NameObject("/Annots")] = lst
                self.clean_page(pag)

        if "/AcroForm" in _ro and _ro["/AcroForm"] is not None:
            if "/AcroForm" not in self._root_object:
                self._root_object[NameObject("/AcroForm")] = self._add_object(
                    cast(
                        DictionaryObject,
                        cast(DictionaryObject, reader.trailer["/Root"])["/AcroForm"],
                    ).clone(self, False, ("/Fields",))
                )
                arr = ArrayObject()
            else:
                arr = cast(
                    ArrayObject,
                    cast(DictionaryObject, self._root_object["/AcroForm"])["/Fields"],
                )
            trslat = self._id_translated[id(reader)]
            try:
                for f in reader.trailer["/Root"]["/AcroForm"]["/Fields"]:  # type: ignore
                    try:
                        ind = IndirectObject(trslat[f.idnum], 0, self)
                        if ind not in arr:
                            arr.append(ind)
                    except KeyError:
                        # for trslat[] which mean the field has not be copied
                        # through the page
                        pass
            except KeyError:  # for /Acroform or /Fields are not existing
                arr = self._add_object(ArrayObject())
            cast(DictionaryObject, self._root_object["/AcroForm"])[
                NameObject("/Fields")
            ] = arr

        if "/B" not in excluded_fields:
            self.add_filtered_articles("", srcpages, reader)

    def _add_articles_thread(
        self,
        thread: DictionaryObject,  # thread entry from the reader's array of threads
        pages: Dict[int, PageObject],
        reader: PdfReader,
    ) -> IndirectObject:
        """
        Clone the thread with only the applicable articles.

        Args:
            thread:
            pages:
            reader:

        Returns:
            The added thread as an indirect reference
        """
        nthread = thread.clone(
            self, force_duplicate=True, ignore_fields=("/F",)
        )  # use of clone to keep link between reader and writer
        self.threads.append(nthread.indirect_reference)
        first_article = cast("DictionaryObject", thread["/F"])
        current_article: Optional[DictionaryObject] = first_article
        new_article: Optional[DictionaryObject] = None
        while current_article is not None:
            pag = self._get_cloned_page(
                cast("PageObject", current_article["/P"]), pages, reader
            )
            if pag is not None:
                if new_article is None:
                    new_article = cast(
                        "DictionaryObject",
                        self._add_object(DictionaryObject()).get_object(),
                    )
                    new_first = new_article
                    nthread[NameObject("/F")] = new_article.indirect_reference
                else:
                    new_article2 = cast(
                        "DictionaryObject",
                        self._add_object(
                            DictionaryObject(
                                {NameObject("/V"): new_article.indirect_reference}
                            )
                        ).get_object(),
                    )
                    new_article[NameObject("/N")] = new_article2.indirect_reference
                    new_article = new_article2
                new_article[NameObject("/P")] = pag
                new_article[NameObject("/T")] = nthread.indirect_reference
                new_article[NameObject("/R")] = current_article["/R"]
                pag_obj = cast("PageObject", pag.get_object())
                if "/B" not in pag_obj:
                    pag_obj[NameObject("/B")] = ArrayObject()
                cast("ArrayObject", pag_obj["/B"]).append(
                    new_article.indirect_reference
                )
            current_article = cast("DictionaryObject", current_article["/N"])
            if current_article == first_article:
                new_article[NameObject("/N")] = new_first.indirect_reference  # type: ignore
                new_first[NameObject("/V")] = new_article.indirect_reference  # type: ignore
                current_article = None
        assert nthread.indirect_reference is not None
        return nthread.indirect_reference

    def add_filtered_articles(
        self,
        fltr: Union[Pattern, str],  # thread entry from the reader's array of threads
        pages: Dict[int, PageObject],
        reader: PdfReader,
    ) -> None:
        """
        Add articles matching the defined criteria.

        Args:
            fltr:
            pages:
            reader:
        """
        if isinstance(fltr, str):
            fltr = re.compile(fltr)
        elif not isinstance(fltr, Pattern):
            fltr = re.compile("")
        for p in pages.values():
            pp = p.original_page
            for a in pp.get("/B", ()):
                thr = a.get_object().get("/T")
                if thr is None:
                    continue
                else:
                    thr = thr.get_object()
                if thr.indirect_reference.idnum not in self._id_translated[
                    id(reader)
                ] and fltr.search((thr["/I"] if "/I" in thr else {}).get("/Title", "")):
                    self._add_articles_thread(thr, pages, reader)

    def _get_cloned_page(
        self,
        page: Union[None, int, IndirectObject, PageObject, NullObject],
        pages: Dict[int, PageObject],
        reader: PdfReader,
    ) -> Optional[IndirectObject]:
        if isinstance(page, NullObject):
            return None
        if isinstance(page, int):
            _i = reader.pages[page].indirect_reference
        elif isinstance(page, DictionaryObject) and page.get("/Type", "") == "/Page":
            _i = page.indirect_reference
        elif isinstance(page, IndirectObject):
            _i = page
        try:
            return pages[_i.idnum].indirect_reference  # type: ignore
        except Exception:
            return None

    def _insert_filtered_annotations(
        self,
        annots: Union[IndirectObject, List[DictionaryObject]],
        page: PageObject,
        pages: Dict[int, PageObject],
        reader: PdfReader,
    ) -> List[Destination]:
        outlist = ArrayObject()
        if isinstance(annots, IndirectObject):
            annots = cast("List", annots.get_object())
        for an in annots:
            ano = cast("DictionaryObject", an.get_object())
            if (
                ano["/Subtype"] != "/Link"
                or "/A" not in ano
                or cast("DictionaryObject", ano["/A"])["/S"] != "/GoTo"
                or "/Dest" in ano
            ):
                if "/Dest" not in ano:
                    outlist.append(self._add_object(ano.clone(self)))
                else:
                    d = ano["/Dest"]
                    if isinstance(d, str):
                        # it is a named dest
                        if str(d) in self.get_named_dest_root():
                            outlist.append(ano.clone(self).indirect_reference)
                    else:
                        d = cast("ArrayObject", d)
                        p = self._get_cloned_page(d[0], pages, reader)
                        if p is not None:
                            anc = ano.clone(self, ignore_fields=("/Dest",))
                            anc[NameObject("/Dest")] = ArrayObject([p] + d[1:])
                            outlist.append(self._add_object(anc))
            else:
                d = cast("DictionaryObject", ano["/A"])["/D"]
                if isinstance(d, str):
                    # it is a named dest
                    if str(d) in self.get_named_dest_root():
                        outlist.append(ano.clone(self).indirect_reference)
                else:
                    d = cast("ArrayObject", d)
                    p = self._get_cloned_page(d[0], pages, reader)
                    if p is not None:
                        anc = ano.clone(self, ignore_fields=("/D",))
                        cast("DictionaryObject", anc["/A"])[
                            NameObject("/D")
                        ] = ArrayObject([p] + d[1:])
                        outlist.append(self._add_object(anc))
        return outlist

    def _get_filtered_outline(
        self,
        node: Any,
        pages: Dict[int, PageObject],
        reader: PdfReader,
    ) -> List[Destination]:
        """
        Extract outline item entries that are part of the specified page set.

        Args:
            node:
            pages:
            reader:

        Returns:
            A list of destination objects.
        """
        new_outline = []
        if node is None:
            node = NullObject()
        node = node.get_object()
        if isinstance(node, NullObject):
            node = DictionaryObject()
        if node.get("/Type", "") == "/Outlines" or "/Title" not in node:
            node = node.get("/First", None)
            if node is not None:
                node = node.get_object()
                new_outline += self._get_filtered_outline(node, pages, reader)
        else:
            v: Union[None, IndirectObject, NullObject]
            while node is not None:
                node = node.get_object()
                o = cast("Destination", reader._build_outline_item(node))
                v = self._get_cloned_page(cast("PageObject", o["/Page"]), pages, reader)
                if v is None:
                    v = NullObject()
                o[NameObject("/Page")] = v
                if "/First" in node:
                    o.childs = self._get_filtered_outline(node["/First"], pages, reader)
                else:
                    o.childs = []
                if not isinstance(o["/Page"], NullObject) or len(o.childs) > 0:
                    new_outline.append(o)
                node = node.get("/Next", None)
        return new_outline

    def _clone_outline(self, dest: Destination) -> TreeObject:
        n_ol = TreeObject()
        self._add_object(n_ol)
        n_ol[NameObject("/Title")] = TextStringObject(dest["/Title"])
        if not isinstance(dest["/Page"], NullObject):
            if dest.node is not None and "/A" in dest.node:
                n_ol[NameObject("/A")] = dest.node["/A"].clone(self)
            else:
                n_ol[NameObject("/Dest")] = dest.dest_array
        # TODO: /SE
        if dest.node is not None:
            n_ol[NameObject("/F")] = NumberObject(dest.node.get("/F", 0))
            n_ol[NameObject("/C")] = ArrayObject(
                dest.node.get(
                    "/C", [FloatObject(0.0), FloatObject(0.0), FloatObject(0.0)]
                )
            )
        return n_ol

    def _insert_filtered_outline(
        self,
        outlines: List[Destination],
        parent: Union[TreeObject, IndirectObject],
        before: Union[None, TreeObject, IndirectObject] = None,
    ) -> None:
        for dest in outlines:
            # TODO  : can be improved to keep A and SE entries (ignored for the moment)
            # with np=self.add_outline_item_destination(dest,parent,before)
            if dest.get("/Type", "") == "/Outlines" or "/Title" not in dest:
                np = parent
            else:
                np = self._clone_outline(dest)
                cast(TreeObject, parent.get_object()).insert_child(np, before, self)
            self._insert_filtered_outline(dest.childs, np, None)

    def close(self) -> None:
        """To match the functions from Merger."""
        return

    # @deprecation_bookmark(bookmark="outline_item")
    def find_outline_item(
        self,
        outline_item: Dict[str, Any],
        root: Optional[OutlineType] = None,
    ) -> Optional[List[int]]:
        if root is None:
            o = self.get_outline_root()
        else:
            o = cast("TreeObject", root)

        i = 0
        while o is not None:
            if (
                o.indirect_reference == outline_item
                or o.get("/Title", None) == outline_item
            ):
                return [i]
            elif "/First" in o:
                res = self.find_outline_item(
                    outline_item, cast(OutlineType, o["/First"])
                )
                if res:
                    return ([i] if "/Title" in o else []) + res
            if "/Next" in o:
                i += 1
                o = cast(TreeObject, o["/Next"])
            else:
                return None

    @deprecation_bookmark(bookmark="outline_item")
    def find_bookmark(
        self,
        outline_item: Dict[str, Any],
        root: Optional[OutlineType] = None,
    ) -> Optional[List[int]]:  # deprecated
        """
        .. deprecated:: 2.9.0
            Use :meth:`find_outline_item` instead.
        """
        return self.find_outline_item(outline_item, root)

    def reset_translation(
        self, reader: Union[None, PdfReader, IndirectObject] = None
    ) -> None:
        """
        Reset the translation table between reader and the writer object.

        Late cloning will create new independent objects.

        Args:
            reader: PdfReader or IndirectObject refering a PdfReader object.
                if set to None or omitted, all tables will be reset.
        """
        if reader is None:
            self._id_translated = {}
        elif isinstance(reader, PdfReader):
            try:
                del self._id_translated[id(reader)]
            except Exception:
                pass
        elif isinstance(reader, IndirectObject):
            try:
                del self._id_translated[id(reader.pdf)]
            except Exception:
                pass
        else:
            raise Exception("invalid parameter {reader}")

    def set_page_label(
        self,
        page_index_from: int,
        page_index_to: int,
        style: Optional[PageLabelStyle] = None,
        prefix: Optional[str] = None,
        start: Optional[int] = 0,
    ) -> None:
        """
        Set a page label to a range of pages.

        Page indexes must be given starting from 0.
        Labels must have a style, a prefix or both.
        If to a range is not assigned any page label a decimal label starting from 1 is applied.

        Args:
            page_index_from: page index of the beginning of the range starting from 0
            page_index_to: page index of the beginning of the range starting from 0
            style:  The numbering style to be used for the numeric portion of each page label:
                        '/D' Decimal arabic numerals
                        '/R' Uppercase roman numerals
                        '/r' Lowercase roman numerals
                        '/A' Uppercase letters (A to Z for the first 26 pages,
                             AA to ZZ for the next 26, and so on)
                        '/a' Lowercase letters (a to z for the first 26 pages,
                             aa to zz for the next 26, and so on)
            prefix: The label prefix for page labels in this range.
            start:  The value of the numeric portion for the first page label
                    in the range.
                    Subsequent pages are numbered sequentially from this value,
                    which must be greater than or equal to 1.
                    Default value: 1.
        """
        if style is None and prefix is None:
            raise ValueError("at least one between style and prefix must be given")
        if page_index_from < 0:
            raise ValueError("page_index_from must be equal or greater then 0")
        if page_index_to < page_index_from:
            raise ValueError(
                "page_index_to must be equal or greater then page_index_from"
            )
        if page_index_to >= len(self.pages):
            raise ValueError("page_index_to exceeds number of pages")
        if start is not None and start != 0 and start < 1:
            raise ValueError("if given, start must be equal or greater than one")

        self._set_page_label(page_index_from, page_index_to, style, prefix, start)

    def _set_page_label(
        self,
        page_index_from: int,
        page_index_to: int,
        style: Optional[PageLabelStyle] = None,
        prefix: Optional[str] = None,
        start: Optional[int] = 0,
    ) -> None:
        """
        Set a page label to a range of pages.

        Page indexes must be given
        starting from 0. Labels must have a style, a prefix or both. If to a
        range is not assigned any page label a decimal label starting from 1 is
        applied.

        Args:
            page_index_from: page index of the beginning of the range starting from 0
            page_index_to: page index of the beginning of the range starting from 0
            style:  The numbering style to be used for the numeric portion of each page label:
                        /D Decimal arabic numerals
                        /R Uppercase roman numerals
                        /r Lowercase roman numerals
                        /A Uppercase letters (A to Z for the first 26 pages,
                           AA to ZZ for the next 26, and so on)
                        /a Lowercase letters (a to z for the first 26 pages,
                           aa to zz for the next 26, and so on)
            prefix: The label prefix for page labels in this range.
            start:  The value of the numeric portion for the first page label
                    in the range.
                    Subsequent pages are numbered sequentially from this value,
                    which must be greater than or equal to 1. Default value: 1.
        """
        default_page_label = DictionaryObject()
        default_page_label[NameObject("/S")] = NameObject("/D")

        new_page_label = DictionaryObject()
        if style is not None:
            new_page_label[NameObject("/S")] = NameObject(style)
        if prefix is not None:
            new_page_label[NameObject("/P")] = TextStringObject(prefix)
        if start != 0:
            new_page_label[NameObject("/St")] = NumberObject(start)

        if NameObject(CatalogDictionary.PAGE_LABELS) not in self._root_object:
            nums = ArrayObject()
            nums_insert(NumberObject(0), default_page_label, nums)
            page_labels = TreeObject()
            page_labels[NameObject("/Nums")] = nums
            self._root_object[NameObject(CatalogDictionary.PAGE_LABELS)] = page_labels

        page_labels = cast(
            TreeObject, self._root_object[NameObject(CatalogDictionary.PAGE_LABELS)]
        )
        nums = cast(ArrayObject, page_labels[NameObject("/Nums")])

        nums_insert(NumberObject(page_index_from), new_page_label, nums)
        nums_clear_range(NumberObject(page_index_from), page_index_to, nums)
        next_label_pos, *_ = nums_next(NumberObject(page_index_from), nums)
        if next_label_pos != page_index_to + 1 and page_index_to + 1 < len(self.pages):
            nums_insert(NumberObject(page_index_to + 1), default_page_label, nums)

        page_labels[NameObject("/Nums")] = nums
        self._root_object[NameObject(CatalogDictionary.PAGE_LABELS)] = page_labels


def _pdf_objectify(obj: Union[Dict[str, Any], str, int, List[Any]]) -> PdfObject:
    if isinstance(obj, PdfObject):
        return obj
    if isinstance(obj, dict):
        to_add = DictionaryObject()
        for key, value in obj.items():
            name_key = NameObject(key)
            casted_value = _pdf_objectify(value)
            to_add[name_key] = casted_value
        return to_add
    elif isinstance(obj, list):
        return ArrayObject(_pdf_objectify(el) for el in obj)
    elif isinstance(obj, str):
        if obj.startswith("/"):
            return NameObject(obj)
        else:
            return TextStringObject(obj)
    elif isinstance(obj, (int, float)):
        return FloatObject(obj)
    else:
        raise NotImplementedError(
            f"type(obj)={type(obj)} could not be casted to PdfObject"
        )


def _create_outline_item(
    action_ref: Union[None, IndirectObject],
    title: str,
    color: Union[Tuple[float, float, float], str, None],
    italic: bool,
    bold: bool,
) -> TreeObject:
    outline_item = TreeObject()
    if action_ref is not None:
        outline_item[NameObject("/A")] = action_ref
    outline_item.update(
        {
            NameObject("/Title"): create_string_object(title),
        }
    )
    if color:
        if isinstance(color, str):
            color = hex_to_rgb(color)
        outline_item.update(
            {NameObject("/C"): ArrayObject([FloatObject(c) for c in color])}
        )
    if italic or bold:
        format_flag = 0
        if italic:
            format_flag += 1
        if bold:
            format_flag += 2
        outline_item.update({NameObject("/F"): NumberObject(format_flag)})
    return outline_item


class PdfFileWriter(PdfWriter):  # deprecated
    def __init__(self, *args: Any, **kwargs: Any) -> None:
        deprecation_with_replacement("PdfFileWriter", "PdfWriter", "3.0.0")
        super().__init__(*args, **kwargs)<|MERGE_RESOLUTION|>--- conflicted
+++ resolved
@@ -2226,18 +2226,6 @@
                     )
                 ):
                     del content.operations[i]
-<<<<<<< HEAD
-=======
-                elif operator == b"Do":
-                    if (
-                        to_delete & ObjectDeletionFlag.IMAGES
-                        and operands[0] in images
-                        or to_delete & ObjectDeletionFlag.TEXT
-                        and operands[0] in forms
-                    ):
-                        del content.operations[i]
-                    i += 1
->>>>>>> 0fbe963c
                 else:
                     i += 1
             content.get_data()  # this ensures ._data is rebuilt from the .operations
@@ -2260,12 +2248,8 @@
                 try:
                     content: Any = None
                     if (
-<<<<<<< HEAD
-                        cast(ObjectDeletionFlag, to_delete)
+                        to_delete
                         & ObjectDeletionFlag.XOBJECT_IMAGES
-=======
-                        to_delete & ObjectDeletionFlag.IMAGES
->>>>>>> 0fbe963c
                         and o["/Subtype"] == "/Image"
                     ):
                         content = NullObject()  # to delete the image keeping the entry
@@ -2310,22 +2294,8 @@
 
             images, forms = clean_forms(page, [])
 
-<<<<<<< HEAD
-            clean(cast(ContentStream, content), images, forms)
+            clean(content, images, forms)
             page.replace_contents(content)
-=======
-            clean(content, images, forms)
-            if isinstance(page["/Contents"], ArrayObject):
-                for o in page["/Contents"]:
-                    self._objects[o.idnum - 1] = NullObject()
-            try:
-                self._objects[
-                    cast(IndirectObject, page["/Contents"].indirect_reference).idnum - 1
-                ] = NullObject()
-            except AttributeError:
-                pass
-            page[NameObject("/Contents")] = self._add_object(content)
->>>>>>> 0fbe963c
 
     def remove_images(
         self,
