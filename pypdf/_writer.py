# Copyright (c) 2006, Mathieu Fenniak
# Copyright (c) 2007, Ashish Kulkarni <kulkarni.ashish@gmail.com>
#
# All rights reserved.
#
# Redistribution and use in source and binary forms, with or without
# modification, are permitted provided that the following conditions are
# met:
#
# * Redistributions of source code must retain the above copyright notice,
# this list of conditions and the following disclaimer.
# * Redistributions in binary form must reproduce the above copyright notice,
# this list of conditions and the following disclaimer in the documentation
# and/or other materials provided with the distribution.
# * The name of the author may not be used to endorse or promote products
# derived from this software without specific prior written permission.
#
# THIS SOFTWARE IS PROVIDED BY THE COPYRIGHT HOLDERS AND CONTRIBUTORS "AS IS"
# AND ANY EXPRESS OR IMPLIED WARRANTIES, INCLUDING, BUT NOT LIMITED TO, THE
# IMPLIED WARRANTIES OF MERCHANTABILITY AND FITNESS FOR A PARTICULAR PURPOSE
# ARE DISCLAIMED. IN NO EVENT SHALL THE COPYRIGHT OWNER OR CONTRIBUTORS BE
# LIABLE FOR ANY DIRECT, INDIRECT, INCIDENTAL, SPECIAL, EXEMPLARY, OR
# CONSEQUENTIAL DAMAGES (INCLUDING, BUT NOT LIMITED TO, PROCUREMENT OF
# SUBSTITUTE GOODS OR SERVICES; LOSS OF USE, DATA, OR PROFITS; OR BUSINESS
# INTERRUPTION) HOWEVER CAUSED AND ON ANY THEORY OF LIABILITY, WHETHER IN
# CONTRACT, STRICT LIABILITY, OR TORT (INCLUDING NEGLIGENCE OR OTHERWISE)
# ARISING IN ANY WAY OUT OF THE USE OF THIS SOFTWARE, EVEN IF ADVISED OF THE
# POSSIBILITY OF SUCH DAMAGE.

import codecs
import collections
import decimal
import enum
import hashlib
import re
import uuid
import warnings
from io import BytesIO, FileIO, IOBase
from pathlib import Path
from types import TracebackType
from typing import (
    IO,
    Any,
    Callable,
    Deque,
    Dict,
    Iterable,
    List,
    Optional,
    Pattern,
    Tuple,
    Type,
    Union,
    cast,
)

from ._encryption import EncryptAlgorithm, Encryption
from ._page import PageObject, _VirtualList
from ._page_labels import nums_clear_range, nums_insert, nums_next
from ._reader import PdfReader
from ._utils import (
    StrByteType,
    StreamType,
    _get_max_pdf_version_header,
    b_,
    deprecate_with_replacement,
    deprecation_bookmark,
    deprecation_with_replacement,
    logger_warning,
)
from .constants import AnnotationDictionaryAttributes as AA
from .constants import CatalogAttributes as CA
from .constants import (
    CatalogDictionary,
    FieldFlag,
    FileSpecificationDictionaryEntries,
    GoToActionArguments,
    InteractiveFormDictEntries,
    PageLabelStyle,
    TypFitArguments,
    UserAccessPermissions,
)
from .constants import Core as CO
<<<<<<< HEAD
=======
from .constants import EncryptionDictAttributes as ED
from .constants import (
    FieldDictionaryAttributes as FA,
)
>>>>>>> 243c1840
from .constants import PageAttributes as PG
from .constants import PagesAttributes as PA
from .constants import TrailerKeys as TK
from .generic import (
    PAGE_FIT,
    AnnotationBuilder,
    ArrayObject,
    BooleanObject,
    ByteStringObject,
    ContentStream,
    DecodedStreamObject,
    Destination,
    DictionaryObject,
    Fit,
    FloatObject,
    IndirectObject,
    NameObject,
    NullObject,
    NumberObject,
    PdfObject,
    RectangleObject,
    StreamObject,
    TextStringObject,
    TreeObject,
    create_string_object,
    hex_to_rgb,
)
from .pagerange import PageRange, PageRangeSpec
from .types import (
    AnnotationSubtype,
    BorderArrayType,
    FitType,
    LayoutType,
    OutlineItemType,
    OutlineType,
    PagemodeType,
    ZoomArgType,
)

<<<<<<< HEAD
logger = logging.getLogger(__name__)

=======
>>>>>>> 243c1840
OPTIONAL_READ_WRITE_FIELD = FieldFlag(0)
ALL_DOCUMENT_PERMISSIONS = UserAccessPermissions((2**31 - 1) - 3)


class ObjectDeletionFlag(enum.IntFlag):
    TEXT = enum.auto()
    IMAGES = enum.auto()
    LINKS = enum.auto()
    ATTACHMENTS = enum.auto()
    OBJECTS_3D = enum.auto()
    ALL_ANNOTATIONS = enum.auto()


def _rolling_checksum(stream: BytesIO, blocksize: int = 65536) -> str:
    hash = hashlib.md5()
    for block in iter(lambda: stream.read(blocksize), b""):
        hash.update(block)
    return hash.hexdigest()


class PdfWriter:
    """
    Write a PDF file out, given pages produced by another class.

    Typically data is added from a :class:`PdfReader<pypdf.PdfReader>`.
    """

    def __init__(
        self,
        fileobj: StrByteType = "",
        clone_from: Union[None, PdfReader, StrByteType, Path] = None,
    ) -> None:
        self._header = b"%PDF-1.3"

        self._objects: List[PdfObject] = []
        """The indirect objects in the PDF."""

        self._idnum_hash: Dict[bytes, IndirectObject] = {}
        """Maps hash values of indirect objects to their IndirectObject instances."""

        self._id_translated: Dict[int, Dict[int, int]] = {}

        # The root of our page tree node.
        pages = DictionaryObject()
        pages.update(
            {
                NameObject(PA.TYPE): NameObject("/Pages"),
                NameObject(PA.COUNT): NumberObject(0),
                NameObject(PA.KIDS): ArrayObject(),
            }
        )
        self._pages = self._add_object(pages)

        # info object
        info = DictionaryObject()
        info.update(
            {
                NameObject("/Producer"): create_string_object(
                    codecs.BOM_UTF16_BE + "pypdf".encode("utf-16be")
                )
            }
        )
        self._info = self._add_object(info)

        # root object
        self._root_object = DictionaryObject()
        self._root_object.update(
            {
                NameObject(PA.TYPE): NameObject(CO.CATALOG),
                NameObject(CO.PAGES): self._pages,
            }
        )
        self._root = self._add_object(self._root_object)

        if clone_from is not None:
            if not isinstance(clone_from, PdfReader):
                clone_from = PdfReader(clone_from)
            self.clone_document_from_reader(clone_from)
        self.fileobj = fileobj
        self.with_as_usage = False

        self._encryption: Optional[Encryption] = None
        self._encrypt_entry: Optional[DictionaryObject] = None

    def __enter__(self) -> "PdfWriter":
        """Store that writer is initialized by 'with'."""
        self.with_as_usage = True
        return self

    def __exit__(
        self,
        exc_type: Optional[Type[BaseException]],
        exc: Optional[BaseException],
        traceback: Optional[TracebackType],
    ) -> None:
        """Write data to the fileobj."""
        if self.fileobj:
            self.write(self.fileobj)

    @property
    def pdf_header(self) -> bytes:
        """
        Header of the PDF document that is written.

        This should be something like ``b'%PDF-1.5'``. It is recommended to set
        the lowest version that supports all features which are used within the
        PDF file.
        """
        return self._header

    @pdf_header.setter
    def pdf_header(self, new_header: bytes) -> None:
        self._header = new_header

    def _add_object(self, obj: PdfObject) -> IndirectObject:
        if hasattr(obj, "indirect_reference") and obj.indirect_reference.pdf == self:  # type: ignore
            return obj.indirect_reference  # type: ignore
        self._objects.append(obj)
        obj.indirect_reference = IndirectObject(len(self._objects), 0, self)
        return obj.indirect_reference

    def get_object(
        self,
        indirect_reference: Union[None, int, IndirectObject] = None,
        ido: Optional[IndirectObject] = None,
    ) -> PdfObject:
        if ido is not None:  # deprecated
            if indirect_reference is not None:
                raise ValueError(
                    "Please only set 'indirect_reference'. The 'ido' argument "
                    "is deprecated."
                )
            else:
                indirect_reference = ido
                warnings.warn(
                    "The parameter 'ido' is depreciated and will be removed in "
                    "pypdf 4.0.0.",
                    DeprecationWarning,
                )
        assert (
            indirect_reference is not None
        )  # the None value is only there to keep the deprecated name
        if isinstance(indirect_reference, int):
            return self._objects[indirect_reference - 1]
        if indirect_reference.pdf != self:
            raise ValueError("pdf must be self")
        return self._objects[indirect_reference.idnum - 1]  # type: ignore

    def getObject(self, ido: Union[int, IndirectObject]) -> PdfObject:  # deprecated
        """
        Use :meth:`get_object` instead.

        .. deprecated:: 1.28.0
        """
        deprecation_with_replacement("getObject", "get_object", "3.0.0")
        return self.get_object(ido)

    def _replace_object(
        self,
        indirect_reference: Union[int, IndirectObject],
        obj: PdfObject,
    ) -> PdfObject:
        if isinstance(indirect_reference, IndirectObject):
            assert indirect_reference.pdf == self
            indirect_reference = indirect_reference.idnum
        self._objects[indirect_reference - 1] = obj
        return self._objects[indirect_reference - 1]
        if indirect_reference.pdf != self:
            raise ValueError("pdf must be self")
        return self._objects[indirect_reference.idnum - 1]  # type: ignore

    def _add_page(
        self,
        page: PageObject,
        action: Callable[[Any, IndirectObject], None],
        excluded_keys: Iterable[str] = (),
    ) -> PageObject:
        assert cast(str, page[PA.TYPE]) == CO.PAGE
        page_org = page
        excluded_keys = list(excluded_keys)
        excluded_keys += [PA.PARENT, "/StructParents"]
        # acrobat does not accept to have two indirect ref pointing on the same
        # page; therefore in order to add easily multiple copies of the same "
        # page, we need to create a new dictionary for the page, however the "
        # objects below (including content) is not duplicated
        try:  # delete an already existing page
            del self._id_translated[id(page_org.indirect_reference.pdf)][  # type: ignore
                page_org.indirect_reference.idnum  # type: ignore
            ]
        except Exception:
            pass
        page = cast("PageObject", page_org.clone(self, False, excluded_keys))
        if page_org.pdf is not None:
            other = page_org.pdf.pdf_header
            if isinstance(other, str):
                other = other.encode()  # type: ignore
            self.pdf_header = _get_max_pdf_version_header(self.pdf_header, other)  # type: ignore
        page[NameObject(PA.PARENT)] = self._pages
        pages = cast(DictionaryObject, self.get_object(self._pages))
        assert page.indirect_reference is not None
        action(pages[PA.KIDS], page.indirect_reference)
        page_count = cast(int, pages[PA.COUNT])
        pages[NameObject(PA.COUNT)] = NumberObject(page_count + 1)
        return page

    def set_need_appearances_writer(self, state: bool = True) -> None:
        """
        Sets the "NeedAppearances" flag in the PDF writer.

        The "NeedAppearances" flag indicates whether the appearance dictionary
        for form fields should be automatically generated by the PDF viewer or
        if the embedded appearence should be used.

        Args:
            state: The actual value of the NeedAppearances flag.

        Returns:
            None
        """
        # See 12.7.2 and 7.7.2 for more information:
        # http://www.adobe.com/content/dam/acom/en/devnet/acrobat/pdfs/PDF32000_2008.pdf
        try:
            # get the AcroForm tree
            if CatalogDictionary.ACRO_FORM not in self._root_object:
                self._root_object[
                    NameObject(CatalogDictionary.ACRO_FORM)
                ] = self._add_object(DictionaryObject())

            need_appearances = NameObject(InteractiveFormDictEntries.NeedAppearances)
            cast(DictionaryObject, self._root_object[CatalogDictionary.ACRO_FORM])[
                need_appearances
            ] = BooleanObject(state)
        except Exception as exc:  # pragma: no cover
            logger_warning(
                f"set_need_appearances_writer({state}) catch : {exc}", __name__
            )

    def add_page(
        self,
        page: PageObject,
        excluded_keys: Iterable[str] = (),
    ) -> PageObject:
        """
        Add a page to this PDF file.

        Recommended for advanced usage including the adequate excluded_keys.

        The page is usually acquired from a :class:`PdfReader<pypdf.PdfReader>`
        instance.

        Args:
            page: The page to add to the document. Should be
                an instance of :class:`PageObject<pypdf._page.PageObject>`
            excluded_keys:

        Returns:
            The added PageObject.
        """
        return self._add_page(page, list.append, excluded_keys)

    def addPage(
        self,
        page: PageObject,
        excluded_keys: Iterable[str] = (),
    ) -> PageObject:  # deprecated
        """
        Use :meth:`add_page` instead.

        .. deprecated:: 1.28.0.
        """
        deprecation_with_replacement("addPage", "add_page", "3.0.0")
        return self.add_page(page, excluded_keys)

    def insert_page(
        self,
        page: PageObject,
        index: int = 0,
        excluded_keys: Iterable[str] = (),
    ) -> PageObject:
        """
        Insert a page in this PDF file. The page is usually acquired from a
        :class:`PdfReader<pypdf.PdfReader>` instance.

        Args:
            page: The page to add to the document.
            index: Position at which the page will be inserted.
            excluded_keys:

        Returns:
            The added PageObject.
        """
        return self._add_page(page, lambda kids, p: kids.insert(index, p))

    def insertPage(
        self,
        page: PageObject,
        index: int = 0,
        excluded_keys: Iterable[str] = (),
    ) -> PageObject:  # deprecated
        """
        Use :meth:`insert_page` instead.

        .. deprecated:: 1.28.0
        """
        deprecation_with_replacement("insertPage", "insert_page", "3.0.0")
        return self.insert_page(page, index, excluded_keys)

    def get_page(
        self, page_number: Optional[int] = None, pageNumber: Optional[int] = None
    ) -> PageObject:
        """
        Retrieve a page by number from this PDF file.

        Args:
            page_number: The page number to retrieve
                (pages begin at zero)

        Returns:
            The page at the index given by *page_number*
        """
        if pageNumber is not None:  # deprecated
            if page_number is not None:
                raise ValueError("Please only use the page_number parameter")
            deprecate_with_replacement(
                "get_page(pageNumber)", "get_page(page_number)", "4.0.0"
            )
            page_number = pageNumber
        if page_number is None and pageNumber is None:  # deprecated
            raise ValueError("Please specify the page_number")
        pages = cast(Dict[str, Any], self.get_object(self._pages))
        # TODO: crude hack
        return cast(PageObject, pages[PA.KIDS][page_number].get_object())

    def getPage(self, pageNumber: int) -> PageObject:  # deprecated
        """
        Use :code:`writer.pages[page_number]` instead.

        .. deprecated:: 1.28.0
        """
        deprecation_with_replacement("getPage", "writer.pages[page_number]", "3.0.0")
        return self.get_page(pageNumber)

    def _get_num_pages(self) -> int:
        pages = cast(Dict[str, Any], self.get_object(self._pages))
        return int(pages[NameObject("/Count")])

    def getNumPages(self) -> int:  # deprecated
        """
        Use :code:`len(writer.pages)` instead.

        .. deprecated:: 1.28.0
        """
        deprecation_with_replacement("getNumPages", "len(writer.pages)", "3.0.0")
        return self._get_num_pages()

    @property
    def pages(self) -> List[PageObject]:
        """Property that emulates a list of :class:`PageObject<pypdf._page.PageObject>`."""
        return _VirtualList(self._get_num_pages, self.get_page)  # type: ignore

    def add_blank_page(
        self, width: Optional[float] = None, height: Optional[float] = None
    ) -> PageObject:
        """
        Append a blank page to this PDF file and returns it.

        If no page size is specified, use the size of the last page.

        Args:
            width: The width of the new page expressed in default user
                space units.
            height: The height of the new page expressed in default
                user space units.

        Returns:
            The newly appended page

        Raises:
            PageSizeNotDefinedError: if width and height are not defined
                and previous page does not exist.
        """
        page = PageObject.create_blank_page(self, width, height)
        return self.add_page(page)

    def addBlankPage(
        self, width: Optional[float] = None, height: Optional[float] = None
    ) -> PageObject:  # deprecated
        """
        Use :meth:`add_blank_page` instead.

        .. deprecated:: 1.28.0
        """
        deprecation_with_replacement("addBlankPage", "add_blank_page", "3.0.0")
        return self.add_blank_page(width, height)

    def insert_blank_page(
        self,
        width: Optional[Union[float, decimal.Decimal]] = None,
        height: Optional[Union[float, decimal.Decimal]] = None,
        index: int = 0,
    ) -> PageObject:
        """
        Insert a blank page to this PDF file and returns it.

        If no page size is specified, use the size of the last page.

        Args:
            width: The width of the new page expressed in default user
                space units.
            height: The height of the new page expressed in default
                user space units.
            index: Position to add the page.

        Returns:
            The newly appended page

        Raises:
            PageSizeNotDefinedError: if width and height are not defined
                and previous page does not exist.
        """
        if width is None or height is None and (self._get_num_pages() - 1) >= index:
            oldpage = self.pages[index]
            width = oldpage.mediabox.width
            height = oldpage.mediabox.height
        page = PageObject.create_blank_page(self, width, height)
        self.insert_page(page, index)
        return page

    def insertBlankPage(
        self,
        width: Optional[Union[float, decimal.Decimal]] = None,
        height: Optional[Union[float, decimal.Decimal]] = None,
        index: int = 0,
    ) -> PageObject:  # deprecated
        """
        Use :meth:`insertBlankPage` instead.

        .. deprecated:: 1.28.0.
        """
        deprecation_with_replacement("insertBlankPage", "insert_blank_page", "3.0.0")
        return self.insert_blank_page(width, height, index)

    @property
    def open_destination(
        self,
    ) -> Union[None, Destination, TextStringObject, ByteStringObject]:
        """
        Property to access the opening destination (``/OpenAction`` entry in
        the PDF catalog). It returns ``None`` if the entry does not exist is not
        set.

        Raises:
            Exception: If a destination is invalid.
        """
        if "/OpenAction" not in self._root_object:
            return None
        oa = self._root_object["/OpenAction"]
        if isinstance(oa, (str, bytes)):
            return create_string_object(str(oa))
        elif isinstance(oa, ArrayObject):
            try:
                page, typ = oa[0:2]  # type: ignore
                array = oa[2:]
                fit = Fit(typ, tuple(array))
                return Destination("OpenAction", page, fit)
            except Exception as exc:
                raise Exception(f"Invalid Destination {oa}: {exc}")
        else:
            return None

    @open_destination.setter
    def open_destination(self, dest: Union[None, str, Destination, PageObject]) -> None:
        if dest is None:
            try:
                del self._root_object["/OpenAction"]
            except KeyError:
                pass
        elif isinstance(dest, str):
            self._root_object[NameObject("/OpenAction")] = TextStringObject(dest)
        elif isinstance(dest, Destination):
            self._root_object[NameObject("/OpenAction")] = dest.dest_array
        elif isinstance(dest, PageObject):
            self._root_object[NameObject("/OpenAction")] = Destination(
                "Opening",
                dest.indirect_reference
                if dest.indirect_reference is not None
                else NullObject(),
                PAGE_FIT,
            ).dest_array

    def add_js(self, javascript: str) -> None:
        """
        Add Javascript which will launch upon opening this PDF.

        Args:
            javascript: Your Javascript.

        >>> output.add_js("this.print({bUI:true,bSilent:false,bShrinkToFit:true});")
        # Example: This will launch the print window when the PDF is opened.
        """
        # Names / JavaScript prefered to be able to add multiple scripts
        if "/Names" not in self._root_object:
            self._root_object[NameObject(CA.NAMES)] = DictionaryObject()
        names = cast(DictionaryObject, self._root_object[CA.NAMES])
        if "/JavaScript" not in names:
            names[NameObject("/JavaScript")] = DictionaryObject(
                {NameObject("/Names"): ArrayObject()}
            )
        js_list = cast(
            ArrayObject, cast(DictionaryObject, names["/JavaScript"])["/Names"]
        )

        js = DictionaryObject()
        js.update(
            {
                NameObject(PA.TYPE): NameObject("/Action"),
                NameObject("/S"): NameObject("/JavaScript"),
                NameObject("/JS"): TextStringObject(f"{javascript}"),
            }
        )
        # We need a name for parameterized javascript in the pdf file,
        # but it can be anything.
        js_list.append(create_string_object(str(uuid.uuid4())))
        js_list.append(self._add_object(js))

    def addJS(self, javascript: str) -> None:  # deprecated
        """
        Use :meth:`add_js` instead.

        .. deprecated:: 1.28.0
        """
        deprecation_with_replacement("addJS", "add_js", "3.0.0")
        return self.add_js(javascript)

    def add_attachment(self, filename: str, data: Union[str, bytes]) -> None:
        """
        Embed a file inside the PDF.

        Reference:
        https://www.adobe.com/content/dam/Adobe/en/devnet/acrobat/pdfs/PDF32000_2008.pdf
        Section 7.11.3

        Args:
            filename: The filename to display.
            data: The data in the file.
        """
        # We need three entries:
        # * The file's data
        # * The /Filespec entry
        # * The file's name, which goes in the Catalog

        # The entry for the file
        # Sample:
        # 8 0 obj
        # <<
        #  /Length 12
        #  /Type /EmbeddedFile
        # >>
        # stream
        # Hello world!
        # endstream
        # endobj

        file_entry = DecodedStreamObject()
        file_entry.set_data(data)
        file_entry.update({NameObject(PA.TYPE): NameObject("/EmbeddedFile")})

        # The Filespec entry
        # Sample:
        # 7 0 obj
        # <<
        #  /Type /Filespec
        #  /F (hello.txt)
        #  /EF << /F 8 0 R >>
        # >>

        ef_entry = DictionaryObject()
        ef_entry.update({NameObject("/F"): self._add_object(file_entry)})

        filespec = DictionaryObject()
        filespec.update(
            {
                NameObject(PA.TYPE): NameObject("/Filespec"),
                NameObject(FileSpecificationDictionaryEntries.F): create_string_object(
                    filename
                ),  # Perhaps also try TextStringObject
                NameObject(FileSpecificationDictionaryEntries.EF): ef_entry,
            }
        )

        # Then create the entry for the root, as it needs
        # a reference to the Filespec
        # Sample:
        # 1 0 obj
        # <<
        #  /Type /Catalog
        #  /Outlines 2 0 R
        #  /Pages 3 0 R
        #  /Names << /EmbeddedFiles << /Names [(hello.txt) 7 0 R] >> >>
        # >>
        # endobj

        if CA.NAMES not in self._root_object:
            self._root_object[NameObject(CA.NAMES)] = self._add_object(
                DictionaryObject()
            )
        if "/EmbeddedFiles" not in cast(DictionaryObject, self._root_object[CA.NAMES]):
            embedded_files_names_dictionary = DictionaryObject(
                {NameObject(CA.NAMES): ArrayObject()}
            )
            cast(DictionaryObject, self._root_object[CA.NAMES])[
                NameObject("/EmbeddedFiles")
            ] = self._add_object(embedded_files_names_dictionary)
        else:
            embedded_files_names_dictionary = cast(
                DictionaryObject,
                cast(DictionaryObject, self._root_object[CA.NAMES])["/EmbeddedFiles"],
            )
        cast(ArrayObject, embedded_files_names_dictionary[CA.NAMES]).extend(
            [create_string_object(filename), filespec]
        )

    def addAttachment(self, fname: str, fdata: Union[str, bytes]) -> None:  # deprecated
        """
        Use :meth:`add_attachment` instead.

        .. deprecated:: 1.28.0
        """
        deprecation_with_replacement("addAttachment", "add_attachment", "3.0.0")
        return self.add_attachment(fname, fdata)

    def append_pages_from_reader(
        self,
        reader: PdfReader,
        after_page_append: Optional[Callable[[PageObject], None]] = None,
    ) -> None:
        """
        Copy pages from reader to writer. Includes an optional callback
        parameter which is invoked after pages are appended to the writer.

        ``append`` should be prefered.

        Args:
            reader: a PdfReader object from which to copy page
                annotations to this writer object.  The writer's annots
                will then be updated
            after_page_append:
                Callback function that is invoked after each page is appended to
                the writer. Signature includes a reference to the appended page
                (delegates to append_pages_from_reader). The single parameter of
                the callback is a reference to the page just appended to the
                document.
        """
        # Get page count from writer and reader
        reader_num_pages = len(reader.pages)
        # Copy pages from reader to writer
        for reader_page_number in range(reader_num_pages):
            reader_page = reader.pages[reader_page_number]
            writer_page = self.add_page(reader_page)
            # Trigger callback, pass writer page as parameter
            if callable(after_page_append):
                after_page_append(writer_page)

    def appendPagesFromReader(
        self,
        reader: PdfReader,
        after_page_append: Optional[Callable[[PageObject], None]] = None,
    ) -> None:  # deprecated
        """
        Use :meth:`append_pages_from_reader` instead.

        .. deprecated:: 1.28.0
        """
        deprecation_with_replacement(
            "appendPagesFromReader", "append_pages_from_reader", "3.0.0"
        )
        self.append_pages_from_reader(reader, after_page_append)

    def _get_qualified_field_name(self, parent: DictionaryObject) -> Optional[str]:
        if "/TM" in parent:
            return cast(str, parent["/TM"])
        elif "/T" not in parent:
            return None
        elif "/Parent" in parent:
            qualified_parent = self._get_qualified_field_name(
                cast(DictionaryObject, parent["/Parent"])
            )
            if qualified_parent is not None:
                return qualified_parent + "." + cast(str, parent["/T"])
        return cast(str, parent["/T"])

    def _update_text_field(self, field: DictionaryObject) -> None:
        # Calculate rectangle dimensions
        _rct = cast(RectangleObject, field[AA.Rect])
        rct = RectangleObject((0, 0, _rct[2] - _rct[0], _rct[3] - _rct[1]))

        # Extract font information
        font_properties: Any = (
            cast(str, field[AA.DA]).replace("\n", " ").replace("\r", " ").split(" ")
        )
        font_name = font_properties[font_properties.index("Tf") - 2]
        font_height = float(font_properties[font_properties.index("Tf") - 1])
        y_offset = rct.height - 1 - font_height

        # Retrieve field text and selected values
        field_flags = field.get(FA.Ff, 0)
        if field.get(FA.FT, "/Tx") == "/Ch" and field_flags & FA.FfBits.Combo == 0:
            txt = "\n".join(field.get(FA.Opt, {}))
            sel = field.get("/V", [])
            if not isinstance(sel, list):
                sel = [sel]
        else:  # /Tx
            txt = field.get("/V", "")
            sel = []

        # Generate appearance stream
        ap_stream = f"q\n/Tx BMC \nq\n1 1 {rct.width - 1} {rct.height - 1} re\nW\nBT\n{field[AA.DA]}\n".encode()
        for line_number, line in enumerate(txt.replace("\n", "\r").split("\r")):
            if line in sel:
                # may be improved but can not find how get fill working => replaced with lined box
                ap_stream += (
                    f"1 {y_offset - (line_number * font_height * 1.4) - 1} {rct.width - 2} {font_height + 2} re\n"
                    f"0.5 0.5 0.5 rg s\n{field[AA.DA]}\n"
                ).encode()
            if line_number == 0:
                ap_stream += f"2 {y_offset} Td\n".encode()
            else:
                # Td is a relative translation
                ap_stream += f"0 {- font_height * 1.4} Td\n".encode()
            ap_stream += b"(" + str(line).encode("UTF-8") + b") Tj\n"
        ap_stream += b"ET\nQ\nEMC\nQ\n"

        # Create appearance dictionary
        dct = DecodedStreamObject.initialize_from_dictionary(
            {
                NameObject("/Type"): NameObject("/XObject"),
                NameObject("/Subtype"): NameObject("/Form"),
                NameObject("/BBox"): rct,
                "__streamdata__": ByteStringObject(ap_stream),
                "/Length": 0,
            }
        )

        # Retrieve font information from AcroForm dictionary
        dr: Any = cast(
            dict, cast(DictionaryObject, self._root_object["/AcroForm"]).get("/DR", {})
        )
        if isinstance(dr, IndirectObject):
            dr = dr.get_object()
        dr = dr.get("/Font", {})
        if isinstance(dr, IndirectObject):
            dr = dr.get_object()

        # Update Resources with font information if necessary
        if font_name in dr:
            dct[NameObject("/Resources")] = DictionaryObject(
                {
                    NameObject("/Font"): DictionaryObject(
                        {NameObject(font_name): dr[font_name].indirect_reference}
                    )
                }
            )
        if AA.AP not in field:
            field[NameObject(AA.AP)] = DictionaryObject(
                {NameObject("/N"): self._add_object(dct)}
            )
        elif "/N" not in cast(DictionaryObject, field[AA.AP]):
            cast(DictionaryObject, field[NameObject(AA.AP)])[
                NameObject("/N")
            ] = self._add_object(dct)
        else:  # [/AP][/N] exists
            n = field[AA.AP]["/N"].indirect_reference.idnum  # type: ignore
            self._objects[n - 1] = dct
            dct.indirect_reference = IndirectObject(n, 0, self)

    def update_page_form_field_values(
        self,
        page: PageObject,
        fields: Dict[str, Any],
        flags: FieldFlag = OPTIONAL_READ_WRITE_FIELD,
        auto_regenerate: Optional[bool] = True,
    ) -> None:
        """
        Update the form field values for a given page from a fields dictionary.

        Copy field texts and values from fields to page.
        If the field links to a parent object, add the information to the parent.

        Args:
            page: Page reference from PDF writer where the
                annotations and field data will be updated.
            fields: a Python dictionary of field names (/T) and text
                values (/V)
            flags: An integer (0 to 7). The first bit sets ReadOnly, the
                second bit sets Required, the third bit sets NoExport. See
                PDF Reference Table 8.70 for details.
            auto_regenerate: set/unset the need_appearances flag ;
                the flag is unchanged if auto_regenerate is None
        """
        if isinstance(auto_regenerate, bool):
            self.set_need_appearances_writer(auto_regenerate)
        # Iterate through pages, update field values
        if PG.ANNOTS not in page:
            logger_warning("No fields to update on this page", __name__)
            return
        for writer_annot in page[PG.ANNOTS]:  # type: ignore
            writer_annot = cast(DictionaryObject, writer_annot.get_object())
            # retrieve parent field values, if present
            writer_parent_annot = writer_annot.get(
                PG.PARENT, DictionaryObject()
            ).get_object()
            for field, value in fields.items():
                if (
                    writer_annot.get(FA.T) == field
                    or self._get_qualified_field_name(writer_annot) == field
                ):
                    if isinstance(value, list):
                        lst = ArrayObject()
                        for v in value:
                            lst.append(TextStringObject(v))
                        writer_annot[NameObject(FA.V)] = lst
                    else:
                        writer_annot[NameObject(FA.V)] = TextStringObject(value)
                    if writer_annot.get(FA.FT) in ("/Btn"):
                        # case of Checkbox button (no /FT found in Radio widgets
                        writer_annot[NameObject(AA.AS)] = NameObject(value)
                    elif (
                        writer_annot.get(FA.FT) == "/Tx"
                        or writer_annot.get(FA.FT) == "/Ch"
                    ):
                        # textbox
                        self._update_text_field(writer_annot)
                    elif writer_annot.get(FA.FT) == "/Sig":
                        # signature
                        logger_warning("Signature forms not implemented yet", __name__)
                    if flags:
                        writer_annot[NameObject(FA.Ff)] = NumberObject(flags)
                elif (
                    writer_parent_annot.get(FA.T) == field
                    or self._get_qualified_field_name(writer_parent_annot) == field
                ):
                    writer_parent_annot[NameObject(FA.V)] = TextStringObject(value)
                    for k in writer_parent_annot[NameObject(FA.Kids)]:
                        k = k.get_object()
                        k[NameObject(AA.AS)] = NameObject(
                            value if value in k[AA.AP]["/N"] else "/Off"
                        )

    def updatePageFormFieldValues(
        self,
        page: PageObject,
        fields: Dict[str, Any],
        flags: FieldFlag = OPTIONAL_READ_WRITE_FIELD,
    ) -> None:  # deprecated
        """
        Use :meth:`update_page_form_field_values` instead.

        .. deprecated:: 1.28.0
        """
        deprecation_with_replacement(
            "updatePageFormFieldValues", "update_page_form_field_values", "3.0.0"
        )
        return self.update_page_form_field_values(page, fields, flags)

    def clone_reader_document_root(self, reader: PdfReader) -> None:
        """
        Copy the reader document root to the writer and all sub elements,
        including pages, threads, outlines,... For partial insertion, ``append``
        should be considered.

        Args:
            reader: PdfReader from the document root should be copied.
        """
        self._root_object = cast(DictionaryObject, reader.trailer[TK.ROOT].clone(self))
        self._root = self._root_object.indirect_reference  # type: ignore[assignment]
        self._pages = self._root_object.raw_get("/Pages")
        self._flatten()
        for p in self.flattened_pages:
            o = p.get_object()
            self._objects[p.idnum - 1] = PageObject(self, p)
            self._objects[p.idnum - 1].update(o.items())
        self._root_object[NameObject("/Pages")][  # type: ignore[index]
            NameObject("/Kids")
        ] = self.flattened_pages
        del self.flattened_pages

    def cloneReaderDocumentRoot(self, reader: PdfReader) -> None:  # deprecated
        """
        Use :meth:`clone_reader_document_root` instead.

        .. deprecated:: 1.28.0
        """
        deprecation_with_replacement(
            "cloneReaderDocumentRoot", "clone_reader_document_root", "3.0.0"
        )
        self.clone_reader_document_root(reader)

    def _flatten(
        self,
        pages: Union[None, DictionaryObject, PageObject] = None,
        inherit: Optional[Dict[str, Any]] = None,
        indirect_reference: Optional[IndirectObject] = None,
    ) -> None:
        inheritable_page_attributes = (
            NameObject(PG.RESOURCES),
            NameObject(PG.MEDIABOX),
            NameObject(PG.CROPBOX),
            NameObject(PG.ROTATE),
        )
        if inherit is None:
            inherit = {}
        if pages is None:
            pages = cast(DictionaryObject, self._root_object["/Pages"])
            self.flattened_pages = ArrayObject()
        assert pages is not None  # hint for mypy

        if PA.TYPE in pages:
            t = str(pages[PA.TYPE])
        # if pdf has no type, considered as a page if /Kids is missing
        elif PA.KIDS not in pages:
            t = "/Page"
        else:
            t = "/Pages"

        if t == "/Pages":
            for attr in inheritable_page_attributes:
                if attr in pages:
                    inherit[attr] = pages[attr]
            for page in cast(ArrayObject, cast(DictionaryObject, pages)[PA.KIDS]):
                addt = {}
                if isinstance(page, IndirectObject):
                    addt["indirect_reference"] = page
                self._flatten(page.get_object(), inherit, **addt)
        elif t == "/Page":
            for attr_in, value in list(inherit.items()):
                # if the page has it's own value, it does not inherit the
                # parent's value:
                if attr_in not in pages:
                    pages[attr_in] = value
            pages[NameObject("/Parent")] = cast(
                IndirectObject, self._root_object.raw_get("/Pages")
            )
            self.flattened_pages.append(indirect_reference)

    def clone_document_from_reader(
        self,
        reader: PdfReader,
        after_page_append: Optional[Callable[[PageObject], None]] = None,
    ) -> None:
        """
        Create a copy (clone) of a document from a PDF file reader cloning
        section '/Root' and '/Info' and '/ID' of the pdf.

        Args:
            reader: PDF file reader instance from which the clone
                should be created.
            after_page_append:
                Callback function that is invoked after each page is appended to
                the writer. Signature includes a reference to the appended page
                (delegates to append_pages_from_reader). The single parameter of
                the callback is a reference to the page just appended to the
                document.
        """
        self.clone_reader_document_root(reader)
        self._info = reader.trailer[TK.INFO].clone(self).indirect_reference  # type: ignore
        try:
            self._ID = cast(ArrayObject, reader.trailer[TK.ID].clone(self))  # type: ignore
        except KeyError:
            pass
        if callable(after_page_append):
            for page in cast(
                ArrayObject, cast(DictionaryObject, self._pages.get_object())["/Kids"]
            ):
                after_page_append(page.get_object())

    def cloneDocumentFromReader(
        self,
        reader: PdfReader,
        after_page_append: Optional[Callable[[PageObject], None]] = None,
    ) -> None:  # deprecated
        """
        Use :meth:`clone_document_from_reader` instead.

        .. deprecated:: 1.28.0
        """
        deprecation_with_replacement(
            "cloneDocumentFromReader", "clone_document_from_reader", "3.0.0"
        )
        self.clone_document_from_reader(reader, after_page_append)

    def _compute_document_identifier_from_content(self) -> ByteStringObject:
        stream = BytesIO()
        self._write_pdf_structure(stream)
        stream.seek(0)
        return ByteStringObject(_rolling_checksum(stream).encode("utf8"))

    def generate_file_identifiers(self) -> None:
        """
        Generate an identifier for the PDF that will be written.

        The only point of this is ensuring uniqueness. Reproducibility is not
        required; see 14.4 "File Identifiers".
        """
        if hasattr(self, "_ID") and self._ID and len(self._ID) == 2:
            ID_1 = self._ID[0]
        else:
            ID_1 = self._compute_document_identifier_from_content()
        ID_2 = self._compute_document_identifier_from_content()
        self._ID = ArrayObject((ID_1, ID_2))

    def encrypt(
        self,
        user_password: Optional[str] = None,
        owner_password: Optional[str] = None,
        use_128bit: bool = True,
        permissions_flag: UserAccessPermissions = ALL_DOCUMENT_PERMISSIONS,
        user_pwd: Optional[str] = None,  # deprecated
        owner_pwd: Optional[str] = None,  # deprecated
        *,
        algorithm: Optional[str] = None,
    ) -> None:
        """
        Encrypt this PDF file with the PDF Standard encryption handler.

        Args:
            user_password: The password which allows for opening
                and reading the PDF file with the restrictions provided.
            owner_password: The password which allows for
                opening the PDF files without any restrictions.  By default,
                the owner password is the same as the user password.
            use_128bit: flag as to whether to use 128bit
                encryption.  When false, 40bit encryption will be used.
                By default, this flag is on.
            permissions_flag: permissions as described in
                TABLE 3.20 of the PDF 1.7 specification. A bit value of 1 means
                the permission is grantend.
                Hence an integer value of -1 will set all flags.
                Bit position 3 is for printing, 4 is for modifying content,
                5 and 6 control annotations, 9 for form fields,
                10 for extraction of text and graphics.
            algorithm: encrypt algorithm. Values maybe one of "RC4-40", "RC4-128",
                "AES-128", "AES-256-R5", "AES-256". If it's valid,
                `use_128bit` will be ignored.
        """
        if user_pwd is not None:
            if user_password is not None:
                raise ValueError(
                    "Please only set 'user_password'. "
                    "The 'user_pwd' argument is deprecated."
                )
            else:
                warnings.warn(
                    "Please use 'user_password' instead of 'user_pwd'. "
                    "The 'user_pwd' argument is deprecated and "
                    "will be removed in pypdf 4.0.0."
                )
                user_password = user_pwd
        if user_password is None:  # deprecated
            # user_password is only Optional for due to the deprecated user_pwd
            raise ValueError("user_password may not be None")

        if owner_pwd is not None:  # deprecated
            if owner_password is not None:
                raise ValueError(
                    "The argument owner_pwd of encrypt is deprecated. "
                    "Use owner_password only."
                )
            else:
                old_term = "owner_pwd"
                new_term = "owner_password"
                warnings.warn(
                    message=(
                        f"{old_term} is deprecated as an argument and will be "
                        f"removed in pypdf 4.0.0. Use {new_term} instead"
                    ),
                    category=DeprecationWarning,
                )
                owner_password = owner_pwd

        if owner_password is None:
            owner_password = user_password

        if algorithm is not None:
            try:
                alg = getattr(EncryptAlgorithm, algorithm.replace("-", "_"))
            except AttributeError:
                raise ValueError(f"algorithm '{algorithm}' NOT supported")
        else:
            alg = EncryptAlgorithm.RC4_128
            if not use_128bit:
                alg = EncryptAlgorithm.RC4_40
        self.generate_file_identifiers()
        self._encryption = Encryption.make(alg, permissions_flag, self._ID[0])
        # in case call `encrypt` again
        entry = self._encryption.write_entry(user_password, owner_password)
        if self._encrypt_entry:
            # replace old encrypt_entry
            assert self._encrypt_entry.indirect_reference is not None
            entry.indirect_reference = self._encrypt_entry.indirect_reference
            self._objects[entry.indirect_reference.idnum - 1] = entry
        else:
            self._add_object(entry)
        self._encrypt_entry = entry

    def write_stream(self, stream: StreamType) -> None:
        if hasattr(stream, "mode") and "b" not in stream.mode:
            logger_warning(
                f"File <{stream.name}> to write to is not in binary mode. "  # type: ignore
                "It may not be written to correctly.",
                __name__,
            )

        if not self._root:
            self._root = self._add_object(self._root_object)

        self._sweep_indirect_references(self._root)

        object_positions = self._write_pdf_structure(stream)
        xref_location = self._write_xref_table(stream, object_positions)
        self._write_trailer(stream, xref_location)

    def write(self, stream: Union[Path, StrByteType]) -> Tuple[bool, IO]:
        """
        Write the collection of pages added to this object out as a PDF file.

        Args:
            stream: An object to write the file to.  The object can support
                the write method and the tell method, similar to a file object, or
                be a file path, just like the fileobj, just named it stream to keep
                existing workflow.

        Returns:
            A tuple (bool, IO)
        """
        my_file = False

        if stream == "":
            raise ValueError(f"Output(stream={stream}) is empty.")

        if isinstance(stream, (str, Path)):
            stream = FileIO(stream, "wb")
            self.with_as_usage = True  #
            my_file = True

        self.write_stream(stream)

        if self.with_as_usage:
            stream.close()

        return my_file, stream

    def _write_pdf_structure(self, stream: StreamType) -> List[int]:
        object_positions = []
        stream.write(self.pdf_header + b"\n")
        stream.write(b"%\xE2\xE3\xCF\xD3\n")

        for i, obj in enumerate(self._objects):
            if obj is not None:
                idnum = i + 1
                object_positions.append(stream.tell())
                stream.write(b_(str(idnum)) + b" 0 obj\n")
                if self._encryption and obj != self._encrypt_entry:
                    obj = self._encryption.encrypt_object(obj, idnum, 0)
                obj.write_to_stream(stream)
                stream.write(b"\nendobj\n")
        return object_positions

    def _write_xref_table(self, stream: StreamType, object_positions: List[int]) -> int:
        xref_location = stream.tell()
        stream.write(b"xref\n")
        stream.write(b_(f"0 {len(self._objects) + 1}\n"))
        stream.write(b_(f"{0:0>10} {65535:0>5} f \n"))
        for offset in object_positions:
            stream.write(b_(f"{offset:0>10} {0:0>5} n \n"))
        return xref_location

    def _write_trailer(self, stream: StreamType, xref_location: int) -> None:
        """
        Write the PDF trailer to the stream.

        To quote the PDF specification:
            [The] trailer [gives] the location of the cross-reference table and
            of certain special objects within the body of the file.
        """
        stream.write(b"trailer\n")
        trailer = DictionaryObject()
        trailer.update(
            {
                NameObject(TK.SIZE): NumberObject(len(self._objects) + 1),
                NameObject(TK.ROOT): self._root,
                NameObject(TK.INFO): self._info,
            }
        )
        if hasattr(self, "_ID"):
            trailer[NameObject(TK.ID)] = self._ID
        if self._encrypt_entry:
            trailer[NameObject(TK.ENCRYPT)] = self._encrypt_entry.indirect_reference
        trailer.write_to_stream(stream)
        stream.write(b_(f"\nstartxref\n{xref_location}\n%%EOF\n"))  # eof

    def add_metadata(self, infos: Dict[str, Any]) -> None:
        """
        Add custom metadata to the output.

        Args:
            infos: a Python dictionary where each key is a field
                and each value is your new metadata.
        """
        args = {}
        if isinstance(infos, PdfObject):
            infos = cast(DictionaryObject, infos.get_object())
        for key, value in list(infos.items()):
            if isinstance(value, PdfObject):
                value = value.get_object()
            args[NameObject(key)] = create_string_object(str(value))
        cast(DictionaryObject, self._info.get_object()).update(args)

    def addMetadata(self, infos: Dict[str, Any]) -> None:  # deprecated
        """
        Use :meth:`add_metadata` instead.

        .. deprecated:: 1.28.0
        """
        deprecation_with_replacement("addMetadata", "add_metadata", "3.0.0")
        self.add_metadata(infos)

    def _sweep_indirect_references(
        self,
        root: Union[
            ArrayObject,
            BooleanObject,
            DictionaryObject,
            FloatObject,
            IndirectObject,
            NameObject,
            PdfObject,
            NumberObject,
            TextStringObject,
            NullObject,
        ],
    ) -> None:
        """
        Resolving any circular references to Page objects.

        Circular references to Page objects can arise when objects such as
        annotations refer to their associated page. If these references are not
        properly handled, the PDF file will contain multiple copies of the same
        Page object. To address this problem, Page objects store their original
        object reference number. This method adds the reference number of any
        circularly referenced Page objects to an external reference map. This
        ensures that self-referencing trees reference the correct new object
        location, rather than copying in a new copy of the Page object.

        Args:
            root: The root of the PDF object tree to sweep.
        """
        stack: Deque[
            Tuple[
                Any,
                Optional[Any],
                Any,
                List[PdfObject],
            ]
        ] = collections.deque()
        discovered = []
        parent = None
        grant_parents: List[PdfObject] = []
        key_or_id = None

        # Start from root
        stack.append((root, parent, key_or_id, grant_parents))

        while len(stack):
            data, parent, key_or_id, grant_parents = stack.pop()

            # Build stack for a processing depth-first
            if isinstance(data, (ArrayObject, DictionaryObject)):
                for key, value in data.items():
                    stack.append(
                        (
                            value,
                            data,
                            key,
                            grant_parents + [parent] if parent is not None else [],
                        )
                    )
            elif isinstance(data, IndirectObject) and data.pdf != self:
                data = self._resolve_indirect_object(data)

                if str(data) not in discovered:
                    discovered.append(str(data))
                    stack.append((data.get_object(), None, None, []))

            # Check if data has a parent and if it is a dict or
            # an array update the value
            if isinstance(parent, (DictionaryObject, ArrayObject)):
                if isinstance(data, StreamObject):
                    # a dictionary value is a stream.  streams must be indirect
                    # objects, so we need to change this value.
                    data = self._resolve_indirect_object(self._add_object(data))

                update_hashes = []

                # Data changed and thus the hash value changed
                if parent[key_or_id] != data:
                    update_hashes = [parent.hash_value()] + [
                        grant_parent.hash_value() for grant_parent in grant_parents
                    ]
                    parent[key_or_id] = data

                # Update old hash value to new hash value
                for old_hash in update_hashes:
                    indirect_reference = self._idnum_hash.pop(old_hash, None)

                    if indirect_reference is not None:
                        indirect_reference_obj = indirect_reference.get_object()

                        if indirect_reference_obj is not None:
                            self._idnum_hash[
                                indirect_reference_obj.hash_value()
                            ] = indirect_reference

    def _resolve_indirect_object(self, data: IndirectObject) -> IndirectObject:
        """
        Resolves an indirect object to an indirect object in this PDF file.

        If the input indirect object already belongs to this PDF file, it is
        returned directly. Otherwise, the object is retrieved from the input
        object's PDF file using the object's ID number and generation number. If
        the object cannot be found, a warning is logged and a `NullObject` is
        returned.

        If the object is not already in this PDF file, it is added to the file's
        list of objects and assigned a new ID number and generation number of 0.
        The hash value of the object is then added to the `_idnum_hash`
        dictionary, with the corresponding `IndirectObject` reference as the
        value.

        Args:
            data: The `IndirectObject` to resolve.

        Returns:
            The resolved `IndirectObject` in this PDF file.

        Raises:
            ValueError: If the input stream is closed.
        """
        if hasattr(data.pdf, "stream") and data.pdf.stream.closed:
            raise ValueError(f"I/O operation on closed file: {data.pdf.stream.name}")

        if data.pdf == self:
            return data

        # Get real object indirect object
        real_obj = data.pdf.get_object(data)

        if real_obj is None:
            logger_warning(
                f"Unable to resolve [{data.__class__.__name__}: {data}], "
                "returning NullObject instead",
                __name__,
            )
            real_obj = NullObject()

        hash_value = real_obj.hash_value()

        # Check if object is handled
        if hash_value in self._idnum_hash:
            return self._idnum_hash[hash_value]

        if data.pdf == self:
            self._idnum_hash[hash_value] = IndirectObject(data.idnum, 0, self)
        # This is new object in this pdf
        else:
            self._idnum_hash[hash_value] = self._add_object(real_obj)

        return self._idnum_hash[hash_value]

    def get_reference(self, obj: PdfObject) -> IndirectObject:
        idnum = self._objects.index(obj) + 1
        ref = IndirectObject(idnum, 0, self)
        assert ref.get_object() == obj
        return ref

    def getReference(self, obj: PdfObject) -> IndirectObject:  # deprecated
        """
        Use :meth:`get_reference` instead.

        .. deprecated:: 1.28.0
        """
        deprecation_with_replacement("getReference", "get_reference", "3.0.0")
        return self.get_reference(obj)

    def get_outline_root(self) -> TreeObject:
        if CO.OUTLINES in self._root_object:
            # TABLE 3.25 Entries in the catalog dictionary
            outline = cast(TreeObject, self._root_object[CO.OUTLINES])
            idnum = self._objects.index(outline) + 1
            outline_ref = IndirectObject(idnum, 0, self)
            assert outline_ref.get_object() == outline
        else:
            outline = TreeObject()
            outline.update({})
            outline_ref = self._add_object(outline)
            self._root_object[NameObject(CO.OUTLINES)] = outline_ref

        return outline

    def get_threads_root(self) -> ArrayObject:
        """
        The list of threads.

        See §8.3.2 from PDF 1.7 spec.

        Returns:
            An array (possibly empty) of Dictionaries with ``/F`` and
            ``/I`` properties.
        """
        if CO.THREADS in self._root_object:
            # TABLE 3.25 Entries in the catalog dictionary
            threads = cast(ArrayObject, self._root_object[CO.THREADS])
        else:
            threads = ArrayObject()
            self._root_object[NameObject(CO.THREADS)] = threads
        return threads

    @property
    def threads(self) -> ArrayObject:
        """
        Read-only property for the list of threads.

        See §8.3.2 from PDF 1.7 spec.

        Each element is a dictionaries with ``/F`` and ``/I`` keys.
        """
        return self.get_threads_root()

    def getOutlineRoot(self) -> TreeObject:  # deprecated
        """
        Use :meth:`get_outline_root` instead.

        .. deprecated:: 1.28.0
        """
        deprecation_with_replacement("getOutlineRoot", "get_outline_root", "3.0.0")
        return self.get_outline_root()

    def get_named_dest_root(self) -> ArrayObject:
        if CA.NAMES in self._root_object and isinstance(
            self._root_object[CA.NAMES], DictionaryObject
        ):
            names = cast(DictionaryObject, self._root_object[CA.NAMES])
            names_ref = names.indirect_reference
            if CA.DESTS in names and isinstance(names[CA.DESTS], DictionaryObject):
                # 3.6.3 Name Dictionary (PDF spec 1.7)
                dests = cast(DictionaryObject, names[CA.DESTS])
                dests_ref = dests.indirect_reference
                if CA.NAMES in dests:
                    # TABLE 3.33 Entries in a name tree node dictionary
                    nd = cast(ArrayObject, dests[CA.NAMES])
                else:
                    nd = ArrayObject()
                    dests[NameObject(CA.NAMES)] = nd
            else:
                dests = DictionaryObject()
                dests_ref = self._add_object(dests)
                names[NameObject(CA.DESTS)] = dests_ref
                nd = ArrayObject()
                dests[NameObject(CA.NAMES)] = nd

        else:
            names = DictionaryObject()
            names_ref = self._add_object(names)
            self._root_object[NameObject(CA.NAMES)] = names_ref
            dests = DictionaryObject()
            dests_ref = self._add_object(dests)
            names[NameObject(CA.DESTS)] = dests_ref
            nd = ArrayObject()
            dests[NameObject(CA.NAMES)] = nd

        return nd

    def getNamedDestRoot(self) -> ArrayObject:  # deprecated
        """
        Use :meth:`get_named_dest_root` instead.

        .. deprecated:: 1.28.0
        """
        deprecation_with_replacement("getNamedDestRoot", "get_named_dest_root", "3.0.0")
        return self.get_named_dest_root()

    def add_outline_item_destination(
        self,
        page_destination: Union[None, PageObject, TreeObject] = None,
        parent: Union[None, TreeObject, IndirectObject] = None,
        before: Union[None, TreeObject, IndirectObject] = None,
        dest: Union[None, PageObject, TreeObject] = None,  # deprecated
    ) -> IndirectObject:
        if page_destination is not None and dest is not None:  # deprecated
            raise ValueError(
                "The argument dest of add_outline_item_destination is "
                "deprecated. Use page_destination only."
            )
        if dest is not None:  # deprecated
            old_term = "dest"
            new_term = "page_destination"
            warnings.warn(
                message=(
                    f"{old_term} is deprecated as an argument and will be "
                    f"removed in pypdf 4.0.0. Use {new_term} instead"
                ),
                category=DeprecationWarning,
            )
            page_destination = dest
        if page_destination is None:  # deprecated
            # argument is only Optional due to deprecated argument.
            raise ValueError("page_destination may not be None")

        if parent is None:
            parent = self.get_outline_root()

        parent = cast(TreeObject, parent.get_object())
        page_destination_ref = self._add_object(page_destination)
        if before is not None:
            before = before.indirect_reference
        parent.insert_child(page_destination_ref, before, self)

        return page_destination_ref

    def add_bookmark_destination(
        self,
        dest: Union[PageObject, TreeObject],
        parent: Union[None, TreeObject, IndirectObject] = None,
    ) -> IndirectObject:  # deprecated
        """
        Use :meth:`add_outline_item_destination` instead.

        .. deprecated:: 2.9.0
        """
        deprecation_with_replacement(
            "add_bookmark_destination", "add_outline_item_destination", "3.0.0"
        )
        return self.add_outline_item_destination(dest, parent)

    def addBookmarkDestination(
        self, dest: PageObject, parent: Optional[TreeObject] = None
    ) -> IndirectObject:  # deprecated
        """
        Use :meth:`add_outline_item_destination` instead.

        .. deprecated:: 1.28.0
        """
        deprecation_with_replacement(
            "addBookmarkDestination", "add_outline_item_destination", "3.0.0"
        )
        return self.add_outline_item_destination(dest, parent)

    @deprecation_bookmark(bookmark="outline_item")
    def add_outline_item_dict(
        self,
        outline_item: OutlineItemType,
        parent: Union[None, TreeObject, IndirectObject] = None,
        before: Union[None, TreeObject, IndirectObject] = None,
    ) -> IndirectObject:
        outline_item_object = TreeObject()
        for k, v in list(outline_item.items()):
            outline_item_object[NameObject(str(k))] = v
        outline_item_object.update(outline_item)

        if "/A" in outline_item:
            action = DictionaryObject()
            a_dict = cast(DictionaryObject, outline_item["/A"])
            for k, v in list(a_dict.items()):
                action[NameObject(str(k))] = v
            action_ref = self._add_object(action)
            outline_item_object[NameObject("/A")] = action_ref

        return self.add_outline_item_destination(outline_item_object, parent, before)

    @deprecation_bookmark(bookmark="outline_item")
    def add_bookmark_dict(
        self, outline_item: OutlineItemType, parent: Optional[TreeObject] = None
    ) -> IndirectObject:  # deprecated
        """
        Use :meth:`add_outline_item_dict` instead.

        .. deprecated:: 2.9.0
        """
        deprecation_with_replacement(
            "add_bookmark_dict", "add_outline_item_dict", "3.0.0"
        )
        return self.add_outline_item_dict(outline_item, parent)

    @deprecation_bookmark(bookmark="outline_item")
    def addBookmarkDict(
        self, outline_item: OutlineItemType, parent: Optional[TreeObject] = None
    ) -> IndirectObject:  # deprecated
        """
        Use :meth:`add_outline_item_dict` instead.

        .. deprecated:: 1.28.0
        """
        deprecation_with_replacement(
            "addBookmarkDict", "add_outline_item_dict", "3.0.0"
        )
        return self.add_outline_item_dict(outline_item, parent)

    def add_outline_item(
        self,
        title: str,
        page_number: Union[None, PageObject, IndirectObject, int],
        parent: Union[None, TreeObject, IndirectObject] = None,
        before: Union[None, TreeObject, IndirectObject] = None,
        color: Optional[Union[Tuple[float, float, float], str]] = None,
        bold: bool = False,
        italic: bool = False,
        fit: Fit = PAGE_FIT,
        pagenum: Optional[int] = None,  # deprecated
    ) -> IndirectObject:
        """
        Add an outline item (commonly referred to as a "Bookmark") to the PDF file.

        Args:
            title: Title to use for this outline item.
            page_number: Page number this outline item will point to.
            parent: A reference to a parent outline item to create nested
                outline items.
            before:
            color: Color of the outline item's font as a red, green, blue tuple
                from 0.0 to 1.0 or as a Hex String (#RRGGBB)
            bold: Outline item font is bold
            italic: Outline item font is italic
            fit: The fit of the destination page.

        Returns:
            The added outline item as an indirect object.
        """
        page_ref: Union[None, NullObject, IndirectObject, NumberObject]
        if isinstance(italic, Fit):  # it means that we are on the old params
            if fit is not None and page_number is None:
                page_number = fit  # type: ignore
            return self.add_outline_item(
                title, page_number, parent, None, before, color, bold, italic  # type: ignore
            )
        if page_number is not None and pagenum is not None:
            raise ValueError(
                "The argument pagenum of add_outline_item is deprecated. "
                "Use page_number only."
            )
        if page_number is None:
            action_ref = None
        else:
            if isinstance(page_number, IndirectObject):
                page_ref = page_number
            elif isinstance(page_number, PageObject):
                page_ref = page_number.indirect_reference
            elif isinstance(page_number, int):
                try:
                    page_ref = self.pages[page_number].indirect_reference
                except IndexError:
                    page_ref = NumberObject(page_number)
            if page_ref is None:
                logger_warning(
                    f"can not find reference of page {page_number}",
                    __name__,
                )
                page_ref = NullObject()
            dest = Destination(
                NameObject("/" + title + " outline item"),
                page_ref,
                fit,
            )

            action_ref = self._add_object(
                DictionaryObject(
                    {
                        NameObject(GoToActionArguments.D): dest.dest_array,
                        NameObject(GoToActionArguments.S): NameObject("/GoTo"),
                    }
                )
            )
        outline_item = _create_outline_item(action_ref, title, color, italic, bold)

        if parent is None:
            parent = self.get_outline_root()
        return self.add_outline_item_destination(outline_item, parent, before)

    def add_bookmark(
        self,
        title: str,
        pagenum: int,  # deprecated, but the whole method is deprecated
        parent: Union[None, TreeObject, IndirectObject] = None,
        color: Optional[Tuple[float, float, float]] = None,
        bold: bool = False,
        italic: bool = False,
        fit: FitType = "/Fit",
        *args: ZoomArgType,
    ) -> IndirectObject:  # deprecated
        """
        Use :meth:`add_outline_item` instead.

        .. deprecated:: 2.9.0
        """
        deprecation_with_replacement("add_bookmark", "add_outline_item", "3.0.0")
        return self.add_outline_item(
            title,
            pagenum,
            parent,
            color,  # type: ignore
            bold,  # type: ignore
            italic,
            Fit(fit_type=fit, fit_args=args),  # type: ignore
        )

    def addBookmark(
        self,
        title: str,
        pagenum: int,
        parent: Union[None, TreeObject, IndirectObject] = None,
        color: Optional[Tuple[float, float, float]] = None,
        bold: bool = False,
        italic: bool = False,
        fit: FitType = "/Fit",
        *args: ZoomArgType,
    ) -> IndirectObject:  # deprecated
        """
        Use :meth:`add_outline_item` instead.

        .. deprecated:: 1.28.0
        """
        deprecation_with_replacement("addBookmark", "add_outline_item", "3.0.0")
        return self.add_outline_item(
            title,
            pagenum,
            parent,
            None,
            color,
            bold,
            italic,
            Fit(fit_type=fit, fit_args=args),
        )

    def add_outline(self) -> None:
        raise NotImplementedError(
            "This method is not yet implemented. Use :meth:`add_outline_item` instead."
        )

    def add_named_destination_array(
        self, title: TextStringObject, destination: Union[IndirectObject, ArrayObject]
    ) -> None:
        nd = self.get_named_dest_root()
        i = 0
        while i < len(nd):
            if title < nd[i]:
                nd.insert(i, destination)
                nd.insert(i, TextStringObject(title))
                return
            else:
                i += 2
        nd.extend([TextStringObject(title), destination])
        return

    def add_named_destination_object(
        self,
        page_destination: Optional[PdfObject] = None,
        dest: Optional[PdfObject] = None,
    ) -> IndirectObject:
        if page_destination is not None and dest is not None:
            raise ValueError(
                "The argument dest of add_named_destination_object is "
                "deprecated. Use page_destination only."
            )
        if dest is not None:  # deprecated
            old_term = "dest"
            new_term = "page_destination"
            warnings.warn(
                message=(
                    f"{old_term} is deprecated as an argument and will be "
                    f"removed in pypdf 4.0.0. Use {new_term} instead"
                ),
                category=DeprecationWarning,
            )
            page_destination = dest
        if page_destination is None:  # deprecated
            raise ValueError("page_destination may not be None")

        page_destination_ref = self._add_object(page_destination.dest_array)  # type: ignore
        self.add_named_destination_array(
            cast("TextStringObject", page_destination["/Title"]), page_destination_ref  # type: ignore
        )

        return page_destination_ref

    def addNamedDestinationObject(
        self, dest: Destination
    ) -> IndirectObject:  # deprecated
        """
        Use :meth:`add_named_destination_object` instead.

        .. deprecated:: 1.28.0
        """
        deprecation_with_replacement(
            "addNamedDestinationObject", "add_named_destination_object", "3.0.0"
        )
        return self.add_named_destination_object(dest)

    def add_named_destination(
        self,
        title: str,
        page_number: Optional[int] = None,
        pagenum: Optional[int] = None,  # deprecated
    ) -> IndirectObject:
        if page_number is not None and pagenum is not None:
            raise ValueError(
                "The argument pagenum of add_outline_item is deprecated. "
                "Use page_number only."
            )
        if pagenum is not None:
            old_term = "pagenum"
            new_term = "page_number"
            warnings.warn(
                message=(
                    f"{old_term} is deprecated as an argument and will be "
                    f"removed in pypdf 4.0.0. Use {new_term} instead"
                ),
                category=DeprecationWarning,
            )
            page_number = pagenum
        if page_number is None:
            raise ValueError("page_number may not be None")
        page_ref = self.get_object(self._pages)[PA.KIDS][page_number]  # type: ignore
        dest = DictionaryObject()
        dest.update(
            {
                NameObject(GoToActionArguments.D): ArrayObject(
                    [page_ref, NameObject(TypFitArguments.FIT_H), NumberObject(826)]
                ),
                NameObject(GoToActionArguments.S): NameObject("/GoTo"),
            }
        )

        dest_ref = self._add_object(dest)
        nd = self.get_named_dest_root()
        if not isinstance(title, TextStringObject):
            title = TextStringObject(str(title))
        nd.extend([title, dest_ref])
        return dest_ref

    def addNamedDestination(
        self, title: str, pagenum: int
    ) -> IndirectObject:  # deprecated
        """
        Use :meth:`add_named_destination` instead.

        .. deprecated:: 1.28.0
        """
        deprecation_with_replacement(
            "addNamedDestination", "add_named_destination", "3.0.0"
        )
        return self.add_named_destination(title, pagenum)

    def remove_links(self) -> None:
        """Remove links and annotations from this output."""
        for page in self.pages:
            self.remove_objects_from_page(page, ObjectDeletionFlag.ALL_ANNOTATIONS)

    def removeLinks(self) -> None:  # deprecated
        """
        Use :meth:`remove_links` instead.

        .. deprecated:: 1.28.0
        """
        deprecation_with_replacement("removeLinks", "remove_links", "3.0.0")
        return self.remove_links()

    def remove_annotations(
        self, subtypes: Optional[Union[AnnotationSubtype, Iterable[AnnotationSubtype]]]
    ) -> None:
        """
        Remove annotations by annotation subtype.

        Args:
            subtypes: SubType or list of SubTypes to be removed.
                Examples are: "/Link", "/FileAttachment", "/Sound",
                "/Movie", "/Screen", ...
                If you want to remove all annotations, use subtypes=None.
        """
        for page in self.pages:
            self._remove_annots_from_page(page, subtypes)

    def _remove_annots_from_page(
        self,
        page: Union[IndirectObject, PageObject, DictionaryObject],
        subtypes: Optional[Iterable[str]],
    ) -> None:
        page = cast(DictionaryObject, page.get_object())
        if PG.ANNOTS in page:
            i = 0
            while i < len(cast(ArrayObject, page[PG.ANNOTS])):
                an = cast(ArrayObject, page[PG.ANNOTS])[i]
                obj = cast(DictionaryObject, an.get_object())
                if subtypes is None or cast(str, obj["/Subtype"]) in subtypes:
                    if isinstance(an, IndirectObject):
                        self._objects[an.idnum - 1] = NullObject()  # to reduce PDF size
                    del page[PG.ANNOTS][i]  # type:ignore
                else:
                    i += 1

    def remove_objects_from_page(
        self,
        page: Union[PageObject, DictionaryObject],
        to_delete: Union[ObjectDeletionFlag, Iterable[ObjectDeletionFlag]],
    ) -> None:
        """
        Remove objects specified by ``to_delete`` from the given page.

        Args:
            page: Page object to clean up.
            to_delete: Objects to be deleted; can be a ``ObjectDeletionFlag``
                or a list of ObjectDeletionFlag
        """
        if isinstance(to_delete, (list, tuple)):
            for to_d in to_delete:
                self.remove_objects_from_page(page, to_d)
            return
        assert isinstance(to_delete, ObjectDeletionFlag)

        if to_delete & ObjectDeletionFlag.LINKS:
            return self._remove_annots_from_page(page, ("/Link",))
        if to_delete & ObjectDeletionFlag.ATTACHMENTS:
            return self._remove_annots_from_page(
                page, ("/FileAttachment", "/Sound", "/Movie", "/Screen")
            )
        if to_delete & ObjectDeletionFlag.OBJECTS_3D:
            return self._remove_annots_from_page(page, ("/3D",))
        if to_delete & ObjectDeletionFlag.ALL_ANNOTATIONS:
            return self._remove_annots_from_page(page, None)

        if to_delete & ObjectDeletionFlag.IMAGES:
            jump_operators = (
                [b"w", b"J", b"j", b"M", b"d", b"i"]
                + [b"W", b"W*"]
                + [b"b", b"b*", b"B", b"B*", b"S", b"s", b"f", b"f*", b"F", b"n"]
                + [b"m", b"l", b"c", b"v", b"y", b"h", b"re"]
                + [b"sh"]
            )
        else:  # del text
            jump_operators = [b"Tj", b"TJ", b"'", b'"']

        images = []
        forms = []

        def clean(content: ContentStream) -> None:
            nonlocal images, forms, to_delete
            i = 0
            while i < len(content.operations):
                operands, operator = content.operations[i]
                if operator in jump_operators:
                    del content.operations[i]
                elif operator == b"Do":
                    if (
                        cast(ObjectDeletionFlag, to_delete) & ObjectDeletionFlag.IMAGES
                        and operands[0] in images
                        or cast(ObjectDeletionFlag, to_delete) & ObjectDeletionFlag.TEXT
                        and operands[0] in forms
                    ):
                        del content.operations[i]
                    i += 1
                else:
                    i += 1

        try:
            d = cast(dict, cast(DictionaryObject, page["/Resources"])["/XObject"])
        except KeyError:
            d = {}
        for k, v in d.items():
            o = v.get_object()
            try:
                content: Any = None
                if to_delete & ObjectDeletionFlag.IMAGES and o["/Subtype"] == "/Image":
                    content = NullObject()
                    images.append(k)
                if o["/Subtype"] == "/Form":
                    forms.append(k)
                    if isinstance(o, ContentStream):
                        content = o
                    else:
                        content = ContentStream(o, self)
                        content.update(o.items())
                        for k1 in ["/Length", "/Filter", "/DecodeParms"]:
                            try:
                                del content[k1]
                            except KeyError:
                                pass
                    clean(content)
                if content is not None:
                    if isinstance(v, IndirectObject):
                        self._objects[v.idnum - 1] = content
                    else:
                        d[k] = self._add_object(content)
            except (TypeError, KeyError):
                pass
        if "/Contents" in page:
            content = page["/Contents"].get_object()
            if not isinstance(content, ContentStream):
                content = ContentStream(content, page)
            clean(cast(ContentStream, content))
            if isinstance(page["/Contents"], ArrayObject):
                for o in cast(ArrayObject, page["/Contents"]):
                    self._objects[o.idnum - 1] = NullObject()
            try:
                self._objects[
                    cast(IndirectObject, page["/Contents"].indirect_reference).idnum - 1
                ] = NullObject()
            except AttributeError:
                pass
            page[NameObject("/Contents")] = self._add_object(content)

    def remove_images(self, ignore_byte_string_object: Optional[bool] = None) -> None:
        """
        Remove images from this output.

        Args:
            ignore_byte_string_object: deprecated
        """
        if ignore_byte_string_object is not None:
            warnings.warn(
                "The 'ignore_byte_string_object' argument of remove_images is "
                "deprecated and will be removed in pypdf 4.0.0.",
                category=DeprecationWarning,
            )
        for page in self.pages:
            self.remove_objects_from_page(page, ObjectDeletionFlag.IMAGES)

    def removeImages(self, ignoreByteStringObject: bool = False) -> None:  # deprecated
        """
        Use :meth:`remove_images` instead.

        .. deprecated:: 1.28.0
        """
        deprecation_with_replacement("removeImages", "remove_images", "3.0.0")
        return self.remove_images(ignoreByteStringObject)

    def remove_text(self, ignore_byte_string_object: Optional[bool] = None) -> None:
        """
        Remove text from this output.

        Args:
            ignore_byte_string_object: deprecated
        """
        if ignore_byte_string_object is not None:
            warnings.warn(
                "The 'ignore_byte_string_object' argument of remove_images is "
                "deprecated and will be removed in pypdf 4.0.0.",
                category=DeprecationWarning,
            )
        for page in self.pages:
            self.remove_objects_from_page(page, ObjectDeletionFlag.TEXT)

    def removeText(self, ignoreByteStringObject: bool = False) -> None:  # deprecated
        """
        Use :meth:`remove_text` instead.

        .. deprecated:: 1.28.0
        """
        deprecation_with_replacement("removeText", "remove_text", "3.0.0")
        return self.remove_text(ignoreByteStringObject)

    def add_uri(
        self,
        page_number: int,
        uri: str,
        rect: RectangleObject,
        border: Optional[ArrayObject] = None,
        pagenum: Optional[int] = None,
    ) -> None:
        """
        Add an URI from a rectangular area to the specified page.

        This uses the basic structure of :meth:`add_link`

        Args:
            page_number: index of the page on which to place the URI action.
            uri: URI of resource to link to.
            rect: :class:`RectangleObject<pypdf.generic.RectangleObject>` or
                array of four integers specifying the clickable rectangular area
                ``[xLL, yLL, xUR, yUR]``, or string in the form
                ``"[ xLL yLL xUR yUR ]"``.
            border: if provided, an array describing border-drawing
                properties. See the PDF spec for details. No border will be
                drawn if this argument is omitted.
        """
        if pagenum is not None:
            warnings.warn(
                "The 'pagenum' argument of add_uri is deprecated and will be "
                "removed in pypdf 4.0.0. Use 'page_number' instead.",
                category=DeprecationWarning,
            )
            page_number = pagenum
        page_link = self.get_object(self._pages)[PA.KIDS][page_number]  # type: ignore
        page_ref = cast(Dict[str, Any], self.get_object(page_link))

        border_arr: BorderArrayType
        if border is not None:
            border_arr = [NameObject(n) for n in border[:3]]
            if len(border) == 4:
                dash_pattern = ArrayObject([NameObject(n) for n in border[3]])
                border_arr.append(dash_pattern)
        else:
            border_arr = [NumberObject(2), NumberObject(2), NumberObject(2)]

        if isinstance(rect, str):
            rect = NameObject(rect)
        elif isinstance(rect, RectangleObject):
            pass
        else:
            rect = RectangleObject(rect)

        lnk2 = DictionaryObject()
        lnk2.update(
            {
                NameObject("/S"): NameObject("/URI"),
                NameObject("/URI"): TextStringObject(uri),
            }
        )
        lnk = DictionaryObject()
        lnk.update(
            {
                NameObject(AA.Type): NameObject(PG.ANNOTS),
                NameObject(AA.Subtype): NameObject("/Link"),
                NameObject(AA.P): page_link,
                NameObject(AA.Rect): rect,
                NameObject("/H"): NameObject("/I"),
                NameObject(AA.Border): ArrayObject(border_arr),
                NameObject("/A"): lnk2,
            }
        )
        lnk_ref = self._add_object(lnk)

        if PG.ANNOTS in page_ref:
            page_ref[PG.ANNOTS].append(lnk_ref)
        else:
            page_ref[NameObject(PG.ANNOTS)] = ArrayObject([lnk_ref])

    def addURI(
        self,
        pagenum: int,  # deprecated, but method is deprecated already
        uri: str,
        rect: RectangleObject,
        border: Optional[ArrayObject] = None,
    ) -> None:  # deprecated
        """
        Use :meth:`add_uri` instead.

        .. deprecated:: 1.28.0
        """
        deprecation_with_replacement("addURI", "add_uri", "3.0.0")
        return self.add_uri(pagenum, uri, rect, border)

    def add_link(
        self,
        pagenum: int,  # deprecated, but method is deprecated already
        page_destination: int,
        rect: RectangleObject,
        border: Optional[ArrayObject] = None,
        fit: FitType = "/Fit",
        *args: ZoomArgType,
    ) -> DictionaryObject:
        deprecation_with_replacement(
            "add_link", "add_annotation(AnnotationBuilder.link(...))"
        )

        if isinstance(rect, str):
            rect = rect.strip()[1:-1]
            rect = RectangleObject(
                [float(num) for num in rect.split(" ") if len(num) > 0]
            )
        elif isinstance(rect, RectangleObject):
            pass
        else:
            rect = RectangleObject(rect)

        annotation = AnnotationBuilder.link(
            rect=rect,
            border=border,
            target_page_index=page_destination,
            fit=Fit(fit_type=fit, fit_args=args),
        )
        return self.add_annotation(page_number=pagenum, annotation=annotation)

    def addLink(
        self,
        pagenum: int,  # deprecated, but method is deprecated already
        page_destination: int,
        rect: RectangleObject,
        border: Optional[ArrayObject] = None,
        fit: FitType = "/Fit",
        *args: ZoomArgType,
    ) -> None:  # deprecated
        """
        Use :meth:`add_link` instead.

        .. deprecated:: 1.28.0
        """
        deprecate_with_replacement(
            "addLink", "add_annotation(AnnotationBuilder.link(...))", "4.0.0"
        )
        self.add_link(pagenum, page_destination, rect, border, fit, *args)

    _valid_layouts = (
        "/NoLayout",
        "/SinglePage",
        "/OneColumn",
        "/TwoColumnLeft",
        "/TwoColumnRight",
        "/TwoPageLeft",
        "/TwoPageRight",
    )

    def _get_page_layout(self) -> Optional[LayoutType]:
        try:
            return cast(LayoutType, self._root_object["/PageLayout"])
        except KeyError:
            return None

    def getPageLayout(self) -> Optional[LayoutType]:  # deprecated
        """
        Use :py:attr:`page_layout` instead.

        .. deprecated:: 1.28.0
        """
        deprecation_with_replacement("getPageLayout", "page_layout", "3.0.0")
        return self._get_page_layout()

    def _set_page_layout(self, layout: Union[NameObject, LayoutType]) -> None:
        """
        Set the page layout.

        Args:
            layout: The page layout to be used.

        .. list-table:: Valid ``layout`` arguments
           :widths: 50 200

           * - /NoLayout
             - Layout explicitly not specified
           * - /SinglePage
             - Show one page at a time
           * - /OneColumn
             - Show one column at a time
           * - /TwoColumnLeft
             - Show pages in two columns, odd-numbered pages on the left
           * - /TwoColumnRight
             - Show pages in two columns, odd-numbered pages on the right
           * - /TwoPageLeft
             - Show two pages at a time, odd-numbered pages on the left
           * - /TwoPageRight
             - Show two pages at a time, odd-numbered pages on the right
        """
        if not isinstance(layout, NameObject):
            if layout not in self._valid_layouts:
                logger_warning(
                    f"Layout should be one of: {'', ''.join(self._valid_layouts)}",
                    __name__,
                )
            layout = NameObject(layout)
        self._root_object.update({NameObject("/PageLayout"): layout})

    def set_page_layout(self, layout: LayoutType) -> None:
        """
        Set the page layout.

        Args:
            layout: The page layout to be used

        .. list-table:: Valid ``layout`` arguments
           :widths: 50 200

           * - /NoLayout
             - Layout explicitly not specified
           * - /SinglePage
             - Show one page at a time
           * - /OneColumn
             - Show one column at a time
           * - /TwoColumnLeft
             - Show pages in two columns, odd-numbered pages on the left
           * - /TwoColumnRight
             - Show pages in two columns, odd-numbered pages on the right
           * - /TwoPageLeft
             - Show two pages at a time, odd-numbered pages on the left
           * - /TwoPageRight
             - Show two pages at a time, odd-numbered pages on the right
        """
        self._set_page_layout(layout)

    def setPageLayout(self, layout: LayoutType) -> None:  # deprecated
        """
        Use :py:attr:`page_layout` instead.

        .. deprecated:: 1.28.0
        """
        deprecation_with_replacement(
            "writer.setPageLayout(val)", "writer.page_layout = val", "3.0.0"
        )
        return self._set_page_layout(layout)

    @property
    def page_layout(self) -> Optional[LayoutType]:
        """
        Page layout property.

        .. list-table:: Valid ``layout`` values
           :widths: 50 200

           * - /NoLayout
             - Layout explicitly not specified
           * - /SinglePage
             - Show one page at a time
           * - /OneColumn
             - Show one column at a time
           * - /TwoColumnLeft
             - Show pages in two columns, odd-numbered pages on the left
           * - /TwoColumnRight
             - Show pages in two columns, odd-numbered pages on the right
           * - /TwoPageLeft
             - Show two pages at a time, odd-numbered pages on the left
           * - /TwoPageRight
             - Show two pages at a time, odd-numbered pages on the right
        """
        return self._get_page_layout()

    @page_layout.setter
    def page_layout(self, layout: LayoutType) -> None:
        self._set_page_layout(layout)

    @property
    def pageLayout(self) -> Optional[LayoutType]:  # deprecated
        """
        Use :py:attr:`page_layout` instead.

        .. deprecated:: 1.28.0
        """
        deprecation_with_replacement("pageLayout", "page_layout", "3.0.0")
        return self.page_layout

    @pageLayout.setter
    def pageLayout(self, layout: LayoutType) -> None:  # deprecated
        """
        Use :py:attr:`page_layout` instead.

        .. deprecated:: 1.28.0
        """
        deprecation_with_replacement("pageLayout", "page_layout", "3.0.0")
        self.page_layout = layout

    _valid_modes = (
        "/UseNone",
        "/UseOutlines",
        "/UseThumbs",
        "/FullScreen",
        "/UseOC",
        "/UseAttachments",
    )

    def _get_page_mode(self) -> Optional[PagemodeType]:
        try:
            return cast(PagemodeType, self._root_object["/PageMode"])
        except KeyError:
            return None

    def getPageMode(self) -> Optional[PagemodeType]:  # deprecated
        """
        Use :py:attr:`page_mode` instead.

        .. deprecated:: 1.28.0
        """
        deprecation_with_replacement("getPageMode", "page_mode", "3.0.0")
        return self._get_page_mode()

    def set_page_mode(self, mode: PagemodeType) -> None:
        """
        Use :py:attr:`page_mode` instead.

        .. deprecated:: 1.28.0
        """
        if isinstance(mode, NameObject):
            mode_name: NameObject = mode
        else:
            if mode not in self._valid_modes:
                logger_warning(
                    f"Mode should be one of: {', '.join(self._valid_modes)}", __name__
                )
            mode_name = NameObject(mode)
        self._root_object.update({NameObject("/PageMode"): mode_name})

    def setPageMode(self, mode: PagemodeType) -> None:  # deprecated
        """
        Use :py:attr:`page_mode` instead.

        .. deprecated:: 1.28.0
        """
        deprecation_with_replacement(
            "writer.setPageMode(val)", "writer.page_mode = val", "3.0.0"
        )
        self.set_page_mode(mode)

    @property
    def page_mode(self) -> Optional[PagemodeType]:
        """
        Page mode property.

        .. list-table:: Valid ``mode`` values
           :widths: 50 200

           * - /UseNone
             - Do not show outline or thumbnails panels
           * - /UseOutlines
             - Show outline (aka bookmarks) panel
           * - /UseThumbs
             - Show page thumbnails panel
           * - /FullScreen
             - Fullscreen view
           * - /UseOC
             - Show Optional Content Group (OCG) panel
           * - /UseAttachments
             - Show attachments panel
        """
        return self._get_page_mode()

    @page_mode.setter
    def page_mode(self, mode: PagemodeType) -> None:
        self.set_page_mode(mode)

    @property
    def pageMode(self) -> Optional[PagemodeType]:  # deprecated
        """
        Use :py:attr:`page_mode` instead.

        .. deprecated:: 1.28.0
        """
        deprecation_with_replacement("pageMode", "page_mode", "3.0.0")
        return self.page_mode

    @pageMode.setter
    def pageMode(self, mode: PagemodeType) -> None:  # deprecated
        """
        Use :py:attr:`page_mode` instead.

        .. deprecated:: 1.28.0
        """
        deprecation_with_replacement("pageMode", "page_mode", "3.0.0")
        self.page_mode = mode

    def add_annotation(
        self,
        page_number: Union[int, PageObject],
        annotation: Dict[str, Any],
    ) -> DictionaryObject:
        """
        Add a single annotation to the page.
        The added annotation must be a new annotation.
        It can not be recycled.

        Args:
            page_number: PageObject or page index.
            annotation: Annotation to be added (created with annotation).

        Returns:
            The inserted object
            This can be used for pop-up creation, for example
        """
        page = page_number
        if isinstance(page, int):
            page = self.pages[page]
        elif not isinstance(page, PageObject):
            raise TypeError("page: invalid type")

        to_add = cast(DictionaryObject, _pdf_objectify(annotation))
        to_add[NameObject("/P")] = page.indirect_reference

        if page.annotations is None:
            page[NameObject("/Annots")] = ArrayObject()
        assert page.annotations is not None

        # Internal link annotations need the correct object type for the
        # destination
        if to_add.get("/Subtype") == "/Link" and "/Dest" in to_add:
            tmp = cast(dict, to_add[NameObject("/Dest")])
            dest = Destination(
                NameObject("/LinkName"),
                tmp["target_page_index"],
                Fit(
                    fit_type=tmp["fit"], fit_args=dict(tmp)["fit_args"]
                ),  # I have no clue why this dict-hack is necessary
            )
            to_add[NameObject("/Dest")] = dest.dest_array

        page.annotations.append(self._add_object(to_add))

        if to_add.get("/Subtype") == "/Popup" and NameObject("/Parent") in to_add:
            cast(DictionaryObject, to_add["/Parent"].get_object())[
                NameObject("/Popup")
            ] = to_add.indirect_reference

        return to_add

    def clean_page(self, page: Union[PageObject, IndirectObject]) -> PageObject:
        """
        Perform some clean up in the page.
        Currently: convert NameObject nameddestination to TextStringObject
        (required for names/dests list)

        Args:
            page:

        Returns:
            The cleaned PageObject
        """
        page = cast("PageObject", page.get_object())
        for a in page.get("/Annots", []):
            a_obj = a.get_object()
            d = a_obj.get("/Dest", None)
            act = a_obj.get("/A", None)
            if isinstance(d, NameObject):
                a_obj[NameObject("/Dest")] = TextStringObject(d)
            elif act is not None:
                act = act.get_object()
                d = act.get("/D", None)
                if isinstance(d, NameObject):
                    act[NameObject("/D")] = TextStringObject(d)
        return page

    def _create_stream(
        self, fileobj: Union[Path, StrByteType, PdfReader]
    ) -> Tuple[IOBase, Optional[Encryption]]:
        # If the fileobj parameter is a string, assume it is a path
        # and create a file object at that location. If it is a file,
        # copy the file's contents into a BytesIO stream object; if
        # it is a PdfReader, copy that reader's stream into a
        # BytesIO stream.
        # If fileobj is none of the above types, it is not modified
        encryption_obj = None
        stream: IOBase
        if isinstance(fileobj, (str, Path)):
            with FileIO(fileobj, "rb") as f:
                stream = BytesIO(f.read())
        elif isinstance(fileobj, PdfReader):
            if fileobj._encryption:
                encryption_obj = fileobj._encryption
            orig_tell = fileobj.stream.tell()
            fileobj.stream.seek(0)
            stream = BytesIO(fileobj.stream.read())

            # reset the stream to its original location
            fileobj.stream.seek(orig_tell)
        elif hasattr(fileobj, "seek") and hasattr(fileobj, "read"):
            fileobj.seek(0)
            filecontent = fileobj.read()
            stream = BytesIO(filecontent)
        else:
            raise NotImplementedError(
                "PdfMerger.merge requires an object that PdfReader can parse. "
                "Typically, that is a Path or a string representing a Path, "
                "a file object, or an object implementing .seek and .read. "
                "Passing a PdfReader directly works as well."
            )
        return stream, encryption_obj

    def append(
        self,
        fileobj: Union[StrByteType, PdfReader, Path],
        outline_item: Union[
            str, None, PageRange, Tuple[int, int], Tuple[int, int, int], List[int]
        ] = None,
        pages: Union[
            None,
            PageRange,
            Tuple[int, int],
            Tuple[int, int, int],
            List[int],
            List[PageObject],
        ] = None,
        import_outline: bool = True,
        excluded_fields: Optional[Union[List[str], Tuple[str, ...]]] = None,
    ) -> None:
        """
        Identical to the :meth:`merge()<merge>` method, but assumes you want to
        concatenate all pages onto the end of the file instead of specifying a
        position.

        Args:
            fileobj: A File Object or an object that supports the standard
                read and seek methods similar to a File Object. Could also be a
                string representing a path to a PDF file.
            outline_item: Optionally, you may specify a string to build an
                outline (aka 'bookmark') to identify the beginning of the
                included file.
            pages: Can be a :class:`PageRange<pypdf.pagerange.PageRange>`
                or a ``(start, stop[, step])`` tuple
                or a list of pages to be processed
                to merge only the specified range of pages from the source
                document into the output document.
            import_outline: You may prevent the source document's
                outline (collection of outline items, previously referred to as
                'bookmarks') from being imported by specifying this as ``False``.
            excluded_fields: Provide the list of fields/keys to be ignored
                if ``/Annots`` is part of the list, the annotation will be ignored
                if ``/B`` is part of the list, the articles will be ignored
        """
        if excluded_fields is None:
            excluded_fields = ()
        if isinstance(outline_item, (tuple, list, PageRange)):
            if isinstance(pages, bool):
                if not isinstance(import_outline, bool):
                    excluded_fields = import_outline
                import_outline = pages
            pages = outline_item
            self.merge(
                None,
                fileobj,
                None,
                pages,
                import_outline,
                excluded_fields,
            )
        else:  # if isinstance(outline_item,str):
            self.merge(
                None,
                fileobj,
                outline_item,
                pages,
                import_outline,
                excluded_fields,
            )

    @deprecation_bookmark(bookmark="outline_item", import_bookmarks="import_outline")
    def merge(
        self,
        position: Optional[int],
        fileobj: Union[Path, StrByteType, PdfReader],
        outline_item: Optional[str] = None,
        pages: Optional[Union[PageRangeSpec, List[PageObject]]] = None,
        import_outline: bool = True,
        excluded_fields: Optional[Union[List[str], Tuple[str, ...]]] = (),
    ) -> None:
        """
        Merge the pages from the given file into the output file at the
        specified page number.

        Args:
            position: The *page number* to insert this file. File will
                be inserted after the given number.
            fileobj: A File Object or an object that supports the standard
                read and seek methods similar to a File Object. Could also be a
                string representing a path to a PDF file.
            outline_item: Optionally, you may specify a string to build an outline
                (aka 'bookmark') to identify the
                beginning of the included file.
            pages: can be a :class:`PageRange<pypdf.pagerange.PageRange>`
                or a ``(start, stop[, step])`` tuple
                or a list of pages to be processed
                to merge only the specified range of pages from the source
                document into the output document.
            import_outline: You may prevent the source document's
                outline (collection of outline items, previously referred to as
                'bookmarks') from being imported by specifying this as ``False``.
            excluded_fields: provide the list of fields/keys to be ignored
                if ``/Annots`` is part of the list, the annotation will be ignored
                if ``/B`` is part of the list, the articles will be ignored

        Raises:
            TypeError: The pages attribute is not configured properly
        """
        if isinstance(fileobj, PdfReader):
            reader = fileobj
        else:
            stream, encryption_obj = self._create_stream(fileobj)
            # Create a new PdfReader instance using the stream
            # (either file or BytesIO or StringIO) created above
            reader = PdfReader(stream, strict=False)  # type: ignore[arg-type]

        if excluded_fields is None:
            excluded_fields = ()
        # Find the range of pages to merge.
        if pages is None:
            pages = list(range(0, len(reader.pages)))
        elif isinstance(pages, PageRange):
            pages = list(range(*pages.indices(len(reader.pages))))
        elif isinstance(pages, list):
            pass  # keep unchanged
        elif isinstance(pages, tuple) and len(pages) <= 3:
            pages = list(range(*pages))
        elif not isinstance(pages, tuple):
            raise TypeError(
                '"pages" must be a tuple of (start, stop[, step]) or a list'
            )

        srcpages = {}
        for page in pages:
            if isinstance(page, PageObject):
                pg = page
            else:
                pg = reader.pages[page]
            assert pg.indirect_reference is not None
            if position is None:
                srcpages[pg.indirect_reference.idnum] = self.add_page(
                    pg, list(excluded_fields) + ["/B", "/Annots"]  # type: ignore
                )
            else:
                srcpages[pg.indirect_reference.idnum] = self.insert_page(
                    pg, position, list(excluded_fields) + ["/B", "/Annots"]  # type: ignore
                )
                position += 1
            srcpages[pg.indirect_reference.idnum].original_page = pg

        reader._namedDests = (
            reader.named_destinations
        )  # need for the outline processing below
        for dest in reader._namedDests.values():
            arr = dest.dest_array
            if isinstance(dest["/Page"], NullObject):
                pass  # self.add_named_destination_array(dest["/Title"],arr)
            elif dest["/Page"].indirect_reference.idnum in srcpages:
                arr[NumberObject(0)] = srcpages[
                    dest["/Page"].indirect_reference.idnum
                ].indirect_reference
                self.add_named_destination_array(dest["/Title"], arr)

        outline_item_typ: TreeObject
        if outline_item is not None:
            outline_item_typ = cast(
                "TreeObject",
                self.add_outline_item(
                    TextStringObject(outline_item),
                    list(srcpages.values())[0].indirect_reference,
                    fit=PAGE_FIT,
                ).get_object(),
            )
        else:
            outline_item_typ = self.get_outline_root()

        _ro = cast("DictionaryObject", reader.trailer[TK.ROOT])
        if import_outline and CO.OUTLINES in _ro:
            outline = self._get_filtered_outline(
                _ro.get(CO.OUTLINES, None), srcpages, reader
            )
            self._insert_filtered_outline(
                outline, outline_item_typ, None
            )  # TODO : use before parameter

        if "/Annots" not in excluded_fields:
            for pag in srcpages.values():
                lst = self._insert_filtered_annotations(
                    pag.original_page.get("/Annots", ()), pag, srcpages, reader
                )
                if len(lst) > 0:
                    pag[NameObject("/Annots")] = lst
                self.clean_page(pag)

        if "/AcroForm" in cast(DictionaryObject, reader.trailer["/Root"]):
            if "/AcroForm" not in self._root_object:
                self._root_object[NameObject("/AcroForm")] = self._add_object(
                    cast(
                        DictionaryObject,
                        cast(DictionaryObject, reader.trailer["/Root"])["/AcroForm"],
                    ).clone(self, False, ("/Fields",))
                )
                arr = ArrayObject()
            else:
                arr = cast(
                    ArrayObject,
                    cast(DictionaryObject, self._root_object["/AcroForm"])["/Fields"],
                )
            trslat = self._id_translated[id(reader)]
            try:
                for f in reader.trailer["/Root"]["/AcroForm"]["/Fields"]:  # type: ignore
                    try:
                        ind = IndirectObject(trslat[f.idnum], 0, self)
                        if ind not in arr:
                            arr.append(ind)
                    except KeyError:
                        # for trslat[] which mean the field has not be copied
                        # through the page
                        pass
            except KeyError:  # for /Acroform or /Fields are not existing
                arr = self._add_object(ArrayObject())
            cast(DictionaryObject, self._root_object["/AcroForm"])[
                NameObject("/Fields")
            ] = arr

        if "/B" not in excluded_fields:
            self.add_filtered_articles("", srcpages, reader)

    def _add_articles_thread(
        self,
        thread: DictionaryObject,  # thread entry from the reader's array of threads
        pages: Dict[int, PageObject],
        reader: PdfReader,
    ) -> IndirectObject:
        """
        Clone the thread with only the applicable articles.

        Args:
            thread:
            pages:
            reader:

        Returns:
            The added thread as an indirect reference
        """
        nthread = thread.clone(
            self, force_duplicate=True, ignore_fields=("/F",)
        )  # use of clone to keep link between reader and writer
        self.threads.append(nthread.indirect_reference)
        first_article = cast("DictionaryObject", thread["/F"])
        current_article: Optional[DictionaryObject] = first_article
        new_article: Optional[DictionaryObject] = None
        while current_article is not None:
            pag = self._get_cloned_page(
                cast("PageObject", current_article["/P"]), pages, reader
            )
            if pag is not None:
                if new_article is None:
                    new_article = cast(
                        "DictionaryObject",
                        self._add_object(DictionaryObject()).get_object(),
                    )
                    new_first = new_article
                    nthread[NameObject("/F")] = new_article.indirect_reference
                else:
                    new_article2 = cast(
                        "DictionaryObject",
                        self._add_object(
                            DictionaryObject(
                                {NameObject("/V"): new_article.indirect_reference}
                            )
                        ).get_object(),
                    )
                    new_article[NameObject("/N")] = new_article2.indirect_reference
                    new_article = new_article2
                new_article[NameObject("/P")] = pag
                new_article[NameObject("/T")] = nthread.indirect_reference
                new_article[NameObject("/R")] = current_article["/R"]
                pag_obj = cast("PageObject", pag.get_object())
                if "/B" not in pag_obj:
                    pag_obj[NameObject("/B")] = ArrayObject()
                cast("ArrayObject", pag_obj["/B"]).append(
                    new_article.indirect_reference
                )
            current_article = cast("DictionaryObject", current_article["/N"])
            if current_article == first_article:
                new_article[NameObject("/N")] = new_first.indirect_reference  # type: ignore
                new_first[NameObject("/V")] = new_article.indirect_reference  # type: ignore
                current_article = None
        assert nthread.indirect_reference is not None
        return nthread.indirect_reference

    def add_filtered_articles(
        self,
        fltr: Union[Pattern, str],  # thread entry from the reader's array of threads
        pages: Dict[int, PageObject],
        reader: PdfReader,
    ) -> None:
        """
        Add articles matching the defined criteria.

        Args:
            fltr:
            pages:
            reader:
        """
        if isinstance(fltr, str):
            fltr = re.compile(fltr)
        elif not isinstance(fltr, Pattern):
            fltr = re.compile("")
        for p in pages.values():
            pp = p.original_page
            for a in pp.get("/B", ()):
                thr = a.get_object()["/T"]
                if thr.indirect_reference.idnum not in self._id_translated[
                    id(reader)
                ] and fltr.search(thr["/I"]["/Title"]):
                    self._add_articles_thread(thr, pages, reader)

    def _get_cloned_page(
        self,
        page: Union[None, int, IndirectObject, PageObject, NullObject],
        pages: Dict[int, PageObject],
        reader: PdfReader,
    ) -> Optional[IndirectObject]:
        if isinstance(page, NullObject):
            return None
        if isinstance(page, int):
            _i = reader.pages[page].indirect_reference
        elif isinstance(page, DictionaryObject) and page.get("/Type", "") == "/Page":
            _i = page.indirect_reference
        elif isinstance(page, IndirectObject):
            _i = page
        try:
            return pages[_i.idnum].indirect_reference  # type: ignore
        except Exception:
            return None

    def _insert_filtered_annotations(
        self,
        annots: Union[IndirectObject, List[DictionaryObject]],
        page: PageObject,
        pages: Dict[int, PageObject],
        reader: PdfReader,
    ) -> List[Destination]:
        outlist = ArrayObject()
        if isinstance(annots, IndirectObject):
            annots = cast("List", annots.get_object())
        for an in annots:
            ano = cast("DictionaryObject", an.get_object())
            if (
                ano["/Subtype"] != "/Link"
                or "/A" not in ano
                or cast("DictionaryObject", ano["/A"])["/S"] != "/GoTo"
                or "/Dest" in ano
            ):
                if "/Dest" not in ano:
                    outlist.append(self._add_object(ano.clone(self)))
                else:
                    d = ano["/Dest"]
                    if isinstance(d, str):
                        # it is a named dest
                        if str(d) in self.get_named_dest_root():
                            outlist.append(ano.clone(self).indirect_reference)
                    else:
                        d = cast("ArrayObject", d)
                        p = self._get_cloned_page(d[0], pages, reader)
                        if p is not None:
                            anc = ano.clone(self, ignore_fields=("/Dest",))
                            anc[NameObject("/Dest")] = ArrayObject([p] + d[1:])
                            outlist.append(self._add_object(anc))
            else:
                d = cast("DictionaryObject", ano["/A"])["/D"]
                if isinstance(d, str):
                    # it is a named dest
                    if str(d) in self.get_named_dest_root():
                        outlist.append(ano.clone(self).indirect_reference)
                else:
                    d = cast("ArrayObject", d)
                    p = self._get_cloned_page(d[0], pages, reader)
                    if p is not None:
                        anc = ano.clone(self, ignore_fields=("/D",))
                        anc = cast("DictionaryObject", anc)
                        cast("DictionaryObject", anc["/A"])[
                            NameObject("/D")
                        ] = ArrayObject([p] + d[1:])
                        outlist.append(self._add_object(anc))
        return outlist

    def _get_filtered_outline(
        self,
        node: Any,
        pages: Dict[int, PageObject],
        reader: PdfReader,
    ) -> List[Destination]:
        """
        Extract outline item entries that are part of the specified page set.

        Args:
            node:
            pages:
            reader:

        Returns:
            A list of destination objects.
        """
        new_outline = []
        if node is None:
            node = NullObject()
        node = node.get_object()
        if isinstance(node, NullObject):
            node = DictionaryObject()
        if node.get("/Type", "") == "/Outlines" or "/Title" not in node:
            node = node.get("/First", None)
            if node is not None:
                node = node.get_object()
                new_outline += self._get_filtered_outline(node, pages, reader)
        else:
            v: Union[None, IndirectObject, NullObject]
            while node is not None:
                node = node.get_object()
                o = cast("Destination", reader._build_outline_item(node))
                v = self._get_cloned_page(cast("PageObject", o["/Page"]), pages, reader)
                if v is None:
                    v = NullObject()
                o[NameObject("/Page")] = v
                if "/First" in node:
                    o.childs = self._get_filtered_outline(node["/First"], pages, reader)
                else:
                    o.childs = []
                if not isinstance(o["/Page"], NullObject) or len(o.childs) > 0:
                    new_outline.append(o)
                node = node.get("/Next", None)
        return new_outline

    def _clone_outline(self, dest: Destination) -> TreeObject:
        n_ol = TreeObject()
        self._add_object(n_ol)
        n_ol[NameObject("/Title")] = TextStringObject(dest["/Title"])
        if not isinstance(dest["/Page"], NullObject):
            if dest.node is not None and "/A" in dest.node:
                n_ol[NameObject("/A")] = dest.node["/A"].clone(self)
            else:
                n_ol[NameObject("/Dest")] = dest.dest_array
        # TODO: /SE
        if dest.node is not None:
            n_ol[NameObject("/F")] = NumberObject(dest.node.get("/F", 0))
            n_ol[NameObject("/C")] = ArrayObject(
                dest.node.get(
                    "/C", [FloatObject(0.0), FloatObject(0.0), FloatObject(0.0)]
                )
            )
        return n_ol

    def _insert_filtered_outline(
        self,
        outlines: List[Destination],
        parent: Union[TreeObject, IndirectObject],
        before: Union[None, TreeObject, IndirectObject] = None,
    ) -> None:
        for dest in outlines:
            # TODO  : can be improved to keep A and SE entries (ignored for the moment)
            # with np=self.add_outline_item_destination(dest,parent,before)
            if dest.get("/Type", "") == "/Outlines" or "/Title" not in dest:
                np = parent
            else:
                np = self._clone_outline(dest)
                cast(TreeObject, parent.get_object()).insert_child(np, before, self)
            self._insert_filtered_outline(dest.childs, np, None)

    def close(self) -> None:
        """To match the functions from Merger."""
        return

    # @deprecation_bookmark(bookmark="outline_item")
    def find_outline_item(
        self,
        outline_item: Dict[str, Any],
        root: Optional[OutlineType] = None,
    ) -> Optional[List[int]]:
        if root is None:
            o = self.get_outline_root()
        else:
            o = cast("TreeObject", root)

        i = 0
        while o is not None:
            if (
                o.indirect_reference == outline_item
                or o.get("/Title", None) == outline_item
            ):
                return [i]
            elif "/First" in o:
                res = self.find_outline_item(
                    outline_item, cast(OutlineType, o["/First"])
                )
                if res:
                    return ([i] if "/Title" in o else []) + res
            if "/Next" in o:
                i += 1
                o = cast(TreeObject, o["/Next"])
            else:
                return None

    @deprecation_bookmark(bookmark="outline_item")
    def find_bookmark(
        self,
        outline_item: Dict[str, Any],
        root: Optional[OutlineType] = None,
    ) -> Optional[List[int]]:  # deprecated
        """
        .. deprecated:: 2.9.0
            Use :meth:`find_outline_item` instead.
        """
        return self.find_outline_item(outline_item, root)

    def reset_translation(
        self, reader: Union[None, PdfReader, IndirectObject] = None
    ) -> None:
        """
        Reset the translation table between reader and the writer object.

        Late cloning will create new independent objects.

        Args:
            reader: PdfReader or IndirectObject refering a PdfReader object.
                if set to None or omitted, all tables will be reset.
        """
        if reader is None:
            self._id_translated = {}
        elif isinstance(reader, PdfReader):
            try:
                del self._id_translated[id(reader)]
            except Exception:
                pass
        elif isinstance(reader, IndirectObject):
            try:
                del self._id_translated[id(reader.pdf)]
            except Exception:
                pass
        else:
            raise Exception("invalid parameter {reader}")

    def set_page_label(
        self,
        page_index_from: int,
        page_index_to: int,
        style: Optional[PageLabelStyle] = None,
        prefix: Optional[str] = None,
        start: Optional[int] = 0,
    ) -> None:
        """
        Set a page label to a range of pages.

        Page indexes must be given starting from 0.
        Labels must have a style, a prefix or both.
        If to a range is not assigned any page label a decimal label starting from 1 is applied.

        Args:
            page_index_from: page index of the beginning of the range starting from 0
            page_index_to: page index of the beginning of the range starting from 0
            style:  The numbering style to be used for the numeric portion of each page label:
                        '/D' Decimal arabic numerals
                        '/R' Uppercase roman numerals
                        '/r' Lowercase roman numerals
                        '/A' Uppercase letters (A to Z for the first 26 pages,
                             AA to ZZ for the next 26, and so on)
                        '/a' Lowercase letters (a to z for the first 26 pages,
                             aa to zz for the next 26, and so on)
            prefix: The label prefix for page labels in this range.
            start:  The value of the numeric portion for the first page label
                    in the range.
                    Subsequent pages are numbered sequentially from this value,
                    which must be greater than or equal to 1.
                    Default value: 1.
        """
        if style is None and prefix is None:
            raise ValueError("at least one between style and prefix must be given")
        if page_index_from < 0:
            raise ValueError("page_index_from must be equal or greater then 0")
        if page_index_to < page_index_from:
            raise ValueError(
                "page_index_to must be equal or greater then page_index_from"
            )
        if page_index_to >= len(self.pages):
            raise ValueError("page_index_to exceeds number of pages")
        if start is not None and start != 0 and start < 1:
            raise ValueError("if given, start must be equal or greater than one")

        self._set_page_label(page_index_from, page_index_to, style, prefix, start)

    def _set_page_label(
        self,
        page_index_from: int,
        page_index_to: int,
        style: Optional[PageLabelStyle] = None,
        prefix: Optional[str] = None,
        start: Optional[int] = 0,
    ) -> None:
        """
        Set a page label to a range of pages.

        Page indexes must be given
        starting from 0. Labels must have a style, a prefix or both. If to a
        range is not assigned any page label a decimal label starting from 1 is
        applied.

        Args:
            page_index_from: page index of the beginning of the range starting from 0
            page_index_to: page index of the beginning of the range starting from 0
            style:  The numbering style to be used for the numeric portion of each page label:
                        /D Decimal arabic numerals
                        /R Uppercase roman numerals
                        /r Lowercase roman numerals
                        /A Uppercase letters (A to Z for the first 26 pages,
                           AA to ZZ for the next 26, and so on)
                        /a Lowercase letters (a to z for the first 26 pages,
                           aa to zz for the next 26, and so on)
            prefix: The label prefix for page labels in this range.
            start:  The value of the numeric portion for the first page label
                    in the range.
                    Subsequent pages are numbered sequentially from this value,
                    which must be greater than or equal to 1. Default value: 1.
        """
        default_page_label = DictionaryObject()
        default_page_label[NameObject("/S")] = NameObject("/D")

        new_page_label = DictionaryObject()
        if style is not None:
            new_page_label[NameObject("/S")] = NameObject(style)
        if prefix is not None:
            new_page_label[NameObject("/P")] = TextStringObject(prefix)
        if start != 0:
            new_page_label[NameObject("/St")] = NumberObject(start)

        if NameObject(CatalogDictionary.PAGE_LABELS) not in self._root_object:
            nums = ArrayObject()
            nums_insert(NumberObject(0), default_page_label, nums)
            page_labels = TreeObject()
            page_labels[NameObject("/Nums")] = nums
            self._root_object[NameObject(CatalogDictionary.PAGE_LABELS)] = page_labels

        page_labels = cast(
            TreeObject, self._root_object[NameObject(CatalogDictionary.PAGE_LABELS)]
        )
        nums = cast(ArrayObject, page_labels[NameObject("/Nums")])

        nums_insert(NumberObject(page_index_from), new_page_label, nums)
        nums_clear_range(NumberObject(page_index_from), page_index_to, nums)
        next_label_pos, *_ = nums_next(NumberObject(page_index_from), nums)
        if next_label_pos != page_index_to + 1 and page_index_to + 1 < len(self.pages):
            nums_insert(NumberObject(page_index_to + 1), default_page_label, nums)

        page_labels[NameObject("/Nums")] = nums
        self._root_object[NameObject(CatalogDictionary.PAGE_LABELS)] = page_labels


def _pdf_objectify(obj: Union[Dict[str, Any], str, int, List[Any]]) -> PdfObject:
    if isinstance(obj, PdfObject):
        return obj
    if isinstance(obj, dict):
        to_add = DictionaryObject()
        for key, value in obj.items():
            name_key = NameObject(key)
            casted_value = _pdf_objectify(value)
            to_add[name_key] = casted_value
        return to_add
    elif isinstance(obj, list):
        arr = ArrayObject()
        for el in obj:
            arr.append(_pdf_objectify(el))
        return arr
    elif isinstance(obj, str):
        if obj.startswith("/"):
            return NameObject(obj)
        else:
            return TextStringObject(obj)
    elif isinstance(obj, (int, float)):
        return FloatObject(obj)
    else:
        raise NotImplementedError(
            f"type(obj)={type(obj)} could not be casted to PdfObject"
        )


def _create_outline_item(
    action_ref: Union[None, IndirectObject],
    title: str,
    color: Union[Tuple[float, float, float], str, None],
    italic: bool,
    bold: bool,
) -> TreeObject:
    outline_item = TreeObject()
    if action_ref is not None:
        outline_item[NameObject("/A")] = action_ref
    outline_item.update(
        {
            NameObject("/Title"): create_string_object(title),
        }
    )
    if color:
        if isinstance(color, str):
            color = hex_to_rgb(color)
        outline_item.update(
            {NameObject("/C"): ArrayObject([FloatObject(c) for c in color])}
        )
    if italic or bold:
        format_flag = 0
        if italic:
            format_flag += 1
        if bold:
            format_flag += 2
        outline_item.update({NameObject("/F"): NumberObject(format_flag)})
    return outline_item


class PdfFileWriter(PdfWriter):  # deprecated
    def __init__(self, *args: Any, **kwargs: Any) -> None:
        deprecation_with_replacement("PdfFileWriter", "PdfWriter", "3.0.0")
        super().__init__(*args, **kwargs)<|MERGE_RESOLUTION|>--- conflicted
+++ resolved
@@ -81,13 +81,9 @@
     UserAccessPermissions,
 )
 from .constants import Core as CO
-<<<<<<< HEAD
-=======
-from .constants import EncryptionDictAttributes as ED
 from .constants import (
     FieldDictionaryAttributes as FA,
 )
->>>>>>> 243c1840
 from .constants import PageAttributes as PG
 from .constants import PagesAttributes as PA
 from .constants import TrailerKeys as TK
@@ -127,11 +123,6 @@
     ZoomArgType,
 )
 
-<<<<<<< HEAD
-logger = logging.getLogger(__name__)
-
-=======
->>>>>>> 243c1840
 OPTIONAL_READ_WRITE_FIELD = FieldFlag(0)
 ALL_DOCUMENT_PERMISSIONS = UserAccessPermissions((2**31 - 1) - 3)
 
