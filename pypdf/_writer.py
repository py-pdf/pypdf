--- conflicted
+++ resolved
@@ -71,12 +71,9 @@
     deprecation_with_replacement,
     logger_warning,
 )
-<<<<<<< HEAD
 from .annotations import Link
-=======
 from .constants import AnnotationDictionaryAttributes as AA
 from .constants import CatalogAttributes as CA
->>>>>>> b1fa953b
 from .constants import (
     CatalogDictionary,
     FieldFlag,
