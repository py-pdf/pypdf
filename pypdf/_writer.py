--- conflicted
+++ resolved
@@ -303,11 +303,7 @@
         gen = self._objects[indirect_reference - 1].indirect_reference.generation  # type: ignore
         self._objects[indirect_reference - 1] = obj
         obj.indirect_reference = IndirectObject(indirect_reference, gen, self)
-<<<<<<< HEAD
-        return self._objects[indirect_reference - 1]  # type: ignore
-=======
         return self._objects[indirect_reference - 1]
->>>>>>> 448c3793
 
     def _add_page(
         self,
@@ -761,7 +757,7 @@
             for k, v in ef.list_items().items():
                 if isinstance(v, list):
                     if k not in d:
-                        d[k] = []  # type: ignore
+                        d[k] = []
                     for e in v:
                         e = cast(DictionaryObject, e.get_object())
                         if "/EF" in e:
