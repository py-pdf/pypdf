# Copyright (c) 2006, Mathieu Fenniak
# Copyright (c) 2007, Ashish Kulkarni <kulkarni.ashish@gmail.com>
#
# All rights reserved.
#
# Redistribution and use in source and binary forms, with or without
# modification, are permitted provided that the following conditions are
# met:
#
# * Redistributions of source code must retain the above copyright notice,
# this list of conditions and the following disclaimer.
# * Redistributions in binary form must reproduce the above copyright notice,
# this list of conditions and the following disclaimer in the documentation
# and/or other materials provided with the distribution.
# * The name of the author may not be used to endorse or promote products
# derived from this software without specific prior written permission.
#
# THIS SOFTWARE IS PROVIDED BY THE COPYRIGHT HOLDERS AND CONTRIBUTORS "AS IS"
# AND ANY EXPRESS OR IMPLIED WARRANTIES, INCLUDING, BUT NOT LIMITED TO, THE
# IMPLIED WARRANTIES OF MERCHANTABILITY AND FITNESS FOR A PARTICULAR PURPOSE
# ARE DISCLAIMED. IN NO EVENT SHALL THE COPYRIGHT OWNER OR CONTRIBUTORS BE
# LIABLE FOR ANY DIRECT, INDIRECT, INCIDENTAL, SPECIAL, EXEMPLARY, OR
# CONSEQUENTIAL DAMAGES (INCLUDING, BUT NOT LIMITED TO, PROCUREMENT OF
# SUBSTITUTE GOODS OR SERVICES; LOSS OF USE, DATA, OR PROFITS; OR BUSINESS
# INTERRUPTION) HOWEVER CAUSED AND ON ANY THEORY OF LIABILITY, WHETHER IN
# CONTRACT, STRICT LIABILITY, OR TORT (INCLUDING NEGLIGENCE OR OTHERWISE)
# ARISING IN ANY WAY OUT OF THE USE OF THIS SOFTWARE, EVEN IF ADVISED OF THE
# POSSIBILITY OF SUCH DAMAGE.

import decimal
import enum
import hashlib
import re
import struct
import uuid
from io import BytesIO, FileIO, IOBase
from itertools import compress
from pathlib import Path
from types import TracebackType
from typing import (
    IO,
    Any,
    Callable,
    Dict,
    Iterable,
    List,
    Optional,
    Pattern,
    Tuple,
    Type,
    Union,
    cast,
)

from ._cmap import _default_fonts_space_width, build_char_map_from_dict
from ._doc_common import DocumentInformation, PdfDocCommon
from ._encryption import EncryptAlgorithm, Encryption
from ._page import PageObject
from ._page_labels import nums_clear_range, nums_insert, nums_next
from ._reader import PdfReader
from ._utils import (
    StrByteType,
    StreamType,
    _get_max_pdf_version_header,
    deprecate,
    deprecate_with_replacement,
    logger_warning,
)
from .constants import AnnotationDictionaryAttributes as AA
from .constants import CatalogAttributes as CA
from .constants import (
    CatalogDictionary,
    FileSpecificationDictionaryEntries,
    GoToActionArguments,
    ImageType,
    InteractiveFormDictEntries,
    PageLabelStyle,
    TypFitArguments,
    UserAccessPermissions,
)
from .constants import Core as CO
from .constants import FieldDictionaryAttributes as FA
from .constants import PageAttributes as PG
from .constants import PagesAttributes as PA
from .constants import TrailerKeys as TK
from .errors import PyPdfError
from .generic import (
    PAGE_FIT,
    ArrayObject,
    BooleanObject,
    ByteStringObject,
    ContentStream,
    DecodedStreamObject,
    Destination,
    DictionaryObject,
    Fit,
    FloatObject,
    IndirectObject,
    NameObject,
    NullObject,
    NumberObject,
    PdfObject,
    RectangleObject,
    StreamObject,
    TextStringObject,
    TreeObject,
    ViewerPreferences,
    create_string_object,
    hex_to_rgb,
    is_null_or_none,
)
from .pagerange import PageRange, PageRangeSpec
from .types import (
    AnnotationSubtype,
    BorderArrayType,
    LayoutType,
    OutlineItemType,
    OutlineType,
    PagemodeType,
)
from .xmp import XmpInformation

ALL_DOCUMENT_PERMISSIONS = UserAccessPermissions.all()
DEFAULT_FONT_HEIGHT_IN_MULTILINE = 12


class ObjectDeletionFlag(enum.IntFlag):
    NONE = 0
    TEXT = enum.auto()
    LINKS = enum.auto()
    ATTACHMENTS = enum.auto()
    OBJECTS_3D = enum.auto()
    ALL_ANNOTATIONS = enum.auto()
    XOBJECT_IMAGES = enum.auto()
    INLINE_IMAGES = enum.auto()
    DRAWING_IMAGES = enum.auto()
    IMAGES = XOBJECT_IMAGES | INLINE_IMAGES | DRAWING_IMAGES


def _rolling_checksum(stream: BytesIO, blocksize: int = 65536) -> str:
    hash = hashlib.md5()
    for block in iter(lambda: stream.read(blocksize), b""):
        hash.update(block)
    return hash.hexdigest()


class PdfWriter(PdfDocCommon):
    """
    Write a PDF file out, given pages produced by another class or through
    cloning a PDF file during initialization.

    Typically data is added from a :class:`PdfReader<pypdf.PdfReader>`.

    clone_from: identical to fileobj (for compatibility)

    incremental: If true, loads the document and set the PdfWriter in incremental mode

<<<<<<< HEAD
    When writing in incremental the original document is written first and new/modified
    are appened. to be used for signed document/forms to keep signature valid.
=======
    When writing incrementally, the original document is written first and new/modified
    content is appended. To be used for signed document/forms to keep signature valid.
>>>>>>> 99e6dfc9
    """

    def __init__(
        self,
        fileobj: Union[None, PdfReader, StrByteType, Path] = "",
        clone_from: Union[None, PdfReader, StrByteType, Path] = None,
        incremental: bool = False,
    ) -> None:
        self.incremental = incremental
        """
        Returns if the PdfWriter object has been started in incremental mode
        """

        self._objects: List[Optional[PdfObject]] = []
        """
        The indirect objects in the PDF.
<<<<<<< HEAD
        for the incremental it will be filled with None
        in clone_reader_document_root
        """

        self._original_hash: List[int] = []
        """
        list of hashes after import; used to identify changes
        """
=======
        For the incremental case, it will be filled with None
        in clone_reader_document_root.
        """

        self._original_hash: List[int] = []
        """
        List of hashes after import; used to identify changes.
        """
>>>>>>> 99e6dfc9

        self._idnum_hash: Dict[bytes, Tuple[IndirectObject, List[IndirectObject]]] = {}
        """
        Maps hash values of indirect objects to the list of IndirectObjects.
        This is used for compression.
        """

        self._id_translated: Dict[int, Dict[int, int]] = {}
        """List of already translated IDs.
           dict[id(pdf)][(idnum, generation)]
        """

        self._ID: Union[ArrayObject, None] = None
<<<<<<< HEAD
        self._info_obj: Optional[PdfObject]
=======
        self._info_obj: PdfObject
>>>>>>> 99e6dfc9

        if self.incremental:
            if isinstance(fileobj, (str, Path)):
                with open(fileobj, "rb") as f:
                    fileobj = BytesIO(f.read(-1))
            if isinstance(fileobj, BytesIO):
                fileobj = PdfReader(fileobj)
            else:
                raise PyPdfError("Invalid type for incremental mode")
            self._reader = fileobj  # prev content is in _reader.stream
            self._header = fileobj.pdf_header.encode()
            self._readonly = True  # !!!TODO: to be analysed
        else:
            self._header = b"%PDF-1.3"
            self._info_obj = self._add_object(
                DictionaryObject(
                    {NameObject("/Producer"): create_string_object("pypdf")}
                )
            )

        def _get_clone_from(
            fileobj: Union[None, PdfReader, str, Path, IO[Any], BytesIO],
            clone_from: Union[None, PdfReader, str, Path, IO[Any], BytesIO],
        ) -> Union[None, PdfReader, str, Path, IO[Any], BytesIO]:
            if not isinstance(fileobj, (str, Path, IO, BytesIO)) or (
                fileobj != "" and clone_from is None
            ):
                cloning = True
                if not (
                    not isinstance(fileobj, (str, Path))
                    or (
                        Path(str(fileobj)).exists()
                        and Path(str(fileobj)).stat().st_size > 0
                    )
                ):
                    cloning = False
                if isinstance(fileobj, (IO, BytesIO)):
                    t = fileobj.tell()
                    fileobj.seek(-1, 2)
                    if fileobj.tell() == 0:
                        cloning = False
                    fileobj.seek(t, 0)
                if cloning:
                    clone_from = fileobj
            return clone_from

        clone_from = _get_clone_from(fileobj, clone_from)
        # to prevent overwriting
        self.temp_fileobj = fileobj
        self.fileobj = ""
        self.with_as_usage = False
        # The root of our page tree node.
        pages = DictionaryObject()
        pages.update(
            {
                NameObject(PA.TYPE): NameObject("/Pages"),
                NameObject(PA.COUNT): NumberObject(0),
                NameObject(PA.KIDS): ArrayObject(),
            }
        )
        self.flattened_pages = []
        self._encryption: Optional[Encryption] = None
        self._encrypt_entry: Optional[DictionaryObject] = None

        if clone_from is not None:
            if not isinstance(clone_from, PdfReader):
                clone_from = PdfReader(clone_from)
            self.clone_document_from_reader(clone_from)
        else:
            self._pages = self._add_object(pages)
            # root object
            self._root_object = DictionaryObject()
            self._root_object.update(
                {
                    NameObject(PA.TYPE): NameObject(CO.CATALOG),
                    NameObject(CO.PAGES): self._pages,
                }
            )
            self._add_object(self._root_object)
        if isinstance(self._ID, list):
            if isinstance(self._ID[0], TextStringObject):
                self._ID[0] = ByteStringObject(self._ID[0].get_original_bytes())
            if isinstance(self._ID[1], TextStringObject):
                self._ID[1] = ByteStringObject(self._ID[1].get_original_bytes())

    # for commonality
    @property
    def is_encrypted(self) -> bool:
        """
        Read-only boolean property showing whether this PDF file is encrypted.

        Note that this property, if true, will remain true even after the
        :meth:`decrypt()<pypdf.PdfReader.decrypt>` method is called.
        """
        return False

    @property
    def root_object(self) -> DictionaryObject:
        """
        Provide direct access to PDF Structure.

        Note:
            Recommended only for read access.
        """
        return self._root_object

    @property
    def _info(self) -> Optional[DictionaryObject]:
        """
        Provide access to "/Info". Standardized with PdfReader.

        Returns:
            /Info Dictionary; None if the entry does not exist
        """
        return (
            None
            if self._info_obj is None
            else cast(DictionaryObject, self._info_obj.get_object())
        )

    @_info.setter
    def _info(self, value: Optional[Union[IndirectObject, DictionaryObject]]) -> None:
        if value is None:
            try:
                self._objects[self._info_obj.indirect_reference.idnum - 1] = None  # type: ignore
            except (KeyError, AttributeError):
                pass
            self._info_obj = None
        else:
            if self._info_obj is None:
                self._info_obj = self._add_object(DictionaryObject())
            obj = cast(DictionaryObject, self._info_obj.get_object())
            obj.clear()
            obj.update(cast(DictionaryObject, value.get_object()))

    @property
    def xmp_metadata(self) -> Optional[XmpInformation]:
        """XMP (Extensible Metadata Platform) data."""
        return cast(XmpInformation, self.root_object.xmp_metadata)

    @xmp_metadata.setter
    def xmp_metadata(self, value: Optional[XmpInformation]) -> None:
        """XMP (Extensible Metadata Platform) data."""
        if value is None:
            if "/Metadata" in self.root_object:
                del self.root_object["/Metadata"]
        else:
            self.root_object[NameObject("/Metadata")] = value

        return self.root_object.xmp_metadata  # type: ignore

    def __enter__(self) -> "PdfWriter":
        """Store that writer is initialized by 'with'."""
        t = self.temp_fileobj
        self.__init__()  # type: ignore
        self.with_as_usage = True
        self.fileobj = t  # type: ignore
        return self

    def __exit__(
        self,
        exc_type: Optional[Type[BaseException]],
        exc: Optional[BaseException],
        traceback: Optional[TracebackType],
    ) -> None:
        """Write data to the fileobj."""
        if self.fileobj:
            self.write(self.fileobj)

    def _repr_mimebundle_(
        self,
        include: Union[None, Iterable[str]] = None,
        exclude: Union[None, Iterable[str]] = None,
    ) -> Dict[str, Any]:
        """
        Integration into Jupyter Notebooks.

        This method returns a dictionary that maps a mime-type to its
        representation.

        See https://ipython.readthedocs.io/en/stable/config/integrating.html
        """
        pdf_data = BytesIO()
        self.write(pdf_data)
        data = {
            "application/pdf": pdf_data,
        }

        if include is not None:
            # Filter representations based on include list
            data = {k: v for k, v in data.items() if k in include}

        if exclude is not None:
            # Remove representations based on exclude list
            data = {k: v for k, v in data.items() if k not in exclude}

        return data

    @property
    def pdf_header(self) -> str:
        """
        Read/Write property of the PDF header that is written.

        This should be something like ``'%PDF-1.5'``. It is recommended to set
        the lowest version that supports all features which are used within the
        PDF file.

        Note: `pdf_header` returns a string but accepts bytes or str for writing
        """
        return self._header.decode()

    @pdf_header.setter
    def pdf_header(self, new_header: Union[str, bytes]) -> None:
        if isinstance(new_header, str):
            new_header = new_header.encode()
        self._header = new_header

    def _add_object(self, obj: PdfObject) -> IndirectObject:
        if (
            getattr(obj, "indirect_reference", None) is not None
            and obj.indirect_reference.pdf == self  # type: ignore
        ):
            return obj.indirect_reference  # type: ignore
        # check for /Contents in Pages (/Contents in annotation are strings)
        if isinstance(obj, DictionaryObject) and isinstance(
            obj.get(PG.CONTENTS, None), (ArrayObject, DictionaryObject)
        ):
            obj[NameObject(PG.CONTENTS)] = self._add_object(obj[PG.CONTENTS])
        self._objects.append(obj)
        obj.indirect_reference = IndirectObject(len(self._objects), 0, self)
        return obj.indirect_reference

    def get_object(
        self,
        indirect_reference: Union[int, IndirectObject],
    ) -> PdfObject:
        if isinstance(indirect_reference, int):
            obj = self._objects[indirect_reference - 1]
        elif indirect_reference.pdf != self:
            raise ValueError("pdf must be self")
        else:
            obj = self._objects[indirect_reference.idnum - 1]
        assert obj is not None  # clarification for mypy
        return obj

    def _replace_object(
        self,
        indirect_reference: Union[int, IndirectObject],
        obj: PdfObject,
    ) -> PdfObject:
        if isinstance(indirect_reference, IndirectObject):
            if indirect_reference.pdf != self:
                raise ValueError("pdf must be self")
            indirect_reference = indirect_reference.idnum
        gen = self._objects[indirect_reference - 1].indirect_reference.generation  # type: ignore
        if (
            getattr(obj, "indirect_reference", None) is not None
            and obj.indirect_reference.pdf != self  # type: ignore
        ):
            obj = obj.clone(self)
        self._objects[indirect_reference - 1] = obj
        obj.indirect_reference = IndirectObject(indirect_reference, gen, self)

        assert isinstance(obj, PdfObject)  # clarification for mypy
        return obj

    def _add_page(
        self,
        page: PageObject,
        index: int,
        excluded_keys: Iterable[str] = (),
    ) -> PageObject:
        if not isinstance(page, PageObject) or page.get(PA.TYPE, None) != CO.PAGE:
<<<<<<< HEAD
            raise ValueError("Invalid page Object")
=======
            raise ValueError("Invalid page object")
>>>>>>> 99e6dfc9
        assert self.flattened_pages is not None, "for mypy"
        page_org = page
        excluded_keys = list(excluded_keys)
        excluded_keys += [PA.PARENT, "/StructParents"]
        # acrobat does not accept to have two indirect ref pointing on the same
        # page; therefore in order to add easily multiple copies of the same
        # page, we need to create a new dictionary for the page, however the
        # objects below (including content) are not duplicated:
        try:  # delete an already existing page
            del self._id_translated[id(page_org.indirect_reference.pdf)][  # type: ignore
                page_org.indirect_reference.idnum  # type: ignore
            ]
        except Exception:
            pass
        page = cast(
            "PageObject", page_org.clone(self, False, excluded_keys).get_object()
        )
        if page_org.pdf is not None:
            other = page_org.pdf.pdf_header
            self.pdf_header = _get_max_pdf_version_header(self.pdf_header, other)
        node, idx = self._get_page_in_node(index)
        page[NameObject(PA.PARENT)] = node.indirect_reference

        if idx >= 0:  # to be a
            cast(ArrayObject, node[PA.KIDS]).insert(idx, page.indirect_reference)
            self.flattened_pages.insert(index, page)
        else:
            cast(ArrayObject, node[PA.KIDS]).append(page.indirect_reference)
            self.flattened_pages.append(page)
        cpt = 1000
<<<<<<< HEAD
        while not is_null_or_none(node):
=======
        while node is not None:
>>>>>>> 99e6dfc9
            node = cast(DictionaryObject, node.get_object())
            node[NameObject(PA.COUNT)] = NumberObject(cast(int, node[PA.COUNT]) + 1)
            node = node.get(PA.PARENT, None)
            cpt -= 1
            if cpt < 0:
<<<<<<< HEAD
                raise PyPdfError("Recursive Error detected")
=======
                raise PyPdfError("Too many recursive calls!")
>>>>>>> 99e6dfc9
        return page

    def set_need_appearances_writer(self, state: bool = True) -> None:
        """
        Sets the "NeedAppearances" flag in the PDF writer.

        The "NeedAppearances" flag indicates whether the appearance dictionary
        for form fields should be automatically generated by the PDF viewer or
        if the embedded appearance should be used.

        Args:
            state: The actual value of the NeedAppearances flag.

        Returns:
            None
        """
        # See 12.7.2 and 7.7.2 for more information:
        # https://opensource.adobe.com/dc-acrobat-sdk-docs/pdfstandards/PDF32000_2008.pdf
        try:
            # get the AcroForm tree
            if CatalogDictionary.ACRO_FORM not in self._root_object:
                self._root_object[
                    NameObject(CatalogDictionary.ACRO_FORM)
                ] = self._add_object(DictionaryObject())

            need_appearances = NameObject(InteractiveFormDictEntries.NeedAppearances)
            cast(DictionaryObject, self._root_object[CatalogDictionary.ACRO_FORM])[
                need_appearances
            ] = BooleanObject(state)
        except Exception as exc:  # pragma: no cover
            logger_warning(
                f"set_need_appearances_writer({state}) catch : {exc}", __name__
            )

    def create_viewer_preferences(self) -> ViewerPreferences:
        o = ViewerPreferences()
        self._root_object[
            NameObject(CatalogDictionary.VIEWER_PREFERENCES)
        ] = self._add_object(o)
        return o

    def add_page(
        self,
        page: PageObject,
        excluded_keys: Iterable[str] = (),
    ) -> PageObject:
        """
        Add a page to this PDF file.

        Recommended for advanced usage including the adequate excluded_keys.

        The page is usually acquired from a :class:`PdfReader<pypdf.PdfReader>`
        instance.

        Args:
            page: The page to add to the document. Should be
                an instance of :class:`PageObject<pypdf._page.PageObject>`
            excluded_keys:

        Returns:
            The added PageObject.
        """
<<<<<<< HEAD
        assert self.flattened_pages is not None
=======
        assert self.flattened_pages is not None, "mypy"
>>>>>>> 99e6dfc9
        return self._add_page(page, len(self.flattened_pages), excluded_keys)

    def insert_page(
        self,
        page: PageObject,
        index: int = 0,
        excluded_keys: Iterable[str] = (),
    ) -> PageObject:
        """
        Insert a page in this PDF file. The page is usually acquired from a
        :class:`PdfReader<pypdf.PdfReader>` instance.

        Args:
            page: The page to add to the document.
            index: Position at which the page will be inserted.
            excluded_keys:

        Returns:
            The added PageObject.
        """
<<<<<<< HEAD
        assert self.flattened_pages is not None
        if index < 0:
            index = len(self.flattened_pages) + index
        if index < 0:
            raise ValueError("invalid index value")
=======
        assert self.flattened_pages is not None, "mypy"
        if index < 0:
            index = len(self.flattened_pages) + index
        if index < 0:
            raise ValueError("Invalid index value")
>>>>>>> 99e6dfc9
        if index >= len(self.flattened_pages):
            return self.add_page(page, excluded_keys)
        else:
            return self._add_page(page, index, excluded_keys)

    def _get_page_number_by_indirect(
        self, indirect_reference: Union[None, int, NullObject, IndirectObject]
    ) -> Optional[int]:
        """
        Generate _page_id2num.

        Args:
            indirect_reference:

        Returns:
            The page number or None
        """
        # to provide same function as in PdfReader
        if is_null_or_none(indirect_reference):
            return None
        assert indirect_reference is not None, "mypy"
        if isinstance(indirect_reference, int):
            indirect_reference = IndirectObject(indirect_reference, 0, self)
        obj = indirect_reference.get_object()
        if isinstance(obj, PageObject):
            return obj.page_number
        return None

    def add_blank_page(
        self, width: Optional[float] = None, height: Optional[float] = None
    ) -> PageObject:
        """
        Append a blank page to this PDF file and return it.

        If no page size is specified, use the size of the last page.

        Args:
            width: The width of the new page expressed in default user
                space units.
            height: The height of the new page expressed in default
                user space units.

        Returns:
            The newly appended page.

        Raises:
            PageSizeNotDefinedError: if width and height are not defined
                and previous page does not exist.
        """
        page = PageObject.create_blank_page(self, width, height)
        return self.add_page(page)

    def insert_blank_page(
        self,
        width: Optional[Union[float, decimal.Decimal]] = None,
        height: Optional[Union[float, decimal.Decimal]] = None,
        index: int = 0,
    ) -> PageObject:
        """
        Insert a blank page to this PDF file and return it.

        If no page size is specified, use the size of the last page.

        Args:
            width: The width of the new page expressed in default user
                space units.
            height: The height of the new page expressed in default
                user space units.
            index: Position to add the page.

        Returns:
            The newly inserted page.

        Raises:
            PageSizeNotDefinedError: if width and height are not defined
                and previous page does not exist.
        """
        if width is None or height is None and (self.get_num_pages() - 1) >= index:
            oldpage = self.pages[index]
            width = oldpage.mediabox.width
            height = oldpage.mediabox.height
        page = PageObject.create_blank_page(self, width, height)
        self.insert_page(page, index)
        return page

    @property
    def open_destination(
        self,
    ) -> Union[None, Destination, TextStringObject, ByteStringObject]:
        return super().open_destination

    @open_destination.setter
    def open_destination(self, dest: Union[None, str, Destination, PageObject]) -> None:
        if dest is None:
            try:
                del self._root_object["/OpenAction"]
            except KeyError:
                pass
        elif isinstance(dest, str):
            self._root_object[NameObject("/OpenAction")] = TextStringObject(dest)
        elif isinstance(dest, Destination):
            self._root_object[NameObject("/OpenAction")] = dest.dest_array
        elif isinstance(dest, PageObject):
            self._root_object[NameObject("/OpenAction")] = Destination(
                "Opening",
                dest.indirect_reference
                if dest.indirect_reference is not None
                else NullObject(),
                PAGE_FIT,
            ).dest_array

    def add_js(self, javascript: str) -> None:
        """
        Add JavaScript which will launch upon opening this PDF.

        Args:
            javascript: Your Javascript.

        >>> output.add_js("this.print({bUI:true,bSilent:false,bShrinkToFit:true});")
        # Example: This will launch the print window when the PDF is opened.
        """
        # Names / JavaScript preferred to be able to add multiple scripts
        if "/Names" not in self._root_object:
            self._root_object[NameObject(CA.NAMES)] = DictionaryObject()
        names = cast(DictionaryObject, self._root_object[CA.NAMES])
        if "/JavaScript" not in names:
            names[NameObject("/JavaScript")] = DictionaryObject(
                {NameObject("/Names"): ArrayObject()}
            )
        js_list = cast(
            ArrayObject, cast(DictionaryObject, names["/JavaScript"])["/Names"]
        )

        js = DictionaryObject()
        js.update(
            {
                NameObject(PA.TYPE): NameObject("/Action"),
                NameObject("/S"): NameObject("/JavaScript"),
                NameObject("/JS"): TextStringObject(f"{javascript}"),
            }
        )
        # We need a name for parameterized javascript in the pdf file,
        # but it can be anything.
        js_list.append(create_string_object(str(uuid.uuid4())))
        js_list.append(self._add_object(js))

    def add_attachment(self, filename: str, data: Union[str, bytes]) -> None:
        """
        Embed a file inside the PDF.

        Reference:
        https://opensource.adobe.com/dc-acrobat-sdk-docs/pdfstandards/PDF32000_2008.pdf
        Section 7.11.3

        Args:
            filename: The filename to display.
            data: The data in the file.
        """
        # We need three entries:
        # * The file's data
        # * The /Filespec entry
        # * The file's name, which goes in the Catalog

        # The entry for the file
        # Sample:
        # 8 0 obj
        # <<
        #  /Length 12
        #  /Type /EmbeddedFile
        # >>
        # stream
        # Hello world!
        # endstream
        # endobj
        if isinstance(data, str):
            data = data.encode("latin-1")
        file_entry = DecodedStreamObject()
        file_entry.set_data(data)
        file_entry.update({NameObject(PA.TYPE): NameObject("/EmbeddedFile")})

        # The Filespec entry
        # Sample:
        # 7 0 obj
        # <<
        #  /Type /Filespec
        #  /F (hello.txt)
        #  /EF << /F 8 0 R >>
        # >>
        # endobj

        ef_entry = DictionaryObject()
        ef_entry.update({NameObject("/F"): self._add_object(file_entry)})

        filespec = DictionaryObject()
        filespec.update(
            {
                NameObject(PA.TYPE): NameObject("/Filespec"),
                NameObject(FileSpecificationDictionaryEntries.F): create_string_object(
                    filename
                ),  # Perhaps also try TextStringObject
                NameObject(FileSpecificationDictionaryEntries.EF): ef_entry,
            }
        )

        # Then create the entry for the root, as it needs
        # a reference to the Filespec
        # Sample:
        # 1 0 obj
        # <<
        #  /Type /Catalog
        #  /Outlines 2 0 R
        #  /Pages 3 0 R
        #  /Names << /EmbeddedFiles << /Names [(hello.txt) 7 0 R] >> >>
        # >>
        # endobj

        if CA.NAMES not in self._root_object:
            self._root_object[NameObject(CA.NAMES)] = self._add_object(
                DictionaryObject()
            )
        if "/EmbeddedFiles" not in cast(DictionaryObject, self._root_object[CA.NAMES]):
            embedded_files_names_dictionary = DictionaryObject(
                {NameObject(CA.NAMES): ArrayObject()}
            )
            cast(DictionaryObject, self._root_object[CA.NAMES])[
                NameObject("/EmbeddedFiles")
            ] = self._add_object(embedded_files_names_dictionary)
        else:
            embedded_files_names_dictionary = cast(
                DictionaryObject,
                cast(DictionaryObject, self._root_object[CA.NAMES])["/EmbeddedFiles"],
            )
        cast(ArrayObject, embedded_files_names_dictionary[CA.NAMES]).extend(
            [create_string_object(filename), filespec]
        )

    def append_pages_from_reader(
        self,
        reader: PdfReader,
        after_page_append: Optional[Callable[[PageObject], None]] = None,
    ) -> None:
        """
        Copy pages from reader to writer. Includes an optional callback
        parameter which is invoked after pages are appended to the writer.

        ``append`` should be preferred.

        Args:
            reader: a PdfReader object from which to copy page
                annotations to this writer object. The writer's annots
                will then be updated.
            after_page_append:
                Callback function that is invoked after each page is appended to
                the writer. Signature includes a reference to the appended page
                (delegates to append_pages_from_reader). The single parameter of
                the callback is a reference to the page just appended to the
                document.
        """
        # Get page count from writer and reader
        reader_num_pages = len(reader.pages)
        # Copy pages from reader to writer
        for reader_page_number in range(reader_num_pages):
            reader_page = reader.pages[reader_page_number]
            writer_page = self.add_page(reader_page)
            # Trigger callback, pass writer page as parameter
            if callable(after_page_append):
                after_page_append(writer_page)

    def _update_field_annotation(
        self,
        field: DictionaryObject,
        anno: DictionaryObject,
        font_name: str = "",
        font_size: float = -1,
    ) -> None:
        # Calculate rectangle dimensions
        _rct = cast(RectangleObject, anno[AA.Rect])
        rct = RectangleObject((0, 0, abs(_rct[2] - _rct[0]), abs(_rct[3] - _rct[1])))

        # Extract font information
        da = anno.get_inherited(
            AA.DA,
            cast(DictionaryObject, self.root_object[CatalogDictionary.ACRO_FORM]).get(
                AA.DA, None
            ),
        )
        if da is None:
            da = TextStringObject("/Helv 0 Tf 0 g")
        else:
            da = da.get_object()
        font_properties = da.replace("\n", " ").replace("\r", " ").split(" ")
        font_properties = [x for x in font_properties if x != ""]
        if font_name:
            font_properties[font_properties.index("Tf") - 2] = font_name
        else:
            font_name = font_properties[font_properties.index("Tf") - 2]
        font_height = (
            font_size
            if font_size >= 0
            else float(font_properties[font_properties.index("Tf") - 1])
        )
        if font_height == 0:
            if field.get(FA.Ff, 0) & FA.FfBits.Multiline:
                font_height = DEFAULT_FONT_HEIGHT_IN_MULTILINE
            else:
                font_height = rct.height - 2
        font_properties[font_properties.index("Tf") - 1] = str(font_height)
        da = " ".join(font_properties)
        y_offset = rct.height - 1 - font_height

        # Retrieve font information from local DR ...
        dr: Any = cast(
            DictionaryObject,
            cast(
                DictionaryObject,
                anno.get_inherited(
                    "/DR",
                    cast(
                        DictionaryObject, self.root_object[CatalogDictionary.ACRO_FORM]
                    ).get("/DR", DictionaryObject()),
                ),
            ).get_object(),
        )
        dr = dr.get("/Font", DictionaryObject()).get_object()
        # _default_fonts_space_width keys is the list of Standard fonts
        if font_name not in dr and font_name not in _default_fonts_space_width:
            # ...or AcroForm dictionary
            dr = cast(
                Dict[Any, Any],
                cast(
                    DictionaryObject, self.root_object[CatalogDictionary.ACRO_FORM]
                ).get("/DR", {}),
            )
            dr = dr.get_object().get("/Font", DictionaryObject()).get_object()
        font_res = dr.get(font_name, None)
        if not is_null_or_none(font_res):
            font_res = cast(DictionaryObject, font_res.get_object())
            font_subtype, _, font_encoding, font_map = build_char_map_from_dict(
                200, font_res
            )
            try:  # get rid of width stored in -1 key
                del font_map[-1]
            except KeyError:
                pass
            font_full_rev: Dict[str, bytes]
            if isinstance(font_encoding, str):
                font_full_rev = {
                    v: k.encode(font_encoding) for k, v in font_map.items()
                }
            else:
                font_full_rev = {v: bytes((k,)) for k, v in font_encoding.items()}
                font_encoding_rev = {v: bytes((k,)) for k, v in font_encoding.items()}
                for kk, v in font_map.items():
                    font_full_rev[v] = font_encoding_rev.get(kk, kk)
        else:
            logger_warning(f"Font dictionary for {font_name} not found.", __name__)
            font_full_rev = {}

        # Retrieve field text and selected values
        field_flags = field.get(FA.Ff, 0)
        if field.get(FA.FT, "/Tx") == "/Ch" and field_flags & FA.FfBits.Combo == 0:
            txt = "\n".join(anno.get_inherited(FA.Opt, []))
            sel = field.get("/V", [])
            if not isinstance(sel, list):
                sel = [sel]
        else:  # /Tx
            txt = field.get("/V", "")
            sel = []
        # Escape parentheses (pdf 1.7 reference, table 3.2  Literal Strings)
        txt = txt.replace("\\", "\\\\").replace("(", r"\(").replace(")", r"\)")
        # Generate appearance stream
        ap_stream = f"q\n/Tx BMC \nq\n1 1 {rct.width - 1} {rct.height - 1} re\nW\nBT\n{da}\n".encode()
        for line_number, line in enumerate(txt.replace("\n", "\r").split("\r")):
            if line in sel:
                # may be improved but cannot find how to get fill working => replaced with lined box
                ap_stream += (
                    f"1 {y_offset - (line_number * font_height * 1.4) - 1} {rct.width - 2} {font_height + 2} re\n"
                    f"0.5 0.5 0.5 rg s\n{da}\n"
                ).encode()
            if line_number == 0:
                ap_stream += f"2 {y_offset} Td\n".encode()
            else:
                # Td is a relative translation
                ap_stream += f"0 {- font_height * 1.4} Td\n".encode()
            enc_line: List[bytes] = [
                font_full_rev.get(c, c.encode("utf-16-be")) for c in line
            ]
            if any(len(c) >= 2 for c in enc_line):
                ap_stream += b"<" + (b"".join(enc_line)).hex().encode() + b"> Tj\n"
            else:
                ap_stream += b"(" + b"".join(enc_line) + b") Tj\n"
        ap_stream += b"ET\nQ\nEMC\nQ\n"

        # Create appearance dictionary
        dct = DecodedStreamObject.initialize_from_dictionary(
            {
                NameObject("/Type"): NameObject("/XObject"),
                NameObject("/Subtype"): NameObject("/Form"),
                NameObject("/BBox"): rct,
                "__streamdata__": ByteStringObject(ap_stream),
                "/Length": 0,
            }
        )
        if AA.AP in anno:
            for k, v in cast(DictionaryObject, anno[AA.AP]).get("/N", {}).items():
                if k not in {"/BBox", "/Length", "/Subtype", "/Type", "/Filter"}:
                    dct[k] = v

        # Update Resources with font information if necessary
        if font_res is not None:
            dct[NameObject("/Resources")] = DictionaryObject(
                {
                    NameObject("/Font"): DictionaryObject(
                        {
                            NameObject(font_name): getattr(
                                font_res, "indirect_reference", font_res
                            )
                        }
                    )
                }
            )
        if AA.AP not in anno:
            anno[NameObject(AA.AP)] = DictionaryObject(
                {NameObject("/N"): self._add_object(dct)}
            )
        elif "/N" not in cast(DictionaryObject, anno[AA.AP]):
            cast(DictionaryObject, anno[NameObject(AA.AP)])[
                NameObject("/N")
            ] = self._add_object(dct)
        else:  # [/AP][/N] exists
            n = anno[AA.AP]["/N"].indirect_reference.idnum  # type: ignore
            self._objects[n - 1] = dct
            dct.indirect_reference = IndirectObject(n, 0, self)

    FFBITS_NUL = FA.FfBits(0)

    def update_page_form_field_values(
        self,
        page: Union[PageObject, List[PageObject], None],
        fields: Dict[str, Any],
        flags: FA.FfBits = FFBITS_NUL,
        auto_regenerate: Optional[bool] = True,
    ) -> None:
        """
        Update the form field values for a given page from a fields dictionary.

        Copy field texts and values from fields to page.
        If the field links to a parent object, add the information to the parent.

        Args:
            page: `PageObject` - references **PDF writer's page** where the
                annotations and field data will be updated.
                `List[Pageobject]` - provides list of pages to be processed.
                `None` - all pages.
            fields: a Python dictionary of:

                * field names (/T) as keys and text values (/V) as value
                * field names (/T) as keys and list of text values (/V) for multiple choice list
                * field names (/T) as keys and tuple of:
                    * text values (/V)
                    * font id (e.g. /F1, the font id must exist)
                    * font size (0 for autosize)

            flags: A set of flags from :class:`~pypdf.constants.FieldDictionaryAttributes.FfBits`.

            auto_regenerate: Set/unset the need_appearances flag;
                the flag is unchanged if auto_regenerate is None.
        """
        if CatalogDictionary.ACRO_FORM not in self._root_object:
            raise PyPdfError("No /AcroForm dictionary in PdfWriter Object")
        af = cast(DictionaryObject, self._root_object[CatalogDictionary.ACRO_FORM])
        if InteractiveFormDictEntries.Fields not in af:
            raise PyPdfError("No /Fields dictionary in Pdf in PdfWriter Object")
        if isinstance(auto_regenerate, bool):
            self.set_need_appearances_writer(auto_regenerate)
        # Iterate through pages, update field values
        if page is None:
            page = list(self.pages)
        if isinstance(page, list):
            for p in page:
                if PG.ANNOTS in p:  # just to prevent warnings
                    self.update_page_form_field_values(p, fields, flags, None)
            return None
        if PG.ANNOTS not in page:
            logger_warning("No fields to update on this page", __name__)
            return
        for writer_annot in page[PG.ANNOTS]:  # type: ignore
            writer_annot = cast(DictionaryObject, writer_annot.get_object())
            if writer_annot.get("/Subtype", "") != "/Widget":
                continue
            if "/FT" in writer_annot and "/T" in writer_annot:
                writer_parent_annot = writer_annot
            else:
                writer_parent_annot = writer_annot.get(
                    PG.PARENT, DictionaryObject()
                ).get_object()

            for field, value in fields.items():
                if not (
                    self._get_qualified_field_name(writer_parent_annot) == field
                    or writer_parent_annot.get("/T", None) == field
                ):
                    continue
                if (
                    writer_parent_annot.get("/FT", None) == "/Ch"
                    and "/I" in writer_parent_annot
                ):
                    del writer_parent_annot["/I"]
                if flags:
                    writer_annot[NameObject(FA.Ff)] = NumberObject(flags)
                if isinstance(value, list):
                    lst = ArrayObject(TextStringObject(v) for v in value)
                    writer_parent_annot[NameObject(FA.V)] = lst
                elif isinstance(value, tuple):
                    writer_annot[NameObject(FA.V)] = TextStringObject(
                        value[0],
                    )
                else:
                    writer_parent_annot[NameObject(FA.V)] = TextStringObject(value)
                if writer_parent_annot.get(FA.FT) in ("/Btn"):
                    # case of Checkbox button (no /FT found in Radio widgets
                    v = NameObject(value)
                    if v not in writer_annot[NameObject(AA.AP)][NameObject("/N")]:
                        v = NameObject("/Off")
                    # other cases will be updated through the for loop
                    writer_annot[NameObject(AA.AS)] = v
                elif (
                    writer_parent_annot.get(FA.FT) == "/Tx"
                    or writer_parent_annot.get(FA.FT) == "/Ch"
                ):
                    # textbox
                    if isinstance(value, tuple):
                        self._update_field_annotation(
                            writer_parent_annot, writer_annot, value[1], value[2]
                        )
                    else:
                        self._update_field_annotation(writer_parent_annot, writer_annot)
                elif (
                    writer_annot.get(FA.FT) == "/Sig"
                ):  # deprecated  # not implemented yet
                    # signature
                    logger_warning("Signature forms not implemented yet", __name__)

    def reattach_fields(
        self, page: Optional[PageObject] = None
    ) -> List[DictionaryObject]:
        """
        Parse annotations within the page looking for orphan fields and
        reattach then into the Fields Structure.

        Args:
            page: page to analyze.
                  If none is provided, all pages will be analyzed.

        Returns:
            list of reattached fields.
        """
        lst = []
        if page is None:
            for p in self.pages:
                lst += self.reattach_fields(p)
            return lst

        try:
            af = cast(DictionaryObject, self._root_object[CatalogDictionary.ACRO_FORM])
        except KeyError:
            af = DictionaryObject()
            self._root_object[NameObject(CatalogDictionary.ACRO_FORM)] = af
        try:
            fields = cast(ArrayObject, af[InteractiveFormDictEntries.Fields])
        except KeyError:
            fields = ArrayObject()
            af[NameObject(InteractiveFormDictEntries.Fields)] = fields

        if "/Annots" not in page:
            return lst
        annots = cast(ArrayObject, page["/Annots"])
        for idx in range(len(annots)):
            ano = annots[idx]
            indirect = isinstance(ano, IndirectObject)
            ano = cast(DictionaryObject, ano.get_object())
            if ano.get("/Subtype", "") == "/Widget" and "/FT" in ano:
                if (
                    "indirect_reference" in ano.__dict__
                    and ano.indirect_reference in fields
                ):
                    continue
                if not indirect:
                    annots[idx] = self._add_object(ano)
                fields.append(ano.indirect_reference)
                lst.append(ano)
        return lst

    def clone_reader_document_root(self, reader: PdfReader) -> None:
        """
        Copy the reader document root to the writer and all sub-elements,
        including pages, threads, outlines,... For partial insertion, ``append``
        should be considered.

        Args:
            reader: PdfReader from which the document root should be copied.
        """
        if self.incremental:
            self._objects = [None] * cast(int, reader.trailer["/Size"])
        else:
            self._objects.clear()
<<<<<<< HEAD
        self._info_obj = None
=======
>>>>>>> 99e6dfc9
        self._root_object = reader.root_object.clone(self)
        self._pages = self._root_object.raw_get("/Pages")

        assert len(self._objects) <= cast(int, reader.trailer["/Size"])  # for pytest
        # must be done here before rewriting
        if self.incremental:
            self._original_hash = [
                (obj.hash_bin() if obj is not None else 0) for obj in self._objects
            ]
        self._flatten()
        assert self.flattened_pages is not None
        for p in self.flattened_pages:
            self._replace_object(cast(IndirectObject, p.indirect_reference).idnum, p)
            if not self.incremental:
                p[NameObject("/Parent")] = self._pages
        if not self.incremental:
            cast(DictionaryObject, self._pages.get_object())[
                NameObject("/Kids")
            ] = ArrayObject([p.indirect_reference for p in self.flattened_pages])

    def clone_document_from_reader(
        self,
        reader: PdfReader,
        after_page_append: Optional[Callable[[PageObject], None]] = None,
    ) -> None:
        """
        Create a copy (clone) of a document from a PDF file reader cloning
        section '/Root' and '/Info' and '/ID' of the pdf.

        Args:
            reader: PDF file reader instance from which the clone
                should be created.
            after_page_append:
                Callback function that is invoked after each page is appended to
                the writer. Signature includes a reference to the appended page
                (delegates to append_pages_from_reader). The single parameter of
                the callback is a reference to the page just appended to the
                document.
        """
        self.clone_reader_document_root(reader)
<<<<<<< HEAD
        inf = reader._info
        if self.incremental:
            if inf is not None:
                self._info_obj = cast(
                    IndirectObject, inf.clone(self).indirect_reference
                )
                assert isinstance(self._info, DictionaryObject), "for mypy"
                self._original_hash[
                    self._info_obj.indirect_reference.idnum - 1
                ] = self._info.hash_bin()
        elif inf is not None:
            self._info_obj = self._add_object(
                DictionaryObject(cast(DictionaryObject, inf.get_object()))
            )
        # else: _info_obj = None done in clone_reader_document_root()
=======
        if TK.INFO in reader.trailer:
            inf = reader._info
            if self.incremental:
                if inf is not None:
                    self._info_obj = cast(
                        IndirectObject, inf.clone(self).indirect_reference
                    )
                self._original_hash[
                    cast(IndirectObject, self._info_obj.indirect_reference).idnum - 1
                ] = cast(DictionaryObject, self._info_obj.get_object()).hash_bin()
            elif inf is not None:
                self._info_obj = self._add_object(
                    DictionaryObject(cast(DictionaryObject, inf.get_object()))
                )
        else:
            self._info_obj = self._add_object(DictionaryObject())
>>>>>>> 99e6dfc9

        try:
            self._ID = cast(ArrayObject, reader._ID).clone(self)
        except AttributeError:
            pass

        if callable(after_page_append):
            for page in cast(
                ArrayObject, cast(DictionaryObject, self._pages.get_object())["/Kids"]
            ):
                after_page_append(page.get_object())

    def _compute_document_identifier(self) -> ByteStringObject:
        stream = BytesIO()
        self._write_pdf_structure(stream)
        stream.seek(0)
        return ByteStringObject(_rolling_checksum(stream).encode("utf8"))

    def generate_file_identifiers(self) -> None:
        """
        Generate an identifier for the PDF that will be written.

        The only point of this is ensuring uniqueness. Reproducibility is not
        required.
        When a file is first written, both identifiers shall be set to the same value.
        If both identifiers match when a file reference is resolved, it is very
        likely that the correct and unchanged file has been found. If only the first
        identifier matches, a different version of the correct file has been found.
        see 14.4 "File Identifiers".
        """
        if self._ID:
            id1 = self._ID[0]
            id2 = self._compute_document_identifier()
        else:
            id1 = self._compute_document_identifier()
            id2 = id1
        self._ID = ArrayObject((id1, id2))

    def encrypt(
        self,
        user_password: str,
        owner_password: Optional[str] = None,
        use_128bit: bool = True,
        permissions_flag: UserAccessPermissions = ALL_DOCUMENT_PERMISSIONS,
        *,
        algorithm: Optional[str] = None,
    ) -> None:
        """
        Encrypt this PDF file with the PDF Standard encryption handler.

        Args:
            user_password: The password which allows for opening
                and reading the PDF file with the restrictions provided.
            owner_password: The password which allows for
                opening the PDF files without any restrictions. By default,
                the owner password is the same as the user password.
            use_128bit: flag as to whether to use 128bit
                encryption. When false, 40bit encryption will be used.
                By default, this flag is on.
            permissions_flag: permissions as described in
                Table 3.20 of the PDF 1.7 specification. A bit value of 1 means
                the permission is granted.
                Hence an integer value of -1 will set all flags.
                Bit position 3 is for printing, 4 is for modifying content,
                5 and 6 control annotations, 9 for form fields,
                10 for extraction of text and graphics.
            algorithm: encrypt algorithm. Values may be one of "RC4-40", "RC4-128",
                "AES-128", "AES-256-R5", "AES-256". If it is valid,
                `use_128bit` will be ignored.
        """
        if owner_password is None:
            owner_password = user_password

        if algorithm is not None:
            try:
                alg = getattr(EncryptAlgorithm, algorithm.replace("-", "_"))
            except AttributeError:
                raise ValueError(f"algorithm '{algorithm}' NOT supported")
        else:
            alg = EncryptAlgorithm.RC4_128
            if not use_128bit:
                alg = EncryptAlgorithm.RC4_40
        self.generate_file_identifiers()
        assert self._ID
        self._encryption = Encryption.make(alg, permissions_flag, self._ID[0])
        # in case call `encrypt` again
        entry = self._encryption.write_entry(user_password, owner_password)
        if self._encrypt_entry:
            # replace old encrypt_entry
            assert self._encrypt_entry.indirect_reference is not None
            entry.indirect_reference = self._encrypt_entry.indirect_reference
            self._objects[entry.indirect_reference.idnum - 1] = entry
        else:
            self._add_object(entry)
        self._encrypt_entry = entry

    def write_stream(self, stream: StreamType) -> None:
        if hasattr(stream, "mode") and "b" not in stream.mode:
            logger_warning(
                f"File <{stream.name}> to write to is not in binary mode. "
                "It may not be written to correctly.",
                __name__,
            )
        # deprecated to be removed in pypdf 6.0.0 :
        # if not self._root:
        #   self._root = self._add_object(self._root_object)
        # self._sweep_indirect_references(self._root)

        if self.incremental:
            self._reader.stream.seek(0)
            stream.write(self._reader.stream.read(-1))
            if len(self.list_objects_in_increment()) > 0:
                self._write_increment(stream)  # writes objs, Xref stream and startx
        else:
            object_positions, free_objects = self._write_pdf_structure(stream)
            xref_location = self._write_xref_table(
                stream, object_positions, free_objects
            )
            self._write_trailer(stream, xref_location)

    def write(self, stream: Union[Path, StrByteType]) -> Tuple[bool, IO[Any]]:
        """
        Write the collection of pages added to this object out as a PDF file.

        Args:
            stream: An object to write the file to. The object can support
                the write method and the tell method, similar to a file object, or
                be a file path, just like the fileobj, just named it stream to keep
                existing workflow.

        Returns:
            A tuple (bool, IO).
        """
        my_file = False

        if stream == "":
            raise ValueError(f"Output(stream={stream}) is empty.")

        if isinstance(stream, (str, Path)):
            stream = FileIO(stream, "wb")
            self.with_as_usage = True  #
            my_file = True

        self.write_stream(stream)

        if self.with_as_usage:
            stream.close()

        return my_file, stream

    def list_objects_in_increment(self) -> List[IndirectObject]:
        """
<<<<<<< HEAD
        For debug / analysis
        Provides the list of new/modified objects that will be written
        in the increment
        Deleted Objects will not be freeed but will become orphans
=======
        For debugging/analysis.
        Provides the list of new/modified objects that will be written
        in the increment.
        Deleted objects will not be freed but will become orphans.
>>>>>>> 99e6dfc9

        Returns:
            List of (new / modified) IndirectObjects
        """
        return [
            cast(IndirectObject, self._objects[i]).indirect_reference
            for i in range(len(self._objects))
            if (
                self._objects[i] is not None
                and (
                    i >= len(self._original_hash)
                    or cast(PdfObject, self._objects[i]).hash_bin()
                    != self._original_hash[i]
                )
            )
        ]

    def _write_increment(self, stream: StreamType) -> None:
        object_positions = {}
        object_blocks = []
        current_start = -1
        current_stop = -2
        for i, obj in enumerate(self._objects):
            if self._objects[i] is not None and (
                i >= len(self._original_hash)
                or cast(PdfObject, self._objects[i]).hash_bin()
                != self._original_hash[i]
            ):
                idnum = i + 1
                assert isinstance(obj, PdfObject)  # mypy
                # first write new/modified object
                object_positions[idnum] = stream.tell()
                stream.write(f"{idnum} 0 obj\n".encode())
                """ encryption is not operational
                if self._encryption and obj != self._encrypt_entry:
                    obj = self._encryption.encrypt_object(obj, idnum, 0)
                """
                obj.write_to_stream(stream)
                stream.write(b"\nendobj\n")

                # prepare xref
                if idnum != current_stop:
                    if current_start > 0:
                        object_blocks.append(
                            [current_start, current_stop - current_start]
                        )
                    current_start = idnum
                current_stop = idnum + 1
        assert current_start > 0, "for pytest only"
        object_blocks.append([current_start, current_stop - current_start])
        # write incremented xref
        xref_location = stream.tell()
        xr_id = len(self._objects) + 1
        stream.write(f"{xr_id} 0 obj".encode())
        init_data = {
            NameObject("/Type"): NameObject("/XRef"),
            NameObject("/Size"): NumberObject(xr_id + 1),
            NameObject("/Root"): self.root_object.indirect_reference,
            NameObject("/Filter"): NameObject("/FlateDecode"),
            NameObject("/Index"): ArrayObject(
                [NumberObject(_it) for _su in object_blocks for _it in _su]
            ),
            NameObject("/W"): ArrayObject(
                [NumberObject(1), NumberObject(4), NumberObject(1)]
            ),
            "__streamdata__": b"",
        }
        if self._info is not None and (
            self._info.indirect_reference.idnum - 1  # type: ignore
            >= len(self._original_hash)
            or cast(IndirectObject, self._info).hash_bin()  # kept for future
            != self._original_hash[
                self._info.indirect_reference.idnum - 1  # type: ignore
            ]
        ):
            init_data[NameObject(TK.INFO)] = self._info.indirect_reference
        init_data[NameObject(TK.PREV)] = NumberObject(self._reader._startxref)
        if self._ID:
            init_data[NameObject(TK.ID)] = self._ID
        xr = StreamObject.initialize_from_dictionary(init_data)
        xr.set_data(
            b"".join(
                [struct.pack(b">BIB", 1, _pos, 0) for _pos in object_positions.values()]
            )
        )
        xr.write_to_stream(stream)
        stream.write(f"\nstartxref\n{xref_location}\n%%EOF\n".encode())  # eof

    def _write_pdf_structure(self, stream: StreamType) -> Tuple[List[int], List[int]]:
        object_positions = []
        free_objects = []  # will contain list of all free entries
        stream.write(self.pdf_header.encode() + b"\n")
        stream.write(b"%\xE2\xE3\xCF\xD3\n")

        for i, obj in enumerate(self._objects):
            if obj is not None:
                idnum = i + 1
                object_positions.append(stream.tell())
                stream.write(f"{idnum} 0 obj\n".encode())
                if self._encryption and obj != self._encrypt_entry:
                    obj = self._encryption.encrypt_object(obj, idnum, 0)
                obj.write_to_stream(stream)
                stream.write(b"\nendobj\n")
            else:
                object_positions.append(-1)
                free_objects.append(i + 1)
        free_objects.append(0)  # add 0 to loop in accordance with PDF spec
        return object_positions, free_objects

    def _write_xref_table(
        self, stream: StreamType, object_positions: List[int], free_objects: List[int]
    ) -> int:
        xref_location = stream.tell()
        stream.write(b"xref\n")
        stream.write(f"0 {len(self._objects) + 1}\n".encode())
        stream.write(f"{free_objects[0]:0>10} {65535:0>5} f \n".encode())
        free_idx = 1
        for offset in object_positions:
            if offset > 0:
                stream.write(f"{offset:0>10} {0:0>5} n \n".encode())
            else:
                stream.write(f"{free_objects[free_idx]:0>10} {1:0>5} f \n".encode())
                free_idx += 1
        return xref_location

    def _write_trailer(self, stream: StreamType, xref_location: int) -> None:
        """
        Write the PDF trailer to the stream.

        To quote the PDF specification:
            [The] trailer [gives] the location of the cross-reference table and
            of certain special objects within the body of the file.
        """
        stream.write(b"trailer\n")
        trailer = DictionaryObject(
            {
                NameObject(TK.SIZE): NumberObject(len(self._objects) + 1),
                NameObject(TK.ROOT): self.root_object.indirect_reference,
            }
        )
        if self._info is not None:
            trailer[NameObject(TK.INFO)] = self._info.indirect_reference
        if self._ID is not None:
            trailer[NameObject(TK.ID)] = self._ID
        if self._encrypt_entry:
            trailer[NameObject(TK.ENCRYPT)] = self._encrypt_entry.indirect_reference
        trailer.write_to_stream(stream)
        stream.write(f"\nstartxref\n{xref_location}\n%%EOF\n".encode())  # eof

    @property
    def metadata(self) -> Optional[DocumentInformation]:
        """
        Retrieve/set the PDF file's document information dictionary, if it exists.

        Args:
            value: dict with the entries to be set. if None : remove the /Info entry from the pdf.

        Note that some PDF files use (xmp)metadata streams instead of document
        information dictionaries, and these metadata streams will not be
        accessed by this function.
        """
        return super().metadata

    @metadata.setter
    def metadata(
        self,
        value: Optional[Union[DocumentInformation, DictionaryObject, Dict[Any, Any]]],
    ) -> None:
        if value is None:
            self._info = None
        else:
            if self._info is not None:
                self._info.clear()
            else:
                self._info = DictionaryObject()
            self.add_metadata(value)

    def add_metadata(self, infos: Dict[str, Any]) -> None:
        """
        Add custom metadata to the output.

        Args:
            infos: a Python dictionary where each key is a field
                and each value is your new metadata.
        """
        args = {}
        if isinstance(infos, PdfObject):
            infos = cast(DictionaryObject, infos.get_object())
        for key, value in list(infos.items()):
            if isinstance(value, PdfObject):
                value = value.get_object()
            args[NameObject(key)] = create_string_object(str(value))
        assert isinstance(self._info, DictionaryObject)
        self._info.update(args)

    def compress_identical_objects(
        self,
        remove_identicals: bool = True,
        remove_orphans: bool = True,
    ) -> None:
        """
        Parse the PDF file and merge objects that have same hash.
        This will make objects common to multiple pages.
        Recommended to be used just before writing output.

        Args:
            remove_identicals: Remove identical objects.
            remove_orphans: Remove unreferenced objects.
        """

        def replace_in_obj(
            obj: PdfObject, crossref: Dict[IndirectObject, IndirectObject]
        ) -> None:
            if isinstance(obj, DictionaryObject):
                key_val = obj.items()
            elif isinstance(obj, ArrayObject):
                key_val = enumerate(obj)  # type: ignore
            else:
                return
            assert isinstance(obj, (DictionaryObject, ArrayObject))
            for k, v in key_val:
                if isinstance(v, IndirectObject):
                    orphans[v.idnum - 1] = False
                    if v in crossref:
                        obj[k] = crossref[v]
                else:
                    """the filtering on DictionaryObject and ArrayObject only
                    will be performed within replace_in_obj"""
                    replace_in_obj(v, crossref)

        # _idnum_hash :dict[hash]=(1st_ind_obj,[other_indir_objs,...])
        self._idnum_hash = {}
        orphans = [True] * len(self._objects)
        # look for similar objects
        for idx, obj in enumerate(self._objects):
            if obj is None:
                continue
            assert isinstance(obj.indirect_reference, IndirectObject)
            h = obj.hash_value()
            if remove_identicals and h in self._idnum_hash:
                self._idnum_hash[h][1].append(obj.indirect_reference)
                self._objects[idx] = None
            else:
                self._idnum_hash[h] = (obj.indirect_reference, [])

        # generate the dict converting others to 1st
        cnv = {v[0]: v[1] for v in self._idnum_hash.values() if len(v[1]) > 0}
        cnv_rev: Dict[IndirectObject, IndirectObject] = {}
        for k, v in cnv.items():
            cnv_rev.update(zip(v, (k,) * len(v)))

        # replace reference to merged objects
        for obj in self._objects:
            if isinstance(obj, (DictionaryObject, ArrayObject)):
                replace_in_obj(obj, cnv_rev)

        # remove orphans (if applicable)
        orphans[self.root_object.indirect_reference.idnum - 1] = False  # type: ignore

        orphans[self._info.indirect_reference.idnum - 1] = False  # type: ignore

        try:
            orphans[self._ID.indirect_reference.idnum - 1] = False  # type: ignore
        except AttributeError:
            pass
        for i in compress(range(len(self._objects)), orphans):
            self._objects[i] = None

    def _sweep_indirect_references(
        self,
        root: Union[
            ArrayObject,
            BooleanObject,
            DictionaryObject,
            FloatObject,
            IndirectObject,
            NameObject,
            PdfObject,
            NumberObject,
            TextStringObject,
            NullObject,
        ],
    ) -> None:  # deprecated
        """
        Resolving any circular references to Page objects.

        Circular references to Page objects can arise when objects such as
        annotations refer to their associated page. If these references are not
        properly handled, the PDF file will contain multiple copies of the same
        Page object. To address this problem, Page objects store their original
        object reference number. This method adds the reference number of any
        circularly referenced Page objects to an external reference map. This
        ensures that self-referencing trees reference the correct new object
        location, rather than copying in a new copy of the Page object.

        Args:
            root: The root of the PDF object tree to sweep.
        """
        deprecate(
            "_sweep_indirect_references has been removed, please report to dev team if this warning is observed",
        )

    def _resolve_indirect_object(
        self, data: IndirectObject
    ) -> IndirectObject:  # deprecated
        """
        Resolves an indirect object to an indirect object in this PDF file.

        If the input indirect object already belongs to this PDF file, it is
        returned directly. Otherwise, the object is retrieved from the input
        object's PDF file using the object's ID number and generation number. If
        the object cannot be found, a warning is logged and a `NullObject` is
        returned.

        If the object is not already in this PDF file, it is added to the file's
        list of objects and assigned a new ID number and generation number of 0.
        The hash value of the object is then added to the `_idnum_hash`
        dictionary, with the corresponding `IndirectObject` reference as the
        value.

        Args:
            data: The `IndirectObject` to resolve.

        Returns:
            The resolved `IndirectObject` in this PDF file.

        Raises:
            ValueError: If the input stream is closed.
        """
        deprecate(
            "_resolve_indirect_object has been removed, please report to dev team if this warning is observed",
        )
        return IndirectObject(0, 0, self)

    def get_reference(self, obj: PdfObject) -> IndirectObject:
        idnum = self._objects.index(obj) + 1
        ref = IndirectObject(idnum, 0, self)
        assert ref.get_object() == obj
        return ref

    def get_outline_root(self) -> TreeObject:
        if CO.OUTLINES in self._root_object:
            # Table 3.25 Entries in the catalog dictionary
            outline = cast(TreeObject, self._root_object[CO.OUTLINES])
            if not isinstance(outline, TreeObject):
                t = TreeObject(outline)
                self._replace_object(outline.indirect_reference.idnum, t)
                outline = t
            idnum = self._objects.index(outline) + 1
            outline_ref = IndirectObject(idnum, 0, self)
            assert outline_ref.get_object() == outline
        else:
            outline = TreeObject()
            outline.update({})
            outline_ref = self._add_object(outline)
            self._root_object[NameObject(CO.OUTLINES)] = outline_ref

        return outline

    def get_threads_root(self) -> ArrayObject:
        """
        The list of threads.

        See §12.4.3 of the PDF 1.7 or PDF 2.0 specification.

        Returns:
            An array (possibly empty) of Dictionaries with ``/F`` and
            ``/I`` properties.
        """
        if CO.THREADS in self._root_object:
            # Table 3.25 Entries in the catalog dictionary
            threads = cast(ArrayObject, self._root_object[CO.THREADS])
        else:
            threads = ArrayObject()
            self._root_object[NameObject(CO.THREADS)] = threads
        return threads

    @property
    def threads(self) -> ArrayObject:
        """
        Read-only property for the list of threads.

        See §8.3.2 from PDF 1.7 spec.

        Each element is a dictionaries with ``/F`` and ``/I`` keys.
        """
        return self.get_threads_root()

    def add_outline_item_destination(
        self,
        page_destination: Union[IndirectObject, PageObject, TreeObject],
        parent: Union[None, TreeObject, IndirectObject] = None,
        before: Union[None, TreeObject, IndirectObject] = None,
        is_open: bool = True,
    ) -> IndirectObject:
        page_destination = cast(PageObject, page_destination.get_object())
        if isinstance(page_destination, PageObject):
            return self.add_outline_item_destination(
                Destination(
                    f"page #{page_destination.page_number}",
                    cast(IndirectObject, page_destination.indirect_reference),
                    Fit.fit(),
                )
            )

        if parent is None:
            parent = self.get_outline_root()

        page_destination[NameObject("/%is_open%")] = BooleanObject(is_open)
        parent = cast(TreeObject, parent.get_object())
        page_destination_ref = self._add_object(page_destination)
        if before is not None:
            before = before.indirect_reference
        parent.insert_child(
            page_destination_ref,
            before,
            self,
            page_destination.inc_parent_counter_outline
            if is_open
            else (lambda x, y: 0),
        )
        if "/Count" not in page_destination:
            page_destination[NameObject("/Count")] = NumberObject(0)

        return page_destination_ref

    def add_outline_item_dict(
        self,
        outline_item: OutlineItemType,
        parent: Union[None, TreeObject, IndirectObject] = None,
        before: Union[None, TreeObject, IndirectObject] = None,
        is_open: bool = True,
    ) -> IndirectObject:
        outline_item_object = TreeObject()
        outline_item_object.update(outline_item)

        if "/A" in outline_item:
            action = DictionaryObject()
            a_dict = cast(DictionaryObject, outline_item["/A"])
            for k, v in list(a_dict.items()):
                action[NameObject(str(k))] = v
            action_ref = self._add_object(action)
            outline_item_object[NameObject("/A")] = action_ref

        return self.add_outline_item_destination(
            outline_item_object, parent, before, is_open
        )

    def add_outline_item(
        self,
        title: str,
        page_number: Union[None, PageObject, IndirectObject, int],
        parent: Union[None, TreeObject, IndirectObject] = None,
        before: Union[None, TreeObject, IndirectObject] = None,
        color: Optional[Union[Tuple[float, float, float], str]] = None,
        bold: bool = False,
        italic: bool = False,
        fit: Fit = PAGE_FIT,
        is_open: bool = True,
    ) -> IndirectObject:
        """
        Add an outline item (commonly referred to as a "Bookmark") to the PDF file.

        Args:
            title: Title to use for this outline item.
            page_number: Page number this outline item will point to.
            parent: A reference to a parent outline item to create nested
                outline items.
            before:
            color: Color of the outline item's font as a red, green, blue tuple
                from 0.0 to 1.0 or as a Hex String (#RRGGBB)
            bold: Outline item font is bold
            italic: Outline item font is italic
            fit: The fit of the destination page.

        Returns:
            The added outline item as an indirect object.
        """
        page_ref: Union[None, NullObject, IndirectObject, NumberObject]
        if isinstance(italic, Fit):  # it means that we are on the old params
            if fit is not None and page_number is None:
                page_number = fit  # type: ignore
            return self.add_outline_item(
                title, page_number, parent, None, before, color, bold, italic, is_open=is_open  # type: ignore
            )
        if page_number is None:
            action_ref = None
        else:
            if isinstance(page_number, IndirectObject):
                page_ref = page_number
            elif isinstance(page_number, PageObject):
                page_ref = page_number.indirect_reference
            elif isinstance(page_number, int):
                try:
                    page_ref = self.pages[page_number].indirect_reference
                except IndexError:
                    page_ref = NumberObject(page_number)
            if page_ref is None:
                logger_warning(
                    f"can not find reference of page {page_number}",
                    __name__,
                )
                page_ref = NullObject()
            dest = Destination(
                NameObject("/" + title + " outline item"),
                page_ref,
                fit,
            )

            action_ref = self._add_object(
                DictionaryObject(
                    {
                        NameObject(GoToActionArguments.D): dest.dest_array,
                        NameObject(GoToActionArguments.S): NameObject("/GoTo"),
                    }
                )
            )
        outline_item = self._add_object(
            _create_outline_item(action_ref, title, color, italic, bold)
        )

        if parent is None:
            parent = self.get_outline_root()
        return self.add_outline_item_destination(outline_item, parent, before, is_open)

    def add_outline(self) -> None:
        raise NotImplementedError(
            "This method is not yet implemented. Use :meth:`add_outline_item` instead."
        )

    def add_named_destination_array(
        self, title: TextStringObject, destination: Union[IndirectObject, ArrayObject]
    ) -> None:
        named_dest = self.get_named_dest_root()
        i = 0
        while i < len(named_dest):
            if title < named_dest[i]:
                named_dest.insert(i, destination)
                named_dest.insert(i, TextStringObject(title))
                return
            else:
                i += 2
        named_dest.extend([TextStringObject(title), destination])
        return

    def add_named_destination_object(
        self,
        page_destination: PdfObject,
    ) -> IndirectObject:
        page_destination_ref = self._add_object(page_destination.dest_array)  # type: ignore
        self.add_named_destination_array(
            cast("TextStringObject", page_destination["/Title"]), page_destination_ref  # type: ignore
        )

        return page_destination_ref

    def add_named_destination(
        self,
        title: str,
        page_number: int,
    ) -> IndirectObject:
        page_ref = self.get_object(self._pages)[PA.KIDS][page_number]  # type: ignore
        dest = DictionaryObject()
        dest.update(
            {
                NameObject(GoToActionArguments.D): ArrayObject(
                    [page_ref, NameObject(TypFitArguments.FIT_H), NumberObject(826)]
                ),
                NameObject(GoToActionArguments.S): NameObject("/GoTo"),
            }
        )

        dest_ref = self._add_object(dest)
        if not isinstance(title, TextStringObject):
            title = TextStringObject(str(title))

        self.add_named_destination_array(title, dest_ref)
        return dest_ref

    def remove_links(self) -> None:
        """Remove links and annotations from this output."""
        for page in self.pages:
            self.remove_objects_from_page(page, ObjectDeletionFlag.ALL_ANNOTATIONS)

    def remove_annotations(
        self, subtypes: Optional[Union[AnnotationSubtype, Iterable[AnnotationSubtype]]]
    ) -> None:
        """
        Remove annotations by annotation subtype.

        Args:
            subtypes: subtype or list of subtypes to be removed.
                Examples are: "/Link", "/FileAttachment", "/Sound",
                "/Movie", "/Screen", ...
                If you want to remove all annotations, use subtypes=None.
        """
        for page in self.pages:
            self._remove_annots_from_page(page, subtypes)

    def _remove_annots_from_page(
        self,
        page: Union[IndirectObject, PageObject, DictionaryObject],
        subtypes: Optional[Iterable[str]],
    ) -> None:
        page = cast(DictionaryObject, page.get_object())
        if PG.ANNOTS in page:
            i = 0
            while i < len(cast(ArrayObject, page[PG.ANNOTS])):
                an = cast(ArrayObject, page[PG.ANNOTS])[i]
                obj = cast(DictionaryObject, an.get_object())
                if subtypes is None or cast(str, obj["/Subtype"]) in subtypes:
                    if isinstance(an, IndirectObject):
                        self._objects[an.idnum - 1] = NullObject()  # to reduce PDF size
                    del page[PG.ANNOTS][i]  # type:ignore
                else:
                    i += 1

    def remove_objects_from_page(
        self,
        page: Union[PageObject, DictionaryObject],
        to_delete: Union[ObjectDeletionFlag, Iterable[ObjectDeletionFlag]],
    ) -> None:
        """
        Remove objects specified by ``to_delete`` from the given page.

        Args:
            page: Page object to clean up.
            to_delete: Objects to be deleted; can be a ``ObjectDeletionFlag``
                or a list of ObjectDeletionFlag
        """
        if isinstance(to_delete, (list, tuple)):
            for to_d in to_delete:
                self.remove_objects_from_page(page, to_d)
            return
        assert isinstance(to_delete, ObjectDeletionFlag)

        if to_delete & ObjectDeletionFlag.LINKS:
            return self._remove_annots_from_page(page, ("/Link",))
        if to_delete & ObjectDeletionFlag.ATTACHMENTS:
            return self._remove_annots_from_page(
                page, ("/FileAttachment", "/Sound", "/Movie", "/Screen")
            )
        if to_delete & ObjectDeletionFlag.OBJECTS_3D:
            return self._remove_annots_from_page(page, ("/3D",))
        if to_delete & ObjectDeletionFlag.ALL_ANNOTATIONS:
            return self._remove_annots_from_page(page, None)

        jump_operators = []
        if to_delete & ObjectDeletionFlag.DRAWING_IMAGES:
            jump_operators = (
                [b"w", b"J", b"j", b"M", b"d", b"i"]
                + [b"W", b"W*"]
                + [b"b", b"b*", b"B", b"B*", b"S", b"s", b"f", b"f*", b"F", b"n"]
                + [b"m", b"l", b"c", b"v", b"y", b"h", b"re"]
                + [b"sh"]
            )
        if to_delete & ObjectDeletionFlag.TEXT:
            jump_operators = [b"Tj", b"TJ", b"'", b'"']

        def clean(content: ContentStream, images: List[str], forms: List[str]) -> None:
            nonlocal jump_operators, to_delete
            i = 0
            while i < len(content.operations):
                operands, operator = content.operations[i]
                if (
                    (
                        operator == b"INLINE IMAGE"
                        and (to_delete & ObjectDeletionFlag.INLINE_IMAGES)
                    )
                    or (operator in jump_operators)
                    or (
                        operator == b"Do"
                        and (to_delete & ObjectDeletionFlag.XOBJECT_IMAGES)
                        and (operands[0] in images)
                    )
                ):
                    del content.operations[i]
                else:
                    i += 1
            content.get_data()  # this ensures ._data is rebuilt from the .operations

        def clean_forms(
            elt: DictionaryObject, stack: List[DictionaryObject]
        ) -> Tuple[List[str], List[str]]:
            nonlocal to_delete
            # elt in recursive call is a new ContentStream object, so we have to check the indirect_reference
            if (elt in stack) or (
                hasattr(elt, "indirect_reference")
                and any(
                    elt.indirect_reference == getattr(x, "indirect_reference", -1)
                    for x in stack
                )
            ):
                # to prevent infinite looping
                return [], []  # pragma: no cover
            try:
                d = cast(
                    Dict[Any, Any],
                    cast(DictionaryObject, elt["/Resources"])["/XObject"],
                )
            except KeyError:
                d = {}
            images = []
            forms = []
            for k, v in d.items():
                o = v.get_object()
                try:
                    content: Any = None
                    if (
                        to_delete & ObjectDeletionFlag.XOBJECT_IMAGES
                        and o["/Subtype"] == "/Image"
                    ):
                        content = NullObject()  # to delete the image keeping the entry
                        images.append(k)
                    if o["/Subtype"] == "/Form":
                        forms.append(k)
                        if isinstance(o, ContentStream):
                            content = o
                        else:
                            content = ContentStream(o, self)
                            content.update(
                                {
                                    k1: v1
                                    for k1, v1 in o.items()
                                    if k1 not in ["/Length", "/Filter", "/DecodeParms"]
                                }
                            )
                            try:
                                content.indirect_reference = o.indirect_reference
                            except AttributeError:  # pragma: no cover
                                pass
                        stack.append(elt)
                        clean_forms(content, stack)  # clean subforms
                    if content is not None:
                        if isinstance(v, IndirectObject):
                            self._objects[v.idnum - 1] = content
                        else:
                            # should only occur with pdf not respecting pdf spec
                            # where streams must be indirected.
                            d[k] = self._add_object(content)  # pragma: no cover
                except (TypeError, KeyError):
                    pass
            for im in images:
                del d[im]  # for clean-up
            if isinstance(elt, StreamObject):  # for /Form
                if not isinstance(elt, ContentStream):  # pragma: no cover
                    e = ContentStream(elt, self)
                    e.update(elt.items())
                    elt = e
                clean(elt, images, forms)  # clean the content
            return images, forms

        if not isinstance(page, PageObject):
            page = PageObject(self, page.indirect_reference)  # pragma: no cover
        if "/Contents" in page:
            content = cast(ContentStream, page.get_contents())

            images, forms = clean_forms(page, [])

            clean(content, images, forms)
            page.replace_contents(content)

    def remove_images(
        self,
        to_delete: ImageType = ImageType.ALL,
    ) -> None:
        """
        Remove images from this output.

        Args:
            to_delete : The type of images to be deleted
                (default = all images types)
        """
        if isinstance(to_delete, bool):
            to_delete = ImageType.ALL
        i = (
            (
                ObjectDeletionFlag.XOBJECT_IMAGES
                if to_delete & ImageType.XOBJECT_IMAGES
                else ObjectDeletionFlag.NONE
            )
            | (
                ObjectDeletionFlag.INLINE_IMAGES
                if to_delete & ImageType.INLINE_IMAGES
                else ObjectDeletionFlag.NONE
            )
            | (
                ObjectDeletionFlag.DRAWING_IMAGES
                if to_delete & ImageType.DRAWING_IMAGES
                else ObjectDeletionFlag.NONE
            )
        )
        for page in self.pages:
            self.remove_objects_from_page(page, i)

    def remove_text(self) -> None:
        """Remove text from this output."""
        for page in self.pages:
            self.remove_objects_from_page(page, ObjectDeletionFlag.TEXT)

    def add_uri(
        self,
        page_number: int,
        uri: str,
        rect: RectangleObject,
        border: Optional[ArrayObject] = None,
    ) -> None:
        """
        Add an URI from a rectangular area to the specified page.

        Args:
            page_number: index of the page on which to place the URI action.
            uri: URI of resource to link to.
            rect: :class:`RectangleObject<pypdf.generic.RectangleObject>` or
                array of four integers specifying the clickable rectangular area
                ``[xLL, yLL, xUR, yUR]``, or string in the form
                ``"[ xLL yLL xUR yUR ]"``.
            border: if provided, an array describing border-drawing
                properties. See the PDF spec for details. No border will be
                drawn if this argument is omitted.
        """
        page_link = self.get_object(self._pages)[PA.KIDS][page_number]  # type: ignore
        page_ref = cast(Dict[str, Any], self.get_object(page_link))

        border_arr: BorderArrayType
        if border is not None:
            border_arr = [NumberObject(n) for n in border[:3]]
            if len(border) == 4:
                dash_pattern = ArrayObject([NumberObject(n) for n in border[3]])
                border_arr.append(dash_pattern)
        else:
            border_arr = [NumberObject(2), NumberObject(2), NumberObject(2)]

        if isinstance(rect, str):
            rect = NumberObject(rect)
        elif isinstance(rect, RectangleObject):
            pass
        else:
            rect = RectangleObject(rect)

        lnk2 = DictionaryObject()
        lnk2.update(
            {
                NameObject("/S"): NameObject("/URI"),
                NameObject("/URI"): TextStringObject(uri),
            }
        )
        lnk = DictionaryObject()
        lnk.update(
            {
                NameObject(AA.Type): NameObject("/Annot"),
                NameObject(AA.Subtype): NameObject("/Link"),
                NameObject(AA.P): page_link,
                NameObject(AA.Rect): rect,
                NameObject("/H"): NameObject("/I"),
                NameObject(AA.Border): ArrayObject(border_arr),
                NameObject("/A"): lnk2,
            }
        )
        lnk_ref = self._add_object(lnk)

        if PG.ANNOTS in page_ref:
            page_ref[PG.ANNOTS].append(lnk_ref)
        else:
            page_ref[NameObject(PG.ANNOTS)] = ArrayObject([lnk_ref])

    _valid_layouts = (
        "/NoLayout",
        "/SinglePage",
        "/OneColumn",
        "/TwoColumnLeft",
        "/TwoColumnRight",
        "/TwoPageLeft",
        "/TwoPageRight",
    )

    def _get_page_layout(self) -> Optional[LayoutType]:
        try:
            return cast(LayoutType, self._root_object["/PageLayout"])
        except KeyError:
            return None

    def _set_page_layout(self, layout: Union[NameObject, LayoutType]) -> None:
        """
        Set the page layout.

        Args:
            layout: The page layout to be used.

        .. list-table:: Valid ``layout`` arguments
           :widths: 50 200

           * - /NoLayout
             - Layout explicitly not specified
           * - /SinglePage
             - Show one page at a time
           * - /OneColumn
             - Show one column at a time
           * - /TwoColumnLeft
             - Show pages in two columns, odd-numbered pages on the left
           * - /TwoColumnRight
             - Show pages in two columns, odd-numbered pages on the right
           * - /TwoPageLeft
             - Show two pages at a time, odd-numbered pages on the left
           * - /TwoPageRight
             - Show two pages at a time, odd-numbered pages on the right
        """
        if not isinstance(layout, NameObject):
            if layout not in self._valid_layouts:
                logger_warning(
                    f"Layout should be one of: {'', ''.join(self._valid_layouts)}",
                    __name__,
                )
            layout = NameObject(layout)
        self._root_object.update({NameObject("/PageLayout"): layout})

    def set_page_layout(self, layout: LayoutType) -> None:
        """
        Set the page layout.

        Args:
            layout: The page layout to be used

        .. list-table:: Valid ``layout`` arguments
           :widths: 50 200

           * - /NoLayout
             - Layout explicitly not specified
           * - /SinglePage
             - Show one page at a time
           * - /OneColumn
             - Show one column at a time
           * - /TwoColumnLeft
             - Show pages in two columns, odd-numbered pages on the left
           * - /TwoColumnRight
             - Show pages in two columns, odd-numbered pages on the right
           * - /TwoPageLeft
             - Show two pages at a time, odd-numbered pages on the left
           * - /TwoPageRight
             - Show two pages at a time, odd-numbered pages on the right
        """
        self._set_page_layout(layout)

    @property
    def page_layout(self) -> Optional[LayoutType]:
        """
        Page layout property.

        .. list-table:: Valid ``layout`` values
           :widths: 50 200

           * - /NoLayout
             - Layout explicitly not specified
           * - /SinglePage
             - Show one page at a time
           * - /OneColumn
             - Show one column at a time
           * - /TwoColumnLeft
             - Show pages in two columns, odd-numbered pages on the left
           * - /TwoColumnRight
             - Show pages in two columns, odd-numbered pages on the right
           * - /TwoPageLeft
             - Show two pages at a time, odd-numbered pages on the left
           * - /TwoPageRight
             - Show two pages at a time, odd-numbered pages on the right
        """
        return self._get_page_layout()

    @page_layout.setter
    def page_layout(self, layout: LayoutType) -> None:
        self._set_page_layout(layout)

    _valid_modes = (
        "/UseNone",
        "/UseOutlines",
        "/UseThumbs",
        "/FullScreen",
        "/UseOC",
        "/UseAttachments",
    )

    def _get_page_mode(self) -> Optional[PagemodeType]:
        try:
            return cast(PagemodeType, self._root_object["/PageMode"])
        except KeyError:
            return None

    @property
    def page_mode(self) -> Optional[PagemodeType]:
        """
        Page mode property.

        .. list-table:: Valid ``mode`` values
           :widths: 50 200

           * - /UseNone
             - Do not show outline or thumbnails panels
           * - /UseOutlines
             - Show outline (aka bookmarks) panel
           * - /UseThumbs
             - Show page thumbnails panel
           * - /FullScreen
             - Fullscreen view
           * - /UseOC
             - Show Optional Content Group (OCG) panel
           * - /UseAttachments
             - Show attachments panel
        """
        return self._get_page_mode()

    @page_mode.setter
    def page_mode(self, mode: PagemodeType) -> None:
        if isinstance(mode, NameObject):
            mode_name: NameObject = mode
        else:
            if mode not in self._valid_modes:
                logger_warning(
                    f"Mode should be one of: {', '.join(self._valid_modes)}", __name__
                )
            mode_name = NameObject(mode)
        self._root_object.update({NameObject("/PageMode"): mode_name})

    def add_annotation(
        self,
        page_number: Union[int, PageObject],
        annotation: Dict[str, Any],
    ) -> DictionaryObject:
        """
        Add a single annotation to the page.
        The added annotation must be a new annotation.
        It cannot be recycled.

        Args:
            page_number: PageObject or page index.
            annotation: Annotation to be added (created with annotation).

        Returns:
            The inserted object.
            This can be used for popup creation, for example.
        """
        page = page_number
        if isinstance(page, int):
            page = self.pages[page]
        elif not isinstance(page, PageObject):
            raise TypeError("page: invalid type")

        to_add = cast(DictionaryObject, _pdf_objectify(annotation))
        to_add[NameObject("/P")] = page.indirect_reference

        if page.annotations is None:
            page[NameObject("/Annots")] = ArrayObject()
        assert page.annotations is not None

        # Internal link annotations need the correct object type for the
        # destination
        if to_add.get("/Subtype") == "/Link" and "/Dest" in to_add:
            tmp = cast(Dict[Any, Any], to_add[NameObject("/Dest")])
            dest = Destination(
                NameObject("/LinkName"),
                tmp["target_page_index"],
                Fit(
                    fit_type=tmp["fit"], fit_args=dict(tmp)["fit_args"]
                ),  # I have no clue why this dict-hack is necessary
            )
            to_add[NameObject("/Dest")] = dest.dest_array

        page.annotations.append(self._add_object(to_add))

        if to_add.get("/Subtype") == "/Popup" and NameObject("/Parent") in to_add:
            cast(DictionaryObject, to_add["/Parent"].get_object())[
                NameObject("/Popup")
            ] = to_add.indirect_reference

        return to_add

    def clean_page(self, page: Union[PageObject, IndirectObject]) -> PageObject:
        """
        Perform some clean up in the page.
        Currently: convert NameObject named destination to TextStringObject
        (required for names/dests list)

        Args:
            page:

        Returns:
            The cleaned PageObject
        """
        page = cast("PageObject", page.get_object())
        for a in page.get("/Annots", []):
            a_obj = a.get_object()
            d = a_obj.get("/Dest", None)
            act = a_obj.get("/A", None)
            if isinstance(d, NameObject):
                a_obj[NameObject("/Dest")] = TextStringObject(d)
            elif act is not None:
                act = act.get_object()
                d = act.get("/D", None)
                if isinstance(d, NameObject):
                    act[NameObject("/D")] = TextStringObject(d)
        return page

    def _create_stream(
        self, fileobj: Union[Path, StrByteType, PdfReader]
    ) -> Tuple[IOBase, Optional[Encryption]]:
        # If the fileobj parameter is a string, assume it is a path
        # and create a file object at that location. If it is a file,
        # copy the file's contents into a BytesIO stream object; if
        # it is a PdfReader, copy that reader's stream into a
        # BytesIO stream.
        # If fileobj is none of the above types, it is not modified
        encryption_obj = None
        stream: IOBase
        if isinstance(fileobj, (str, Path)):
            with FileIO(fileobj, "rb") as f:
                stream = BytesIO(f.read())
        elif isinstance(fileobj, PdfReader):
            if fileobj._encryption:
                encryption_obj = fileobj._encryption
            orig_tell = fileobj.stream.tell()
            fileobj.stream.seek(0)
            stream = BytesIO(fileobj.stream.read())

            # reset the stream to its original location
            fileobj.stream.seek(orig_tell)
        elif hasattr(fileobj, "seek") and hasattr(fileobj, "read"):
            fileobj.seek(0)
            filecontent = fileobj.read()
            stream = BytesIO(filecontent)
        else:
            raise NotImplementedError(
                "PdfMerger.merge requires an object that PdfReader can parse. "
                "Typically, that is a Path or a string representing a Path, "
                "a file object, or an object implementing .seek and .read. "
                "Passing a PdfReader directly works as well."
            )
        return stream, encryption_obj

    def append(
        self,
        fileobj: Union[StrByteType, PdfReader, Path],
        outline_item: Union[
            str, None, PageRange, Tuple[int, int], Tuple[int, int, int], List[int]
        ] = None,
        pages: Union[
            None,
            PageRange,
            Tuple[int, int],
            Tuple[int, int, int],
            List[int],
            List[PageObject],
        ] = None,
        import_outline: bool = True,
        excluded_fields: Optional[Union[List[str], Tuple[str, ...]]] = None,
    ) -> None:
        """
        Identical to the :meth:`merge()<merge>` method, but assumes you want to
        concatenate all pages onto the end of the file instead of specifying a
        position.

        Args:
            fileobj: A File Object or an object that supports the standard
                read and seek methods similar to a File Object. Could also be a
                string representing a path to a PDF file.
            outline_item: Optionally, you may specify a string to build an
                outline (aka 'bookmark') to identify the beginning of the
                included file.
            pages: Can be a :class:`PageRange<pypdf.pagerange.PageRange>`
                or a ``(start, stop[, step])`` tuple
                or a list of pages to be processed
                to merge only the specified range of pages from the source
                document into the output document.
            import_outline: You may prevent the source document's
                outline (collection of outline items, previously referred to as
                'bookmarks') from being imported by specifying this as ``False``.
            excluded_fields: Provide the list of fields/keys to be ignored
                if ``/Annots`` is part of the list, the annotation will be ignored
                if ``/B`` is part of the list, the articles will be ignored
        """
        if excluded_fields is None:
            excluded_fields = ()
        if isinstance(outline_item, (tuple, list, PageRange)):
            if isinstance(pages, bool):
                if not isinstance(import_outline, bool):
                    excluded_fields = import_outline
                import_outline = pages
            pages = outline_item
            self.merge(
                None,
                fileobj,
                None,
                pages,
                import_outline,
                excluded_fields,
            )
        else:  # if isinstance(outline_item,str):
            self.merge(
                None,
                fileobj,
                outline_item,
                pages,
                import_outline,
                excluded_fields,
            )

    def merge(
        self,
        position: Optional[int],
        fileobj: Union[Path, StrByteType, PdfReader],
        outline_item: Optional[str] = None,
        pages: Optional[Union[PageRangeSpec, List[PageObject]]] = None,
        import_outline: bool = True,
        excluded_fields: Optional[Union[List[str], Tuple[str, ...]]] = (),
    ) -> None:
        """
        Merge the pages from the given file into the output file at the
        specified page number.

        Args:
            position: The *page number* to insert this file. File will
                be inserted after the given number.
            fileobj: A File Object or an object that supports the standard
                read and seek methods similar to a File Object. Could also be a
                string representing a path to a PDF file.
            outline_item: Optionally, you may specify a string to build an outline
                (aka 'bookmark') to identify the
                beginning of the included file.
            pages: can be a :class:`PageRange<pypdf.pagerange.PageRange>`
                or a ``(start, stop[, step])`` tuple
                or a list of pages to be processed
                to merge only the specified range of pages from the source
                document into the output document.
            import_outline: You may prevent the source document's
                outline (collection of outline items, previously referred to as
                'bookmarks') from being imported by specifying this as ``False``.
            excluded_fields: provide the list of fields/keys to be ignored
                if ``/Annots`` is part of the list, the annotation will be ignored
                if ``/B`` is part of the list, the articles will be ignored

        Raises:
            TypeError: The pages attribute is not configured properly
        """
        if isinstance(fileobj, PdfDocCommon):
            reader = fileobj
        else:
            stream, encryption_obj = self._create_stream(fileobj)
            # Create a new PdfReader instance using the stream
            # (either file or BytesIO or StringIO) created above
            reader = PdfReader(stream, strict=False)  # type: ignore[arg-type]

        if excluded_fields is None:
            excluded_fields = ()
        # Find the range of pages to merge.
        if pages is None:
            pages = list(range(len(reader.pages)))
        elif isinstance(pages, PageRange):
            pages = list(range(*pages.indices(len(reader.pages))))
        elif isinstance(pages, list):
            pass  # keep unchanged
        elif isinstance(pages, tuple) and len(pages) <= 3:
            pages = list(range(*pages))
        elif not isinstance(pages, tuple):
            raise TypeError(
                '"pages" must be a tuple of (start, stop[, step]) or a list'
            )

        srcpages = {}
        for page in pages:
            if isinstance(page, PageObject):
                pg = page
            else:
                pg = reader.pages[page]
            assert pg.indirect_reference is not None
            if position is None:
                # numbers in the exclude list identifies that the exclusion is
                # only applicable to 1st level of cloning
                srcpages[pg.indirect_reference.idnum] = self.add_page(
                    pg, list(excluded_fields) + [1, "/B", 1, "/Annots"]  # type: ignore
                )
            else:
                srcpages[pg.indirect_reference.idnum] = self.insert_page(
                    pg, position, list(excluded_fields) + [1, "/B", 1, "/Annots"]  # type: ignore
                )
                position += 1
            srcpages[pg.indirect_reference.idnum].original_page = pg

        reader._namedDests = (
            reader.named_destinations
        )  # need for the outline processing below
        for dest in reader._namedDests.values():
            arr = dest.dest_array
            if "/Names" in self._root_object and dest["/Title"] in cast(
                List[Any],
                cast(
                    DictionaryObject,
                    cast(DictionaryObject, self._root_object["/Names"])["/Dests"],
                )["/Names"],
            ):
                # already exists : should not duplicate it
                pass
            elif isinstance(dest["/Page"], NullObject):
                pass
            elif isinstance(dest["/Page"], int):
                # the page reference is a page number normally not a PDF Reference
                # page numbers as int are normally accepted only in external goto
                p = reader.pages[dest["/Page"]]
                assert p.indirect_reference is not None
                try:
                    arr[NumberObject(0)] = NumberObject(
                        srcpages[p.indirect_reference.idnum].page_number
                    )
                    self.add_named_destination_array(dest["/Title"], arr)
                except KeyError:
                    pass
            elif dest["/Page"].indirect_reference.idnum in srcpages:
                arr[NumberObject(0)] = srcpages[
                    dest["/Page"].indirect_reference.idnum
                ].indirect_reference
                self.add_named_destination_array(dest["/Title"], arr)

        outline_item_typ: TreeObject
        if outline_item is not None:
            outline_item_typ = cast(
                "TreeObject",
                self.add_outline_item(
                    TextStringObject(outline_item),
                    next(iter(srcpages.values())).indirect_reference,
                    fit=PAGE_FIT,
                ).get_object(),
            )
        else:
            outline_item_typ = self.get_outline_root()

        _ro = reader.root_object
        if import_outline and CO.OUTLINES in _ro:
            outline = self._get_filtered_outline(
                _ro.get(CO.OUTLINES, None), srcpages, reader
            )
            self._insert_filtered_outline(
                outline, outline_item_typ, None
            )  # TODO : use before parameter

        if "/Annots" not in excluded_fields:
            for pag in srcpages.values():
                lst = self._insert_filtered_annotations(
                    pag.original_page.get("/Annots", ()), pag, srcpages, reader
                )
                if len(lst) > 0:
                    pag[NameObject("/Annots")] = lst
                self.clean_page(pag)

        if "/AcroForm" in _ro and _ro["/AcroForm"] is not None:
            if "/AcroForm" not in self._root_object:
                self._root_object[NameObject("/AcroForm")] = self._add_object(
                    cast(
                        DictionaryObject,
                        reader.root_object["/AcroForm"],
                    ).clone(self, False, ("/Fields",))
                )
                arr = ArrayObject()
            else:
                arr = cast(
                    ArrayObject,
                    cast(DictionaryObject, self._root_object["/AcroForm"])["/Fields"],
                )
            trslat = self._id_translated[id(reader)]
            try:
                for f in reader.root_object["/AcroForm"]["/Fields"]:  # type: ignore
                    try:
                        ind = IndirectObject(trslat[f.idnum], 0, self)
                        if ind not in arr:
                            arr.append(ind)
                    except KeyError:
                        # for trslat[] which mean the field has not be copied
                        # through the page
                        pass
            except KeyError:  # for /Acroform or /Fields are not existing
                arr = self._add_object(ArrayObject())
            cast(DictionaryObject, self._root_object["/AcroForm"])[
                NameObject("/Fields")
            ] = arr

        if "/B" not in excluded_fields:
            self.add_filtered_articles("", srcpages, reader)

    def _add_articles_thread(
        self,
        thread: DictionaryObject,  # thread entry from the reader's array of threads
        pages: Dict[int, PageObject],
        reader: PdfReader,
    ) -> IndirectObject:
        """
        Clone the thread with only the applicable articles.

        Args:
            thread:
            pages:
            reader:

        Returns:
            The added thread as an indirect reference
        """
        nthread = thread.clone(
            self, force_duplicate=True, ignore_fields=("/F",)
        )  # use of clone to keep link between reader and writer
        self.threads.append(nthread.indirect_reference)
        first_article = cast("DictionaryObject", thread["/F"])
        current_article: Optional[DictionaryObject] = first_article
        new_article: Optional[DictionaryObject] = None
        while current_article is not None:
            pag = self._get_cloned_page(
                cast("PageObject", current_article["/P"]), pages, reader
            )
            if pag is not None:
                if new_article is None:
                    new_article = cast(
                        "DictionaryObject",
                        self._add_object(DictionaryObject()).get_object(),
                    )
                    new_first = new_article
                    nthread[NameObject("/F")] = new_article.indirect_reference
                else:
                    new_article2 = cast(
                        "DictionaryObject",
                        self._add_object(
                            DictionaryObject(
                                {NameObject("/V"): new_article.indirect_reference}
                            )
                        ).get_object(),
                    )
                    new_article[NameObject("/N")] = new_article2.indirect_reference
                    new_article = new_article2
                new_article[NameObject("/P")] = pag
                new_article[NameObject("/T")] = nthread.indirect_reference
                new_article[NameObject("/R")] = current_article["/R"]
                pag_obj = cast("PageObject", pag.get_object())
                if "/B" not in pag_obj:
                    pag_obj[NameObject("/B")] = ArrayObject()
                cast("ArrayObject", pag_obj["/B"]).append(
                    new_article.indirect_reference
                )
            current_article = cast("DictionaryObject", current_article["/N"])
            if current_article == first_article:
                new_article[NameObject("/N")] = new_first.indirect_reference  # type: ignore
                new_first[NameObject("/V")] = new_article.indirect_reference  # type: ignore
                current_article = None
        assert nthread.indirect_reference is not None
        return nthread.indirect_reference

    def add_filtered_articles(
        self,
        fltr: Union[
            Pattern[Any], str
        ],  # thread entry from the reader's array of threads
        pages: Dict[int, PageObject],
        reader: PdfReader,
    ) -> None:
        """
        Add articles matching the defined criteria.

        Args:
            fltr:
            pages:
            reader:
        """
        if isinstance(fltr, str):
            fltr = re.compile(fltr)
        elif not isinstance(fltr, Pattern):
            fltr = re.compile("")
        for p in pages.values():
            pp = p.original_page
            for a in pp.get("/B", ()):
                thr = a.get_object().get("/T")
                if thr is None:
                    continue
                else:
                    thr = thr.get_object()
                if thr.indirect_reference.idnum not in self._id_translated[
                    id(reader)
                ] and fltr.search((thr["/I"] if "/I" in thr else {}).get("/Title", "")):
                    self._add_articles_thread(thr, pages, reader)

    def _get_cloned_page(
        self,
        page: Union[None, int, IndirectObject, PageObject, NullObject],
        pages: Dict[int, PageObject],
        reader: PdfReader,
    ) -> Optional[IndirectObject]:
        if isinstance(page, NullObject):
            return None
        if isinstance(page, int):
            _i = reader.pages[page].indirect_reference
        elif isinstance(page, DictionaryObject) and page.get("/Type", "") == "/Page":
            _i = page.indirect_reference
        elif isinstance(page, IndirectObject):
            _i = page
        try:
            return pages[_i.idnum].indirect_reference  # type: ignore
        except Exception:
            return None

    def _insert_filtered_annotations(
        self,
        annots: Union[IndirectObject, List[DictionaryObject]],
        page: PageObject,
        pages: Dict[int, PageObject],
        reader: PdfReader,
    ) -> List[Destination]:
        outlist = ArrayObject()
        if isinstance(annots, IndirectObject):
            annots = cast("List[Any]", annots.get_object())
        for an in annots:
            ano = cast("DictionaryObject", an.get_object())
            if (
                ano["/Subtype"] != "/Link"
                or "/A" not in ano
                or cast("DictionaryObject", ano["/A"])["/S"] != "/GoTo"
                or "/Dest" in ano
            ):
                if "/Dest" not in ano:
                    outlist.append(self._add_object(ano.clone(self)))
                else:
                    d = ano["/Dest"]
                    if isinstance(d, str):
                        # it is a named dest
                        if str(d) in self.get_named_dest_root():
                            outlist.append(ano.clone(self).indirect_reference)
                    else:
                        d = cast("ArrayObject", d)
                        p = self._get_cloned_page(d[0], pages, reader)
                        if p is not None:
                            anc = ano.clone(self, ignore_fields=("/Dest",))
                            anc[NameObject("/Dest")] = ArrayObject([p] + d[1:])
                            outlist.append(self._add_object(anc))
            else:
                d = cast("DictionaryObject", ano["/A"])["/D"]
                if isinstance(d, str):
                    # it is a named dest
                    if str(d) in self.get_named_dest_root():
                        outlist.append(ano.clone(self).indirect_reference)
                else:
                    d = cast("ArrayObject", d)
                    p = self._get_cloned_page(d[0], pages, reader)
                    if p is not None:
                        anc = ano.clone(self, ignore_fields=("/D",))
                        cast("DictionaryObject", anc["/A"])[
                            NameObject("/D")
                        ] = ArrayObject([p] + d[1:])
                        outlist.append(self._add_object(anc))
        return outlist

    def _get_filtered_outline(
        self,
        node: Any,
        pages: Dict[int, PageObject],
        reader: PdfReader,
    ) -> List[Destination]:
        """
        Extract outline item entries that are part of the specified page set.

        Args:
            node:
            pages:
            reader:

        Returns:
            A list of destination objects.
        """
        new_outline = []
        if node is None:
            node = NullObject()
        node = node.get_object()
        if is_null_or_none(node):
            node = DictionaryObject()
        if node.get("/Type", "") == "/Outlines" or "/Title" not in node:
            node = node.get("/First", None)
            if node is not None:
                node = node.get_object()
                new_outline += self._get_filtered_outline(node, pages, reader)
        else:
            v: Union[None, IndirectObject, NullObject]
            while node is not None:
                node = node.get_object()
                o = cast("Destination", reader._build_outline_item(node))
                v = self._get_cloned_page(cast("PageObject", o["/Page"]), pages, reader)
                if v is None:
                    v = NullObject()
                o[NameObject("/Page")] = v
                if "/First" in node:
                    o._filtered_children = self._get_filtered_outline(
                        node["/First"], pages, reader
                    )
                else:
                    o._filtered_children = []
                if (
                    not isinstance(o["/Page"], NullObject)
                    or len(o._filtered_children) > 0
                ):
                    new_outline.append(o)
                node = node.get("/Next", None)
        return new_outline

    def _clone_outline(self, dest: Destination) -> TreeObject:
        n_ol = TreeObject()
        self._add_object(n_ol)
        n_ol[NameObject("/Title")] = TextStringObject(dest["/Title"])
        if not isinstance(dest["/Page"], NullObject):
            if dest.node is not None and "/A" in dest.node:
                n_ol[NameObject("/A")] = dest.node["/A"].clone(self)
            else:
                n_ol[NameObject("/Dest")] = dest.dest_array
        # TODO: /SE
        if dest.node is not None:
            n_ol[NameObject("/F")] = NumberObject(dest.node.get("/F", 0))
            n_ol[NameObject("/C")] = ArrayObject(
                dest.node.get(
                    "/C", [FloatObject(0.0), FloatObject(0.0), FloatObject(0.0)]
                )
            )
        return n_ol

    def _insert_filtered_outline(
        self,
        outlines: List[Destination],
        parent: Union[TreeObject, IndirectObject],
        before: Union[None, TreeObject, IndirectObject] = None,
    ) -> None:
        for dest in outlines:
            # TODO  : can be improved to keep A and SE entries (ignored for the moment)
            # with np=self.add_outline_item_destination(dest,parent,before)
            if dest.get("/Type", "") == "/Outlines" or "/Title" not in dest:
                np = parent
            else:
                np = self._clone_outline(dest)
                cast(TreeObject, parent.get_object()).insert_child(np, before, self)
            self._insert_filtered_outline(dest._filtered_children, np, None)

    def close(self) -> None:
        """Implemented for API harmonization."""
        return

    def find_outline_item(
        self,
        outline_item: Dict[str, Any],
        root: Optional[OutlineType] = None,
    ) -> Optional[List[int]]:
        if root is None:
            o = self.get_outline_root()
        else:
            o = cast("TreeObject", root)

        i = 0
        while o is not None:
            if (
                o.indirect_reference == outline_item
                or o.get("/Title", None) == outline_item
            ):
                return [i]
            elif "/First" in o:
                res = self.find_outline_item(
                    outline_item, cast(OutlineType, o["/First"])
                )
                if res:
                    return ([i] if "/Title" in o else []) + res
            if "/Next" in o:
                i += 1
                o = cast(TreeObject, o["/Next"])
            else:
                return None

    def find_bookmark(
        self,
        outline_item: Dict[str, Any],
        root: Optional[OutlineType] = None,
    ) -> Optional[List[int]]:  # deprecated
        """
        .. deprecated:: 2.9.0
            Use :meth:`find_outline_item` instead.
        """
        deprecate_with_replacement("find_bookmark", "find_outline_item", "5.0.0")
        return self.find_outline_item(outline_item, root)

    def reset_translation(
        self, reader: Union[None, PdfReader, IndirectObject] = None
    ) -> None:
        """
        Reset the translation table between reader and the writer object.

        Late cloning will create new independent objects.

        Args:
            reader: PdfReader or IndirectObject referencing a PdfReader object.
                if set to None or omitted, all tables will be reset.
        """
        if reader is None:
            self._id_translated = {}
        elif isinstance(reader, PdfReader):
            try:
                del self._id_translated[id(reader)]
            except Exception:
                pass
        elif isinstance(reader, IndirectObject):
            try:
                del self._id_translated[id(reader.pdf)]
            except Exception:
                pass
        else:
            raise Exception("invalid parameter {reader}")

    def set_page_label(
        self,
        page_index_from: int,
        page_index_to: int,
        style: Optional[PageLabelStyle] = None,
        prefix: Optional[str] = None,
        start: Optional[int] = 0,
    ) -> None:
        """
        Set a page label to a range of pages.

        Page indexes must be given starting from 0.
        Labels must have a style, a prefix or both.
        If to a range is not assigned any page label a decimal label starting from 1 is applied.

        Args:
            page_index_from: page index of the beginning of the range starting from 0
            page_index_to: page index of the beginning of the range starting from 0
            style: The numbering style to be used for the numeric portion of each page label:

                       * ``/D`` Decimal arabic numerals
                       * ``/R`` Uppercase roman numerals
                       * ``/r`` Lowercase roman numerals
                       * ``/A`` Uppercase letters (A to Z for the first 26 pages,
                         AA to ZZ for the next 26, and so on)
                       * ``/a`` Lowercase letters (a to z for the first 26 pages,
                         aa to zz for the next 26, and so on)

            prefix: The label prefix for page labels in this range.
            start:  The value of the numeric portion for the first page label
                    in the range.
                    Subsequent pages are numbered sequentially from this value,
                    which must be greater than or equal to 1.
                    Default value: 1.
        """
        if style is None and prefix is None:
            raise ValueError("at least one between style and prefix must be given")
        if page_index_from < 0:
            raise ValueError("page_index_from must be equal or greater then 0")
        if page_index_to < page_index_from:
            raise ValueError(
                "page_index_to must be equal or greater then page_index_from"
            )
        if page_index_to >= len(self.pages):
            raise ValueError("page_index_to exceeds number of pages")
        if start is not None and start != 0 and start < 1:
            raise ValueError("if given, start must be equal or greater than one")

        self._set_page_label(page_index_from, page_index_to, style, prefix, start)

    def _set_page_label(
        self,
        page_index_from: int,
        page_index_to: int,
        style: Optional[PageLabelStyle] = None,
        prefix: Optional[str] = None,
        start: Optional[int] = 0,
    ) -> None:
        """
        Set a page label to a range of pages.

        Page indexes must be given
        starting from 0. Labels must have a style, a prefix or both. If to a
        range is not assigned any page label a decimal label starting from 1 is
        applied.

        Args:
            page_index_from: page index of the beginning of the range starting from 0
            page_index_to: page index of the beginning of the range starting from 0
            style:  The numbering style to be used for the numeric portion of each page label:
                        /D Decimal arabic numerals
                        /R Uppercase roman numerals
                        /r Lowercase roman numerals
                        /A Uppercase letters (A to Z for the first 26 pages,
                           AA to ZZ for the next 26, and so on)
                        /a Lowercase letters (a to z for the first 26 pages,
                           aa to zz for the next 26, and so on)
            prefix: The label prefix for page labels in this range.
            start:  The value of the numeric portion for the first page label
                    in the range.
                    Subsequent pages are numbered sequentially from this value,
                    which must be greater than or equal to 1. Default value: 1.
        """
        default_page_label = DictionaryObject()
        default_page_label[NameObject("/S")] = NameObject("/D")

        new_page_label = DictionaryObject()
        if style is not None:
            new_page_label[NameObject("/S")] = NameObject(style)
        if prefix is not None:
            new_page_label[NameObject("/P")] = TextStringObject(prefix)
        if start != 0:
            new_page_label[NameObject("/St")] = NumberObject(start)

        if NameObject(CatalogDictionary.PAGE_LABELS) not in self._root_object:
            nums = ArrayObject()
            nums_insert(NumberObject(0), default_page_label, nums)
            page_labels = TreeObject()
            page_labels[NameObject("/Nums")] = nums
            self._root_object[NameObject(CatalogDictionary.PAGE_LABELS)] = page_labels

        page_labels = cast(
            TreeObject, self._root_object[NameObject(CatalogDictionary.PAGE_LABELS)]
        )
        nums = cast(ArrayObject, page_labels[NameObject("/Nums")])

        nums_insert(NumberObject(page_index_from), new_page_label, nums)
        nums_clear_range(NumberObject(page_index_from), page_index_to, nums)
        next_label_pos, *_ = nums_next(NumberObject(page_index_from), nums)
        if next_label_pos != page_index_to + 1 and page_index_to + 1 < len(self.pages):
            nums_insert(NumberObject(page_index_to + 1), default_page_label, nums)

        page_labels[NameObject("/Nums")] = nums
        self._root_object[NameObject(CatalogDictionary.PAGE_LABELS)] = page_labels


def _pdf_objectify(obj: Union[Dict[str, Any], str, int, List[Any]]) -> PdfObject:
    if isinstance(obj, PdfObject):
        return obj
    if isinstance(obj, dict):
        to_add = DictionaryObject()
        for key, value in obj.items():
            name_key = NameObject(key)
            casted_value = _pdf_objectify(value)
            to_add[name_key] = casted_value
        return to_add
    elif isinstance(obj, list):
        return ArrayObject(_pdf_objectify(el) for el in obj)
    elif isinstance(obj, str):
        if obj.startswith("/"):
            return NameObject(obj)
        else:
            return TextStringObject(obj)
    elif isinstance(obj, (int, float)):
        return FloatObject(obj)
    else:
        raise NotImplementedError(
            f"type(obj)={type(obj)} could not be casted to PdfObject"
        )


def _create_outline_item(
    action_ref: Union[None, IndirectObject],
    title: str,
    color: Union[Tuple[float, float, float], str, None],
    italic: bool,
    bold: bool,
) -> TreeObject:
    outline_item = TreeObject()
    if action_ref is not None:
        outline_item[NameObject("/A")] = action_ref
    outline_item.update(
        {
            NameObject("/Title"): create_string_object(title),
        }
    )
    if color:
        if isinstance(color, str):
            color = hex_to_rgb(color)
        outline_item.update(
            {NameObject("/C"): ArrayObject([FloatObject(c) for c in color])}
        )
    if italic or bold:
        format_flag = 0
        if italic:
            format_flag += 1
        if bold:
            format_flag += 2
        outline_item.update({NameObject("/F"): NumberObject(format_flag)})
    return outline_item<|MERGE_RESOLUTION|>--- conflicted
+++ resolved
@@ -155,13 +155,8 @@
 
     incremental: If true, loads the document and set the PdfWriter in incremental mode
 
-<<<<<<< HEAD
-    When writing in incremental the original document is written first and new/modified
-    are appened. to be used for signed document/forms to keep signature valid.
-=======
     When writing incrementally, the original document is written first and new/modified
     content is appended. To be used for signed document/forms to keep signature valid.
->>>>>>> 99e6dfc9
     """
 
     def __init__(
@@ -178,16 +173,6 @@
         self._objects: List[Optional[PdfObject]] = []
         """
         The indirect objects in the PDF.
-<<<<<<< HEAD
-        for the incremental it will be filled with None
-        in clone_reader_document_root
-        """
-
-        self._original_hash: List[int] = []
-        """
-        list of hashes after import; used to identify changes
-        """
-=======
         For the incremental case, it will be filled with None
         in clone_reader_document_root.
         """
@@ -196,7 +181,6 @@
         """
         List of hashes after import; used to identify changes.
         """
->>>>>>> 99e6dfc9
 
         self._idnum_hash: Dict[bytes, Tuple[IndirectObject, List[IndirectObject]]] = {}
         """
@@ -210,11 +194,7 @@
         """
 
         self._ID: Union[ArrayObject, None] = None
-<<<<<<< HEAD
         self._info_obj: Optional[PdfObject]
-=======
-        self._info_obj: PdfObject
->>>>>>> 99e6dfc9
 
         if self.incremental:
             if isinstance(fileobj, (str, Path)):
@@ -488,11 +468,7 @@
         excluded_keys: Iterable[str] = (),
     ) -> PageObject:
         if not isinstance(page, PageObject) or page.get(PA.TYPE, None) != CO.PAGE:
-<<<<<<< HEAD
-            raise ValueError("Invalid page Object")
-=======
             raise ValueError("Invalid page object")
->>>>>>> 99e6dfc9
         assert self.flattened_pages is not None, "for mypy"
         page_org = page
         excluded_keys = list(excluded_keys)
@@ -523,21 +499,13 @@
             cast(ArrayObject, node[PA.KIDS]).append(page.indirect_reference)
             self.flattened_pages.append(page)
         cpt = 1000
-<<<<<<< HEAD
         while not is_null_or_none(node):
-=======
-        while node is not None:
->>>>>>> 99e6dfc9
             node = cast(DictionaryObject, node.get_object())
             node[NameObject(PA.COUNT)] = NumberObject(cast(int, node[PA.COUNT]) + 1)
             node = node.get(PA.PARENT, None)
             cpt -= 1
             if cpt < 0:
-<<<<<<< HEAD
-                raise PyPdfError("Recursive Error detected")
-=======
                 raise PyPdfError("Too many recursive calls!")
->>>>>>> 99e6dfc9
         return page
 
     def set_need_appearances_writer(self, state: bool = True) -> None:
@@ -600,11 +568,7 @@
         Returns:
             The added PageObject.
         """
-<<<<<<< HEAD
-        assert self.flattened_pages is not None
-=======
         assert self.flattened_pages is not None, "mypy"
->>>>>>> 99e6dfc9
         return self._add_page(page, len(self.flattened_pages), excluded_keys)
 
     def insert_page(
@@ -625,19 +589,11 @@
         Returns:
             The added PageObject.
         """
-<<<<<<< HEAD
-        assert self.flattened_pages is not None
-        if index < 0:
-            index = len(self.flattened_pages) + index
-        if index < 0:
-            raise ValueError("invalid index value")
-=======
         assert self.flattened_pages is not None, "mypy"
         if index < 0:
             index = len(self.flattened_pages) + index
         if index < 0:
             raise ValueError("Invalid index value")
->>>>>>> 99e6dfc9
         if index >= len(self.flattened_pages):
             return self.add_page(page, excluded_keys)
         else:
@@ -1244,10 +1200,7 @@
             self._objects = [None] * cast(int, reader.trailer["/Size"])
         else:
             self._objects.clear()
-<<<<<<< HEAD
         self._info_obj = None
-=======
->>>>>>> 99e6dfc9
         self._root_object = reader.root_object.clone(self)
         self._pages = self._root_object.raw_get("/Pages")
 
@@ -1288,7 +1241,6 @@
                 document.
         """
         self.clone_reader_document_root(reader)
-<<<<<<< HEAD
         inf = reader._info
         if self.incremental:
             if inf is not None:
@@ -1304,24 +1256,6 @@
                 DictionaryObject(cast(DictionaryObject, inf.get_object()))
             )
         # else: _info_obj = None done in clone_reader_document_root()
-=======
-        if TK.INFO in reader.trailer:
-            inf = reader._info
-            if self.incremental:
-                if inf is not None:
-                    self._info_obj = cast(
-                        IndirectObject, inf.clone(self).indirect_reference
-                    )
-                self._original_hash[
-                    cast(IndirectObject, self._info_obj.indirect_reference).idnum - 1
-                ] = cast(DictionaryObject, self._info_obj.get_object()).hash_bin()
-            elif inf is not None:
-                self._info_obj = self._add_object(
-                    DictionaryObject(cast(DictionaryObject, inf.get_object()))
-                )
-        else:
-            self._info_obj = self._add_object(DictionaryObject())
->>>>>>> 99e6dfc9
 
         try:
             self._ID = cast(ArrayObject, reader._ID).clone(self)
@@ -1474,17 +1408,10 @@
 
     def list_objects_in_increment(self) -> List[IndirectObject]:
         """
-<<<<<<< HEAD
-        For debug / analysis
-        Provides the list of new/modified objects that will be written
-        in the increment
-        Deleted Objects will not be freeed but will become orphans
-=======
         For debugging/analysis.
         Provides the list of new/modified objects that will be written
         in the increment.
         Deleted objects will not be freed but will become orphans.
->>>>>>> 99e6dfc9
 
         Returns:
             List of (new / modified) IndirectObjects
