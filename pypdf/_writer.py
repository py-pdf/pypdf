--- conflicted
+++ resolved
@@ -151,14 +151,6 @@
 
     Typically data is added from a :class:`PdfReader<pypdf.PdfReader>`.
 
-<<<<<<< HEAD
-    clone_from: identical to fileobj (for compatibility)
-
-    incremental: If true, loads the document and set the PdfWriter in incremental mode
-
-    When writing incrementally, the original document is written first and new/modified
-    content is appended. To be used for signed document/forms to keep signature valid.
-=======
     Args:
         clone_from: identical to fileobj (for compatibility)
 
@@ -166,7 +158,6 @@
 
             When writing incrementally, the original document is written first and new/modified
             content is appended. To be used for signed document/forms to keep signature valid.
->>>>>>> 1bbc301a
     """
 
     def __init__(
@@ -177,11 +168,7 @@
     ) -> None:
         self.incremental = incremental
         """
-<<<<<<< HEAD
-        Returns if the PdfWriter object has been started in incremental mode
-=======
         Returns if the PdfWriter object has been started in incremental mode.
->>>>>>> 1bbc301a
         """
 
         self._objects: List[Optional[PdfObject]] = []
@@ -506,22 +493,14 @@
         node, idx = self._get_page_in_node(index)
         page[NameObject(PA.PARENT)] = node.indirect_reference
 
-<<<<<<< HEAD
-        if idx >= 0:  # to be a
-=======
         if idx >= 0:
->>>>>>> 1bbc301a
             cast(ArrayObject, node[PA.KIDS]).insert(idx, page.indirect_reference)
             self.flattened_pages.insert(index, page)
         else:
             cast(ArrayObject, node[PA.KIDS]).append(page.indirect_reference)
             self.flattened_pages.append(page)
         cpt = 1000
-<<<<<<< HEAD
         while not is_null_or_none(node):
-=======
-        while node is not None:
->>>>>>> 1bbc301a
             node = cast(DictionaryObject, node.get_object())
             node[NameObject(PA.COUNT)] = NumberObject(cast(int, node[PA.COUNT]) + 1)
             node = node.get(PA.PARENT, None)
@@ -1589,15 +1568,9 @@
         Retrieve/set the PDF file's document information dictionary, if it exists.
 
         Args:
-<<<<<<< HEAD
             value: dict with the entries to be set. if None : remove the /Info entry from the pdf.
 
         Note that some PDF files use (xmp)metadata streams instead of document
-=======
-            value: Dictionary with the entries to set. If None, remove the /Info entry from the PDF.
-
-        Note that some PDF files use (XMP) metadata streams instead of document
->>>>>>> 1bbc301a
         information dictionaries, and these metadata streams will not be
         accessed by this function.
         """
