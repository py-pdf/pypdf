"""Code in here is only used by pypdf.filters._xobj_to_image"""

import sys
from io import BytesIO
from typing import Any, Dict, List, Literal, Tuple, Union, cast

from ._utils import check_if_whitespace_only, logger_warning
from .constants import ColorSpaces
from .constants import FilterTypes as FT
from .constants import ImageAttributes as IA
from .errors import EmptyImageDataError, PdfReadError
from .generic import (
    ArrayObject,
    DecodedStreamObject,
    EncodedStreamObject,
    IndirectObject,
    NullObject,
)

if sys.version_info[:2] >= (3, 10):
    from typing import TypeAlias
else:
    from typing_extensions import TypeAlias


try:
    from PIL import Image, UnidentifiedImageError  # noqa: F401
except ImportError:
    raise ImportError(
        "pillow is required to do image extraction. "
        "It can be installed via 'pip install pypdf[image]'"
    )

mode_str_type: TypeAlias = Literal[
    "", "1", "RGB", "2bits", "4bits", "P", "L", "RGBA", "CMYK"
]

MAX_IMAGE_MODE_NESTING_DEPTH: int = 10


def _get_imagemode(
    color_space: Union[str, List[Any], Any],
    color_components: int,
    prev_mode: mode_str_type,
    depth: int = 0,
) -> Tuple[mode_str_type, bool]:
    """
<<<<<<< HEAD
    Returns:
        Image mode not taking into account mask(transparency)
        ColorInversion is required (like for some DeviceCMYK)
=======
    Returns
        Image mode, not taking into account mask (transparency).
        ColorInversion is required (like for some DeviceCMYK).
>>>>>>> a4c14a1c

    """
    if depth > MAX_IMAGE_MODE_NESTING_DEPTH:
        raise PdfReadError(
            "Color spaces nested too deeply. If required, consider increasing MAX_IMAGE_MODE_NESTING_DEPTH."
        )
    if isinstance(color_space, NullObject):
        return "", False
    if isinstance(color_space, str):
        pass
    elif not isinstance(color_space, list):
        raise PdfReadError(
            "Cannot interpret color space", color_space
        )  # pragma: no cover
    elif color_space[0].startswith("/Cal"):  # /CalRGB and /CalGray
        color_space = "/Device" + color_space[0][4:]
    elif color_space[0] == "/ICCBased":
        icc_profile = color_space[1].get_object()
        color_components = cast(int, icc_profile["/N"])
        color_space = icc_profile.get("/Alternate", "")
    elif color_space[0] == "/Indexed":
        color_space = color_space[1].get_object()
        mode2, invert_color = _get_imagemode(
            color_space, color_components, prev_mode, depth + 1
        )
        if mode2 in ("RGB", "CMYK"):
            mode2 = "P"
        return mode2, invert_color
    elif color_space[0] == "/Separation":
        color_space = color_space[2]
        if isinstance(color_space, IndirectObject):
            color_space = color_space.get_object()
        mode2, invert_color = _get_imagemode(
            color_space, color_components, prev_mode, depth + 1
        )
        return mode2, True
    elif color_space[0] == "/DeviceN":
        original_color_space = color_space
        color_components = len(color_space[1])
        color_space = color_space[2]
        if isinstance(color_space, IndirectObject):  # pragma: no cover
            color_space = color_space.get_object()
        if color_space == "/DeviceCMYK" and color_components == 1:
            if original_color_space[1][0] != "/Black":
                logger_warning(
                    f"Color {original_color_space[1][0]} converted to Gray. Please share PDF with pypdf dev team",
                    __name__,
                )
            return "L", True
        mode2, invert_color = _get_imagemode(
            color_space, color_components, prev_mode, depth + 1
        )
        return mode2, invert_color

    mode_map = {
        "1bit": "1",  # pos [0] will be used for 1 bit
        "/DeviceGray": "L",  # must be in pos [1]
        "palette": "P",  # must be in pos [2] for color_components align.
        "/DeviceRGB": "RGB",  # must be in pos [3]
        "/DeviceCMYK": "CMYK",  # must be in pos [4]
        "2bit": "2bits",  # 2 bits images
        "4bit": "4bits",  # 4 bits
    }
    mode: mode_str_type = (
        mode_map.get(color_space)  # type: ignore
        or list(mode_map.values())[color_components]
        or prev_mode
    )
    return mode, mode == "CMYK"


def bits2byte(data: bytes, size: Tuple[int, int], bits: int) -> bytes:
    mask = (1 << bits) - 1
    nbuff = bytearray(size[0] * size[1])
    by = 0
    bit = 8 - bits
    for y in range(size[1]):
        if bit != 8 - bits:
            by += 1
            bit = 8 - bits
        for x in range(size[0]):
            nbuff[y * size[0] + x] = (data[by] >> bit) & mask
            bit -= bits
            if bit < 0:
                by += 1
                bit = 8 - bits
    return bytes(nbuff)


def _extended_image_frombytes(
    mode: str, size: Tuple[int, int], data: bytes
) -> Image.Image:
    try:
        img = Image.frombytes(mode, size, data)
    except ValueError as exc:
        nb_pix = size[0] * size[1]
        data_length = len(data)
        if data_length == 0:
            raise EmptyImageDataError(
                "Data is 0 bytes, cannot process an image from empty data."
            ) from exc
        if data_length % nb_pix != 0:
            raise exc
        k = nb_pix * len(mode) / data_length
        data = b"".join(bytes((x,) * int(k)) for x in data)
        img = Image.frombytes(mode, size, data)
    return img


def _handle_flate(
    size: Tuple[int, int],
    data: bytes,
    mode: mode_str_type,
    color_space: str,
    colors: int,
    obj_as_text: str,
) -> Tuple[Image.Image, str, str, bool]:
    """
    Process image encoded in flateEncode
    Returns img, image_format, extension, color inversion
    """
    extension = ".png"  # mime_type = "image/png"
    image_format = "PNG"
    lookup: Any
    base: Any
    hival: Any
    if isinstance(color_space, ArrayObject) and color_space[0] == "/Indexed":
        color_space, base, hival, lookup = (value.get_object() for value in color_space)
    if mode == "2bits":
        mode = "P"
        data = bits2byte(data, size, 2)
    elif mode == "4bits":
        mode = "P"
        data = bits2byte(data, size, 4)
    img = _extended_image_frombytes(mode, size, data)
    if color_space == "/Indexed":
        from .generic import TextStringObject

        if isinstance(lookup, (EncodedStreamObject, DecodedStreamObject)):
            lookup = lookup.get_data()
        if isinstance(lookup, TextStringObject):
            lookup = lookup.original_bytes
        if isinstance(lookup, str):
            lookup = lookup.encode()
        try:
            nb, conv, mode = {  # type: ignore
                "1": (0, "", ""),
                "L": (1, "P", "L"),
                "P": (0, "", ""),
                "RGB": (3, "P", "RGB"),
                "CMYK": (4, "P", "CMYK"),
            }[_get_imagemode(base, 0, "")[0]]
        except KeyError:  # pragma: no cover
            logger_warning(
                f"Base {base} not coded please share the pdf file with pypdf dev team",
                __name__,
            )
            lookup = None
        else:
            if img.mode == "1":
                # Two values ("high" and "low").
                expected_count = 2 * nb
                actual_count = len(lookup)
                if actual_count != expected_count:
                    if actual_count < expected_count:
                        logger_warning(
                            f"Not enough lookup values: Expected {expected_count}, got {actual_count}.",
                            __name__
                        )
                        lookup += bytes([0] * (expected_count - actual_count))
                    elif not check_if_whitespace_only(lookup[expected_count:]):
                        logger_warning(
                            f"Too many lookup values: Expected {expected_count}, got {actual_count}.",
                            __name__
                        )
                    lookup = lookup[:expected_count]
                colors_arr = [lookup[:nb], lookup[nb:]]
                arr = b"".join(
                    b"".join(
                        colors_arr[1 if img.getpixel((x, y)) > 127 else 0]
                        for x in range(img.size[0])
                    )
                    for y in range(img.size[1])
                )
                img = Image.frombytes(mode, img.size, arr)
            else:
                img = img.convert(conv)
                if len(lookup) != (hival + 1) * nb:
                    logger_warning(f"Invalid Lookup Table in {obj_as_text}", __name__)
                    lookup = None
                elif mode == "L":
                    # gray lookup does not work : it is converted to a similar RGB lookup
                    lookup = b"".join([bytes([b, b, b]) for b in lookup])
                    mode = "RGB"
                # TODO : cf https://github.com/py-pdf/pypdf/pull/2039
                # this is a work around until PIL is able to process CMYK images
                elif mode == "CMYK":
                    _rgb = []
                    for _c, _m, _y, _k in (
                        lookup[n : n + 4] for n in range(0, 4 * (len(lookup) // 4), 4)
                    ):
                        _r = int(255 * (1 - _c / 255) * (1 - _k / 255))
                        _g = int(255 * (1 - _m / 255) * (1 - _k / 255))
                        _b = int(255 * (1 - _y / 255) * (1 - _k / 255))
                        _rgb.append(bytes((_r, _g, _b)))
                    lookup = b"".join(_rgb)
                    mode = "RGB"
                if lookup is not None:
                    img.putpalette(lookup, rawmode=mode)
            img = img.convert("L" if base == ColorSpaces.DEVICE_GRAY else "RGB")
    elif not isinstance(color_space, NullObject) and color_space[0] == "/ICCBased":
        # see Table 66 - Additional Entries Specific to an ICC Profile
        # Stream Dictionary
        mode2 = _get_imagemode(color_space, colors, mode)[0]
        if mode != mode2:
            img = Image.frombytes(mode2, size, data)  # reloaded as mode may have change
    if mode == "CMYK":
        extension = ".tif"
        image_format = "TIFF"
    return img, image_format, extension, False


def _handle_jpx(
    size: Tuple[int, int],
    data: bytes,
    mode: mode_str_type,
    color_space: str,
    colors: int,
) -> Tuple[Image.Image, str, str, bool]:
    """
    Process image encoded in flateEncode
    Returns img, image_format, extension, inversion
    """
    extension = ".jp2"  # mime_type = "image/x-jp2"
    img1 = Image.open(BytesIO(data), formats=("JPEG2000",))
    mode, invert_color = _get_imagemode(color_space, colors, mode)
    if mode == "":
        mode = cast(mode_str_type, img1.mode)
        invert_color = mode in ("CMYK",)
    if img1.mode == "RGBA" and mode == "RGB":
        mode = "RGBA"
    # we need to convert to the good mode
    if img1.mode == mode or {img1.mode, mode} == {"L", "P"}:  # compare (unordered) sets
        # L and P are indexed modes which should not be changed.
        img = img1
    elif {img1.mode, mode} == {"RGBA", "CMYK"}:
        # RGBA / CMYK are 4bytes encoding where
        # the encoding should be corrected
        img = Image.frombytes(mode, img1.size, img1.tobytes())
    else:  # pragma: no cover
        img = img1.convert(mode)
    # for CMYK conversion :
    # https://stcom/questions/38855022/conversion-from-cmyk-to-rgb-with-pillow-is-different-from-that-of-photoshop
    # not implemented for the moment as I need to get properly the ICC
    if img.mode == "CMYK":
        img = img.convert("RGB")
    image_format = "JPEG2000"
    return img, image_format, extension, invert_color


def _apply_decode(
    img: Image.Image,
    x_object_obj: Dict[str, Any],
    lfilters: FT,
    color_space: Union[str, List[Any], Any],
    invert_color: bool,
) -> Image.Image:
    # CMYK image and other color spaces without decode
    # requires reverting scale (cf p243,2§ last sentence)
    decode = x_object_obj.get(
        IA.DECODE,
        ([1.0, 0.0] * len(img.getbands()))
        if (
            (img.mode == "CMYK" and lfilters in (FT.DCT_DECODE, FT.JPX_DECODE))
            or (invert_color and img.mode == "L")
        )
        else None,
    )
    if (
        isinstance(color_space, ArrayObject)
        and color_space[0].get_object() == "/Indexed"
    ):
        decode = None  # decode is meaningless if Indexed
    if (
        isinstance(color_space, ArrayObject)
        and color_space[0].get_object() == "/Separation"
    ):
        decode = [1.0, 0.0] * len(img.getbands())
    if decode is not None and not all(decode[i] == i % 2 for i in range(len(decode))):
        lut: List[int] = []
        for i in range(0, len(decode), 2):
            dmin = decode[i]
            dmax = decode[i + 1]
            lut.extend(
                round(255.0 * (j / 255.0 * (dmax - dmin) + dmin)) for j in range(256)
            )
        img = img.point(lut)
    return img


def _get_mode_and_invert_color(
    x_object_obj: Dict[str, Any], colors: int, color_space: Union[str, List[Any], Any]
) -> Tuple[mode_str_type, bool]:
    if (
        IA.COLOR_SPACE in x_object_obj
        and x_object_obj[IA.COLOR_SPACE] == ColorSpaces.DEVICE_RGB
    ):
        # https://pillow.readthedocs.io/en/stable/handbook/concepts.html#modes
        mode: mode_str_type = "RGB"
    if x_object_obj.get("/BitsPerComponent", 8) < 8:
        mode, invert_color = _get_imagemode(
            f"{x_object_obj.get('/BitsPerComponent', 8)}bit", 0, ""
        )
    else:
        mode, invert_color = _get_imagemode(
            color_space,
            2
            if (
                colors == 1
                and (
                    not isinstance(color_space, NullObject)
                    and "Gray" not in color_space
                )
            )
            else colors,
            "",
        )
    return mode, invert_color<|MERGE_RESOLUTION|>--- conflicted
+++ resolved
@@ -45,15 +45,9 @@
     depth: int = 0,
 ) -> Tuple[mode_str_type, bool]:
     """
-<<<<<<< HEAD
     Returns:
-        Image mode not taking into account mask(transparency)
+        Image mode, not taking into account mask (transparency)
         ColorInversion is required (like for some DeviceCMYK)
-=======
-    Returns
-        Image mode, not taking into account mask (transparency).
-        ColorInversion is required (like for some DeviceCMYK).
->>>>>>> a4c14a1c
 
     """
     if depth > MAX_IMAGE_MODE_NESTING_DEPTH:
