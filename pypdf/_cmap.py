--- conflicted
+++ resolved
@@ -459,17 +459,10 @@
                 # will consider width of char as avg(width)/2
                 m = 0
                 cpt = 0
-<<<<<<< HEAD
-                for x in w:
-                    x = cast(Any, x).get_object()
-                    if x > 0:
-                        m += x
-=======
                 for xx in w:
                     xx = xx.get_object()
                     if xx > 0:
                         m += xx
->>>>>>> 2eb565d9
                         cpt += 1
                 sp_width = m / max(1, cpt) / 2
 
