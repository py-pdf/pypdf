from binascii import unhexlify
from math import ceil
from typing import Any, Dict, List, Tuple, Union, cast

from ._codecs import adobe_glyphs, charset_encoding
from ._utils import logger_error, logger_warning
from .generic import (
    DecodedStreamObject,
    DictionaryObject,
    NullObject,
    StreamObject,
)


# code freely inspired from @twiggy ; see #711
def build_char_map(
    font_name: str, space_width: float, obj: DictionaryObject
) -> Tuple[str, float, Union[str, Dict[int, str]], Dict[Any, Any], DictionaryObject]:
    """
    Determine information about a font.

    Args:
        font_name: font name as a string
        space_width: default space width if no data is found.
        obj: XObject or Page where you can find a /Resource dictionary

    Returns:
        Font sub-type, space_width criteria (50% of width), encoding, map character-map, font-dictionary.
        The font-dictionary itself is suitable for the curious.
    """
    ft: DictionaryObject = obj["/Resources"]["/Font"][font_name]  # type: ignore
    font_subtype, font_halfspace, font_encoding, font_map = build_char_map_from_dict(
        space_width, ft
    )
    return font_subtype, font_halfspace, font_encoding, font_map, ft


def build_char_map_from_dict(
    space_width: float, ft: DictionaryObject
) -> Tuple[str, float, Union[str, Dict[int, str]], Dict[Any, Any]]:
    """
    Determine information about a font.

    Args:
        space_width: default space with if no data found
             (normally half the width of a character).
        ft: Font Dictionary

    Returns:
        Font sub-type, space_width criteria(50% of width), encoding, map character-map.
        The font-dictionary itself is suitable for the curious.
    """
    font_type: str = cast(str, ft["/Subtype"])

    space_code = 32
    encoding, space_code = parse_encoding(ft, space_code)
    map_dict, space_code, int_entry = parse_to_unicode(ft, space_code)

    # encoding can be either a string for decode
    # (on 1,2 or a variable number of bytes) of a char table (for 1 byte only for me)
    # if empty string, it means it is than encoding field is not present and
    # we have to select the good encoding from cmap input data
    if encoding == "":
        if -1 not in map_dict or map_dict[-1] == 1:
            # I have not been able to find any rule for no /Encoding nor /ToUnicode
            # One example shows /Symbol,bold I consider 8 bits encoding default
            encoding = "charmap"
        else:
            encoding = "utf-16-be"
    # apply rule from PDF ref 1.7 §5.9.1, 1st bullet :
    #   if cmap not empty encoding should be discarded
    #   (here transformed into identity for those characters)
    # if encoding is an str it is expected to be a identity translation
    elif isinstance(encoding, dict):
        for x in int_entry:
            if x <= 255:
                encoding[x] = chr(x)
    try:
        # override space_width with new params
        space_width = _default_fonts_space_width[cast(str, ft["/BaseFont"])]
    except Exception:
        pass
    # I consider the space_code is available on one byte
    if isinstance(space_code, str):
        try:  # one byte
            sp = space_code.encode("charmap")[0]
        except Exception:
            sp = space_code.encode("utf-16-be")
            sp = sp[0] + 256 * sp[1]
    else:
        sp = space_code
    sp_width = compute_space_width(ft, sp, space_width)

    return (
        font_type,
        float(sp_width / 2),
        encoding,
        # https://github.com/python/mypy/issues/4374
        map_dict,
    )


# used when missing data, e.g. font def missing
unknown_char_map: Tuple[str, float, Union[str, Dict[int, str]], Dict[Any, Any]] = (
    "Unknown",
    9999,
    dict(zip(range(256), ["�"] * 256)),
    {},
)


_predefined_cmap: Dict[str, str] = {
    "/Identity-H": "utf-16-be",
    "/Identity-V": "utf-16-be",
    "/GB-EUC-H": "gbk",
    "/GB-EUC-V": "gbk",
    "/GBpc-EUC-H": "gb2312",
    "/GBpc-EUC-V": "gb2312",
    "/GBK-EUC-H": "gbk",
    "/GBK-EUC-V": "gbk",
    "/GBK2K-H": "gb18030",
    "/GBK2K-V": "gb18030",
    "/ETen-B5-H": "cp950",
    "/ETen-B5-V": "cp950",
    "/ETenms-B5-H": "cp950",
    "/ETenms-B5-V": "cp950",
    "/UniCNS-UTF16-H": "utf-16-be",
    "/UniCNS-UTF16-V": "utf-16-be",
    # UCS2 in code
}

# manually extracted from http://mirrors.ctan.org/fonts/adobe/afm/Adobe-Core35_AFMs-229.tar.gz
_default_fonts_space_width: Dict[str, int] = {
    "/Courier": 600,
    "/Courier-Bold": 600,
    "/Courier-BoldOblique": 600,
    "/Courier-Oblique": 600,
    "/Helvetica": 278,
    "/Helvetica-Bold": 278,
    "/Helvetica-BoldOblique": 278,
    "/Helvetica-Oblique": 278,
    "/Helvetica-Narrow": 228,
    "/Helvetica-NarrowBold": 228,
    "/Helvetica-NarrowBoldOblique": 228,
    "/Helvetica-NarrowOblique": 228,
    "/Times-Roman": 250,
    "/Times-Bold": 250,
    "/Times-BoldItalic": 250,
    "/Times-Italic": 250,
    "/Symbol": 250,
    "/ZapfDingbats": 278,
}


def parse_encoding(
    ft: DictionaryObject, space_code: int
) -> Tuple[Union[str, Dict[int, str]], int]:
    encoding: Union[str, List[str], Dict[int, str]] = []
    if "/Encoding" not in ft:
        try:
            if "/BaseFont" in ft and cast(str, ft["/BaseFont"]) in charset_encoding:
                encoding = dict(
                    zip(range(256), charset_encoding[cast(str, ft["/BaseFont"])])
                )
            else:
                encoding = "charmap"
            return encoding, _default_fonts_space_width[cast(str, ft["/BaseFont"])]
        except Exception:
            if cast(str, ft["/Subtype"]) == "/Type1":
                return "charmap", space_code
            else:
                return "", space_code
    enc: Union(str, DictionaryObject) = ft["/Encoding"].get_object()  # type: ignore
    if isinstance(enc, str):
        try:
            # already done : enc = NameObject.unnumber(enc.encode()).decode()
            # for #xx decoding
            if enc in charset_encoding:
                encoding = charset_encoding[enc].copy()
            elif enc in _predefined_cmap:
                encoding = _predefined_cmap[enc]
            elif "-UCS2-" in enc:
                encoding = "utf-16-be"
            else:
                raise Exception("not found")
        except Exception:
            logger_error(f"Advanced encoding {enc} not implemented yet", __name__)
            encoding = enc
    elif isinstance(enc, DictionaryObject) and "/BaseEncoding" in enc:
        try:
            encoding = charset_encoding[cast(str, enc["/BaseEncoding"])].copy()
        except Exception:
            logger_error(
                f"Advanced encoding {encoding} not implemented yet",
                __name__,
            )
            encoding = charset_encoding["/StandardCoding"].copy()
    else:
        encoding = charset_encoding["/StandardCoding"].copy()
    if "/Differences" in enc:
        x: int = 0
        o: Union[int, str]
        for o in cast(DictionaryObject, cast(DictionaryObject, enc)["/Differences"]):
            if isinstance(o, int):
                x = o
            else:  # isinstance(o,str):
                try:
                    encoding[x] = adobe_glyphs[o]  # type: ignore
                except Exception:
                    encoding[x] = o  # type: ignore
                    if o == " ":
                        space_code = x
                x += 1
    if isinstance(encoding, list):
        encoding = dict(zip(range(256), encoding))
    return encoding, space_code


def parse_to_unicode(
    ft: DictionaryObject, space_code: int
) -> Tuple[Dict[Any, Any], int, List[int]]:
    # will store all translation code
    # and map_dict[-1] we will have the number of bytes to convert
    map_dict: Dict[Any, Any] = {}

    # will provide the list of cmap keys as int to correct encoding
    int_entry: List[int] = []

    if "/ToUnicode" not in ft:
        if ft.get("/Subtype", "") == "/Type1":
            return type1_alternative(ft, map_dict, space_code, int_entry)
        else:
            return {}, space_code, []
    process_rg: bool = False
    process_char: bool = False
    multiline_rg: Union[
        None, Tuple[int, int]
    ] = None  # tuple = (current_char, remaining size) ; cf #1285 for example of file
    cm = prepare_cm(ft)
    for line in cm.split(b"\n"):
        process_rg, process_char, multiline_rg = process_cm_line(
            line.strip(b" \t"),
            process_rg,
            process_char,
            multiline_rg,
            map_dict,
            int_entry,
        )

    for a, value in map_dict.items():
        if value == " ":
            space_code = a
    return map_dict, space_code, int_entry


def prepare_cm(ft: DictionaryObject) -> bytes:
    tu = ft["/ToUnicode"]
    cm: bytes
    if isinstance(tu, StreamObject):
<<<<<<< HEAD
        cm = b_(cast(DecodedStreamObject, ft["/ToUnicode"]).get_data())
    else:  # if (tu is None) or cast(str, tu).startswith("/Identity"):
=======
        cm = cast(DecodedStreamObject, ft["/ToUnicode"]).get_data()
    elif isinstance(tu, str) and tu.startswith("/Identity"):
>>>>>>> 6eeac535
        # the full range 0000-FFFF will be processed
        cm = b"beginbfrange\n<0000> <0001> <0000>\nendbfrange"
    if isinstance(cm, str):
        cm = cm.encode()
    # we need to prepare cm before due to missing return line in pdf printed
    # to pdf from word
    cm = (
        cm.strip()
        .replace(b"beginbfchar", b"\nbeginbfchar\n")
        .replace(b"endbfchar", b"\nendbfchar\n")
        .replace(b"beginbfrange", b"\nbeginbfrange\n")
        .replace(b"endbfrange", b"\nendbfrange\n")
        .replace(b"<<", b"\n{\n")  # text between << and >> not used but
        .replace(b">>", b"\n}\n")  # some solution to find it back
    )
    ll = cm.split(b"<")
    for i in range(len(ll)):
        j = ll[i].find(b">")
        if j >= 0:
            if j == 0:
                # string is empty: stash a placeholder here (see below)
                # see https://github.com/py-pdf/pypdf/issues/1111
                content = b"."
            else:
                content = ll[i][:j].replace(b" ", b"")
            ll[i] = content + b" " + ll[i][j + 1 :]
    cm = (
        (b" ".join(ll))
        .replace(b"[", b" [ ")
        .replace(b"]", b" ]\n ")
        .replace(b"\r", b"\n")
    )
    return cm


def process_cm_line(
    line: bytes,
    process_rg: bool,
    process_char: bool,
    multiline_rg: Union[None, Tuple[int, int]],
    map_dict: Dict[Any, Any],
    int_entry: List[int],
) -> Tuple[bool, bool, Union[None, Tuple[int, int]]]:
    if line == b"" or line[0] == 37:  # 37 = %
        return process_rg, process_char, multiline_rg
    line = line.replace(b"\t", b" ")
    if b"beginbfrange" in line:
        process_rg = True
    elif b"endbfrange" in line:
        process_rg = False
    elif b"beginbfchar" in line:
        process_char = True
    elif b"endbfchar" in line:
        process_char = False
    elif process_rg:
        multiline_rg = parse_bfrange(line, map_dict, int_entry, multiline_rg)
    elif process_char:
        parse_bfchar(line, map_dict, int_entry)
    return process_rg, process_char, multiline_rg


def parse_bfrange(
    line: bytes,
    map_dict: Dict[Any, Any],
    int_entry: List[int],
    multiline_rg: Union[None, Tuple[int, int]],
) -> Union[None, Tuple[int, int]]:
    lst = [x for x in line.split(b" ") if x]
    closure_found = False
    if multiline_rg is not None:
        fmt = b"%%0%dX" % (map_dict[-1] * 2)
        a = multiline_rg[0]  # a, b not in the current line
        b = multiline_rg[1]
        for sq in lst[0:]:
            if sq == b"]":
                closure_found = True
                break
            map_dict[
                unhexlify(fmt % a).decode(
                    "charmap" if map_dict[-1] == 1 else "utf-16-be",
                    "surrogatepass",
                )
            ] = unhexlify(sq).decode("utf-16-be", "surrogatepass")
            int_entry.append(a)
            a += 1
    else:
        a = int(lst[0], 16)
        b = int(lst[1], 16)
        nbi = max(len(lst[0]), len(lst[1]))
        map_dict[-1] = ceil(nbi / 2)
        fmt = b"%%0%dX" % (map_dict[-1] * 2)
        if lst[2] == b"[":
            for sq in lst[3:]:
                if sq == b"]":
                    closure_found = True
                    break
                map_dict[
                    unhexlify(fmt % a).decode(
                        "charmap" if map_dict[-1] == 1 else "utf-16-be",
                        "surrogatepass",
                    )
                ] = unhexlify(sq).decode("utf-16-be", "surrogatepass")
                int_entry.append(a)
                a += 1
        else:  # case without list
            c = int(lst[2], 16)
            fmt2 = b"%%0%dX" % max(4, len(lst[2]))
            closure_found = True
            while a <= b:
                map_dict[
                    unhexlify(fmt % a).decode(
                        "charmap" if map_dict[-1] == 1 else "utf-16-be",
                        "surrogatepass",
                    )
                ] = unhexlify(fmt2 % c).decode("utf-16-be", "surrogatepass")
                int_entry.append(a)
                a += 1
                c += 1
    return None if closure_found else (a, b)


def parse_bfchar(line: bytes, map_dict: Dict[Any, Any], int_entry: List[int]) -> None:
    lst = [x for x in line.split(b" ") if x]
    map_dict[-1] = len(lst[0]) // 2
    while len(lst) > 1:
        map_to = ""
        # placeholder (see above) means empty string
        if lst[1] != b".":
            map_to = unhexlify(lst[1]).decode(
                "charmap" if len(lst[1]) < 4 else "utf-16-be", "surrogatepass"
            )  # join is here as some cases where the code was split
        map_dict[
            unhexlify(lst[0]).decode(
                "charmap" if map_dict[-1] == 1 else "utf-16-be", "surrogatepass"
            )
        ] = map_to
        int_entry.append(int(lst[0], 16))
        lst = lst[2:]


def compute_space_width(
    ft: DictionaryObject, space_code: int, space_width: float
) -> float:
    sp_width: float = space_width * 2.0  # default value
    w = []
    w1 = {}
    st: int = 0
    if "/DescendantFonts" in ft:  # ft["/Subtype"].startswith("/CIDFontType"):
        ft1 = ft["/DescendantFonts"][0].get_object()  # type: ignore
        try:
            w1[-1] = cast(float, ft1["/DW"])
        except Exception:
            w1[-1] = 1000.0
        if "/W" in ft1:
            w = list(ft1["/W"])
        else:
            w = []
        while len(w) > 0:
            st = w[0] if isinstance(w[0], int) else w[0].get_object()
            second = w[1].get_object()
            if isinstance(second, int):
                for x in range(st, second):
                    w1[x] = w[2]
                w = w[3:]
            elif isinstance(second, list):
                for y in second:
                    w1[st] = y
                    st += 1
                w = w[2:]
            else:
                logger_warning(
                    "unknown widths : \n" + (ft1["/W"]).__repr__(),
                    __name__,
                )
                break
        try:
            sp_width = w1[space_code]
        except Exception:
            sp_width = (
                w1[-1] / 2.0
            )  # if using default we consider space will be only half size
    elif "/Widths" in ft:
        w = list(ft["/Widths"])  # type: ignore
        try:
            st = cast(int, ft["/FirstChar"])
            en: int = cast(int, ft["/LastChar"])
            if st > space_code or en < space_code:
                raise Exception("Not in range")
            if w[space_code - st].get_object() == 0:
                raise Exception("null width")
            sp_width = w[space_code - st].get_object()
        except Exception:
            if "/FontDescriptor" in ft and "/MissingWidth" in cast(
                DictionaryObject, ft["/FontDescriptor"]
            ):
                sp_width = ft["/FontDescriptor"]["/MissingWidth"].get_object()  # type: ignore
            else:
                # will consider width of char as avg(width)/2
                m = 0
                cpt = 0
                for xx in w:
                    xx = xx.get_object()
                    if xx > 0:
                        m += xx
                        cpt += 1
                sp_width = m / max(1, cpt) / 2

    if sp_width is None or isinstance(sp_width, NullObject):
        sp_width = 0.0
    return sp_width


def type1_alternative(
    ft: DictionaryObject,
    map_dict: Dict[Any, Any],
    space_code: int,
    int_entry: List[int],
) -> Tuple[Dict[Any, Any], int, List[int]]:
    if "/FontDescriptor" not in ft:
        return map_dict, space_code, int_entry
    ft_desc = cast(DictionaryObject, ft["/FontDescriptor"]).get("/FontFile")
    if ft_desc is None:
        return map_dict, space_code, int_entry
    txt = ft_desc.get_object().get_data()
    txt = txt.split(b"eexec\n")[0]  # only clear part
    txt = txt.split(b"/Encoding")[1]  # to get the encoding part
    lines = txt.replace(b"\r", b"\n").split(b"\n")
    for li in lines:
        if li.startswith(b"dup"):
            words = [_w for _w in li.split(b" ") if _w != b""]
            if len(words) > 3 and words[3] != b"put":
                continue
            try:
                i = int(words[1])
            except ValueError:  # pragma: no cover
                continue
            try:
                v = adobe_glyphs[words[2].decode()]
            except KeyError:
                if words[2].startswith(b"/uni"):
                    try:
                        v = chr(int(words[2][4:], 16))
                    except ValueError:  # pragma: no cover
                        continue
                else:
                    continue
            if words[2].decode() == b" ":
                space_code = i
            map_dict[chr(i)] = v
            int_entry.append(i)
    return map_dict, space_code, int_entry<|MERGE_RESOLUTION|>--- conflicted
+++ resolved
@@ -257,13 +257,8 @@
     tu = ft["/ToUnicode"]
     cm: bytes
     if isinstance(tu, StreamObject):
-<<<<<<< HEAD
-        cm = b_(cast(DecodedStreamObject, ft["/ToUnicode"]).get_data())
+        cm = cast(DecodedStreamObject, ft["/ToUnicode"]).get_data()
     else:  # if (tu is None) or cast(str, tu).startswith("/Identity"):
-=======
-        cm = cast(DecodedStreamObject, ft["/ToUnicode"]).get_data()
-    elif isinstance(tu, str) and tu.startswith("/Identity"):
->>>>>>> 6eeac535
         # the full range 0000-FFFF will be processed
         cm = b"beginbfrange\n<0000> <0001> <0000>\nendbfrange"
     if isinstance(cm, str):
