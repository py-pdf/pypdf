--- conflicted
+++ resolved
@@ -826,13 +826,10 @@
             data = DCTDecode.decode(data)
         elif filter_name == FT.JPX_DECODE:
             data = JPXDecode.decode(data)
-<<<<<<< HEAD
         elif filter_name == FT.BROTLI_DECODE:
             data = BrotliDecode.decode(data)
-=======
         elif filter_name == FT.JBIG2_DECODE:
             data = JBIG2Decode.decode(data, params)
->>>>>>> 1c9eacd8
         elif filter_name == "/Crypt":
             if "/Name" in params or "/Type" in params:
                 raise NotImplementedError(
