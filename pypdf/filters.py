# Copyright (c) 2006, Mathieu Fenniak
# All rights reserved.
#
# Redistribution and use in source and binary forms, with or without
# modification, are permitted provided that the following conditions are
# met:
#
# * Redistributions of source code must retain the above copyright notice,
# this list of conditions and the following disclaimer.
# * Redistributions in binary form must reproduce the above copyright notice,
# this list of conditions and the following disclaimer in the documentation
# and/or other materials provided with the distribution.
# * The name of the author may not be used to endorse or promote products
# derived from this software without specific prior written permission.
#
# THIS SOFTWARE IS PROVIDED BY THE COPYRIGHT HOLDERS AND CONTRIBUTORS "AS IS"
# AND ANY EXPRESS OR IMPLIED WARRANTIES, INCLUDING, BUT NOT LIMITED TO, THE
# IMPLIED WARRANTIES OF MERCHANTABILITY AND FITNESS FOR A PARTICULAR PURPOSE
# ARE DISCLAIMED. IN NO EVENT SHALL THE COPYRIGHT OWNER OR CONTRIBUTORS BE
# LIABLE FOR ANY DIRECT, INDIRECT, INCIDENTAL, SPECIAL, EXEMPLARY, OR
# CONSEQUENTIAL DAMAGES (INCLUDING, BUT NOT LIMITED TO, PROCUREMENT OF
# SUBSTITUTE GOODS OR SERVICES; LOSS OF USE, DATA, OR PROFITS; OR BUSINESS
# INTERRUPTION) HOWEVER CAUSED AND ON ANY THEORY OF LIABILITY, WHETHER IN
# CONTRACT, STRICT LIABILITY, OR TORT (INCLUDING NEGLIGENCE OR OTHERWISE)
# ARISING IN ANY WAY OUT OF THE USE OF THIS SOFTWARE, EVEN IF ADVISED OF THE
# POSSIBILITY OF SUCH DAMAGE.


"""
Implementation of stream filters; §7.4 Filters of the PDF 2.0 specification.

§8.9.7 Inline images of the PDF 2.0 specification has abbreviations that can be
used for the names of filters in an inline image object.
"""
__author__ = "Mathieu Fenniak"
__author_email__ = "biziqe@mathieu.fenniak.net"

import math
import os
import shutil
import struct
import subprocess
import zlib
from base64 import a85decode
from dataclasses import dataclass
from pathlib import Path
from tempfile import TemporaryDirectory
from typing import Any, Optional, Union, cast

from ._codecs._codecs import LzwCodec as _LzwCodec
from ._utils import (
    WHITESPACES_AS_BYTES,
    deprecation_with_replacement,
    logger_warning,
)
from .constants import CcittFaxDecodeParameters as CCITT
from .constants import FilterTypeAbbreviations as FTA
from .constants import FilterTypes as FT
from .constants import ImageAttributes as IA
from .constants import LzwFilterParameters as LZW
from .constants import StreamAttributes as SA
from .errors import DependencyError, LimitReachedError, PdfReadError, PdfStreamError
from .generic import (
    ArrayObject,
    DictionaryObject,
    IndirectObject,
    NullObject,
    StreamObject,
    is_null_or_none,
)

<<<<<<< HEAD
try:
    import brotli
except ImportError:
    brotli = None
=======
ZLIB_MAX_OUTPUT_LENGTH = 75_000_000
LZW_MAX_OUTPUT_LENGTH = 75_000_000


def _decompress_with_limit(data: bytes) -> bytes:
    decompressor = zlib.decompressobj()
    result = decompressor.decompress(data, max_length=ZLIB_MAX_OUTPUT_LENGTH)
    if decompressor.unconsumed_tail:
        raise LimitReachedError(
            f"Limit reached while decompressing. {len(decompressor.unconsumed_tail)} bytes remaining."
        )
    return result
>>>>>>> fb6f0a13


def decompress(data: bytes) -> bytes:
    """
    Decompress the given data using zlib.

    Attempts to decompress the input data using zlib.
    If the decompression fails due to a zlib error, it falls back
    to using a decompression object with a larger window size.

    Please note that the output length is limited to avoid memory
    issues. If you need to process larger content streams, consider
    adapting ``pypdf.filters.ZLIB_MAX_OUTPUT_LENGTH``. In case you
    are only dealing with trusted inputs and/or want to disable these
    limits, set the value to `0`.

    Args:
        data: The input data to be decompressed.

    Returns:
        The decompressed data.

    """
    try:
        return _decompress_with_limit(data)
    except zlib.error:
        # First quick approach: There are known issues with faulty added bytes to the
        # tail of the encoded stream from early Adobe Distiller or Pitstop versions
        # with CR char as the default line separator (assumed by reverse engineering)
        # that breaks the decoding process in the end.
        #
        # Try first to cut off some of the tail byte by byte, but limited to not
        # iterate through too many loops and kill the performance for large streams,
        # to then allow the final fallback to run. Added this intermediate attempt,
        # because starting from the head of the stream byte by byte kills completely
        # the performance for large streams (e.g., 6 MB) with the tail-byte-issue
        # and takes ages. This solution is really fast:
        max_tail_cut_off_bytes: int = 8
        for i in range(1, min(max_tail_cut_off_bytes + 1, len(data))):
            try:
                return _decompress_with_limit(data[:-i])
            except zlib.error:
                pass

        # If still failing, then try with increased window size.
        decompressor = zlib.decompressobj(zlib.MAX_WBITS | 32)
        result_str = b""
        remaining_limit = ZLIB_MAX_OUTPUT_LENGTH
        data_single_bytes = [data[i : i + 1] for i in range(len(data))]
        for index, b in enumerate(data_single_bytes):
            try:
                decompressed = decompressor.decompress(b, max_length=remaining_limit)
                result_str += decompressed
                remaining_limit -= len(decompressed)
                if remaining_limit <= 0:
                    raise LimitReachedError(
                        f"Limit reached while decompressing. {len(data_single_bytes) - index} bytes remaining."
                    )
            except zlib.error:
                pass
        return result_str


class FlateDecode:
    @staticmethod
    def decode(
        data: bytes,
        decode_parms: Optional[DictionaryObject] = None,
        **kwargs: Any,
    ) -> bytes:
        """
        Decode data which is flate-encoded.

        Args:
          data: flate-encoded data.
          decode_parms: a dictionary of values, understanding the
            "/Predictor":<int> key only

        Returns:
          The flate-decoded data.

        Raises:
          PdfReadError:

        """
        str_data = decompress(data)
        predictor = 1

        if decode_parms:
            try:
                predictor = decode_parms.get("/Predictor", 1)
            except (AttributeError, TypeError):  # Type Error is NullObject
                pass  # Usually an array with a null object was read
        # predictor 1 == no predictor
        if predictor != 1:
            # /Columns, the number of samples in each row, has a default value of 1;
            # §7.4.4.3, ISO 32000.
            DEFAULT_BITS_PER_COMPONENT = 8
            try:
                columns = cast(int, decode_parms[LZW.COLUMNS].get_object())  # type: ignore
            except (TypeError, KeyError):
                columns = 1
            try:
                colors = cast(int, decode_parms[LZW.COLORS].get_object())  # type: ignore
            except (TypeError, KeyError):
                colors = 1
            try:
                bits_per_component = cast(
                    int,
                    decode_parms[LZW.BITS_PER_COMPONENT].get_object(),  # type: ignore
                )
            except (TypeError, KeyError):
                bits_per_component = DEFAULT_BITS_PER_COMPONENT

            # PNG predictor can vary by row and so is the lead byte on each row
            rowlength = (
                math.ceil(columns * colors * bits_per_component / 8) + 1
            )  # number of bytes

            # TIFF prediction:
            if predictor == 2:
                rowlength -= 1  # remove the predictor byte
                bpp = rowlength // columns
                str_data = bytearray(str_data)
                for i in range(len(str_data)):
                    if i % rowlength >= bpp:
                        str_data[i] = (str_data[i] + str_data[i - bpp]) % 256
                str_data = bytes(str_data)
            # PNG prediction:
            elif 10 <= predictor <= 15:
                str_data = FlateDecode._decode_png_prediction(
                    str_data, columns, rowlength
                )
            else:
                raise PdfReadError(f"Unsupported flatedecode predictor {predictor!r}")
        return str_data

    @staticmethod
    def _decode_png_prediction(data: bytes, columns: int, rowlength: int) -> bytes:
        # PNG prediction can vary from row to row
        if (remainder := len(data) % rowlength) != 0:
            logger_warning("Image data is not rectangular. Adding padding.", __name__)
            data += b"\x00" * (rowlength - remainder)
            assert len(data) % rowlength == 0
        output = []
        prev_rowdata = (0,) * rowlength
        bpp = (rowlength - 1) // columns  # recomputed locally to not change params
        for row in range(0, len(data), rowlength):
            rowdata: list[int] = list(data[row : row + rowlength])
            filter_byte = rowdata[0]

            if filter_byte == 0:
                # PNG None Predictor
                pass
            elif filter_byte == 1:
                # PNG Sub Predictor
                for i in range(bpp + 1, rowlength):
                    rowdata[i] = (rowdata[i] + rowdata[i - bpp]) % 256
            elif filter_byte == 2:
                # PNG Up Predictor
                for i in range(1, rowlength):
                    rowdata[i] = (rowdata[i] + prev_rowdata[i]) % 256
            elif filter_byte == 3:
                # PNG Average Predictor
                for i in range(1, bpp + 1):
                    floor = prev_rowdata[i] // 2
                    rowdata[i] = (rowdata[i] + floor) % 256
                for i in range(bpp + 1, rowlength):
                    left = rowdata[i - bpp]
                    floor = (left + prev_rowdata[i]) // 2
                    rowdata[i] = (rowdata[i] + floor) % 256
            elif filter_byte == 4:
                # PNG Paeth Predictor
                for i in range(1, bpp + 1):
                    rowdata[i] = (rowdata[i] + prev_rowdata[i]) % 256
                for i in range(bpp + 1, rowlength):
                    left = rowdata[i - bpp]
                    up = prev_rowdata[i]
                    up_left = prev_rowdata[i - bpp]

                    p = left + up - up_left
                    dist_left = abs(p - left)
                    dist_up = abs(p - up)
                    dist_up_left = abs(p - up_left)

                    if dist_left <= dist_up and dist_left <= dist_up_left:
                        paeth = left
                    elif dist_up <= dist_up_left:
                        paeth = up
                    else:
                        paeth = up_left

                    rowdata[i] = (rowdata[i] + paeth) % 256
            else:
                raise PdfReadError(
                    f"Unsupported PNG filter {filter_byte!r}"
                )  # pragma: no cover
            prev_rowdata = tuple(rowdata)
            output.extend(rowdata[1:])
        return bytes(output)

    @staticmethod
    def encode(data: bytes, level: int = -1) -> bytes:
        """
        Compress the input data using zlib.

        Args:
            data: The data to be compressed.
            level: See https://docs.python.org/3/library/zlib.html#zlib.compress

        Returns:
            The compressed data.

        """
        return zlib.compress(data, level)


class ASCIIHexDecode:
    """
    The ASCIIHexDecode filter decodes data that has been encoded in ASCII
    hexadecimal form into a base-7 ASCII format.
    """

    @staticmethod
    def decode(
        data: Union[str, bytes],
        decode_parms: Optional[DictionaryObject] = None,
        **kwargs: Any,
    ) -> bytes:
        """
        Decode an ASCII-Hex encoded data stream.

        Args:
          data: a str sequence of hexadecimal-encoded values to be
            converted into a base-7 ASCII string
          decode_parms: this filter does not use parameters.

        Returns:
          A string conversion in base-7 ASCII, where each of its values
          v is such that 0 <= ord(v) <= 127.

        Raises:
          PdfStreamError:

        """
        if isinstance(data, str):
            data = data.encode()
        retval = b""
        hex_pair = b""
        index = 0
        while True:
            if index >= len(data):
                logger_warning(
                    "missing EOD in ASCIIHexDecode, check if output is OK", __name__
                )
                break  # Reached end of string without an EOD
            char = data[index : index + 1]
            if char == b">":
                break
            if char.isspace():
                index += 1
                continue
            hex_pair += char
            if len(hex_pair) == 2:
                retval += bytes((int(hex_pair, base=16),))
                hex_pair = b""
            index += 1
        # If the filter encounters the EOD marker after reading
        # an odd number of hexadecimal digits,
        # it shall behave as if a 0 (zero) followed the last digit.
        # For every even number of hexadecimal digits, hex_pair is reset to b"".
        if hex_pair != b"":
            hex_pair += b"0"
            retval += bytes((int(hex_pair, base=16),))
        return retval


class RunLengthDecode:
    """
    The RunLengthDecode filter decodes data that has been encoded in a
    simple byte-oriented format based on run length.
    The encoded data is a sequence of runs, where each run consists of
    a length byte followed by 1 to 128 bytes of data. If the length byte is
    in the range 0 to 127,
    the following length + 1 (1 to 128) bytes are copied literally during
    decompression.
    If length is in the range 129 to 255, the following single byte is to be
    copied 257 − length (2 to 128) times during decompression. A length value
    of 128 denotes EOD.
    """

    @staticmethod
    def decode(
        data: bytes,
        decode_parms: Optional[DictionaryObject] = None,
        **kwargs: Any,
    ) -> bytes:
        """
        Decode a run length encoded data stream.

        Args:
          data: a bytes sequence of length/data
          decode_parms: this filter does not use parameters.

        Returns:
          A bytes decompressed sequence.

        Raises:
          PdfStreamError:

        """
        lst = []
        index = 0
        while True:
            if index >= len(data):
                logger_warning(
                    "missing EOD in RunLengthDecode, check if output is OK", __name__
                )
                break  # Reached end of string without an EOD
            length = data[index]
            index += 1
            if length == 128:
                data_length = len(data)
                if index < data_length:
                    # We should first check, if we have an inner stream from a multi-encoded
                    # stream with a faulty trailing newline that we can decode properly.
                    # We will just ignore the last byte and raise a warning ...
                    if (index == data_length - 1) and (data[index : index+1] == b"\n"):
                        logger_warning(
                            "Found trailing newline in stream data, check if output is OK", __name__
                        )
                        break
                    raise PdfStreamError("Early EOD in RunLengthDecode")
                break
            if length < 128:
                length += 1
                lst.append(data[index : (index + length)])
                index += length
            else:  # >128
                length = 257 - length
                lst.append(bytes((data[index],)) * length)
                index += 1
        return b"".join(lst)


class LZWDecode:
    class Decoder:
        STOP = 257
        CLEARDICT = 256

        def __init__(self, data: bytes) -> None:
            self.data = data

        def decode(self) -> bytes:
            return _LzwCodec(max_output_length=LZW_MAX_OUTPUT_LENGTH).decode(self.data)

    @staticmethod
    def decode(
        data: bytes,
        decode_parms: Optional[DictionaryObject] = None,
        **kwargs: Any,
    ) -> bytes:
        """
        Decode an LZW encoded data stream.

        Args:
          data: ``bytes`` or ``str`` text to decode.
          decode_parms: a dictionary of parameter values.

        Returns:
          decoded data.

        """
        # decode_parms is unused here
        return LZWDecode.Decoder(data).decode()


class ASCII85Decode:
    """Decodes string ASCII85-encoded data into a byte format."""

    @staticmethod
    def decode(
        data: Union[str, bytes],
        decode_parms: Optional[DictionaryObject] = None,
        **kwargs: Any,
    ) -> bytes:
        """
        Decode an Ascii85 encoded data stream.

        Args:
          data: ``bytes`` or ``str`` text to decode.
          decode_parms: this filter does not use parameters.

        Returns:
          decoded data.

        """
        if isinstance(data, str):
            data = data.encode()
        data = data.strip(WHITESPACES_AS_BYTES)
        if len(data) > 2 and data.endswith(b">"):
            data = data[:-1].rstrip(WHITESPACES_AS_BYTES) + data[-1:]
        try:
            return a85decode(data, adobe=True, ignorechars=WHITESPACES_AS_BYTES)
        except ValueError as error:
            if error.args[0] == "Ascii85 encoded byte sequences must end with b'~>'":
                logger_warning("Ignoring missing Ascii85 end marker.", __name__)
                return a85decode(data, adobe=False, ignorechars=WHITESPACES_AS_BYTES)
            raise


class DCTDecode:
    @staticmethod
    def decode(
        data: bytes,
        decode_parms: Optional[DictionaryObject] = None,
        **kwargs: Any,
    ) -> bytes:
        """
        Decompresses data encoded using a DCT (discrete cosine transform)
        technique based on the JPEG standard (IS0/IEC 10918),
        reproducing image sample data that approximates the original data.

        Args:
          data: text to decode.
          decode_parms: this filter does not use parameters.

        Returns:
          decoded data.

        """
        return data


class JPXDecode:
    @staticmethod
    def decode(
        data: bytes,
        decode_parms: Optional[DictionaryObject] = None,
        **kwargs: Any,
    ) -> bytes:
        """
        Decompresses data encoded using the wavelet-based JPEG 2000 standard,
        reproducing the original image data.

        Args:
          data: text to decode.
          decode_parms: this filter does not use parameters.

        Returns:
          decoded data.

        """
        return data


class BrotliDecode:
    """
    Decompress the given data using Brotli.

    Decodes data that has been encoded using the Brotli compression algorithm.
    Brotli is a general-purpose lossless compression algorithm that combines
    LZ77 and Huffman coding. It typically achieves better compression ratios
    than Flate encoding, though with slightly slower compression speeds.

    See ISO 32000-2:2020, Section 7.4.11.

    Args:
        data: The input data to be decompressed.
        decode_parms: Optional decoding parameters (currently unused).
        **kwargs: Additional keyword arguments (currently unused).

    Returns:
        The decompressed data.
    """

    # Maximum output size to prevent decompression bombs (10 GB)
    MAX_OUTPUT_SIZE = 10 * 1024 * 1024 * 1024
    @staticmethod
    def decode(
        data: bytes,
        decode_parms: Optional[DictionaryObject] = None,
        **kwargs: Any,
    ) -> bytes:
        """
        Decode Brotli-compressed data with decompression bomb protection.

        Args:
            data: Brotli-compressed data.
            decode_parms: A dictionary of parameter values (unused).

        Returns:
            The decompressed data.

        Raises:
            ImportError: If the 'brotli' library is not installed.
            PdfStreamError: If decompressed data exceeds maximum allowed size.
        """
        if brotli is None:
            raise ImportError("Brotli library not installed. Required for BrotliDecode filter.")
        result = brotli.decompress(data)
        if len(result) > BrotliDecode.MAX_OUTPUT_SIZE:
            raise PdfStreamError(
                f"Decompressed data exceeds maximum allowed size of {BrotliDecode.MAX_OUTPUT_SIZE} bytes"
            )
        return result

    @staticmethod
    def encode(data: bytes, **kwargs: Any) -> bytes:
        """
        Encode data using Brotli compression.

        Args:
            data: The data to be compressed.
            **kwargs: Additional keyword arguments (unused).

        Returns:
            The compressed data.

        Raises:
            ImportError: If the 'brotli' library is not installed.
        """
        if brotli is None:
            raise ImportError("Brotli library not installed. Required for BrotliDecode filter.")
        return brotli.compress(data)


@dataclass
class CCITTParameters:
    """§7.4.6, optional parameters for the CCITTFaxDecode filter."""

    K: int = 0
    columns: int = 1728
    rows: int = 0
    EndOfLine: Union[bool, None] = False
    EncodedByteAlign: Union[bool, None] = False
    EndOfBlock: Union[bool, None] = True
    BlackIs1: bool = False
    DamagedRowsBeforeError: Union[int, None] = 0

    @property
    def group(self) -> int:
        if self.K < 0:
            # Pure two-dimensional encoding (Group 4)
            CCITTgroup = 4
        else:
            # K == 0: Pure one-dimensional encoding (Group 3, 1-D)
            # K > 0: Mixed one- and two-dimensional encoding (Group 3, 2-D)
            CCITTgroup = 3
        return CCITTgroup


def __create_old_class_instance(
    K: int = 0,
    columns: int = 0,
    rows: int = 0
) -> CCITTParameters:
    deprecation_with_replacement("CCITParameters", "CCITTParameters", "6.0.0")
    return CCITTParameters(K, columns, rows)


# Create an alias for the old class name
CCITParameters = __create_old_class_instance


class CCITTFaxDecode:
    """
    §7.4.6, CCITTFaxDecode filter (ISO 32000).

    Either Group 3 or Group 4 CCITT facsimile (fax) encoding.
    CCITT encoding is bit-oriented, not byte-oriented.

    §7.4.6, optional parameters for the CCITTFaxDecode filter.
    """

    @staticmethod
    def _get_parameters(
        parameters: Union[None, ArrayObject, DictionaryObject, IndirectObject],
        rows: Union[int, IndirectObject],
    ) -> CCITTParameters:
        ccitt_parameters = CCITTParameters(rows=int(rows))
        if parameters:
            parameters_unwrapped = cast(
                Union[ArrayObject, DictionaryObject], parameters.get_object()
            )
            if isinstance(parameters_unwrapped, ArrayObject):
                for decode_parm in parameters_unwrapped:
                    if CCITT.K in decode_parm:
                        ccitt_parameters.K = decode_parm[CCITT.K].get_object()
                    if CCITT.COLUMNS in decode_parm:
                        ccitt_parameters.columns = decode_parm[CCITT.COLUMNS].get_object()
                    if CCITT.BLACK_IS_1 in decode_parm:
                        ccitt_parameters.BlackIs1 = decode_parm[CCITT.BLACK_IS_1].get_object().value
            else:
                if CCITT.K in parameters_unwrapped:
                    ccitt_parameters.K = parameters_unwrapped[CCITT.K].get_object()  # type: ignore
                if CCITT.COLUMNS in parameters_unwrapped:
                    ccitt_parameters.columns = parameters_unwrapped[CCITT.COLUMNS].get_object()  # type: ignore
                if CCITT.BLACK_IS_1 in parameters_unwrapped:
                    ccitt_parameters.BlackIs1 = parameters_unwrapped[CCITT.BLACK_IS_1].get_object().value  # type: ignore
        return ccitt_parameters

    @staticmethod
    def decode(
        data: bytes,
        decode_parms: Optional[DictionaryObject] = None,
        height: int = 0,
        **kwargs: Any,
    ) -> bytes:
        params = CCITTFaxDecode._get_parameters(decode_parms, height)

        img_size = len(data)
        tiff_header_struct = "<2shlh" + "hhll" * 8 + "h"
        tiff_header = struct.pack(
            tiff_header_struct,
            b"II",  # Byte order indication: Little endian
            42,     # Version number (always 42)
            8,      # Offset to the first image file directory (IFD)
            8,      # Number of tags in IFD
            256,    # ImageWidth, LONG, 1, width
            4,
            1,
            params.columns,
            257,    # ImageLength, LONG, 1, length
            4,
            1,
            params.rows,
            258,    # BitsPerSample, SHORT, 1, 1
            3,
            1,
            1,
            259,    # Compression, SHORT, 1, compression Type
            3,
            1,
            params.group,
            262,    # Thresholding, SHORT, 1, 0 = BlackIs1
            3,
            1,
            int(params.BlackIs1),
            273,    # StripOffsets, LONG, 1, length of header
            4,
            1,
              struct.calcsize(
                tiff_header_struct
            ),
            278,    # RowsPerStrip, LONG, 1, length
            4,
            1,
            params.rows,
            279,    # StripByteCounts, LONG, 1, size of image
            4,
            1,
            img_size,
            0,      # last IFD
        )

        return tiff_header + data


JBIG2DEC_BINARY = shutil.which("jbig2dec")


class JBIG2Decode:
    @staticmethod
    def decode(
        data: bytes,
        decode_parms: Optional[DictionaryObject] = None,
        **kwargs: Any,
    ) -> bytes:
        if JBIG2DEC_BINARY is None:
            raise DependencyError("jbig2dec binary is not available.")

        with TemporaryDirectory() as tempdir:
            directory = Path(tempdir)
            paths: list[Path] = []

            if decode_parms and "/JBIG2Globals" in decode_parms:
                jbig2_globals = decode_parms["/JBIG2Globals"]
                if not is_null_or_none(jbig2_globals) and not is_null_or_none(pointer := jbig2_globals.get_object()):
                    assert pointer is not None, "mypy"
                    if isinstance(pointer, StreamObject):
                        path = directory.joinpath("globals.jbig2")
                        path.write_bytes(pointer.get_data())
                        paths.append(path)

            path = directory.joinpath("image.jbig2")
            path.write_bytes(data)
            paths.append(path)

            environment = os.environ.copy()
            environment["LC_ALL"] = "C"
            result = subprocess.run(  # noqa: S603
                [JBIG2DEC_BINARY, "--embedded", "--format", "png", "--output", "-", *paths],
                capture_output=True,
                env=environment,
            )
            if b"unrecognized option '--embedded'" in result.stderr:
                raise DependencyError("jbig2dec>=0.15 is required.")
            if result.stderr:
                for line in result.stderr.decode("utf-8").splitlines():
                    logger_warning(line, __name__)
            if result.returncode != 0:
                raise PdfStreamError(f"Unable to decode JBIG2 data. Exit code: {result.returncode}")
        return result.stdout

    @staticmethod
    def _is_binary_compatible() -> bool:
        if not JBIG2DEC_BINARY:  # pragma: no cover
            return False
        result = subprocess.run(  # noqa: S603
            [JBIG2DEC_BINARY, "--version"],
            capture_output=True,
            text=True,
        )
        version = result.stdout.split(" ", maxsplit=1)[1]

        from ._utils import Version  # noqa: PLC0415
        return Version(version) >= Version("0.15")


def decode_stream_data(stream: Any) -> bytes:
    """
    Decode the stream data based on the specified filters.

    This function decodes the stream data using the filters provided in the
    stream.

    Args:
        stream: The input stream object containing the data and filters.

    Returns:
        The decoded stream data.

    Raises:
        NotImplementedError: If an unsupported filter type is encountered.

    """
    filters = stream.get(SA.FILTER, ())
    if isinstance(filters, IndirectObject):
        filters = cast(ArrayObject, filters.get_object())
    if not isinstance(filters, ArrayObject):
        # We have a single filter instance
        filters = (filters,)
    decode_parms = stream.get(SA.DECODE_PARMS, ({},) * len(filters))
    if not isinstance(decode_parms, (list, tuple)):
        decode_parms = (decode_parms,)
    data: bytes = stream._data
    # If there is no data to decode, we should not try to decode it.
    if not data:
        return data
    for filter_name, params in zip(filters, decode_parms):
        if isinstance(params, NullObject):
            params = {}
        if filter_name in (FT.ASCII_HEX_DECODE, FTA.AHx):
            data = ASCIIHexDecode.decode(data)
        elif filter_name in (FT.ASCII_85_DECODE, FTA.A85):
            data = ASCII85Decode.decode(data)
        elif filter_name in (FT.LZW_DECODE, FTA.LZW):
            data = LZWDecode.decode(data, params)
        elif filter_name in (FT.FLATE_DECODE, FTA.FL):
            data = FlateDecode.decode(data, params)
        elif filter_name in (FT.RUN_LENGTH_DECODE, FTA.RL):
            data = RunLengthDecode.decode(data)
        elif filter_name == FT.CCITT_FAX_DECODE:
            height = stream.get(IA.HEIGHT, ())
            data = CCITTFaxDecode.decode(data, params, height)
        elif filter_name == FT.DCT_DECODE:
            data = DCTDecode.decode(data)
        elif filter_name == FT.JPX_DECODE:
            data = JPXDecode.decode(data)
        elif filter_name == FT.BROTLI_DECODE:
            data = BrotliDecode.decode(data)
        elif filter_name == FT.JBIG2_DECODE:
            data = JBIG2Decode.decode(data, params)
        elif filter_name == "/Crypt":
            if "/Name" in params or "/Type" in params:
                raise NotImplementedError(
                    "/Crypt filter with /Name or /Type not supported yet"
                )
        else:
            raise NotImplementedError(f"Unsupported filter {filter_name}")
    return data<|MERGE_RESOLUTION|>--- conflicted
+++ resolved
@@ -69,12 +69,11 @@
     is_null_or_none,
 )
 
-<<<<<<< HEAD
 try:
     import brotli
 except ImportError:
     brotli = None
-=======
+    
 ZLIB_MAX_OUTPUT_LENGTH = 75_000_000
 LZW_MAX_OUTPUT_LENGTH = 75_000_000
 
@@ -87,7 +86,6 @@
             f"Limit reached while decompressing. {len(decompressor.unconsumed_tail)} bytes remaining."
         )
     return result
->>>>>>> fb6f0a13
 
 
 def decompress(data: bytes) -> bytes:
