# Copyright (c) 2006, Mathieu Fenniak
# All rights reserved.
#
# Redistribution and use in source and binary forms, with or without
# modification, are permitted provided that the following conditions are
# met:
#
# * Redistributions of source code must retain the above copyright notice,
# this list of conditions and the following disclaimer.
# * Redistributions in binary form must reproduce the above copyright notice,
# this list of conditions and the following disclaimer in the documentation
# and/or other materials provided with the distribution.
# * The name of the author may not be used to endorse or promote products
# derived from this software without specific prior written permission.
#
# THIS SOFTWARE IS PROVIDED BY THE COPYRIGHT HOLDERS AND CONTRIBUTORS "AS IS"
# AND ANY EXPRESS OR IMPLIED WARRANTIES, INCLUDING, BUT NOT LIMITED TO, THE
# IMPLIED WARRANTIES OF MERCHANTABILITY AND FITNESS FOR A PARTICULAR PURPOSE
# ARE DISCLAIMED. IN NO EVENT SHALL THE COPYRIGHT OWNER OR CONTRIBUTORS BE
# LIABLE FOR ANY DIRECT, INDIRECT, INCIDENTAL, SPECIAL, EXEMPLARY, OR
# CONSEQUENTIAL DAMAGES (INCLUDING, BUT NOT LIMITED TO, PROCUREMENT OF
# SUBSTITUTE GOODS OR SERVICES; LOSS OF USE, DATA, OR PROFITS; OR BUSINESS
# INTERRUPTION) HOWEVER CAUSED AND ON ANY THEORY OF LIABILITY, WHETHER IN
# CONTRACT, STRICT LIABILITY, OR TORT (INCLUDING NEGLIGENCE OR OTHERWISE)
# ARISING IN ANY WAY OUT OF THE USE OF THIS SOFTWARE, EVEN IF ADVISED OF THE
# POSSIBILITY OF SUCH DAMAGE.


"""
Implementation of stream filters for PDF.

See TABLE H.1 Abbreviations for standard filter names
"""
__author__ = "Mathieu Fenniak"
__author_email__ = "biziqe@mathieu.fenniak.net"

import math
import struct
import zlib
from io import BytesIO
from typing import Any, Dict, List, Optional, Tuple, Union, cast

from ._utils import (
    b_,
    deprecate_with_replacement,
    logger_warning,
    ord_,
    paeth_predictor,
)
from .constants import CcittFaxDecodeParameters as CCITT
from .constants import ColorSpaces
from .constants import FilterTypeAbbreviations as FTA
from .constants import FilterTypes as FT
from .constants import ImageAttributes as IA
from .constants import LzwFilterParameters as LZW
from .constants import StreamAttributes as SA
from .errors import PdfReadError, PdfStreamError
from .generic import (
    ArrayObject,
    DictionaryObject,
    IndirectObject,
    NullObject,
)

try:
    from typing import Literal, TypeAlias  # type: ignore[attr-defined]
except ImportError:
    # PEP 586 introduced typing.Literal with Python 3.8
    # For older Python versions, the backport typing_extensions is necessary:
    from typing_extensions import Literal, TypeAlias  # type: ignore[misc, assignment]


def decompress(data: bytes) -> bytes:
    """
    Decompress the given data using zlib.

    This function attempts to decompress the input data using zlib. If the
    decompression fails due to a zlib error, it falls back to using a
    decompression object with a larger window size.

    Args:
        data: The input data to be decompressed.

    Returns:
        The decompressed data.
    """
    try:
        return zlib.decompress(data)
    except zlib.error:
        d = zlib.decompressobj(zlib.MAX_WBITS | 32)
        result_str = b""
        for b in [data[i : i + 1] for i in range(len(data))]:
            try:
                result_str += d.decompress(b)
            except zlib.error:
                pass
        return result_str


class FlateDecode:
    @staticmethod
    def decode(
        data: bytes,
        decode_parms: Union[None, ArrayObject, DictionaryObject] = None,
        **kwargs: Any,
    ) -> bytes:
        """
        Decode data which is flate-encoded.

        Args:
          data: flate-encoded data.
          decode_parms: a dictionary of values, understanding the
            "/Predictor":<int> key only

        Returns:
          The flate-decoded data.

        Raises:
          PdfReadError:
        """
        if "decodeParms" in kwargs:  # deprecated
            deprecate_with_replacement("decodeParms", "parameters", "4.0.0")
            decode_parms = kwargs["decodeParms"]
        str_data = decompress(data)
        predictor = 1

        if decode_parms:
            try:
                if isinstance(decode_parms, ArrayObject):
                    for decode_parm in decode_parms:
                        if "/Predictor" in decode_parm:
                            predictor = decode_parm["/Predictor"]
                else:
                    predictor = decode_parms.get("/Predictor", 1)
            except (AttributeError, TypeError):  # Type Error is NullObject
                pass  # Usually an array with a null object was read
        # predictor 1 == no predictor
        if predictor != 1:
            # The /Columns param. has 1 as the default value; see ISO 32000,
            # §7.4.4.3 LZWDecode and FlateDecode Parameters, Table 8
            DEFAULT_BITS_PER_COMPONENT = 8
            if isinstance(decode_parms, ArrayObject):
                columns = 1
                bits_per_component = DEFAULT_BITS_PER_COMPONENT
                for decode_parm in decode_parms:
                    if "/Columns" in decode_parm:
                        columns = decode_parm["/Columns"]
                    if LZW.BITS_PER_COMPONENT in decode_parm:
                        bits_per_component = decode_parm[LZW.BITS_PER_COMPONENT]
            else:
                columns = (
                    1 if decode_parms is None else decode_parms.get(LZW.COLUMNS, 1)
                )
                colors = 1 if decode_parms is None else decode_parms.get(LZW.COLORS, 1)
                bits_per_component = (
                    decode_parms.get(LZW.BITS_PER_COMPONENT, DEFAULT_BITS_PER_COMPONENT)
                    if decode_parms
                    else DEFAULT_BITS_PER_COMPONENT
                )

            # PNG predictor can vary by row and so is the lead byte on each row
            rowlength = (
                math.ceil(columns * colors * bits_per_component / 8) + 1
            )  # number of bytes

            # TIFF prediction:
            if predictor == 2:
                rowlength -= 1  # remove the predictor byte
                bpp = rowlength // columns
                str_data = bytearray(str_data)
                for i in range(len(str_data)):
                    if i % rowlength >= bpp:
                        str_data[i] = (str_data[i] + str_data[i - bpp]) % 256
                str_data = bytes(str_data)
            # PNG prediction:
            elif 10 <= predictor <= 15:
                str_data = FlateDecode._decode_png_prediction(str_data, columns, rowlength)  # type: ignore
            else:
                # unsupported predictor
                raise PdfReadError(f"Unsupported flatedecode predictor {predictor!r}")
        return str_data

    @staticmethod
    def _decode_png_prediction(data: str, columns: int, rowlength: int) -> bytes:
        output = BytesIO()
        # PNG prediction can vary from row to row
        if len(data) % rowlength != 0:
            raise PdfReadError("Image data is not rectangular")
        prev_rowdata = (0,) * rowlength
        bpp = (rowlength - 1) // columns  # recomputed locally to not change params
        for row in range(len(data) // rowlength):
            rowdata = [
                ord_(x) for x in data[(row * rowlength) : ((row + 1) * rowlength)]
            ]
            filter_byte = rowdata[0]

            if filter_byte == 0:
                pass
            elif filter_byte == 1:
                for i in range(bpp + 1, rowlength):
                    rowdata[i] = (rowdata[i] + rowdata[i - bpp]) % 256
            elif filter_byte == 2:
                for i in range(1, rowlength):
                    rowdata[i] = (rowdata[i] + prev_rowdata[i]) % 256
            elif filter_byte == 3:
                for i in range(1, rowlength):
                    left = rowdata[i - bpp] if i > bpp else 0
                    floor = math.floor(left + prev_rowdata[i]) / 2
                    rowdata[i] = (rowdata[i] + int(floor)) % 256
            elif filter_byte == 4:
                for i in range(1, rowlength):
                    left = rowdata[i - bpp] if i > bpp else 0
                    up = prev_rowdata[i]
                    up_left = prev_rowdata[i - bpp] if i > bpp else 0
                    paeth = paeth_predictor(left, up, up_left)
                    rowdata[i] = (rowdata[i] + paeth) % 256
            else:
                # unsupported PNG filter
                raise PdfReadError(
                    f"Unsupported PNG filter {filter_byte!r}"
                )  # pragma: no cover
            prev_rowdata = tuple(rowdata)
            output.write(bytearray(rowdata[1:]))
        return output.getvalue()

    @staticmethod
    def encode(data: bytes) -> bytes:
        """
        Compress the input data using zlib.

        Args:
            data: The data to be compressed.

        Returns:
            The compressed data.
        """
        return zlib.compress(data)


class ASCIIHexDecode:
    """
    The ASCIIHexDecode filter decodes data that has been encoded in ASCII
    hexadecimal form into a base-7 ASCII format.
    """

    @staticmethod
    def decode(
        data: Union[str, bytes],
        decode_parms: Union[None, ArrayObject, DictionaryObject] = None,
        **kwargs: Any,
    ) -> bytes:
        """
        Decode an ASCII-Hex encoded data stream.

        Args:
          data: a str sequence of hexadecimal-encoded values to be
            converted into a base-7 ASCII string
          decode_parms: a string conversion in base-7 ASCII, where each of its values
            v is such that 0 <= ord(v) <= 127.

        Returns:
          A string conversion in base-7 ASCII, where each of its values
          v is such that 0 <= ord(v) <= 127.

        Raises:
          PdfStreamError:
        """
        if "decodeParms" in kwargs:  # deprecated
            deprecate_with_replacement("decodeParms", "parameters", "4.0.0")
            decode_parms = kwargs["decodeParms"]  # noqa: F841
        if isinstance(data, str):
            data = data.encode()
        retval = b""
        hex_pair = b""
        index = 0
        while True:
            if index >= len(data):
                raise PdfStreamError("Unexpected EOD in ASCIIHexDecode")
            char = data[index : index + 1]
            if char == b">":
                break
            elif char.isspace():
                index += 1
                continue
            hex_pair += char
            if len(hex_pair) == 2:
                retval += bytes((int(hex_pair, base=16),))
                hex_pair = b""
            index += 1
        assert hex_pair == b""
        return retval


class LZWDecode:
    """
    Taken from:

    http://www.java2s.com/Open-Source/Java-Document/PDF/PDF-
    Renderer/com/sun/pdfview/decode/LZWDecode.java.htm
    """

    class Decoder:
        def __init__(self, data: bytes) -> None:
            self.STOP = 257
            self.CLEARDICT = 256
            self.data = data
            self.bytepos = 0
            self.bitpos = 0
            self.dict = [""] * 4096
            for i in range(256):
                self.dict[i] = chr(i)
            self.reset_dict()

        def reset_dict(self) -> None:
            self.dictlen = 258
            self.bitspercode = 9

        def next_code(self) -> int:
            fillbits = self.bitspercode
            value = 0
            while fillbits > 0:
                if self.bytepos >= len(self.data):
                    return -1
                nextbits = ord_(self.data[self.bytepos])
                bitsfromhere = 8 - self.bitpos
                bitsfromhere = min(bitsfromhere, fillbits)
                value |= (
                    (nextbits >> (8 - self.bitpos - bitsfromhere))
                    & (0xFF >> (8 - bitsfromhere))
                ) << (fillbits - bitsfromhere)
                fillbits -= bitsfromhere
                self.bitpos += bitsfromhere
                if self.bitpos >= 8:
                    self.bitpos = 0
                    self.bytepos = self.bytepos + 1
            return value

        def decode(self) -> str:
            """
            TIFF 6.0 specification explains in sufficient details the steps to
            implement the LZW encode() and decode() algorithms.

            algorithm derived from:
            http://www.rasip.fer.hr/research/compress/algorithms/fund/lz/lzw.html
            and the PDFReference

            Raises:
              PdfReadError: If the stop code is missing
            """
            cW = self.CLEARDICT
            baos = ""
            while True:
                pW = cW
                cW = self.next_code()
                if cW == -1:
                    raise PdfReadError("Missed the stop code in LZWDecode!")
                if cW == self.STOP:
                    break
                elif cW == self.CLEARDICT:
                    self.reset_dict()
                elif pW == self.CLEARDICT:
                    baos += self.dict[cW]
                else:
                    if cW < self.dictlen:
                        baos += self.dict[cW]
                        p = self.dict[pW] + self.dict[cW][0]
                        self.dict[self.dictlen] = p
                        self.dictlen += 1
                    else:
                        p = self.dict[pW] + self.dict[pW][0]
                        baos += p
                        self.dict[self.dictlen] = p
                        self.dictlen += 1
                    if (
                        self.dictlen >= (1 << self.bitspercode) - 1
                        and self.bitspercode < 12
                    ):
                        self.bitspercode += 1
            return baos

    @staticmethod
    def decode(
        data: bytes,
        decode_parms: Union[None, ArrayObject, DictionaryObject] = None,
        **kwargs: Any,
    ) -> str:
        """
        Decode an LZW encoded data stream.

        Args:
          data: bytes`` or ``str`` text to decode.
          decode_parms: a dictionary of parameter values.

        Returns:
          decoded data.
        """
        if "decodeParms" in kwargs:  # deprecated
            deprecate_with_replacement("decodeParms", "parameters", "4.0.0")
            decode_parms = kwargs["decodeParms"]  # noqa: F841
        return LZWDecode.Decoder(data).decode()


class ASCII85Decode:
    """Decodes string ASCII85-encoded data into a byte format."""

    @staticmethod
    def decode(
        data: Union[str, bytes],
        decode_parms: Union[None, ArrayObject, DictionaryObject] = None,
        **kwargs: Any,
    ) -> bytes:
        if "decodeParms" in kwargs:  # deprecated
            deprecate_with_replacement("decodeParms", "parameters", "4.0.0")
            decode_parms = kwargs["decodeParms"]  # noqa: F841
        if isinstance(data, str):
            data = data.encode("ascii")
        group_index = b = 0
        out = bytearray()
        for char in data:
            if ord("!") <= char <= ord("u"):
                group_index += 1
                b = b * 85 + (char - 33)
                if group_index == 5:
                    out += struct.pack(b">L", b)
                    group_index = b = 0
            elif char == ord("z"):
                assert group_index == 0
                out += b"\0\0\0\0"
            elif char == ord("~"):
                if group_index:
                    for _ in range(5 - group_index):
                        b = b * 85 + 84
                    out += struct.pack(b">L", b)[: group_index - 1]
                break
        return bytes(out)


class DCTDecode:
    @staticmethod
    def decode(
        data: bytes,
        decode_parms: Union[None, ArrayObject, DictionaryObject] = None,
        **kwargs: Any,
    ) -> bytes:
        if "decodeParms" in kwargs:  # deprecated
            deprecate_with_replacement("decodeParms", "parameters", "4.0.0")
            decode_parms = kwargs["decodeParms"]  # noqa: F841
        return data


class JPXDecode:
    @staticmethod
    def decode(
        data: bytes,
        decode_parms: Union[None, ArrayObject, DictionaryObject] = None,
        **kwargs: Any,
    ) -> bytes:
        if "decodeParms" in kwargs:  # deprecated
            deprecate_with_replacement("decodeParms", "parameters", "4.0.0")
            decode_parms = kwargs["decodeParms"]  # noqa: F841
        return data


class CCITParameters:
    """TABLE 3.9 Optional parameters for the CCITTFaxDecode filter."""

    def __init__(self, K: int = 0, columns: int = 0, rows: int = 0) -> None:
        self.K = K
        self.EndOfBlock = None
        self.EndOfLine = None
        self.EncodedByteAlign = None
        self.columns = columns  # width
        self.rows = rows  # height
        self.DamagedRowsBeforeError = None

    @property
    def group(self) -> int:
        if self.K < 0:
            CCITTgroup = 4
        else:
            # k == 0: Pure one-dimensional encoding (Group 3, 1-D)
            # k > 0: Mixed one- and two-dimensional encoding (Group 3, 2-D)
            CCITTgroup = 3
        return CCITTgroup


class CCITTFaxDecode:
    """
    See 3.3.5 CCITTFaxDecode Filter (PDF 1.7 Standard).

    Either Group 3 or Group 4 CCITT facsimile (fax) encoding.
    CCITT encoding is bit-oriented, not byte-oriented.

    See: TABLE 3.9 Optional parameters for the CCITTFaxDecode filter
    """

    @staticmethod
    def _get_parameters(
        parameters: Union[None, ArrayObject, DictionaryObject], rows: int
    ) -> CCITParameters:
        # TABLE 3.9 Optional parameters for the CCITTFaxDecode filter
        k = 0
        columns = 1728
        if parameters:
            if isinstance(parameters, ArrayObject):
                for decode_parm in parameters:
                    if CCITT.COLUMNS in decode_parm:
                        columns = decode_parm[CCITT.COLUMNS]
                    if CCITT.K in decode_parm:
                        k = decode_parm[CCITT.K]
            else:
                if CCITT.COLUMNS in parameters:
                    columns = parameters[CCITT.COLUMNS]  # type: ignore
                if CCITT.K in parameters:
                    k = parameters[CCITT.K]  # type: ignore

        return CCITParameters(k, columns, rows)

    @staticmethod
    def decode(
        data: bytes,
        decode_parms: Union[None, ArrayObject, DictionaryObject] = None,
        height: int = 0,
        **kwargs: Any,
    ) -> bytes:
        if "decodeParms" in kwargs:  # deprecated
            deprecate_with_replacement("decodeParms", "parameters", "4.0.0")
            decode_parms = kwargs["decodeParms"]
        parms = CCITTFaxDecode._get_parameters(decode_parms, height)

        img_size = len(data)
        tiff_header_struct = "<2shlh" + "hhll" * 8 + "h"
        tiff_header = struct.pack(
            tiff_header_struct,
            b"II",  # Byte order indication: Little endian
            42,  # Version number (always 42)
            8,  # Offset to first IFD
            8,  # Number of tags in IFD
            256,
            4,
            1,
            parms.columns,  # ImageWidth, LONG, 1, width
            257,
            4,
            1,
            parms.rows,  # ImageLength, LONG, 1, length
            258,
            3,
            1,
            1,  # BitsPerSample, SHORT, 1, 1
            259,
            3,
            1,
            parms.group,  # Compression, SHORT, 1, 4 = CCITT Group 4 fax encoding
            262,
            3,
            1,
            0,  # Thresholding, SHORT, 1, 0 = WhiteIsZero
            273,
            4,
            1,
            struct.calcsize(
                tiff_header_struct
            ),  # StripOffsets, LONG, 1, length of header
            278,
            4,
            1,
            parms.rows,  # RowsPerStrip, LONG, 1, length
            279,
            4,
            1,
            img_size,  # StripByteCounts, LONG, 1, size of image
            0,  # last IFD
        )

        return tiff_header + data


def decode_stream_data(stream: Any) -> Union[str, bytes]:  # utils.StreamObject
    """
    Decode the stream data based on the specified filters.

    This function decodes the stream data using the filters provided in the
    stream. It supports various filter types, including FlateDecode,
    ASCIIHexDecode, LZWDecode, ASCII85Decode, DCTDecode, JPXDecode, and
    CCITTFaxDecode.

    Args:
        stream: The input stream object containing the data and filters.

    Returns:
        The decoded stream data.

    Raises:
        NotImplementedError: If an unsupported filter type is encountered.
    """
    filters = stream.get(SA.FILTER, ())
    if isinstance(filters, IndirectObject):
        filters = cast(ArrayObject, filters.get_object())
    if not isinstance(filters, ArrayObject):
        # we have a single filter instance
        filters = (filters,)
    decodparms = stream.get(SA.DECODE_PARMS, ({},) * len(filters))
    if not isinstance(decodparms, (list, tuple)):
        decodparms = (decodparms,)
    data: bytes = stream._data
    # If there is not data to decode we should not try to decode the data.
    if data:
        for filter_type, params in zip(filters, decodparms):
            if isinstance(params, NullObject):
                params = {}
            if filter_type in (FT.FLATE_DECODE, FTA.FL):
                data = FlateDecode.decode(data, params)
            elif filter_type in (FT.ASCII_HEX_DECODE, FTA.AHx):
                data = ASCIIHexDecode.decode(data)  # type: ignore
            elif filter_type in (FT.LZW_DECODE, FTA.LZW):
                data = LZWDecode.decode(data, params)  # type: ignore
            elif filter_type in (FT.ASCII_85_DECODE, FTA.A85):
                data = ASCII85Decode.decode(data)
            elif filter_type == FT.DCT_DECODE:
                data = DCTDecode.decode(data)
            elif filter_type == FT.JPX_DECODE:
                data = JPXDecode.decode(data)
            elif filter_type == FT.CCITT_FAX_DECODE:
                height = stream.get(IA.HEIGHT, ())
                data = CCITTFaxDecode.decode(data, params, height)
            elif filter_type == "/Crypt":
                if "/Name" not in params and "/Type" not in params:
                    pass
                else:
                    raise NotImplementedError(
                        "/Crypt filter with /Name or /Type not supported yet"
                    )
            else:
                # Unsupported filter
                raise NotImplementedError(f"unsupported filter {filter_type}")
    return data


def decodeStreamData(stream: Any) -> Union[str, bytes]:  # deprecated
    """Deprecated. Use decode_stream_data."""
    deprecate_with_replacement("decodeStreamData", "decode_stream_data", "4.0.0")
    return decode_stream_data(stream)


mode_str_type: TypeAlias = Literal[
    "", "1", "RGB", "2bits", "4bits", "P", "L", "RGBA", "CMYK"
]


def _get_imagemode(
    color_space: Union[str, List[Any], Any],
    color_components: int,
    prev_mode: mode_str_type,
) -> Tuple[mode_str_type, bool]:
    """
    Returns
        Image mode not taking into account mask(transparency)
        ColorInversion is required (like for some DeviceCMYK)
    """
    if isinstance(color_space, str):
        pass
    elif not isinstance(color_space, list):
        raise PdfReadError(
            "can not interprete colorspace", color_space
        )  # pragma: no cover
    elif color_space[0].startswith("/Cal"):  # /CalRGB and /CalGray
        color_space = "/Device" + color_space[0][4:]
    elif color_space[0] == "/ICCBased":
        icc_profile = color_space[1].get_object()
        color_components = cast(int, icc_profile["/N"])
        color_space = icc_profile.get("/Alternate", "")
    elif color_space[0] == "/Indexed":
        color_space = color_space[1]
        if isinstance(color_space, IndirectObject):
            color_space = color_space.get_object()
        mode2, invert_color = _get_imagemode(color_space, color_components, prev_mode)
        if mode2 in ("RGB", "CMYK"):
            mode2 = "P"
        return mode2, invert_color
    elif color_space[0] == "/Separation":
        color_space = color_space[2]
        if isinstance(color_space, IndirectObject):
            color_space = color_space.get_object()
        mode2, invert_color = _get_imagemode(color_space, color_components, prev_mode)
        return mode2, True
    elif color_space[0] == "/DeviceN":
        color_components = len(color_space[1])
        color_space = color_space[2]
        if isinstance(color_space, IndirectObject):  # pragma: no cover
            color_space = color_space.get_object()

    mode_map = {
        "1bit": "1",  # pos [0] will be used for 1 bit
        "/DeviceGray": "L",  # must be in pos [1]
        "palette": "P",  # must be in pos [2] for color_components align.
        "/DeviceRGB": "RGB",  # must be in pos [3]
        "/DeviceCMYK": "CMYK",  # must be in pos [4]
        "2bit": "2bits",  # 2 bits images
        "4bit": "4bits",  # 4 bits
    }
    mode: mode_str_type = (
        mode_map.get(color_space)  # type: ignore
        or list(mode_map.values())[color_components]
        or prev_mode
    )  # type: ignore
    return mode, mode == "CMYK"


def _xobj_to_image(x_object_obj: Dict[str, Any]) -> Tuple[Optional[str], bytes, Any]:
    """
    Users need to have the pillow package installed.

    It's unclear if pypdf will keep this function here, hence it's private.
    It might get removed at any point.

    Args:
      x_object_obj:

    Returns:
        Tuple[file extension, bytes, PIL.Image.Image]
    """
    try:
        from PIL import Image
    except ImportError:
        raise ImportError(
            "pillow is required to do image extraction. "
            "It can be installed via 'pip install pypdf[image]'"
        )

    def _handle_flate(
        size: Tuple[int, int],
        data: bytes,
        mode: mode_str_type,
        color_space: str,
        colors: int,
    ) -> Tuple[Image.Image, str, str, bool]:
        """
        Process image encoded in flateEncode
        Returns img, image_format, extension, color inversion
        """

        def bits2byte(data: bytes, size: Tuple[int, int], bits: int) -> bytes:
            mask = (2 << bits) - 1
            nbuff = bytearray(size[0] * size[1])
            by = 0
            bit = 8 - bits
            for y in range(size[1]):
                if (bit != 0) and (bit != 8 - bits):
                    by += 1
                    bit = 8 - bits
                for x in range(size[0]):
                    nbuff[y * size[0] + x] = (data[by] >> bit) & mask
                    bit -= bits
                    if bit < 0:
                        by += 1
                        bit = 8 - bits
            return bytes(nbuff)

        extension = ".png"  # mime_type = "image/png"
        image_format = "PNG"
        lookup: Any
        base: Any
        hival: Any
        if isinstance(color_space, ArrayObject) and color_space[0] == "/Indexed":
            color_space, base, hival, lookup = (
                value.get_object() for value in color_space
            )
        if mode == "2bits":
            mode = "P"
            data = bits2byte(data, size, 2)
        elif mode == "4bits":
            mode = "P"
            data = bits2byte(data, size, 4)
        img = Image.frombytes(mode, size, data)
        if color_space == "/Indexed":
            from .generic import TextStringObject

            if isinstance(lookup, TextStringObject):
                lookup = lookup.original_bytes
            if isinstance(lookup, bytes):
                try:
                    nb, conv, mode = {  # type: ignore
                        "1": (0, "", ""),
                        "L": (1, "P", "L"),
                        "P": (0, "", ""),
                        "RGB": (3, "P", "RGB"),
                        "CMYK": (4, "P", "CMYK"),
                    }[_get_imagemode(base, 0, "")[0]]
                except KeyError:  # pragma: no cover
                    logger_warning(
                        f"Base {base} not coded please share the pdf file with pypdf dev team",
                        __name__,
                    )
                    lookup = None
                else:
                    img = img.convert(conv)
                    if len(lookup) != (hival + 1) * nb:
                        logger_warning(
                            f"Invalid Lookup Table in {obj_as_text}", __name__
                        )
                        lookup = None
                    if mode == "L":
                        # gray lookup does not work : it is converted to a similar RGB lookup
                        lookup = b"".join([bytes([b, b, b]) for b in lookup])
                        mode = "RGB"
                    if lookup is not None:
                        img.putpalette(lookup, rawmode=mode)
            else:
                img.putpalette(lookup.get_data())
            img = img.convert("L" if base == ColorSpaces.DEVICE_GRAY else "RGB")
        elif not isinstance(color_space, NullObject) and color_space[0] == "/ICCBased":
            # see Table 66 - Additional Entries Specific to an ICC Profile
            # Stream Dictionary
            mode2 = _get_imagemode(color_space, colors, mode)[0]
            if mode != mode2:
                img = Image.frombytes(
                    mode2, size, data
                )  # reloaded as mode may have change
        if mode == "CMYK":
            extension = ".tif"
            image_format = "TIFF"
        return img, image_format, extension, False

    def _handle_jpx(
        size: Tuple[int, int],
        data: bytes,
        mode: mode_str_type,
        color_space: str,
        colors: int,
    ) -> Tuple[Image.Image, str, str, bool]:
        """
        Process image encoded in flateEncode
        Returns img, image_format, extension, inversion
        """
        extension = ".jp2"  # mime_type = "image/x-jp2"
        img1 = Image.open(BytesIO(data), formats=("JPEG2000",))
        mode, invert_color = _get_imagemode(color_space, colors, mode)
        if img1.mode == "RGBA" and mode == "RGB":
            mode = "RGBA"
        # we need to convert to the good mode
        try:
            if img1.mode != mode:
                img = Image.frombytes(mode, img1.size, img1.tobytes())
            else:
                img = img1
        except OSError:
            img = Image.frombytes(mode, img1.size, img1.tobytes())
        # for CMYK conversion :
        # https://stcom/questions/38855022/conversion-from-cmyk-to-rgb-with-pillow-is-different-from-that-of-photoshop
        # not implemented for the moment as I need to get properly the ICC
        if img.mode == "CMYK":
            img = img.convert("RGB")
        image_format = "JPEG2000"
        return img, image_format, extension, invert_color

    # for error reporting
    if (
        hasattr(x_object_obj, "indirect_reference") and x_object_obj is None
    ):  # pragma: no cover
        obj_as_text = x_object_obj.indirect_reference.__repr__()
    else:
        obj_as_text = x_object_obj.__repr__()

    size = (x_object_obj[IA.WIDTH], x_object_obj[IA.HEIGHT])
    data = x_object_obj.get_data()  # type: ignore
    if isinstance(data, str):  # pragma: no cover
        data = data.encode()
    colors = x_object_obj.get("/Colors", 1)
    color_space: Any = x_object_obj.get("/ColorSpace", NullObject()).get_object()
    if isinstance(color_space, list) and len(color_space) == 1:
        color_space = color_space[0].get_object()
    if (
        IA.COLOR_SPACE in x_object_obj
        and x_object_obj[IA.COLOR_SPACE] == ColorSpaces.DEVICE_RGB
    ):
        # https://pillow.readthedocs.io/en/stable/handbook/concepts.html#modes
        mode: mode_str_type = "RGB"
    if x_object_obj.get("/BitsPerComponent", 8) < 8:
        mode, invert_color = _get_imagemode(
            f"{x_object_obj.get('/BitsPerComponent', 8)}bit", 0, ""
        )
    else:
        mode, invert_color = _get_imagemode(
            color_space,
            2
            if (
                colors == 1
                and (
                    not isinstance(color_space, NullObject)
                    and "Gray" not in color_space
                )
            )
            else colors,
            "",
        )
    extension = None
    alpha = None
    filters = x_object_obj.get(SA.FILTER, [None])
    lfilters = filters[-1] if isinstance(filters, list) else filters
    if lfilters == FT.FLATE_DECODE:
        img, image_format, extension, invert_color = _handle_flate(
            size,
            data,
            mode,
            color_space,
            colors,
        )
    elif lfilters in (FT.LZW_DECODE, FT.ASCII_85_DECODE, FT.CCITT_FAX_DECODE):
        # I'm not sure if the following logic is correct.
        # There might not be any relationship between the filters and the
        # extension
        if x_object_obj[SA.FILTER] in [[FT.LZW_DECODE], [FT.CCITT_FAX_DECODE]]:
            extension = ".tiff"  # mime_type = "image/tiff"
            image_format = "TIFF"
        else:
            extension = ".png"  # mime_type = "image/png"
            image_format = "PNG"
        data = b_(data)
        img = Image.open(BytesIO(data), formats=("TIFF", "PNG"))
    elif lfilters == FT.DCT_DECODE:
        img, image_format, extension = Image.open(BytesIO(data)), "JPEG", ".jpg"
        # invert_color kept unchanged
    elif lfilters == FT.JPX_DECODE:
        img, image_format, extension, invert_color = _handle_jpx(
            size, data, mode, color_space, colors
        )
    elif lfilters == FT.CCITT_FAX_DECODE:
        img, image_format, extension, invert_color = (
            Image.open(BytesIO(data), formats=("TIFF",)),
            "TIFF",
            ".tiff",
            False,
        )
    else:
        img, image_format, extension, invert_color = (
            Image.frombytes(mode, size, data),
            "PNG",
            ".png",
            False,
        )
<<<<<<< HEAD
=======
    else:
        img, image_format, extension = Image.frombytes(mode, size, data), "PNG", ".png"
>>>>>>> abd2673e

    # CMYK image and other colorspaces without decode
    # requires reverting scale (cf p243,2§ last sentence)
    decode = x_object_obj.get(
        IA.DECODE,
        ([1.0, 0.0] * len(img.getbands()))
        if (
            (img.mode == "CMYK" or (invert_color and img.mode == "L"))
            and lfilters in (FT.DCT_DECODE, FT.JPX_DECODE)
        )
        else None,
    )
    if (
        isinstance(color_space, ArrayObject)
        and color_space[0].get_object() == "/Indexed"
    ):
        decode = None  # decode is meanless of Indexed
    if decode is not None and not all(decode[i] == i % 2 for i in range(len(decode))):
        lut: List[int] = []
        for i in range(0, len(decode), 2):
            dmin = decode[i]
            dmax = decode[i + 1]
            lut.extend(
                round(255.0 * (j / 255.0 * (dmax - dmin) + dmin)) for j in range(256)
            )
        img = img.point(lut)

    if IA.S_MASK in x_object_obj:  # add alpha channel
        alpha = _xobj_to_image(x_object_obj[IA.S_MASK])[2]
        if img.size != alpha.size:
            logger_warning(f"image and mask size not matching: {obj_as_text}", __name__)
        else:
            # TODO : implement mask
            if alpha.mode != "L":
                alpha = alpha.convert("L")
            if img.mode == "P":
                img = img.convert("RGB")
            img.putalpha(alpha)
        if "JPEG" in image_format:
            extension = ".jp2"
            image_format = "JPEG2000"
        else:
            extension = ".png"
            image_format = "PNG"

    img_byte_arr = BytesIO()
    try:
        img.save(img_byte_arr, format=image_format)
    except OSError:  # pragma: no cover
        # odd error
        img_byte_arr = BytesIO()
        img.save(img_byte_arr, format=image_format)
    data = img_byte_arr.getvalue()

    try:  # temporary try/except until other fixes of images
        img = Image.open(BytesIO(data))
    except Exception:
        img = None  # type: ignore
    return extension, data, img<|MERGE_RESOLUTION|>--- conflicted
+++ resolved
@@ -939,11 +939,6 @@
             ".png",
             False,
         )
-<<<<<<< HEAD
-=======
-    else:
-        img, image_format, extension = Image.frombytes(mode, size, data), "PNG", ".png"
->>>>>>> abd2673e
 
     # CMYK image and other colorspaces without decode
     # requires reverting scale (cf p243,2§ last sentence)
