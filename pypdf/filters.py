--- conflicted
+++ resolved
@@ -285,13 +285,8 @@
         index = 0
         while True:
             if index >= len(data):
-<<<<<<< HEAD
-                break  # reach End Of String even if no EOD
-                # raise PdfStreamError("Unexpected EOD in ASCIIHexDecode")
-=======
                 logger_warning("missing EOD in ASCIIHexDecode, check if output is OK", __name__)
                 break  # reach End Of String even if no EOD
->>>>>>> 42f970ef
             char = data[index : index + 1]
             if char == b">":
                 break
@@ -346,13 +341,8 @@
         index = 0
         while True:
             if index >= len(data):
-<<<<<<< HEAD
-                break  # reach End Of String even if no EOD
-                # raise PdfStreamError("Unexpected EOD in ASCIIHexDecode")
-=======
                 logger_warning("missing EOD in RunLengthDecode, check if output is OK", __name__)
                 break  # reach End Of String even if no EOD
->>>>>>> 42f970ef
             length = data[index]
             index += 1
             if length == 128:
