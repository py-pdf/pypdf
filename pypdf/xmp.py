"""
Anything related to XMP metadata.

See https://en.wikipedia.org/wiki/Extensible_Metadata_Platform
"""

import datetime
import decimal
import re
from typing import (
    Any,
    Callable,
    Dict,
    Iterator,
    List,
    Optional,
    TypeVar,
    cast,
)
from xml.dom.minidom import Document, parseString
from xml.dom.minidom import Element as XmlElement
from xml.parsers.expat import ExpatError

from ._utils import (
    StreamType,
    deprecate_no_replacement,
    deprecate_with_replacement,
    deprecation_with_replacement,
)
from .errors import PdfReadError
from .generic import ContentStream, PdfObject

RDF_NAMESPACE = "http://www.w3.org/1999/02/22-rdf-syntax-ns#"
DC_NAMESPACE = "http://purl.org/dc/elements/1.1/"
XMP_NAMESPACE = "http://ns.adobe.com/xap/1.0/"
PDF_NAMESPACE = "http://ns.adobe.com/pdf/1.3/"
XMPMM_NAMESPACE = "http://ns.adobe.com/xap/1.0/mm/"

# What is the PDFX namespace, you might ask?
# It's documented here: https://github.com/adobe/xmp-docs/raw/master/XMPSpecifications/XMPSpecificationPart3.pdf
# This namespace is used to place "custom metadata"
# properties, which are arbitrary metadata properties with no semantic or
# documented meaning.
#
# Elements in the namespace are key/value-style storage,
# where the element name is the key and the content is the value.  The keys
# are transformed into valid XML identifiers by substituting an invalid
# identifier character with \u2182 followed by the unicode hex ID of the
# original character.  A key like "my car" is therefore "my\u21820020car".
#
# \u2182 is the unicode character \u{ROMAN NUMERAL TEN THOUSAND}
#
# The pdfx namespace should be avoided.  A
# custom data schema and sensical XML elements could be used instead, as is
# suggested by Adobe's own documentation on XMP under "Extensibility of
# Schemas".
PDFX_NAMESPACE = "http://ns.adobe.com/pdfx/1.3/"

iso8601 = re.compile(
    """
        (?P<year>[0-9]{4})
        (-
            (?P<month>[0-9]{2})
            (-
                (?P<day>[0-9]+)
                (T
                    (?P<hour>[0-9]{2}):
                    (?P<minute>[0-9]{2})
                    (:(?P<second>[0-9]{2}(.[0-9]+)?))?
                    (?P<tzd>Z|[-+][0-9]{2}:[0-9]{2})
                )?
            )?
        )?
        """,
    re.VERBOSE,
)


K = TypeVar("K")


def _identity(value: K) -> K:
    return value


def _converter_date(value: str) -> datetime.datetime:
    matches = iso8601.match(value)
    if matches is None:
        raise ValueError(f"Invalid date format: {value}")
    year = int(matches.group("year"))
    month = int(matches.group("month") or "1")
    day = int(matches.group("day") or "1")
    hour = int(matches.group("hour") or "0")
    minute = int(matches.group("minute") or "0")
    second = decimal.Decimal(matches.group("second") or "0")
    seconds_dec = second.to_integral(decimal.ROUND_FLOOR)
    milliseconds_dec = (second - seconds_dec) * 1_000_000

    seconds = int(seconds_dec)
    milliseconds = int(milliseconds_dec)

    tzd = matches.group("tzd") or "Z"
    dt = datetime.datetime(year, month, day, hour, minute, seconds, milliseconds)
    if tzd != "Z":
        tzd_hours, tzd_minutes = (int(x) for x in tzd.split(":"))
        tzd_hours *= -1
        if tzd_hours < 0:
            tzd_minutes *= -1
        dt = dt + datetime.timedelta(hours=tzd_hours, minutes=tzd_minutes)
    return dt


def _getter_bag(
    namespace: str, name: str
) -> Callable[["XmpInformation"], Optional[List[str]]]:
    def get(self: "XmpInformation") -> Optional[List[str]]:
        cached = self.cache.get(namespace, {}).get(name)
        if cached:
            return cached
        retval = []
        for element in self.get_element("", namespace, name):
            bags = element.getElementsByTagNameNS(RDF_NAMESPACE, "Bag")
            if len(bags):
                for bag in bags:
                    for item in bag.getElementsByTagNameNS(RDF_NAMESPACE, "li"):
                        value = self._get_text(item)
                        retval.append(value)
        ns_cache = self.cache.setdefault(namespace, {})
        ns_cache[name] = retval
        return retval

    return get


def _getter_seq(
    namespace: str, name: str, converter: Callable[[Any], Any] = _identity
) -> Callable[["XmpInformation"], Optional[List[Any]]]:
    def get(self: "XmpInformation") -> Optional[List[Any]]:
        cached = self.cache.get(namespace, {}).get(name)
        if cached:
            return cached
        retval = []
        for element in self.get_element("", namespace, name):
            seqs = element.getElementsByTagNameNS(RDF_NAMESPACE, "Seq")
            if len(seqs):
                for seq in seqs:
                    for item in seq.getElementsByTagNameNS(RDF_NAMESPACE, "li"):
                        value = self._get_text(item)
                        value = converter(value)
                        retval.append(value)
            else:
                value = converter(self._get_text(element))
                retval.append(value)
        ns_cache = self.cache.setdefault(namespace, {})
        ns_cache[name] = retval
        return retval

    return get


def _getter_langalt(
    namespace: str, name: str
) -> Callable[["XmpInformation"], Optional[Dict[Any, Any]]]:
    def get(self: "XmpInformation") -> Optional[Dict[Any, Any]]:
        cached = self.cache.get(namespace, {}).get(name)
        if cached:
            return cached
        retval = {}
        for element in self.get_element("", namespace, name):
            alts = element.getElementsByTagNameNS(RDF_NAMESPACE, "Alt")
            if len(alts):
                for alt in alts:
                    for item in alt.getElementsByTagNameNS(RDF_NAMESPACE, "li"):
                        value = self._get_text(item)
                        retval[item.getAttribute("xml:lang")] = value
            else:
                retval["x-default"] = self._get_text(element)
        ns_cache = self.cache.setdefault(namespace, {})
        ns_cache[name] = retval
        return retval

    return get


def _getter_single(
    namespace: str, name: str, converter: Callable[[str], Any] = _identity
) -> Callable[["XmpInformation"], Optional[Any]]:
    def get(self: "XmpInformation") -> Optional[Any]:
        cached = self.cache.get(namespace, {}).get(name)
        if cached:
            return cached
        value = None
        for element in self.get_element("", namespace, name):
            if element.nodeType == element.ATTRIBUTE_NODE:
                value = element.nodeValue
            else:
                value = self._get_text(element)
            break
        if value is not None:
            value = converter(value)
        ns_cache = self.cache.setdefault(namespace, {})
        ns_cache[name] = value
        return value

    return get


class XmpInformation(PdfObject):
    """
    An object that represents Adobe XMP metadata.
    Usually accessed by :py:attr:`xmp_metadata()<pypdf.PdfReader.xmp_metadata>`

    Raises:
      PdfReadError: if XML is invalid
    """

    def __init__(self, stream: ContentStream) -> None:
        self.stream = stream
        try:
            data = self.stream.get_data()
            doc_root: Document = parseString(data)  # noqa: S318
        except ExpatError as e:
            raise PdfReadError(f"XML in XmpInformation was invalid: {e}")
        self.rdf_root: XmlElement = doc_root.getElementsByTagNameNS(
            RDF_NAMESPACE, "RDF"
        )[0]
        self.cache: Dict[Any, Any] = {}

    @property
    def rdfRoot(self) -> XmlElement:  # deprecated
        deprecate_with_replacement("rdfRoot", "rdf_root", "4.0.0")
        return self.rdf_root

<<<<<<< HEAD
    def write_to_stream(self, stream: StreamType) -> None:
        self.stream.write_to_stream(stream)
=======
    def write_to_stream(
        self, stream: StreamType, encryption_key: Union[None, str, bytes] = None
    ) -> None:
        if encryption_key is not None:  # deprecated
            deprecate_no_replacement(
                "the encryption_key parameter of write_to_stream", "5.0.0"
            )
        self.stream.write_to_stream(stream)

    def writeToStream(
        self, stream: StreamType, encryption_key: Union[None, str, bytes]
    ) -> None:  # deprecated
        """
        Use :meth:`write_to_stream` instead.

        .. deprecated:: 1.28.0
        """
        deprecation_with_replacement("writeToStream", "write_to_stream", "3.0.0")
        self.write_to_stream(stream)
>>>>>>> 2b47d9ae

    def get_element(self, about_uri: str, namespace: str, name: str) -> Iterator[Any]:
        for desc in self.rdf_root.getElementsByTagNameNS(RDF_NAMESPACE, "Description"):
            if desc.getAttributeNS(RDF_NAMESPACE, "about") == about_uri:
                attr = desc.getAttributeNodeNS(namespace, name)
                if attr is not None:
                    yield attr
                yield from desc.getElementsByTagNameNS(namespace, name)

    def getElement(
        self, aboutUri: str, namespace: str, name: str
    ) -> Iterator[Any]:  # deprecated
        """
        Use :meth:`get_element` instead.

        .. deprecated:: 1.28.0
        """
        deprecation_with_replacement("getElement", "get_element", "3.0.0")
        return self.get_element(aboutUri, namespace, name)

    def get_nodes_in_namespace(self, about_uri: str, namespace: str) -> Iterator[Any]:
        for desc in self.rdf_root.getElementsByTagNameNS(RDF_NAMESPACE, "Description"):
            if desc.getAttributeNS(RDF_NAMESPACE, "about") == about_uri:
                for i in range(desc.attributes.length):
                    attr = desc.attributes.item(i)
                    if attr.namespaceURI == namespace:
                        yield attr
                for child in desc.childNodes:
                    if child.namespaceURI == namespace:
                        yield child

    def getNodesInNamespace(
        self, aboutUri: str, namespace: str
    ) -> Iterator[Any]:  # deprecated
        """
        Use :meth:`get_nodes_in_namespace` instead.

        .. deprecated:: 1.28.0
        """
        deprecation_with_replacement(
            "getNodesInNamespace", "get_nodes_in_namespace", "3.0.0"
        )
        return self.get_nodes_in_namespace(aboutUri, namespace)

    def _get_text(self, element: XmlElement) -> str:
        text = ""
        for child in element.childNodes:
            if child.nodeType == child.TEXT_NODE:
                text += child.data
        return text

    dc_contributor = property(_getter_bag(DC_NAMESPACE, "contributor"))
    """
    Contributors to the resource (other than the authors).

    An unsorted array of names.
    """

    dc_coverage = property(_getter_single(DC_NAMESPACE, "coverage"))
    """Text describing the extent or scope of the resource."""

    dc_creator = property(_getter_seq(DC_NAMESPACE, "creator"))
    """A sorted array of names of the authors of the resource, listed in order
    of precedence."""

    dc_date = property(_getter_seq(DC_NAMESPACE, "date", _converter_date))
    """
    A sorted array of dates (datetime.datetime instances) of significance to
    the resource.

    The dates and times are in UTC.
    """

    dc_description = property(_getter_langalt(DC_NAMESPACE, "description"))
    """A language-keyed dictionary of textual descriptions of the content of the
    resource."""

    dc_format = property(_getter_single(DC_NAMESPACE, "format"))
    """The mime-type of the resource."""

    dc_identifier = property(_getter_single(DC_NAMESPACE, "identifier"))
    """Unique identifier of the resource."""

    dc_language = property(_getter_bag(DC_NAMESPACE, "language"))
    """An unordered array specifying the languages used in the resource."""

    dc_publisher = property(_getter_bag(DC_NAMESPACE, "publisher"))
    """An unordered array of publisher names."""

    dc_relation = property(_getter_bag(DC_NAMESPACE, "relation"))
    """An unordered array of text descriptions of relationships to other
    documents."""

    dc_rights = property(_getter_langalt(DC_NAMESPACE, "rights"))
    """A language-keyed dictionary of textual descriptions of the rights the
    user has to this resource."""

    dc_source = property(_getter_single(DC_NAMESPACE, "source"))
    """Unique identifier of the work from which this resource was derived."""

    dc_subject = property(_getter_bag(DC_NAMESPACE, "subject"))
    """An unordered array of descriptive phrases or keywrods that specify the
    topic of the content of the resource."""

    dc_title = property(_getter_langalt(DC_NAMESPACE, "title"))
    """A language-keyed dictionary of the title of the resource."""

    dc_type = property(_getter_bag(DC_NAMESPACE, "type"))
    """An unordered array of textual descriptions of the document type."""

    pdf_keywords = property(_getter_single(PDF_NAMESPACE, "Keywords"))
    """An unformatted text string representing document keywords."""

    pdf_pdfversion = property(_getter_single(PDF_NAMESPACE, "PDFVersion"))
    """The PDF file version, for example 1.0, 1.3."""

    pdf_producer = property(_getter_single(PDF_NAMESPACE, "Producer"))
    """The name of the tool that created the PDF document."""

    xmp_create_date = property(
        _getter_single(XMP_NAMESPACE, "CreateDate", _converter_date)
    )
    """
    The date and time the resource was originally created.

    The date and time are returned as a UTC datetime.datetime object.
    """

    @property
    def xmp_createDate(self) -> datetime.datetime:  # deprecated
        deprecate_with_replacement("xmp_createDate", "xmp_create_date", "4.0.0")
        return self.xmp_create_date

    @xmp_createDate.setter
    def xmp_createDate(self, value: datetime.datetime) -> None:  # deprecated
        deprecate_with_replacement("xmp_createDate", "xmp_create_date", "4.0.0")
        self.xmp_create_date = value

    xmp_modify_date = property(
        _getter_single(XMP_NAMESPACE, "ModifyDate", _converter_date)
    )
    """
    The date and time the resource was last modified.

    The date and time are returned as a UTC datetime.datetime object.
    """

    @property
    def xmp_modifyDate(self) -> datetime.datetime:  # deprecated
        deprecate_with_replacement("xmp_modifyDate", "xmp_modify_date", "4.0.0")
        return self.xmp_modify_date

    @xmp_modifyDate.setter
    def xmp_modifyDate(self, value: datetime.datetime) -> None:  # deprecated
        deprecate_with_replacement("xmp_modifyDate", "xmp_modify_date", "4.0.0")
        self.xmp_modify_date = value

    xmp_metadata_date = property(
        _getter_single(XMP_NAMESPACE, "MetadataDate", _converter_date)
    )
    """
    The date and time that any metadata for this resource was last changed.

    The date and time are returned as a UTC datetime.datetime object.
    """

    @property
    def xmp_metadataDate(self) -> datetime.datetime:  # deprecated
        deprecate_with_replacement("xmp_metadataDate", "xmp_metadata_date", "4.0.0")
        return self.xmp_metadata_date

    @xmp_metadataDate.setter
    def xmp_metadataDate(self, value: datetime.datetime) -> None:  # deprecated
        deprecate_with_replacement("xmp_metadataDate", "xmp_metadata_date", "4.0.0")
        self.xmp_metadata_date = value

    xmp_creator_tool = property(_getter_single(XMP_NAMESPACE, "CreatorTool"))
    """The name of the first known tool used to create the resource."""

    @property
    def xmp_creatorTool(self) -> str:  # deprecated
        deprecation_with_replacement("xmp_creatorTool", "xmp_creator_tool", "3.0.0")
        return self.xmp_creator_tool

    @xmp_creatorTool.setter
    def xmp_creatorTool(self, value: str) -> None:  # deprecated
        deprecation_with_replacement("xmp_creatorTool", "xmp_creator_tool", "3.0.0")
        self.xmp_creator_tool = value

    xmpmm_document_id = property(_getter_single(XMPMM_NAMESPACE, "DocumentID"))
    """The common identifier for all versions and renditions of this resource."""

    @property
    def xmpmm_documentId(self) -> str:  # deprecated
        deprecation_with_replacement("xmpmm_documentId", "xmpmm_document_id", "3.0.0")
        return self.xmpmm_document_id

    @xmpmm_documentId.setter
    def xmpmm_documentId(self, value: str) -> None:  # deprecated
        deprecation_with_replacement("xmpmm_documentId", "xmpmm_document_id", "3.0.0")
        self.xmpmm_document_id = value

    xmpmm_instance_id = property(_getter_single(XMPMM_NAMESPACE, "InstanceID"))
    """An identifier for a specific incarnation of a document, updated each
    time a file is saved."""

    @property
    def xmpmm_instanceId(self) -> str:  # deprecated
        deprecation_with_replacement("xmpmm_instanceId", "xmpmm_instance_id", "3.0.0")
        return cast(str, self.xmpmm_instance_id)

    @xmpmm_instanceId.setter
    def xmpmm_instanceId(self, value: str) -> None:  # deprecated
        deprecation_with_replacement("xmpmm_instanceId", "xmpmm_instance_id", "3.0.0")
        self.xmpmm_instance_id = value

    @property
    def custom_properties(self) -> Dict[Any, Any]:
        """
        Retrieve custom metadata properties defined in the undocumented pdfx
        metadata schema.

        Returns:
            A dictionary of key/value items for custom metadata properties.
        """
        if not hasattr(self, "_custom_properties"):
            self._custom_properties = {}
            for node in self.get_nodes_in_namespace("", PDFX_NAMESPACE):
                key = node.localName
                while True:
                    # see documentation about PDFX_NAMESPACE earlier in file
                    idx = key.find("\u2182")
                    if idx == -1:
                        break
                    key = (
                        key[:idx]
                        + chr(int(key[idx + 1 : idx + 5], base=16))
                        + key[idx + 5 :]
                    )
                if node.nodeType == node.ATTRIBUTE_NODE:
                    value = node.nodeValue
                else:
                    value = self._get_text(node)
                self._custom_properties[key] = value
        return self._custom_properties<|MERGE_RESOLUTION|>--- conflicted
+++ resolved
@@ -231,10 +231,6 @@
         deprecate_with_replacement("rdfRoot", "rdf_root", "4.0.0")
         return self.rdf_root
 
-<<<<<<< HEAD
-    def write_to_stream(self, stream: StreamType) -> None:
-        self.stream.write_to_stream(stream)
-=======
     def write_to_stream(
         self, stream: StreamType, encryption_key: Union[None, str, bytes] = None
     ) -> None:
@@ -254,7 +250,6 @@
         """
         deprecation_with_replacement("writeToStream", "write_to_stream", "3.0.0")
         self.write_to_stream(stream)
->>>>>>> 2b47d9ae
 
     def get_element(self, about_uri: str, namespace: str, name: str) -> Iterator[Any]:
         for desc in self.rdf_root.getElementsByTagNameNS(RDF_NAMESPACE, "Description"):
