from typing import Any, List, Tuple, Union

from .._utils import deprecation_no_replacement, deprecation_with_replacement
from ._base import FloatObject, NumberObject
from ._data_structures import ArrayObject


class RectangleObject(ArrayObject):
    """
    This class is used to represent *page boxes* in pypdf.

    These boxes include:

    * :attr:`artbox <pypdf._page.PageObject.artbox>`
    * :attr:`bleedbox <pypdf._page.PageObject.bleedbox>`
    * :attr:`cropbox <pypdf._page.PageObject.cropbox>`
    * :attr:`mediabox <pypdf._page.PageObject.mediabox>`
    * :attr:`trimbox <pypdf._page.PageObject.trimbox>`
    """

    def __init__(
        self, arr: Union["RectangleObject", Tuple[float, float, float, float]]
    ) -> None:
        # must have four points
        assert len(arr) == 4
        # automatically convert arr[x] into NumberObject(arr[x]) if necessary
        ArrayObject.__init__(self, [self._ensure_is_number(x) for x in arr])  # type: ignore

    def _ensure_is_number(self, value: Any) -> Union[FloatObject, NumberObject]:
        if not isinstance(value, (NumberObject, FloatObject)):
            value = FloatObject(value)
        return value

    def scale(self, sx: float, sy: float) -> "RectangleObject":
        return RectangleObject(
            (
                float(self.left) * sx,
                float(self.bottom) * sy,
                float(self.right) * sx,
                float(self.top) * sy,
            )
        )

    def ensureIsNumber(
        self, value: Any
    ) -> Union[FloatObject, NumberObject]:  # deprecated
        deprecation_no_replacement("ensureIsNumber", "3.0.0")
        return self._ensure_is_number(value)

    def __repr__(self) -> str:
        return f"RectangleObject({repr(list(self))})"

    @property
    def left(self) -> FloatObject:
        return self[0]

    @left.setter
    def left(self, f: float) -> None:
        self[0] = FloatObject(f)

    @property
    def bottom(self) -> FloatObject:
        return self[1]

    @bottom.setter
    def bottom(self, f: float) -> None:
        self[1] = FloatObject(f)

    @property
    def right(self) -> FloatObject:
        return self[2]

    @right.setter
    def right(self, f: float) -> None:
        self[2] = FloatObject(f)

    @property
    def top(self) -> FloatObject:
        return self[3]

    @top.setter
    def top(self, f: float) -> None:
        self[3] = FloatObject(f)

    def getLowerLeft_x(self) -> FloatObject:  # deprecated
        deprecation_with_replacement("getLowerLeft_x", "left", "3.0.0")
        return self.left

    def getLowerLeft_y(self) -> FloatObject:  # deprecated
        deprecation_with_replacement("getLowerLeft_y", "bottom", "3.0.0")
        return self.bottom

    def getUpperRight_x(self) -> FloatObject:  # deprecated
        deprecation_with_replacement("getUpperRight_x", "right", "3.0.0")
        return self.right

    def getUpperRight_y(self) -> FloatObject:  # deprecated
        deprecation_with_replacement("getUpperRight_y", "top", "3.0.0")
        return self.top

    def getUpperLeft_x(self) -> FloatObject:  # deprecated
        deprecation_with_replacement("getUpperLeft_x", "left", "3.0.0")
        return self.left

    def getUpperLeft_y(self) -> FloatObject:  # deprecated
        deprecation_with_replacement("getUpperLeft_y", "top", "3.0.0")
        return self.top

    def getLowerRight_x(self) -> FloatObject:  # deprecated
        deprecation_with_replacement("getLowerRight_x", "right", "3.0.0")
        return self.right

    def getLowerRight_y(self) -> FloatObject:  # deprecated
        deprecation_with_replacement("getLowerRight_y", "bottom", "3.0.0")
        return self.bottom

    @property
<<<<<<< HEAD
    def lower_left(self) -> Tuple[float, float]:
        """
        Property to read and modify the lower left coordinate of this box
        in (x,y) form.
        """
=======
    def lower_left(self) -> Tuple[decimal.Decimal, decimal.Decimal]:
        """Lower left coordinate of this box in (x,y) form."""
>>>>>>> 8e819d1d
        return self.left, self.bottom

    @lower_left.setter
    def lower_left(self, value: List[Any]) -> None:
        self[0], self[1] = (self._ensure_is_number(x) for x in value)

    @property
<<<<<<< HEAD
    def lower_right(self) -> Tuple[float, float]:
        """
        Property to read and modify the lower right coordinate of this box
        in (x,y) form.
        """
=======
    def lower_right(self) -> Tuple[decimal.Decimal, decimal.Decimal]:
        """Lower right coordinate of this box in (x,y) form."""
>>>>>>> 8e819d1d
        return self.right, self.bottom

    @lower_right.setter
    def lower_right(self, value: List[Any]) -> None:
        self[2], self[1] = (self._ensure_is_number(x) for x in value)

    @property
<<<<<<< HEAD
    def upper_left(self) -> Tuple[float, float]:
        """
        Property to read and modify the upper left coordinate of this box
        in (x,y) form.
        """
=======
    def upper_left(self) -> Tuple[decimal.Decimal, decimal.Decimal]:
        """Upper left coordinate of this box in (x,y) form."""
>>>>>>> 8e819d1d
        return self.left, self.top

    @upper_left.setter
    def upper_left(self, value: List[Any]) -> None:
        self[0], self[3] = (self._ensure_is_number(x) for x in value)

    @property
<<<<<<< HEAD
    def upper_right(self) -> Tuple[float, float]:
        """
        Property to read and modify the upper right coordinate of this box
        in (x,y) form.
        """
=======
    def upper_right(self) -> Tuple[decimal.Decimal, decimal.Decimal]:
        """Upper right coordinate of this box in (x,y) form."""
>>>>>>> 8e819d1d
        return self.right, self.top

    @upper_right.setter
    def upper_right(self, value: List[Any]) -> None:
        self[2], self[3] = (self._ensure_is_number(x) for x in value)

    def getLowerLeft(
        self,
    ) -> Tuple[float, float]:  # deprecated
        deprecation_with_replacement("getLowerLeft", "lower_left", "3.0.0")
        return self.lower_left

    def getLowerRight(
        self,
    ) -> Tuple[float, float]:  # deprecated
        deprecation_with_replacement("getLowerRight", "lower_right", "3.0.0")
        return self.lower_right

    def getUpperLeft(
        self,
    ) -> Tuple[float, float]:  # deprecated
        deprecation_with_replacement("getUpperLeft", "upper_left", "3.0.0")
        return self.upper_left

    def getUpperRight(
        self,
    ) -> Tuple[float, float]:  # deprecated
        deprecation_with_replacement("getUpperRight", "upper_right", "3.0.0")
        return self.upper_right

    def setLowerLeft(self, value: Tuple[float, float]) -> None:  # deprecated
        deprecation_with_replacement("setLowerLeft", "lower_left", "3.0.0")
        self.lower_left = value  # type: ignore

    def setLowerRight(self, value: Tuple[float, float]) -> None:  # deprecated
        deprecation_with_replacement("setLowerRight", "lower_right", "3.0.0")
        self[2], self[1] = (self._ensure_is_number(x) for x in value)

    def setUpperLeft(self, value: Tuple[float, float]) -> None:  # deprecated
        deprecation_with_replacement("setUpperLeft", "upper_left", "3.0.0")
        self[0], self[3] = (self._ensure_is_number(x) for x in value)

    def setUpperRight(self, value: Tuple[float, float]) -> None:  # deprecated
        deprecation_with_replacement("setUpperRight", "upper_right", "3.0.0")
        self[2], self[3] = (self._ensure_is_number(x) for x in value)

    @property
    def width(self) -> float:
        return self.right - self.left

    def getWidth(self) -> float:  # deprecated
        deprecation_with_replacement("getWidth", "width", "3.0.0")
        return self.width

    @property
    def height(self) -> float:
        return self.top - self.bottom

    def getHeight(self) -> float:  # deprecated
        deprecation_with_replacement("getHeight", "height", "3.0.0")
        return self.height

    @property
    def lowerLeft(self) -> Tuple[float, float]:  # deprecated
        deprecation_with_replacement("lowerLeft", "lower_left", "3.0.0")
        return self.lower_left

    @lowerLeft.setter
    def lowerLeft(self, value: Tuple[float, float]) -> None:  # deprecated
        deprecation_with_replacement("lowerLeft", "lower_left", "3.0.0")
        self.lower_left = value

    @property
    def lowerRight(self) -> Tuple[float, float]:  # deprecated
        deprecation_with_replacement("lowerRight", "lower_right", "3.0.0")
        return self.lower_right

    @lowerRight.setter
    def lowerRight(self, value: Tuple[float, float]) -> None:  # deprecated
        deprecation_with_replacement("lowerRight", "lower_right", "3.0.0")
        self.lower_right = value

    @property
    def upperLeft(self) -> Tuple[float, float]:  # deprecated
        deprecation_with_replacement("upperLeft", "upper_left", "3.0.0")
        return self.upper_left

    @upperLeft.setter
    def upperLeft(self, value: Tuple[float, float]) -> None:  # deprecated
        deprecation_with_replacement("upperLeft", "upper_left", "3.0.0")
        self.upper_left = value

    @property
    def upperRight(self) -> Tuple[float, float]:  # deprecated
        deprecation_with_replacement("upperRight", "upper_right", "3.0.0")
        return self.upper_right

    @upperRight.setter
    def upperRight(self, value: Tuple[float, float]) -> None:  # deprecated
        deprecation_with_replacement("upperRight", "upper_right", "3.0.0")
        self.upper_right = value<|MERGE_RESOLUTION|>--- conflicted
+++ resolved
@@ -115,16 +115,11 @@
         return self.bottom
 
     @property
-<<<<<<< HEAD
     def lower_left(self) -> Tuple[float, float]:
         """
         Property to read and modify the lower left coordinate of this box
         in (x,y) form.
         """
-=======
-    def lower_left(self) -> Tuple[decimal.Decimal, decimal.Decimal]:
-        """Lower left coordinate of this box in (x,y) form."""
->>>>>>> 8e819d1d
         return self.left, self.bottom
 
     @lower_left.setter
@@ -132,16 +127,11 @@
         self[0], self[1] = (self._ensure_is_number(x) for x in value)
 
     @property
-<<<<<<< HEAD
     def lower_right(self) -> Tuple[float, float]:
         """
         Property to read and modify the lower right coordinate of this box
         in (x,y) form.
         """
-=======
-    def lower_right(self) -> Tuple[decimal.Decimal, decimal.Decimal]:
-        """Lower right coordinate of this box in (x,y) form."""
->>>>>>> 8e819d1d
         return self.right, self.bottom
 
     @lower_right.setter
@@ -149,16 +139,11 @@
         self[2], self[1] = (self._ensure_is_number(x) for x in value)
 
     @property
-<<<<<<< HEAD
     def upper_left(self) -> Tuple[float, float]:
         """
         Property to read and modify the upper left coordinate of this box
         in (x,y) form.
         """
-=======
-    def upper_left(self) -> Tuple[decimal.Decimal, decimal.Decimal]:
-        """Upper left coordinate of this box in (x,y) form."""
->>>>>>> 8e819d1d
         return self.left, self.top
 
     @upper_left.setter
@@ -166,16 +151,11 @@
         self[0], self[3] = (self._ensure_is_number(x) for x in value)
 
     @property
-<<<<<<< HEAD
     def upper_right(self) -> Tuple[float, float]:
         """
         Property to read and modify the upper right coordinate of this box
         in (x,y) form.
         """
-=======
-    def upper_right(self) -> Tuple[decimal.Decimal, decimal.Decimal]:
-        """Upper right coordinate of this box in (x,y) form."""
->>>>>>> 8e819d1d
         return self.right, self.top
 
     @upper_right.setter
