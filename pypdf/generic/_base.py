# Copyright (c) 2006, Mathieu Fenniak
# All rights reserved.
#
# Redistribution and use in source and binary forms, with or without
# modification, are permitted provided that the following conditions are
# met:
#
# * Redistributions of source code must retain the above copyright notice,
# this list of conditions and the following disclaimer.
# * Redistributions in binary form must reproduce the above copyright notice,
# this list of conditions and the following disclaimer in the documentation
# and/or other materials provided with the distribution.
# * The name of the author may not be used to endorse or promote products
# derived from this software without specific prior written permission.
#
# THIS SOFTWARE IS PROVIDED BY THE COPYRIGHT HOLDERS AND CONTRIBUTORS "AS IS"
# AND ANY EXPRESS OR IMPLIED WARRANTIES, INCLUDING, BUT NOT LIMITED TO, THE
# IMPLIED WARRANTIES OF MERCHANTABILITY AND FITNESS FOR A PARTICULAR PURPOSE
# ARE DISCLAIMED. IN NO EVENT SHALL THE COPYRIGHT OWNER OR CONTRIBUTORS BE
# LIABLE FOR ANY DIRECT, INDIRECT, INCIDENTAL, SPECIAL, EXEMPLARY, OR
# CONSEQUENTIAL DAMAGES (INCLUDING, BUT NOT LIMITED TO, PROCUREMENT OF
# SUBSTITUTE GOODS OR SERVICES; LOSS OF USE, DATA, OR PROFITS; OR BUSINESS
# INTERRUPTION) HOWEVER CAUSED AND ON ANY THEORY OF LIABILITY, WHETHER IN
# CONTRACT, STRICT LIABILITY, OR TORT (INCLUDING NEGLIGENCE OR OTHERWISE)
# ARISING IN ANY WAY OUT OF THE USE OF THIS SOFTWARE, EVEN IF ADVISED OF THE
# POSSIBILITY OF SUCH DAMAGE.
import binascii
import codecs
import hashlib
import re
from binascii import unhexlify
from math import log10
from typing import Any, Callable, List, Optional, Tuple, Union, cast

from .._codecs import _pdfdoc_encoding_rev
from .._protocols import PdfObjectProtocol, PdfWriterProtocol
from .._utils import (
    StreamType,
    b_,
    deprecation_with_replacement,
<<<<<<< HEAD
    hex_str,
=======
    hexencode,
>>>>>>> 303736b2
    logger_warning,
    read_non_whitespace,
    read_until_regex,
    str_,
)
from ..errors import STREAM_TRUNCATED_PREMATURELY, PdfReadError, PdfStreamError

__author__ = "Mathieu Fenniak"
__author_email__ = "biziqe@mathieu.fenniak.net"


class PdfObject(PdfObjectProtocol):
    # function for calculating a hash value
    hash_func: Callable[..., "hashlib._Hash"] = hashlib.sha1
    indirect_reference: Optional["IndirectObject"]

    def hash_value_data(self) -> bytes:
        return ("%s" % self).encode()

    def hash_value(self) -> bytes:
        return (
            "%s:%s"
            % (
                self.__class__.__name__,
                self.hash_func(self.hash_value_data()).hexdigest(),
            )
        ).encode()

    def clone(
        self,
        pdf_dest: PdfWriterProtocol,
        force_duplicate: bool = False,
        ignore_fields: Union[Tuple[str, ...], List[str], None] = (),
    ) -> "PdfObject":
        """
        clone object into pdf_dest (PdfWriterProtocol which is an interface for PdfWriter)
        force_duplicate: in standard if the object has been already cloned and reference,
            the copy is returned; when force_duplicate == True,
            a new copy is always performed
        ignore_fields : list/tuple of Fields names (for dictionaries that will
            be ignored during cloning (apply also to childs duplication)
        in standard, clone function call _reference_clone (see _reference)

        Args:
          pdf_dest:
          force_duplicate:  (Default value = False)
          ignore_fields:

        Returns:
          The cloned PdfObject
        """
        raise Exception("clone PdfObject")

    def _reference_clone(
        self, clone: Any, pdf_dest: PdfWriterProtocol, force_duplicate: bool = False
    ) -> PdfObjectProtocol:
        """
        Reference the object within the _objects of pdf_dest only if
        indirect_reference attribute exists (which means the objects was
        already identified in xref/xobjstm) if object has been already
        referenced do nothing.

        Args:
          clone:
          pdf_dest:

        Returns:
          The clone
        """
        try:
            if not force_duplicate and clone.indirect_reference.pdf == pdf_dest:
                return clone
        except Exception:
            pass
        # if hasattr(clone, "indirect_reference"):
        try:
            ind = self.indirect_reference
        except AttributeError:
            return clone
        i = len(pdf_dest._objects) + 1
        if ind is not None:
            if id(ind.pdf) not in pdf_dest._id_translated:
                pdf_dest._id_translated[id(ind.pdf)] = {}
            if (
                not force_duplicate
                and ind.idnum in pdf_dest._id_translated[id(ind.pdf)]
            ):
                obj = pdf_dest.get_object(
                    pdf_dest._id_translated[id(ind.pdf)][ind.idnum]
                )
                assert obj is not None
                return obj
            pdf_dest._id_translated[id(ind.pdf)][ind.idnum] = i
        pdf_dest._objects.append(clone)
        clone.indirect_reference = IndirectObject(i, 0, pdf_dest)
        return clone

    def get_object(self) -> Optional["PdfObject"]:
        """Resolve indirect references."""
        return self

    def getObject(self) -> Optional["PdfObject"]:  # deprecated
        deprecation_with_replacement("getObject", "get_object", "3.0.0")
        return self.get_object()

    def write_to_stream(
        self, stream: StreamType, encryption_key: Union[None, str, bytes] = None
    ) -> None:
        raise NotImplementedError


class NullObject(PdfObject):
    def clone(
        self,
        pdf_dest: PdfWriterProtocol,
        force_duplicate: bool = False,
        ignore_fields: Union[Tuple[str, ...], List[str], None] = (),
    ) -> "NullObject":
        """Clone object into pdf_dest."""
        return cast(
            "NullObject", self._reference_clone(NullObject(), pdf_dest, force_duplicate)
        )

    def write_to_stream(
        self, stream: StreamType, encryption_key: Union[None, str, bytes] = None
    ) -> None:
        stream.write(b"null")

    @staticmethod
    def read_from_stream(stream: StreamType) -> "NullObject":
        nulltxt = stream.read(4)
        if nulltxt != b"null":
            raise PdfReadError("Could not read Null object")
        return NullObject()

    def writeToStream(
        self, stream: StreamType, encryption_key: Union[None, str, bytes]
    ) -> None:  # deprecated
        deprecation_with_replacement("writeToStream", "write_to_stream", "3.0.0")
        self.write_to_stream(stream, encryption_key)

    def __repr__(self) -> str:
        return "NullObject"

    @staticmethod
    def readFromStream(stream: StreamType) -> "NullObject":  # deprecated
        deprecation_with_replacement("readFromStream", "read_from_stream", "3.0.0")
        return NullObject.read_from_stream(stream)


class BooleanObject(PdfObject):
    def __init__(self, value: Any) -> None:
        self.value = value

    def clone(
        self,
        pdf_dest: PdfWriterProtocol,
        force_duplicate: bool = False,
        ignore_fields: Union[Tuple[str, ...], List[str], None] = (),
    ) -> "BooleanObject":
        """Clone object into pdf_dest."""
        return cast(
            "BooleanObject",
            self._reference_clone(BooleanObject(self.value), pdf_dest, force_duplicate),
        )

    def __eq__(self, __o: object) -> bool:
        if isinstance(__o, BooleanObject):
            return self.value == __o.value
        elif isinstance(__o, bool):
            return self.value == __o
        else:
            return False

    def __repr__(self) -> str:
        return "True" if self.value else "False"

    def write_to_stream(
        self, stream: StreamType, encryption_key: Union[None, str, bytes] = None
    ) -> None:
        if self.value:
            stream.write(b"true")
        else:
            stream.write(b"false")

    def writeToStream(
        self, stream: StreamType, encryption_key: Union[None, str, bytes]
    ) -> None:  # deprecated
        deprecation_with_replacement("writeToStream", "write_to_stream", "3.0.0")
        self.write_to_stream(stream, encryption_key)

    @staticmethod
    def read_from_stream(stream: StreamType) -> "BooleanObject":
        word = stream.read(4)
        if word == b"true":
            return BooleanObject(True)
        elif word == b"fals":
            stream.read(1)
            return BooleanObject(False)
        else:
            raise PdfReadError("Could not read Boolean object")

    @staticmethod
    def readFromStream(stream: StreamType) -> "BooleanObject":  # deprecated
        deprecation_with_replacement("readFromStream", "read_from_stream", "3.0.0")
        return BooleanObject.read_from_stream(stream)


class IndirectObject(PdfObject):
    def __init__(self, idnum: int, generation: int, pdf: Any) -> None:  # PdfReader
        self.idnum = idnum
        self.generation = generation
        self.pdf = pdf

    def clone(
        self,
        pdf_dest: PdfWriterProtocol,
        force_duplicate: bool = False,
        ignore_fields: Union[Tuple[str, ...], List[str], None] = (),
    ) -> "IndirectObject":
        """Clone object into pdf_dest."""
        if self.pdf == pdf_dest and not force_duplicate:
            # Already duplicated and no extra duplication required
            return self
        if id(self.pdf) not in pdf_dest._id_translated:
            pdf_dest._id_translated[id(self.pdf)] = {}

        if not force_duplicate and self.idnum in pdf_dest._id_translated[id(self.pdf)]:
            dup = pdf_dest.get_object(pdf_dest._id_translated[id(self.pdf)][self.idnum])
        else:
            obj = self.get_object()
            # case observed : a pointed object can not be found
            if obj is None:
                # this normally
                obj = NullObject()
                assert isinstance(self, (IndirectObject,))
                obj.indirect_reference = self
            dup = pdf_dest._add_object(
                obj.clone(pdf_dest, force_duplicate, ignore_fields)
            )
        # asserts added to prevent errors in mypy
        assert dup is not None
        assert dup.indirect_reference is not None
        return dup.indirect_reference

    @property
    def indirect_reference(self) -> "IndirectObject":  # type: ignore[override]
        return self

    def get_object(self) -> Optional["PdfObject"]:
        obj = self.pdf.get_object(self)
        if obj is None:
            return None
        return obj.get_object()

    def __repr__(self) -> str:
        return f"IndirectObject({self.idnum!r}, {self.generation!r}, {id(self.pdf)})"

    def __eq__(self, other: Any) -> bool:
        return (
            other is not None
            and isinstance(other, IndirectObject)
            and self.idnum == other.idnum
            and self.generation == other.generation
            and self.pdf is other.pdf
        )

    def __ne__(self, other: Any) -> bool:
        return not self.__eq__(other)

    def write_to_stream(
        self, stream: StreamType, encryption_key: Union[None, str, bytes] = None
    ) -> None:
        stream.write(b_(f"{self.idnum} {self.generation} R"))

    def writeToStream(
        self, stream: StreamType, encryption_key: Union[None, str, bytes]
    ) -> None:  # deprecated
        deprecation_with_replacement("writeToStream", "write_to_stream", "3.0.0")
        self.write_to_stream(stream, encryption_key)

    @staticmethod
    def read_from_stream(stream: StreamType, pdf: Any) -> "IndirectObject":  # PdfReader
        idnum = b""
        while True:
            tok = stream.read(1)
            if not tok:
                raise PdfStreamError(STREAM_TRUNCATED_PREMATURELY)
            if tok.isspace():
                break
            idnum += tok
        generation = b""
        while True:
            tok = stream.read(1)
            if not tok:
                raise PdfStreamError(STREAM_TRUNCATED_PREMATURELY)
            if tok.isspace():
                if not generation:
                    continue
                break
            generation += tok
        r = read_non_whitespace(stream)
        if r != b"R":
            raise PdfReadError(
                f"Error reading indirect object reference at byte {hex(stream.tell())}"
            )
        return IndirectObject(int(idnum), int(generation), pdf)

    @staticmethod
    def readFromStream(
        stream: StreamType, pdf: Any  # PdfReader
    ) -> "IndirectObject":  # deprecated
        deprecation_with_replacement("readFromStream", "read_from_stream", "3.0.0")
        return IndirectObject.read_from_stream(stream, pdf)


class FloatObject(float, PdfObject):
    def __new__(
        cls, value: Union[str, Any] = "0.0", context: Optional[Any] = None
    ) -> "FloatObject":
        try:
            value = float(str_(value))
            return float.__new__(cls, value)
        except Exception as e:
            # If this isn't a valid decimal (happens in malformed PDFs)
            # fallback to 0
            logger_warning(
                f"{e} : FloatObject ({value}) invalid; use 0.0 instead", __name__
            )
            return float.__new__(cls, 0.0)

    def clone(
        self,
        pdf_dest: Any,
        force_duplicate: bool = False,
        ignore_fields: Union[Tuple[str, ...], List[str], None] = (),
    ) -> "FloatObject":
        """Clone object into pdf_dest."""
        return cast(
            "FloatObject",
            self._reference_clone(FloatObject(self), pdf_dest, force_duplicate),
        )

    def myrepr(self) -> str:
        if self == 0:
            return "0.0"
        nb = int(log10(abs(self)))
        s = f"{self:.{max(1,16-nb)}f}".rstrip("0").rstrip(".")
        return s

    def __repr__(self) -> str:
        return self.myrepr()  # repr(float(self))

    def as_numeric(self) -> float:
        return float(self)

    def write_to_stream(
        self, stream: StreamType, encryption_key: Union[None, str, bytes] = None
    ) -> None:
        stream.write(self.myrepr().encode("utf8"))

    def writeToStream(
        self, stream: StreamType, encryption_key: Union[None, str, bytes]
    ) -> None:  # deprecated
        deprecation_with_replacement("writeToStream", "write_to_stream", "3.0.0")
        self.write_to_stream(stream, encryption_key)


class NumberObject(int, PdfObject):
    NumberPattern = re.compile(b"[^+-.0-9]")

    def __new__(cls, value: Any) -> "NumberObject":
        try:
            return int.__new__(cls, int(value))
        except ValueError:
            logger_warning(f"NumberObject({value}) invalid; use 0 instead", __name__)
            return int.__new__(cls, 0)

    def clone(
        self,
        pdf_dest: Any,
        force_duplicate: bool = False,
        ignore_fields: Union[Tuple[str, ...], List[str], None] = (),
    ) -> "NumberObject":
        """Clone object into pdf_dest."""
        return cast(
            "NumberObject",
            self._reference_clone(NumberObject(self), pdf_dest, force_duplicate),
        )

    def as_numeric(self) -> int:
        return int(repr(self).encode("utf8"))

    def write_to_stream(
        self, stream: StreamType, encryption_key: Union[None, str, bytes] = None
    ) -> None:
        stream.write(repr(self).encode("utf8"))

    def writeToStream(
        self, stream: StreamType, encryption_key: Union[None, str, bytes]
    ) -> None:  # deprecated
        deprecation_with_replacement("writeToStream", "write_to_stream", "3.0.0")
        self.write_to_stream(stream, encryption_key)

    @staticmethod
    def read_from_stream(stream: StreamType) -> Union["NumberObject", "FloatObject"]:
        num = read_until_regex(stream, NumberObject.NumberPattern)
        if num.find(b".") != -1:
            return FloatObject(num)
        return NumberObject(num)

    @staticmethod
    def readFromStream(
        stream: StreamType,
    ) -> Union["NumberObject", "FloatObject"]:  # deprecated
        deprecation_with_replacement("readFromStream", "read_from_stream", "3.0.0")
        return NumberObject.read_from_stream(stream)


class ByteStringObject(bytes, PdfObject):
    """
    Represents a string object where the text encoding could not be determined.

    This occurs quite often, as the PDF spec doesn't provide an alternate way to
    represent strings -- for example, the encryption data stored in files (like
    /O) is clearly not text, but is still stored in a "String" object.
    """

    def clone(
        self,
        pdf_dest: Any,
        force_duplicate: bool = False,
        ignore_fields: Union[Tuple[str, ...], List[str], None] = (),
    ) -> "ByteStringObject":
        """Clone object into pdf_dest."""
        return cast(
            "ByteStringObject",
            self._reference_clone(
                ByteStringObject(bytes(self)), pdf_dest, force_duplicate
            ),
        )

    @property
    def original_bytes(self) -> bytes:
        """For compatibility with TextStringObject.original_bytes."""
        return self

    def write_to_stream(
        self, stream: StreamType, encryption_key: Union[None, str, bytes] = None
    ) -> None:
        bytearr = self
        if encryption_key:
            from .._security import RC4_encrypt

            bytearr = RC4_encrypt(encryption_key, bytearr)  # type: ignore
        stream.write(b"<")
        stream.write(binascii.hexlify(bytearr))
        stream.write(b">")

    def writeToStream(
        self, stream: StreamType, encryption_key: Union[None, str, bytes]
    ) -> None:  # deprecated
        deprecation_with_replacement("writeToStream", "write_to_stream", "3.0.0")
        self.write_to_stream(stream, encryption_key)


class TextStringObject(str, PdfObject):
    """
    A string object that has been decoded into a real unicode string.

    If read from a PDF document, this string appeared to match the
    PDFDocEncoding, or contained a UTF-16BE BOM mark to cause UTF-16 decoding
    to occur.
    """

    def clone(
        self,
        pdf_dest: Any,
        force_duplicate: bool = False,
        ignore_fields: Union[Tuple[str, ...], List[str], None] = (),
    ) -> "TextStringObject":
        """Clone object into pdf_dest."""
        obj = TextStringObject(self)
        obj.autodetect_pdfdocencoding = self.autodetect_pdfdocencoding
        obj.autodetect_utf16 = self.autodetect_utf16
        return cast(
            "TextStringObject", self._reference_clone(obj, pdf_dest, force_duplicate)
        )

    autodetect_pdfdocencoding = False
    autodetect_utf16 = False

    @property
    def original_bytes(self) -> bytes:
        """
        It is occasionally possible that a text string object gets created where
        a byte string object was expected due to the autodetection mechanism --
        if that occurs, this "original_bytes" property can be used to
        back-calculate what the original encoded bytes were.
        """
        return self.get_original_bytes()

    def get_original_bytes(self) -> bytes:
        # We're a text string object, but the library is trying to get our raw
        # bytes.  This can happen if we auto-detected this string as text, but
        # we were wrong.  It's pretty common.  Return the original bytes that
        # would have been used to create this object, based upon the autodetect
        # method.
        if self.autodetect_utf16:
            return codecs.BOM_UTF16_BE + self.encode("utf-16be")
        elif self.autodetect_pdfdocencoding:
            return encode_pdfdocencoding(self)
        else:
            raise Exception("no information about original bytes")

    def write_to_stream(
        self, stream: StreamType, encryption_key: Union[None, str, bytes] = None
    ) -> None:
        # Try to write the string out as a PDFDocEncoding encoded string.  It's
        # nicer to look at in the PDF file.  Sadly, we take a performance hit
        # here for trying...
        try:
            bytearr = encode_pdfdocencoding(self)
        except UnicodeEncodeError:
            bytearr = codecs.BOM_UTF16_BE + self.encode("utf-16be")
        if encryption_key:
            from .._security import RC4_encrypt

            bytearr = RC4_encrypt(encryption_key, bytearr)
            obj = ByteStringObject(bytearr)
            obj.write_to_stream(stream)
        else:
            stream.write(b"(")
            for c in bytearr:
                if not chr(c).isalnum() and c != b" ":
                    # This:
                    #   stream.write(b_(rf"\{c:0>3o}"))
                    # gives
                    #   https://github.com/davidhalter/parso/issues/207
                    stream.write(b_("\\%03o" % c))
                else:
                    stream.write(b_(chr(c)))
            stream.write(b")")

    def writeToStream(
        self, stream: StreamType, encryption_key: Union[None, str, bytes]
    ) -> None:  # deprecated
        deprecation_with_replacement("writeToStream", "write_to_stream", "3.0.0")
        self.write_to_stream(stream, encryption_key)


class NameObject(str, PdfObject):
    delimiter_pattern = re.compile(rb"\s+|[\(\)<>\[\]{}/%]")
    surfix = b"/"
    renumber_table = {
        "#": b"#23",
        "(": b"#28",
        ")": b"#29",
        "/": b"#2F",
        **{chr(i): f"#{i:02X}".encode() for i in range(33)},
    }

    def clone(
        self,
        pdf_dest: Any,
        force_duplicate: bool = False,
        ignore_fields: Union[Tuple[str, ...], List[str], None] = (),
    ) -> "NameObject":
        """Clone object into pdf_dest."""
        return cast(
            "NameObject",
            self._reference_clone(NameObject(self), pdf_dest, force_duplicate),
        )

    def write_to_stream(
        self, stream: StreamType, encryption_key: Union[None, str, bytes] = None
    ) -> None:
        stream.write(self.renumber())  # b_(renumber(self)))

    def writeToStream(
        self, stream: StreamType, encryption_key: Union[None, str, bytes]
    ) -> None:  # deprecated
        deprecation_with_replacement("writeToStream", "write_to_stream", "3.0.0")
        self.write_to_stream(stream, encryption_key)

    def renumber(self) -> bytes:
        out = self[0].encode("utf-8")
        if out != b"/":
            logger_warning(f"Incorrect first char in NameObject:({self})", __name__)
        for c in self[1:]:
            if c > "~":
                for x in c.encode("utf-8"):
                    out += f"#{x:02X}".encode()
            else:
                try:
                    out += self.renumber_table[c]
                except KeyError:
                    out += c.encode("utf-8")
        return out

    @staticmethod
    def unnumber(sin: bytes) -> bytes:
        i = sin.find(b"#", 0)
        while i >= 0:
            try:
                sin = sin[:i] + unhexlify(sin[i + 1 : i + 3]) + sin[i + 3 :]
                i = sin.find(b"#", i + 1)
            except ValueError:
                # if the 2 characters after # can not be converted to hex
                # we change nothing and carry on
                i = i + 1
        return sin

    @staticmethod
    def read_from_stream(stream: StreamType, pdf: Any) -> "NameObject":  # PdfReader
        name = stream.read(1)
        if name != NameObject.surfix:
            raise PdfReadError("name read error")
        name += read_until_regex(stream, NameObject.delimiter_pattern)
        try:
            # Name objects should represent irregular characters
            # with a '#' followed by the symbol's hex number
            name = NameObject.unnumber(name)
            for enc in ("utf-8", "gbk"):
                try:
                    ret = name.decode(enc)
                    return NameObject(ret)
                except Exception:
                    pass
            raise UnicodeDecodeError("", name, 0, 0, "Code Not Found")
        except (UnicodeEncodeError, UnicodeDecodeError) as e:
            if not pdf.strict:
                logger_warning(f"Illegal character in Name Object ({name!r})", __name__)
                return NameObject(name.decode("charmap"))
            else:
                raise PdfReadError(
                    f"Illegal character in Name Object ({name!r})"
                ) from e

    @staticmethod
    def readFromStream(
        stream: StreamType, pdf: Any  # PdfReader
    ) -> "NameObject":  # deprecated
        deprecation_with_replacement("readFromStream", "read_from_stream", "3.0.0")
        return NameObject.read_from_stream(stream, pdf)


def encode_pdfdocencoding(unicode_string: str) -> bytes:
    retval = b""
    for c in unicode_string:
        try:
            retval += b_(chr(_pdfdoc_encoding_rev[c]))
        except KeyError:
            raise UnicodeEncodeError(
                "pdfdocencoding", c, -1, -1, "does not exist in translation table"
            )
    return retval<|MERGE_RESOLUTION|>--- conflicted
+++ resolved
@@ -38,11 +38,6 @@
     StreamType,
     b_,
     deprecation_with_replacement,
-<<<<<<< HEAD
-    hex_str,
-=======
-    hexencode,
->>>>>>> 303736b2
     logger_warning,
     read_non_whitespace,
     read_until_regex,
