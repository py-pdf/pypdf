--- conflicted
+++ resolved
@@ -55,16 +55,10 @@
 
     def hash_bin(self) -> int:
         """
-<<<<<<< HEAD
-        Returns:
-            hash considering type and value
-        used to detect modified object
-=======
         Used to detect modified object.
 
         Returns:
             Hash considering type and value.
->>>>>>> 99e6dfc9
         """
         raise NotImplementedError(
             f"{self.__class__.__name__} does not implement .hash_bin() so far"
@@ -193,16 +187,10 @@
 
     def hash_bin(self) -> int:
         """
-<<<<<<< HEAD
-        Returns:
-            hash considering type and value
-        used to detect modified object
-=======
         Used to detect modified object.
 
         Returns:
             Hash considering type and value.
->>>>>>> 99e6dfc9
         """
         return hash((self.__class__,))
 
@@ -244,16 +232,10 @@
 
     def hash_bin(self) -> int:
         """
-<<<<<<< HEAD
-        Returns:
-            hash considering type and value
-        used to detect modified object
-=======
         Used to detect modified object.
 
         Returns:
             Hash considering type and value.
->>>>>>> 99e6dfc9
         """
         return hash((self.__class__, self.value))
 
@@ -303,16 +285,10 @@
 
     def hash_bin(self) -> int:
         """
-<<<<<<< HEAD
-        Returns:
-            hash considering type and value
-        used to detect modified object
-=======
         Used to detect modified object.
 
         Returns:
             Hash considering type and value.
->>>>>>> 99e6dfc9
         """
         return hash((self.__class__, self.idnum, self.generation, id(self.pdf)))
 
@@ -476,16 +452,10 @@
 
     def hash_bin(self) -> int:
         """
-<<<<<<< HEAD
-        Returns:
-            hash considering type and value
-        used to detect modified object
-=======
         Used to detect modified object.
 
         Returns:
             Hash considering type and value.
->>>>>>> 99e6dfc9
         """
         return hash((self.__class__, self.as_numeric))
 
@@ -536,16 +506,10 @@
 
     def hash_bin(self) -> int:
         """
-<<<<<<< HEAD
-        Returns:
-            hash considering type and value
-        used to detect modified object
-=======
         Used to detect modified object.
 
         Returns:
             Hash considering type and value.
->>>>>>> 99e6dfc9
         """
         return hash((self.__class__, self.as_numeric()))
 
@@ -594,16 +558,10 @@
 
     def hash_bin(self) -> int:
         """
-<<<<<<< HEAD
-        Returns:
-            hash considering type and value
-        used to detect modified object
-=======
         Used to detect modified object.
 
         Returns:
             Hash considering type and value.
->>>>>>> 99e6dfc9
         """
         return hash((self.__class__, bytes(self)))
 
@@ -688,16 +646,10 @@
 
     def hash_bin(self) -> int:
         """
-<<<<<<< HEAD
-        Returns:
-            hash considering type and value
-        used to detect modified object
-=======
         Used to detect modified object.
 
         Returns:
             Hash considering type and value.
->>>>>>> 99e6dfc9
         """
         return hash((self.__class__, self.original_bytes))
 
@@ -799,16 +751,10 @@
 
     def hash_bin(self) -> int:
         """
-<<<<<<< HEAD
-        Returns:
-            hash considering type and value
-        used to detect modified object
-=======
         Used to detect modified object.
 
         Returns:
             Hash considering type and value.
->>>>>>> 99e6dfc9
         """
         return hash((self.__class__, self))
 
