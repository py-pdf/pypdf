# Copyright (c) 2006, Mathieu Fenniak
# All rights reserved.
#
# Redistribution and use in source and binary forms, with or without
# modification, are permitted provided that the following conditions are
# met:
#
# * Redistributions of source code must retain the above copyright notice,
# this list of conditions and the following disclaimer.
# * Redistributions in binary form must reproduce the above copyright notice,
# this list of conditions and the following disclaimer in the documentation
# and/or other materials provided with the distribution.
# * The name of the author may not be used to endorse or promote products
# derived from this software without specific prior written permission.
#
# THIS SOFTWARE IS PROVIDED BY THE COPYRIGHT HOLDERS AND CONTRIBUTORS "AS IS"
# AND ANY EXPRESS OR IMPLIED WARRANTIES, INCLUDING, BUT NOT LIMITED TO, THE
# IMPLIED WARRANTIES OF MERCHANTABILITY AND FITNESS FOR A PARTICULAR PURPOSE
# ARE DISCLAIMED. IN NO EVENT SHALL THE COPYRIGHT OWNER OR CONTRIBUTORS BE
# LIABLE FOR ANY DIRECT, INDIRECT, INCIDENTAL, SPECIAL, EXEMPLARY, OR
# CONSEQUENTIAL DAMAGES (INCLUDING, BUT NOT LIMITED TO, PROCUREMENT OF
# SUBSTITUTE GOODS OR SERVICES; LOSS OF USE, DATA, OR PROFITS; OR BUSINESS
# INTERRUPTION) HOWEVER CAUSED AND ON ANY THEORY OF LIABILITY, WHETHER IN
# CONTRACT, STRICT LIABILITY, OR TORT (INCLUDING NEGLIGENCE OR OTHERWISE)
# ARISING IN ANY WAY OUT OF THE USE OF THIS SOFTWARE, EVEN IF ADVISED OF THE
# POSSIBILITY OF SUCH DAMAGE.


__author__ = "Mathieu Fenniak"
__author_email__ = "biziqe@mathieu.fenniak.net"

import logging
import re
from io import BytesIO
from typing import (
    Any,
    Callable,
    Dict,
    Iterable,
    List,
    Optional,
    Sequence,
    Tuple,
    Union,
    cast,
)

from .._protocols import PdfReaderProtocol, PdfWriterProtocol
from .._utils import (
    WHITESPACES,
    StreamType,
    b_,
    deprecate_no_replacement,
    deprecate_with_replacement,
    deprecation_with_replacement,
    logger_warning,
    read_non_whitespace,
    read_until_regex,
    skip_over_comment,
)
from ..constants import (
    CheckboxRadioButtonAttributes,
    FieldDictionaryAttributes,
    OutlineFontFlag,
)
from ..constants import FilterTypes as FT
from ..constants import StreamAttributes as SA
from ..constants import TypArguments as TA
from ..constants import TypFitArguments as TF
from ..errors import STREAM_TRUNCATED_PREMATURELY, PdfReadError, PdfStreamError
from ._base import (
    BooleanObject,
    FloatObject,
    IndirectObject,
    NameObject,
    NullObject,
    NumberObject,
    PdfObject,
    TextStringObject,
)
from ._fit import Fit
from ._utils import read_hex_string_from_stream, read_string_from_stream

logger = logging.getLogger(__name__)
NumberSigns = b"+-"
IndirectPattern = re.compile(rb"[+-]?(\d+)\s+(\d+)\s+R[^a-zA-Z]")


class ArrayObject(list, PdfObject):
    def clone(
        self,
        pdf_dest: PdfWriterProtocol,
        force_duplicate: bool = False,
        ignore_fields: Optional[Sequence[Union[str, int]]] = (),
    ) -> "ArrayObject":
        """Clone object into pdf_dest."""
        try:
            if self.indirect_reference.pdf == pdf_dest and not force_duplicate:  # type: ignore
                return self
        except Exception:
            pass
        arr = cast(
            "ArrayObject",
            self._reference_clone(ArrayObject(), pdf_dest, force_duplicate),
        )
        for data in self:
            if isinstance(data, StreamObject):
                dup = data._reference_clone(
                    data.clone(pdf_dest, force_duplicate, ignore_fields),
                    pdf_dest,
                    force_duplicate,
                )
                arr.append(dup.indirect_reference)
            elif hasattr(data, "clone"):
                arr.append(data.clone(pdf_dest, force_duplicate, ignore_fields))
            else:
                arr.append(data)
        return cast("ArrayObject", arr)

    def items(self) -> Iterable[Any]:
        """Emulate DictionaryObject.items for a list (index, object)."""
        return enumerate(self)

    def write_to_stream(
        self, stream: StreamType, encryption_key: Union[None, str, bytes] = None
    ) -> None:
        if encryption_key is not None:  # deprecated
            deprecate_no_replacement(
                "the encryption_key parameter of write_to_stream", "5.0.0"
            )
        stream.write(b"[")
        for data in self:
            stream.write(b" ")
            data.write_to_stream(stream)
        stream.write(b" ]")

    def writeToStream(
        self, stream: StreamType, encryption_key: Union[None, str, bytes]
    ) -> None:  # deprecated
        deprecation_with_replacement("writeToStream", "write_to_stream", "3.0.0")
        self.write_to_stream(stream)

    @staticmethod
    def read_from_stream(
        stream: StreamType,
        pdf: Optional[PdfReaderProtocol],
        forced_encoding: Union[None, str, List[str], Dict[int, str]] = None,
    ) -> "ArrayObject":
        arr = ArrayObject()
        tmp = stream.read(1)
        if tmp != b"[":
            raise PdfReadError("Could not read array")
        while True:
            # skip leading whitespace
            tok = stream.read(1)
            while tok.isspace():
                tok = stream.read(1)
            stream.seek(-1, 1)
            # check for array ending
            peek_ahead = stream.read(1)
            if peek_ahead == b"]":
                break
            stream.seek(-1, 1)
            # read and append obj
            arr.append(read_object(stream, pdf, forced_encoding))
        return arr

    @staticmethod
    def readFromStream(
        stream: StreamType, pdf: PdfReaderProtocol
    ) -> "ArrayObject":  # deprecated
        deprecation_with_replacement("readFromStream", "read_from_stream", "3.0.0")
        return ArrayObject.read_from_stream(stream, pdf)


class DictionaryObject(dict, PdfObject):
    def clone(
        self,
        pdf_dest: PdfWriterProtocol,
        force_duplicate: bool = False,
        ignore_fields: Optional[Sequence[Union[str, int]]] = (),
    ) -> "DictionaryObject":
        """Clone object into pdf_dest."""
        try:
            if self.indirect_reference.pdf == pdf_dest and not force_duplicate:  # type: ignore
                return self
        except Exception:
            pass

        d__ = cast(
            "DictionaryObject",
            self._reference_clone(self.__class__(), pdf_dest, force_duplicate),
        )
        if ignore_fields is None:
            ignore_fields = []
        if len(d__.keys()) == 0:
            d__._clone(self, pdf_dest, force_duplicate, ignore_fields)
        return d__

    def _clone(
        self,
        src: "DictionaryObject",
        pdf_dest: PdfWriterProtocol,
        force_duplicate: bool,
        ignore_fields: Optional[Sequence[Union[str, int]]],
    ) -> None:
        """
        Update the object from src.

        Args:
            src: "DictionaryObject":
            pdf_dest:
            force_duplicate:
            ignore_fields:
        """
        # first we remove for the ignore_fields
        # that are for a limited number of levels
        x = 0
        assert ignore_fields is not None
        ignore_fields = list(ignore_fields)
        while x < len(ignore_fields):
            if isinstance(ignore_fields[x], int):
                if cast(int, ignore_fields[x]) <= 0:
                    del ignore_fields[x]
                    del ignore_fields[x]
                    continue
                else:
                    ignore_fields[x] -= 1  # type:ignore
            x += 1
        #  First check if this is a chain list, we need to loop to prevent recur
        if any(
            field not in ignore_fields
            and field in src
            and isinstance(src.raw_get(field), IndirectObject)
            and isinstance(src[field], DictionaryObject)
            and (
                src.get("/Type", None) is None
                or cast(DictionaryObject, src[field]).get("/Type", None) is None
                or src.get("/Type", None)
                == cast(DictionaryObject, src[field]).get("/Type", None)
            )
            for field in ["/Next", "/Prev", "/N", "/V"]
        ):
            ignore_fields = list(ignore_fields)
            for lst in (("/Next", "/Prev"), ("/N", "/V")):
                for k in lst:
                    objs = []
                    if (
                        k in src
                        and k not in self
                        and isinstance(src.raw_get(k), IndirectObject)
                        and isinstance(src[k], DictionaryObject)
                        # IF need to go further the idea is to check
                        # that the types are the same:
                        and (
                            src.get("/Type", None) is None
                            or cast(DictionaryObject, src[k]).get("/Type", None) is None
                            or src.get("/Type", None)
                            == cast(DictionaryObject, src[k]).get("/Type", None)
                        )
                    ):
                        cur_obj: Optional[DictionaryObject] = cast(
                            "DictionaryObject", src[k]
                        )
                        prev_obj: Optional[DictionaryObject] = self
                        while cur_obj is not None:
                            clon = cast(
                                "DictionaryObject",
                                cur_obj._reference_clone(
                                    cur_obj.__class__(), pdf_dest, force_duplicate
                                ),
                            )
                            objs.append((cur_obj, clon))
                            assert prev_obj is not None
                            prev_obj[NameObject(k)] = clon.indirect_reference
                            prev_obj = clon
                            try:
                                if cur_obj == src:
                                    cur_obj = None
                                else:
                                    cur_obj = cast("DictionaryObject", cur_obj[k])
                            except Exception:
                                cur_obj = None
                        for s, c in objs:
                            c._clone(s, pdf_dest, force_duplicate, ignore_fields)

        for k, v in src.items():
            if k not in ignore_fields:
                if isinstance(v, StreamObject):
                    if not hasattr(v, "indirect_reference"):
                        v.indirect_reference = None
                    vv = v.clone(pdf_dest, force_duplicate, ignore_fields)
                    assert vv.indirect_reference is not None
                    self[k.clone(pdf_dest)] = vv.indirect_reference  # type: ignore[attr-defined]
                elif k not in self:
                    self[NameObject(k)] = (
                        v.clone(pdf_dest, force_duplicate, ignore_fields)
                        if hasattr(v, "clone")
                        else v
                    )

    def raw_get(self, key: Any) -> Any:
        return dict.__getitem__(self, key)

    def __setitem__(self, key: Any, value: Any) -> Any:
        if not isinstance(key, PdfObject):
            raise ValueError("key must be PdfObject")
        if not isinstance(value, PdfObject):
            raise ValueError("value must be PdfObject")
        return dict.__setitem__(self, key, value)

    def setdefault(self, key: Any, value: Optional[Any] = None) -> Any:
        if not isinstance(key, PdfObject):
            raise ValueError("key must be PdfObject")
        if not isinstance(value, PdfObject):
            raise ValueError("value must be PdfObject")
        return dict.setdefault(self, key, value)  # type: ignore

    def __getitem__(self, key: Any) -> PdfObject:
        return dict.__getitem__(self, key).get_object()

    @property
    def xmp_metadata(self) -> Optional[PdfObject]:
        """
        Retrieve XMP (Extensible Metadata Platform) data relevant to the this
        object, if available.

        Stability: Added in v1.12, will exist for all future v1.x releases.
        See Table 315 – Additional entries in a metadata stream dictionary

        Returns:
          Returns a {@link #xmp.XmpInformation XmlInformation} instance
          that can be used to access XMP metadata from the document.  Can also
          return None if no metadata was found on the document root.
        """
        from ..xmp import XmpInformation

        metadata = self.get("/Metadata", None)
        if metadata is None:
            return None
        metadata = metadata.get_object()

        if not isinstance(metadata, XmpInformation):
            metadata = XmpInformation(metadata)
            self[NameObject("/Metadata")] = metadata
        return metadata

    def getXmpMetadata(
        self,
    ) -> Optional[PdfObject]:  # deprecated
        """
        Use :meth:`xmp_metadata` instead.

        .. deprecated:: 1.28.3
        """
        deprecation_with_replacement("getXmpMetadata", "xmp_metadata", "3.0.0")
        return self.xmp_metadata

    @property
    def xmpMetadata(self) -> Optional[PdfObject]:  # deprecated
        """
        Use :meth:`xmp_metadata` instead.

        .. deprecated:: 1.28.3
        """
        deprecation_with_replacement("xmpMetadata", "xmp_metadata", "3.0.0")
        return self.xmp_metadata

    def write_to_stream(
        self, stream: StreamType, encryption_key: Union[None, str, bytes] = None
    ) -> None:
        if encryption_key is not None:  # deprecated
            deprecate_no_replacement(
                "the encryption_key parameter of write_to_stream", "5.0.0"
            )
        stream.write(b"<<\n")
        for key, value in list(self.items()):
            if len(key) > 2 and key[1] == "%" and key[-1] == "%":
                continue
            key.write_to_stream(stream, encryption_key)
            stream.write(b" ")
            value.write_to_stream(stream)
            stream.write(b"\n")
        stream.write(b">>")

    def writeToStream(
        self, stream: StreamType, encryption_key: Union[None, str, bytes]
    ) -> None:  # deprecated
        deprecation_with_replacement("writeToStream", "write_to_stream", "3.0.0")
        self.write_to_stream(stream)

    @staticmethod
    def read_from_stream(
        stream: StreamType,
        pdf: Optional[PdfReaderProtocol],
        forced_encoding: Union[None, str, List[str], Dict[int, str]] = None,
    ) -> "DictionaryObject":
        def get_next_obj_pos(
            p: int, p1: int, rem_gens: List[int], pdf: PdfReaderProtocol
        ) -> int:
            loc = pdf.xref[rem_gens[0]]
            for o in loc:
                if p1 > loc[o] and p < loc[o]:
                    p1 = loc[o]
            if len(rem_gens) == 1:
                return p1
            else:
                return get_next_obj_pos(p, p1, rem_gens[1:], pdf)

        def read_unsized_from_steam(
            stream: StreamType, pdf: PdfReaderProtocol
        ) -> bytes:
            # we are just pointing at beginning of the stream
            eon = get_next_obj_pos(stream.tell(), 2**32, list(pdf.xref), pdf) - 1
            curr = stream.tell()
            rw = stream.read(eon - stream.tell())
            p = rw.find(b"endstream")
            if p < 0:
                raise PdfReadError(
                    f"Unable to find 'endstream' marker for obj starting at {curr}."
                )
            stream.seek(curr + p + 9)
            return rw[: p - 1]

        tmp = stream.read(2)
        if tmp != b"<<":
            raise PdfReadError(
                f"Dictionary read error at byte {hex(stream.tell())}: "
                "stream must begin with '<<'"
            )
        data: Dict[Any, Any] = {}
        while True:
            tok = read_non_whitespace(stream)
            if tok == b"\x00":
                continue
            elif tok == b"%":
                stream.seek(-1, 1)
                skip_over_comment(stream)
                continue
            if not tok:
                raise PdfStreamError(STREAM_TRUNCATED_PREMATURELY)

            if tok == b">":
                stream.read(1)
                break
            stream.seek(-1, 1)
            try:
                key = read_object(stream, pdf)
                tok = read_non_whitespace(stream)
                stream.seek(-1, 1)
                value = read_object(stream, pdf, forced_encoding)
            except Exception as exc:
                if pdf is not None and pdf.strict:
                    raise PdfReadError(exc.__repr__())
                logger_warning(exc.__repr__(), __name__)
                retval = DictionaryObject()
                retval.update(data)
                return retval  # return partial data

            if not data.get(key):
                data[key] = value
            else:
                # multiple definitions of key not permitted
                msg = (
                    f"Multiple definitions in dictionary at byte "
                    f"{hex(stream.tell())} for key {key}"
                )
                if pdf is not None and pdf.strict:
                    raise PdfReadError(msg)
                logger_warning(msg, __name__)

        pos = stream.tell()
        s = read_non_whitespace(stream)
        if s == b"s" and stream.read(5) == b"tream":
            eol = stream.read(1)
            # odd PDF file output has spaces after 'stream' keyword but before EOL.
            # patch provided by Danial Sandler
            while eol == b" ":
                eol = stream.read(1)
            if eol not in (b"\n", b"\r"):
                raise PdfStreamError("Stream data must be followed by a newline")
            if eol == b"\r" and stream.read(1) != b"\n":
                stream.seek(-1, 1)
            # this is a stream object, not a dictionary
            if SA.LENGTH not in data:
                if pdf is not None and pdf.strict:
                    raise PdfStreamError("Stream length not defined")
                else:
                    logger_warning(
                        f"Stream length not defined @pos={stream.tell()}", __name__
                    )
                data[NameObject(SA.LENGTH)] = NumberObject(-1)
            length = data[SA.LENGTH]
            if isinstance(length, IndirectObject):
                t = stream.tell()
                assert pdf is not None  # hint for mypy
                length = pdf.get_object(length)
                stream.seek(t, 0)
            pstart = stream.tell()
            if length > 0:
                data["__streamdata__"] = stream.read(length)
            else:
                data["__streamdata__"] = read_until_regex(
                    stream, re.compile(b"endstream")
                )
            e = read_non_whitespace(stream)
            ndstream = stream.read(8)
            if (e + ndstream) != b"endstream":
                # (sigh) - the odd PDF file has a length that is too long, so
                # we need to read backwards to find the "endstream" ending.
                # ReportLab (unknown version) generates files with this bug,
                # and Python users into PDF files tend to be our audience.
                # we need to do this to correct the streamdata and chop off
                # an extra character.
                pos = stream.tell()
                stream.seek(-10, 1)
                end = stream.read(9)
                if end == b"endstream":
                    # we found it by looking back one character further.
                    data["__streamdata__"] = data["__streamdata__"][:-1]
                elif pdf is not None and not pdf.strict:
                    stream.seek(pstart, 0)
                    data["__streamdata__"] = read_unsized_from_steam(stream, pdf)
                    pos = stream.tell()
                else:
                    stream.seek(pos, 0)
                    raise PdfReadError(
                        "Unable to find 'endstream' marker after stream at byte "
                        f"{hex(stream.tell())} (nd='{ndstream!r}', end='{end!r}')."
                    )
        else:
            stream.seek(pos, 0)
        if "__streamdata__" in data:
            return StreamObject.initialize_from_dictionary(data)
        else:
            retval = DictionaryObject()
            retval.update(data)
            return retval

    @staticmethod
    def readFromStream(
        stream: StreamType, pdf: PdfReaderProtocol
    ) -> "DictionaryObject":  # deprecated
        deprecation_with_replacement("readFromStream", "read_from_stream", "3.0.0")
        return DictionaryObject.read_from_stream(stream, pdf)


class TreeObject(DictionaryObject):
    def __init__(self) -> None:
        DictionaryObject.__init__(self)

    def hasChildren(self) -> bool:  # deprecated
        deprecate_with_replacement("hasChildren", "has_children", "4.0.0")
        return self.has_children()

    def has_children(self) -> bool:
        return "/First" in self

    def __iter__(self) -> Any:
        return self.children()

    def children(self) -> Iterable[Any]:
        if not self.has_children():
            return

        child_ref = self[NameObject("/First")]
        child = child_ref.get_object()
        while True:
            yield child
            if child == self[NameObject("/Last")]:
                return
            child_ref = child.get(NameObject("/Next"))  # type: ignore
            if child_ref is None:
                return
            child = child_ref.get_object()

    def addChild(self, child: Any, pdf: Any) -> None:  # deprecated
        deprecation_with_replacement("addChild", "add_child", "3.0.0")
        self.add_child(child, pdf)

    def add_child(self, child: Any, pdf: PdfWriterProtocol) -> None:
        self.insert_child(child, None, pdf)

    def inc_parent_counter_default(
        self, parent: Union[None, IndirectObject, "TreeObject"], n: int
    ) -> None:
        if parent is None:
            return
        parent = cast("TreeObject", parent.get_object())
        if "/Count" in parent:
            parent[NameObject("/Count")] = NumberObject(
                max(0, cast(int, parent[NameObject("/Count")]) + n)
            )
            self.inc_parent_counter_default(parent.get("/Parent", None), n)

    def inc_parent_counter_outline(
        self, parent: Union[None, IndirectObject, "TreeObject"], n: int
    ) -> None:
        if parent is None:
            return
        parent = cast("TreeObject", parent.get_object())
        #  BooleanObject requires comparison with == not is
        opn = parent.get("/%is_open%", True) == True  # noqa
        c = cast(int, parent.get("/Count", 0))
        if c < 0:
            c = abs(c)
        parent[NameObject("/Count")] = NumberObject((c + n) * (1 if opn else -1))
        if not opn:
            return
        self.inc_parent_counter_outline(parent.get("/Parent", None), n)

    def insert_child(
        self,
        child: Any,
        before: Any,
        pdf: PdfWriterProtocol,
        inc_parent_counter: Optional[Callable] = None,
    ) -> IndirectObject:
        if inc_parent_counter is None:
            inc_parent_counter = self.inc_parent_counter_default
        child_obj = child.get_object()
        child = child.indirect_reference  # get_reference(child_obj)

        prev: Optional[DictionaryObject]
        if "/First" not in self:  # no child yet
            self[NameObject("/First")] = child
            self[NameObject("/Count")] = NumberObject(0)
            self[NameObject("/Last")] = child
            child_obj[NameObject("/Parent")] = self.indirect_reference
            inc_parent_counter(self, child_obj.get("/Count", 1))
            if "/Next" in child_obj:
                del child_obj["/Next"]
            if "/Prev" in child_obj:
                del child_obj["/Prev"]
            return child
        else:
            prev = cast("DictionaryObject", self["/Last"])

        while prev.indirect_reference != before:
            if "/Next" in prev:
                prev = cast("TreeObject", prev["/Next"])
            else:  # append at the end
                prev[NameObject("/Next")] = cast("TreeObject", child)
                child_obj[NameObject("/Prev")] = prev.indirect_reference
                child_obj[NameObject("/Parent")] = self.indirect_reference
                if "/Next" in child_obj:
                    del child_obj["/Next"]
                self[NameObject("/Last")] = child
                inc_parent_counter(self, child_obj.get("/Count", 1))
                return child
        try:  # insert as first or in the middle
            assert isinstance(prev["/Prev"], DictionaryObject)
            prev["/Prev"][NameObject("/Next")] = child
            child_obj[NameObject("/Prev")] = prev["/Prev"]
        except Exception:  # it means we are inserting in first position
            del child_obj["/Next"]
        child_obj[NameObject("/Next")] = prev
        prev[NameObject("/Prev")] = child
        child_obj[NameObject("/Parent")] = self.indirect_reference
        inc_parent_counter(self, child_obj.get("/Count", 1))
        return child

    def removeChild(self, child: Any) -> None:  # deprecated
        deprecation_with_replacement("removeChild", "remove_child", "3.0.0")
        self.remove_child(child)

    def _remove_node_from_tree(
        self, prev: Any, prev_ref: Any, cur: Any, last: Any
    ) -> None:
        """
        Adjust the pointers of the linked list and tree node count.

        Args:
            prev:
            prev_ref:
            cur:
            last:
        """
        next_ref = cur.get(NameObject("/Next"), None)
        if prev is None:
            if next_ref:
                # Removing first tree node
                next_obj = next_ref.get_object()
                del next_obj[NameObject("/Prev")]
                self[NameObject("/First")] = next_ref
                self[NameObject("/Count")] = NumberObject(
                    self[NameObject("/Count")] - 1  # type: ignore
                )

            else:
                # Removing only tree node
                self[NameObject("/Count")] = NumberObject(0)
                del self[NameObject("/First")]
                if NameObject("/Last") in self:
                    del self[NameObject("/Last")]
        else:
            if next_ref:
                # Removing middle tree node
                next_obj = next_ref.get_object()
                next_obj[NameObject("/Prev")] = prev_ref
                prev[NameObject("/Next")] = next_ref
            else:
                # Removing last tree node
                assert cur == last
                del prev[NameObject("/Next")]
                self[NameObject("/Last")] = prev_ref
            self[NameObject("/Count")] = NumberObject(self[NameObject("/Count")] - 1)  # type: ignore

    def remove_child(self, child: Any) -> None:
        child_obj = child.get_object()
        child = child_obj.indirect_reference

        if NameObject("/Parent") not in child_obj:
            raise ValueError("Removed child does not appear to be a tree item")
        elif child_obj[NameObject("/Parent")] != self:
            raise ValueError("Removed child is not a member of this tree")

        found = False
        prev_ref = None
        prev = None
        cur_ref: Optional[Any] = self[NameObject("/First")]
        cur: Optional[Dict[str, Any]] = cur_ref.get_object()  # type: ignore
        last_ref = self[NameObject("/Last")]
        last = last_ref.get_object()
        while cur is not None:
            if cur == child_obj:
                self._remove_node_from_tree(prev, prev_ref, cur, last)
                found = True
                break

            # Go to the next node
            prev_ref = cur_ref
            prev = cur
            if NameObject("/Next") in cur:
                cur_ref = cur[NameObject("/Next")]
                cur = cur_ref.get_object()
            else:
                cur_ref = None
                cur = None

        if not found:
            raise ValueError("Removal couldn't find item in tree")

        _reset_node_tree_relationship(child_obj)

    def remove_from_tree(self) -> None:
        """Remove the object from the tree it is in."""
        if NameObject("/Parent") not in self:
            raise ValueError("Removed child does not appear to be a tree item")
        else:
            cast("TreeObject", self["/Parent"]).remove_child(self)

    def emptyTree(self) -> None:  # deprecated
        deprecate_with_replacement("emptyTree", "empty_tree", "4.0.0")
        self.empty_tree()

    def empty_tree(self) -> None:
        for child in self:
            child_obj = child.get_object()
            _reset_node_tree_relationship(child_obj)

        if NameObject("/Count") in self:
            del self[NameObject("/Count")]
        if NameObject("/First") in self:
            del self[NameObject("/First")]
        if NameObject("/Last") in self:
            del self[NameObject("/Last")]


def _reset_node_tree_relationship(child_obj: Any) -> None:
    """
    Call this after a node has been removed from a tree.

    This resets the nodes attributes in respect to that tree.

    Args:
        child_obj:
    """
    del child_obj[NameObject("/Parent")]
    if NameObject("/Next") in child_obj:
        del child_obj[NameObject("/Next")]
    if NameObject("/Prev") in child_obj:
        del child_obj[NameObject("/Prev")]


class StreamObject(DictionaryObject):
    def __init__(self) -> None:
        self._data: Union[bytes, str] = b""
        self.decoded_self: Optional[DecodedStreamObject] = None

    def _clone(
        self,
        src: DictionaryObject,
        pdf_dest: PdfWriterProtocol,
        force_duplicate: bool,
        ignore_fields: Optional[Sequence[Union[str, int]]],
    ) -> None:
        """
        Update the object from src.

        Args:
            src:
            pdf_dest:
            force_duplicate:
            ignore_fields:
        """
        self._data = cast("StreamObject", src)._data
        try:
            decoded_self = cast("StreamObject", src).decoded_self
            if decoded_self is None:
                self.decoded_self = None
            else:
                self.decoded_self = cast(
                    "DecodedStreamObject",
                    decoded_self.clone(pdf_dest, force_duplicate, ignore_fields),
                )
        except Exception:
            pass
        super()._clone(src, pdf_dest, force_duplicate, ignore_fields)

    def get_data(self) -> bytes:
        return self._data

    def set_data(self, data: bytes) -> None:
        self._data = data

    def getData(self) -> Any:  # deprecated
        deprecation_with_replacement("getData", "get_data", "3.0.0")
        return self._data

    def setData(self, data: Any) -> None:  # deprecated
        deprecation_with_replacement("setData", "set_data", "3.0.0")
        self.set_data(data)

    def hash_value_data(self) -> bytes:
        data = super().hash_value_data()
        data += b_(self._data)
        return data

    @property
    def decodedSelf(self) -> Optional["DecodedStreamObject"]:  # deprecated
        deprecation_with_replacement("decodedSelf", "decoded_self", "3.0.0")
        return self.decoded_self

    @decodedSelf.setter
    def decodedSelf(self, value: "DecodedStreamObject") -> None:  # deprecated
        deprecation_with_replacement("decodedSelf", "decoded_self", "3.0.0")
        self.decoded_self = value

    def write_to_stream(
        self, stream: StreamType, encryption_key: Union[None, str, bytes] = None
    ) -> None:
        if encryption_key is not None:  # deprecated
            deprecate_no_replacement(
                "the encryption_key parameter of write_to_stream", "5.0.0"
            )
        self[NameObject(SA.LENGTH)] = NumberObject(len(self._data))
        DictionaryObject.write_to_stream(self, stream)
        del self[SA.LENGTH]
        stream.write(b"\nstream\n")
        stream.write(self._data)
        stream.write(b"\nendstream")

    @staticmethod
    def initializeFromDictionary(
        data: Dict[str, Any]
    ) -> Union["EncodedStreamObject", "DecodedStreamObject"]:  # deprecated
        return StreamObject.initialize_from_dictionary(data)

    @staticmethod
    def initialize_from_dictionary(
        data: Dict[str, Any]
    ) -> Union["EncodedStreamObject", "DecodedStreamObject"]:
        retval: Union[EncodedStreamObject, DecodedStreamObject]
        if SA.FILTER in data:
            retval = EncodedStreamObject()
        else:
            retval = DecodedStreamObject()
        retval._data = data["__streamdata__"]
        del data["__streamdata__"]
        del data[SA.LENGTH]
        retval.update(data)
        return retval

    def flateEncode(self) -> "EncodedStreamObject":  # deprecated
        deprecation_with_replacement("flateEncode", "flate_encode", "3.0.0")
        return self.flate_encode()

    def flate_encode(self, level: int = -1) -> "EncodedStreamObject":
        from ..filters import FlateDecode

        if SA.FILTER in self:
            f = self[SA.FILTER]
            if isinstance(f, ArrayObject):
                f = ArrayObject([NameObject(FT.FLATE_DECODE), *f])
                try:
                    parms = ArrayObject(
                        [NullObject(), *self.get(SA.DECODE_PARMS, ArrayObject())]
                    )
                except TypeError:
                    # case of error where the * operator is not working (not an array
                    parms = ArrayObject(
                        [NullObject(), self.get(SA.DECODE_PARMS, ArrayObject())]
                    )
            else:
                f = ArrayObject([NameObject(FT.FLATE_DECODE), f])
                parms = ArrayObject(
                    [NullObject(), self.get(SA.DECODE_PARMS, NullObject())]
                )
        else:
            f = NameObject(FT.FLATE_DECODE)
            parms = None
        retval = EncodedStreamObject()
        retval.update(self)
        retval[NameObject(SA.FILTER)] = f
        if parms is not None:
            retval[NameObject(SA.DECODE_PARMS)] = parms
        retval._data = FlateDecode.encode(b_(self._data), level)
        return retval


class DecodedStreamObject(StreamObject):
<<<<<<< HEAD
    pass
=======
    def get_data(self) -> bytes:
        return b_(self._data)

    def set_data(self, data: bytes) -> None:
        self._data = data

    def getData(self) -> Any:  # deprecated
        deprecation_with_replacement("getData", "get_data", "3.0.0")
        return self._data

    def setData(self, data: Any) -> None:  # deprecated
        deprecation_with_replacement("setData", "set_data", "3.0.0")
        self.set_data(data)
>>>>>>> 4c511f98


class EncodedStreamObject(StreamObject):
    def __init__(self) -> None:
        self.decoded_self: Optional[DecodedStreamObject] = None

    @property
    def decodedSelf(self) -> Optional["DecodedStreamObject"]:  # deprecated
        deprecation_with_replacement("decodedSelf", "decoded_self", "3.0.0")
        return self.decoded_self

    @decodedSelf.setter
    def decodedSelf(self, value: DecodedStreamObject) -> None:  # deprecated
        deprecation_with_replacement("decodedSelf", "decoded_self", "3.0.0")
        self.decoded_self = value

<<<<<<< HEAD
    # This overrides the parent method:
    def get_data(self) -> bytes:
=======
    def get_data(self) -> Union[bytes, str]:
>>>>>>> 4c511f98
        from ..filters import decode_stream_data

        if self.decoded_self is not None:
            # cached version of decoded object
            return self.decoded_self.get_data()
        else:
            # create decoded object
            decoded = DecodedStreamObject()

            decoded.set_data(decode_stream_data(self))
            for key, value in list(self.items()):
                if key not in (SA.LENGTH, SA.FILTER, SA.DECODE_PARMS):
                    decoded[key] = value
            self.decoded_self = decoded
            return decoded.get_data()

    # This overrides the parent method:
    def set_data(self, data: bytes) -> None:  # deprecated
        from ..filters import FlateDecode

        if self.get(SA.FILTER, "") == FT.FLATE_DECODE:
            if not isinstance(data, bytes):
                raise TypeError("data must be bytes")
            assert self.decoded_self is not None
            self.decoded_self.set_data(data)
            super().set_data(FlateDecode.encode(data))
        else:
            raise PdfReadError(
                "Streams encoded with different filter from only FlateDecode is not supported"
            )


class ContentStream(DecodedStreamObject):
    """
    In order to be fast, this datastructure can contain either:
    * raw data in ._data
    * parsed stream operations in ._operations

    At any time, ContentStream object can either have one or both of those fields defined,
    and zero or one of those fields set to None.

    Those fields are "rebuilt" lazily, when accessed:
    * when .get_data() is called, if ._data is None, it is rebuilt from ._operations
    * when .operations is called, if ._operations is None, it is rebuilt from ._data

    On the other side, those fields can be invalidated:
    * when .set_data() is called, ._operations is set to None
    * when .operations is set, ._data is set to None
    """

    def __init__(
        self,
        stream: Any,
        pdf: Any,
        forced_encoding: Union[None, str, List[str], Dict[int, str]] = None,
    ) -> None:
        self.pdf = pdf

        # The inner list has two elements:
        #  Element 0: List
        #  Element 1: str
        self._operations: List[Tuple[Any, Any]] = []

        # stream may be a StreamObject or an ArrayObject containing
        # multiple StreamObjects to be cat'd together.
        if stream is None:
            super().set_data(b"")
        else:
            stream = stream.get_object()
            if isinstance(stream, ArrayObject):
                data = b""
                for s in stream:
                    data += b_(s.get_object().get_data())
                    if len(data) == 0 or data[-1] != b"\n":
                        data += b"\n"
                super().set_data(bytes(data))
            else:
                stream_data = stream.get_data()
                assert stream_data is not None
                super().set_data(b_(stream_data))
            self.forced_encoding = forced_encoding

    def clone(
        self,
        pdf_dest: Any,
        force_duplicate: bool = False,
        ignore_fields: Optional[Sequence[Union[str, int]]] = (),
    ) -> "ContentStream":
        """
        Clone object into pdf_dest.

        Args:
            pdf_dest:
            force_duplicate:
            ignore_fields:

        Returns:
            The cloned ContentStream
        """
        try:
            if self.indirect_reference.pdf == pdf_dest and not force_duplicate:  # type: ignore
                return self
        except Exception:
            pass

        d__ = cast(
            "ContentStream",
            self._reference_clone(
                self.__class__(None, None), pdf_dest, force_duplicate
            ),
        )
        if ignore_fields is None:
            ignore_fields = []
        d__._clone(self, pdf_dest, force_duplicate, ignore_fields)
        return d__

    def _clone(
        self,
        src: DictionaryObject,
        pdf_dest: PdfWriterProtocol,
        force_duplicate: bool,
        ignore_fields: Optional[Sequence[Union[str, int]]],
    ) -> None:
        """
        Update the object from src.

        Args:
            src:
            pdf_dest:
            force_duplicate:
            ignore_fields:
        """
        src_cs = cast("ContentStream", src)
        super().set_data(src_cs._data)
        self.pdf = pdf_dest
        self._operations = list(src_cs._operations)
        self.forced_encoding = src_cs.forced_encoding
        # no need to call DictionaryObjection or anything
        # like super(DictionaryObject,self)._clone(src, pdf_dest, force_duplicate, ignore_fields)

    def _parse_content_stream(self, stream: StreamType) -> None:
        # 7.8.2 Content Streams
        stream.seek(0, 0)
        operands: List[Union[int, str, PdfObject]] = []
        while True:
            peek = read_non_whitespace(stream)
            if peek == b"" or peek == 0:
                break
            stream.seek(-1, 1)
            if peek.isalpha() or peek in (b"'", b'"'):
                operator = read_until_regex(stream, NameObject.delimiter_pattern)
                if operator == b"BI":
                    # begin inline image - a completely different parsing
                    # mechanism is required, of course... thanks buddy...
                    assert operands == []
                    ii = self._read_inline_image(stream)
                    self._operations.append((ii, b"INLINE IMAGE"))
                else:
                    self._operations.append((operands, operator))
                    operands = []
            elif peek == b"%":
                # If we encounter a comment in the content stream, we have to
                # handle it here.  Typically, read_object will handle
                # encountering a comment -- but read_object assumes that
                # following the comment must be the object we're trying to
                # read.  In this case, it could be an operator instead.
                while peek not in (b"\r", b"\n", b""):
                    peek = stream.read(1)
            else:
                operands.append(read_object(stream, None, self.forced_encoding))

    def _read_inline_image(self, stream: StreamType) -> Dict[str, Any]:
        # begin reading just after the "BI" - begin image
        # first read the dictionary of settings.
        settings = DictionaryObject()
        while True:
            tok = read_non_whitespace(stream)
            stream.seek(-1, 1)
            if tok == b"I":
                # "ID" - begin of image data
                break
            key = read_object(stream, self.pdf)
            tok = read_non_whitespace(stream)
            stream.seek(-1, 1)
            value = read_object(stream, self.pdf)
            settings[key] = value
        # left at beginning of ID
        tmp = stream.read(3)
        assert tmp[:2] == b"ID"
        data = BytesIO()
        # Read the inline image, while checking for EI (End Image) operator.
        while True:
            # Read 8 kB at a time and check if the chunk contains the E operator.
            buf = stream.read(8192)
            # We have reached the end of the stream, but haven't found the EI operator.
            if not buf:
                raise PdfReadError("Unexpected end of stream")
            loc = buf.find(
                b"E"
            )  # we can not look straight for "EI" because it may not have been loaded in the buffer

            if loc == -1:
                data.write(buf)
            else:
                # Write out everything before the E.
                data.write(buf[0:loc])

                # Seek back in the stream to read the E next.
                stream.seek(loc - len(buf), 1)
                tok = stream.read(1)  # E of "EI"
                # Check for End Image
                tok2 = stream.read(1)  # I of "EI"
                if tok2 != b"I":
                    stream.seek(-1, 1)
                    data.write(tok)
                    continue
                # for further debug : print("!!!!",buf[loc-1:loc+10])
                info = tok + tok2
                tok3 = stream.read(
                    1
                )  # possible space after "EI" may not been loaded  in buf
                if tok3 not in WHITESPACES:
                    stream.seek(-2, 1)  # to step back on I
                    data.write(tok)
                elif buf[loc - 1 : loc] in WHITESPACES:  # and tok3 in WHITESPACES:
                    # Data can contain [\s]EI[\s]: 4 chars sufficient, checking Q operator not required.
                    while tok3 in WHITESPACES:
                        # needed ???? : info += tok3
                        tok3 = stream.read(1)
                    stream.seek(-1, 1)
                    # we do not insert EI
                    break
                else:  # buf[loc - 1 : loc] not in WHITESPACES and tok3 in WHITESPACES:
                    # Data can contain [!\s]EI[\s],  so check for Q or EMC operator is required to have 4 chars.
                    while tok3 in WHITESPACES:
                        info += tok3
                        tok3 = stream.read(1)
                    stream.seek(-1, 1)
                    if tok3 == b"Q":
                        break
                    elif tok3 == b"E":
                        ope = stream.read(3)
                        stream.seek(-3, 1)
                        if ope == b"EMC":
                            break
                    else:
                        data.write(info)
        return {"settings": settings, "data": data.getvalue()}


    # This overrides the parent method:
    def get_data(self) -> bytes:
        if not self._data:
            new_data = BytesIO()
            for operands, operator in self._operations:
                if operator == b"INLINE IMAGE":
                    new_data.write(b"BI")
                    dict_text = BytesIO()
                    operands["settings"].write_to_stream(dict_text)
                    new_data.write(dict_text.getvalue()[2:-2])
                    new_data.write(b"ID ")
                    new_data.write(operands["data"])
                    new_data.write(b"EI")
                else:
                    for op in operands:
                        op.write_to_stream(new_data)
                        new_data.write(b" ")
                    new_data.write(b_(operator))
                new_data.write(b"\n")
            self._data = new_data.getvalue()
        return self._data

    # This overrides the parent method:
    def set_data(self, data: bytes) -> None:
        super().set_data(data)
        self._operations = []

    @property
    def operations(self) -> List[Tuple[Any, Any]]:
        if not self._operations and self._data:
            self._parse_content_stream(BytesIO(self._data))
            self._data = b""
        return self._operations

    @operations.setter
    def operations(self, operations: List[Tuple[Any, Any]]) -> None:
        self._operations = operations
        self._data = b""

    # This overrides the parent method:
    def write_to_stream(
        self, stream: StreamType, encryption_key: Union[None, str, bytes] = None
    ) -> None:
        if not self._data and self._operations:
            self.get_data()  # this ensures ._data is rebuilt
        super().write_to_stream(stream, encryption_key)


def read_object(
    stream: StreamType,
    pdf: Optional[PdfReaderProtocol],
    forced_encoding: Union[None, str, List[str], Dict[int, str]] = None,
) -> Union[PdfObject, int, str, ContentStream]:
    tok = stream.read(1)
    stream.seek(-1, 1)  # reset to start
    if tok == b"/":
        return NameObject.read_from_stream(stream, pdf)
    elif tok == b"<":
        # hexadecimal string OR dictionary
        peek = stream.read(2)
        stream.seek(-2, 1)  # reset to start
        if peek == b"<<":
            return DictionaryObject.read_from_stream(stream, pdf, forced_encoding)
        else:
            return read_hex_string_from_stream(stream, forced_encoding)
    elif tok == b"[":
        return ArrayObject.read_from_stream(stream, pdf, forced_encoding)
    elif tok == b"t" or tok == b"f":
        return BooleanObject.read_from_stream(stream)
    elif tok == b"(":
        return read_string_from_stream(stream, forced_encoding)
    elif tok == b"e" and stream.read(6) == b"endobj":
        stream.seek(-6, 1)
        return NullObject()
    elif tok == b"n":
        return NullObject.read_from_stream(stream)
    elif tok == b"%":
        # comment
        while tok not in (b"\r", b"\n"):
            tok = stream.read(1)
            # Prevents an infinite loop by raising an error if the stream is at
            # the EOF
            if len(tok) <= 0:
                raise PdfStreamError("File ended unexpectedly.")
        tok = read_non_whitespace(stream)
        stream.seek(-1, 1)
        return read_object(stream, pdf, forced_encoding)
    elif tok in b"0123456789+-.":
        # number object OR indirect reference
        peek = stream.read(20)
        stream.seek(-len(peek), 1)  # reset to start
        if IndirectPattern.match(peek) is not None:
            assert pdf is not None  # hint for mypy
            return IndirectObject.read_from_stream(stream, pdf)
        else:
            return NumberObject.read_from_stream(stream)
    else:
        stream.seek(-20, 1)
        raise PdfReadError(
            f"Invalid Elementary Object starting with {tok!r} @{stream.tell()}: {stream.read(80).__repr__()}"
        )


class Field(TreeObject):
    """
    A class representing a field dictionary.

    This class is accessed through
    :meth:`get_fields()<pypdf.PdfReader.get_fields>`
    """

    def __init__(self, data: DictionaryObject) -> None:
        DictionaryObject.__init__(self)
        field_attributes = (
            FieldDictionaryAttributes.attributes()
            + CheckboxRadioButtonAttributes.attributes()
        )
        self.indirect_reference = data.indirect_reference
        for attr in field_attributes:
            try:
                self[NameObject(attr)] = data[attr]
            except KeyError:
                pass
        if isinstance(self.get("/V"), EncodedStreamObject):
            d = cast(EncodedStreamObject, self[NameObject("/V")]).get_data()
            if isinstance(d, bytes):
                d_str = d.decode()
            elif d is None:
                d_str = ""
            else:
                raise Exception("Should never happen")
            self[NameObject("/V")] = TextStringObject(d_str)

    # TABLE 8.69 Entries common to all field dictionaries
    @property
    def field_type(self) -> Optional[NameObject]:
        """Read-only property accessing the type of this field."""
        return self.get(FieldDictionaryAttributes.FT)

    @property
    def fieldType(self) -> Optional[NameObject]:  # deprecated
        """
        Use :py:attr:`field_type` instead.

        .. deprecated:: 1.28.3
        """
        deprecation_with_replacement("fieldType", "field_type", "3.0.0")
        return self.field_type

    @property
    def parent(self) -> Optional[DictionaryObject]:
        """Read-only property accessing the parent of this field."""
        return self.get(FieldDictionaryAttributes.Parent)

    @property
    def kids(self) -> Optional["ArrayObject"]:
        """Read-only property accessing the kids of this field."""
        return self.get(FieldDictionaryAttributes.Kids)

    @property
    def name(self) -> Optional[str]:
        """Read-only property accessing the name of this field."""
        return self.get(FieldDictionaryAttributes.T)

    @property
    def alternate_name(self) -> Optional[str]:
        """Read-only property accessing the alternate name of this field."""
        return self.get(FieldDictionaryAttributes.TU)

    @property
    def altName(self) -> Optional[str]:  # deprecated
        """
        Use :py:attr:`alternate_name` instead.

        .. deprecated:: 1.28.3
        """
        deprecation_with_replacement("altName", "alternate_name", "3.0.0")
        return self.alternate_name

    @property
    def mapping_name(self) -> Optional[str]:
        """
        Read-only property accessing the mapping name of this field.

        This name is used by pypdf as a key in the dictionary returned by
        :meth:`get_fields()<pypdf.PdfReader.get_fields>`
        """
        return self.get(FieldDictionaryAttributes.TM)

    @property
    def mappingName(self) -> Optional[str]:  # deprecated
        """
        Use :py:attr:`mapping_name` instead.

        .. deprecated:: 1.28.3
        """
        deprecation_with_replacement("mappingName", "mapping_name", "3.0.0")
        return self.mapping_name

    @property
    def flags(self) -> Optional[int]:
        """
        Read-only property accessing the field flags, specifying various
        characteristics of the field (see Table 8.70 of the PDF 1.7 reference).
        """
        return self.get(FieldDictionaryAttributes.Ff)

    @property
    def value(self) -> Optional[Any]:
        """
        Read-only property accessing the value of this field.

        Format varies based on field type.
        """
        return self.get(FieldDictionaryAttributes.V)

    @property
    def default_value(self) -> Optional[Any]:
        """Read-only property accessing the default value of this field."""
        return self.get(FieldDictionaryAttributes.DV)

    @property
    def defaultValue(self) -> Optional[Any]:  # deprecated
        """
        Use :py:attr:`default_value` instead.

        .. deprecated:: 1.28.3
        """
        deprecation_with_replacement("defaultValue", "default_value", "3.0.0")
        return self.default_value

    @property
    def additional_actions(self) -> Optional[DictionaryObject]:
        """
        Read-only property accessing the additional actions dictionary.

        This dictionary defines the field's behavior in response to trigger
        events. See Section 8.5.2 of the PDF 1.7 reference.
        """
        return self.get(FieldDictionaryAttributes.AA)

    @property
    def additionalActions(self) -> Optional[DictionaryObject]:  # deprecated
        """
        Use :py:attr:`additional_actions` instead.

        .. deprecated:: 1.28.3
        """
        deprecation_with_replacement("additionalActions", "additional_actions", "3.0.0")
        return self.additional_actions


class Destination(TreeObject):
    """
    A class representing a destination within a PDF file.

    See section 8.2.1 of the PDF 1.6 reference.

    Args:
        title: Title of this destination.
        page: Reference to the page of this destination. Should
            be an instance of :class:`IndirectObject<pypdf.generic.IndirectObject>`.
        fit: How the destination is displayed.

    Raises:
        PdfReadError: If destination type is invalid.
    """

    node: Optional[
        DictionaryObject
    ] = None  # node provide access to the original Object
    childs: List[
        Any
    ] = []  # used in PdfWriter - TODO: should be children  # noqa: RUF012

    def __init__(
        self,
        title: str,
        page: Union[NumberObject, IndirectObject, NullObject, DictionaryObject],
        fit: Fit,
    ) -> None:
        typ = fit.fit_type
        args = fit.fit_args

        DictionaryObject.__init__(self)
        self[NameObject("/Title")] = TextStringObject(title)
        self[NameObject("/Page")] = page
        self[NameObject("/Type")] = typ

        # from table 8.2 of the PDF 1.7 reference.
        if typ == "/XYZ":
            if len(args) < 3:  # zoom is missing
                args.append(NumberObject(0.0))
            (
                self[NameObject(TA.LEFT)],
                self[NameObject(TA.TOP)],
                self[NameObject("/Zoom")],
            ) = args
        elif typ == TF.FIT_R:
            (
                self[NameObject(TA.LEFT)],
                self[NameObject(TA.BOTTOM)],
                self[NameObject(TA.RIGHT)],
                self[NameObject(TA.TOP)],
            ) = args
        elif typ in [TF.FIT_H, TF.FIT_BH]:
            try:  # Preferred to be more robust not only to null parameters
                (self[NameObject(TA.TOP)],) = args
            except Exception:
                (self[NameObject(TA.TOP)],) = (NullObject(),)
        elif typ in [TF.FIT_V, TF.FIT_BV]:
            try:  # Preferred to be more robust not only to null parameters
                (self[NameObject(TA.LEFT)],) = args
            except Exception:
                (self[NameObject(TA.LEFT)],) = (NullObject(),)
        elif typ in [TF.FIT, TF.FIT_B]:
            pass
        else:
            raise PdfReadError(f"Unknown Destination Type: {typ!r}")

    @property
    def dest_array(self) -> "ArrayObject":
        return ArrayObject(
            [self.raw_get("/Page"), self["/Type"]]
            + [
                self[x]
                for x in ["/Left", "/Bottom", "/Right", "/Top", "/Zoom"]
                if x in self
            ]
        )

    def getDestArray(self) -> "ArrayObject":  # deprecated
        """
        Use :py:attr:`dest_array` instead.

        .. deprecated:: 1.28.3
        """
        deprecation_with_replacement("getDestArray", "dest_array", "3.0.0")
        return self.dest_array

    def write_to_stream(
        self, stream: StreamType, encryption_key: Union[None, str, bytes] = None
    ) -> None:
        if encryption_key is not None:  # deprecated
            deprecate_no_replacement(
                "the encryption_key parameter of write_to_stream", "5.0.0"
            )
        stream.write(b"<<\n")
        key = NameObject("/D")
        key.write_to_stream(stream)
        stream.write(b" ")
        value = self.dest_array
        value.write_to_stream(stream)

        key = NameObject("/S")
        key.write_to_stream(stream)
        stream.write(b" ")
        value_s = NameObject("/GoTo")
        value_s.write_to_stream(stream)

        stream.write(b"\n")
        stream.write(b">>")

    @property
    def title(self) -> Optional[str]:
        """Read-only property accessing the destination title."""
        return self.get("/Title")

    @property
    def page(self) -> Optional[int]:
        """Read-only property accessing the destination page number."""
        return self.get("/Page")

    @property
    def typ(self) -> Optional[str]:
        """Read-only property accessing the destination type."""
        return self.get("/Type")

    @property
    def zoom(self) -> Optional[int]:
        """Read-only property accessing the zoom factor."""
        return self.get("/Zoom", None)

    @property
    def left(self) -> Optional[FloatObject]:
        """Read-only property accessing the left horizontal coordinate."""
        return self.get("/Left", None)

    @property
    def right(self) -> Optional[FloatObject]:
        """Read-only property accessing the right horizontal coordinate."""
        return self.get("/Right", None)

    @property
    def top(self) -> Optional[FloatObject]:
        """Read-only property accessing the top vertical coordinate."""
        return self.get("/Top", None)

    @property
    def bottom(self) -> Optional[FloatObject]:
        """Read-only property accessing the bottom vertical coordinate."""
        return self.get("/Bottom", None)

    @property
    def color(self) -> Optional["ArrayObject"]:
        """Read-only property accessing the color in (R, G, B) with values 0.0-1.0."""
        return self.get(
            "/C", ArrayObject([FloatObject(0), FloatObject(0), FloatObject(0)])
        )

    @property
    def font_format(self) -> Optional[OutlineFontFlag]:
        """
        Read-only property accessing the font type.

        1=italic, 2=bold, 3=both
        """
        return self.get("/F", 0)

    @property
    def outline_count(self) -> Optional[int]:
        """
        Read-only property accessing the outline count.

        positive = expanded
        negative = collapsed
        absolute value = number of visible descendants at all levels
        """
        return self.get("/Count", None)<|MERGE_RESOLUTION|>--- conflicted
+++ resolved
@@ -920,23 +920,7 @@
 
 
 class DecodedStreamObject(StreamObject):
-<<<<<<< HEAD
     pass
-=======
-    def get_data(self) -> bytes:
-        return b_(self._data)
-
-    def set_data(self, data: bytes) -> None:
-        self._data = data
-
-    def getData(self) -> Any:  # deprecated
-        deprecation_with_replacement("getData", "get_data", "3.0.0")
-        return self._data
-
-    def setData(self, data: Any) -> None:  # deprecated
-        deprecation_with_replacement("setData", "set_data", "3.0.0")
-        self.set_data(data)
->>>>>>> 4c511f98
 
 
 class EncodedStreamObject(StreamObject):
@@ -953,12 +937,8 @@
         deprecation_with_replacement("decodedSelf", "decoded_self", "3.0.0")
         self.decoded_self = value
 
-<<<<<<< HEAD
     # This overrides the parent method:
-    def get_data(self) -> bytes:
-=======
     def get_data(self) -> Union[bytes, str]:
->>>>>>> 4c511f98
         from ..filters import decode_stream_data
 
         if self.decoded_self is not None:
