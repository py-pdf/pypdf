# Copyright (c) 2006, Mathieu Fenniak
# All rights reserved.
#
# Redistribution and use in source and binary forms, with or without
# modification, are permitted provided that the following conditions are
# met:
#
# * Redistributions of source code must retain the above copyright notice,
# this list of conditions and the following disclaimer.
# * Redistributions in binary form must reproduce the above copyright notice,
# this list of conditions and the following disclaimer in the documentation
# and/or other materials provided with the distribution.
# * The name of the author may not be used to endorse or promote products
# derived from this software without specific prior written permission.
#
# THIS SOFTWARE IS PROVIDED BY THE COPYRIGHT HOLDERS AND CONTRIBUTORS "AS IS"
# AND ANY EXPRESS OR IMPLIED WARRANTIES, INCLUDING, BUT NOT LIMITED TO, THE
# IMPLIED WARRANTIES OF MERCHANTABILITY AND FITNESS FOR A PARTICULAR PURPOSE
# ARE DISCLAIMED. IN NO EVENT SHALL THE COPYRIGHT OWNER OR CONTRIBUTORS BE
# LIABLE FOR ANY DIRECT, INDIRECT, INCIDENTAL, SPECIAL, EXEMPLARY, OR
# CONSEQUENTIAL DAMAGES (INCLUDING, BUT NOT LIMITED TO, PROCUREMENT OF
# SUBSTITUTE GOODS OR SERVICES; LOSS OF USE, DATA, OR PROFITS; OR BUSINESS
# INTERRUPTION) HOWEVER CAUSED AND ON ANY THEORY OF LIABILITY, WHETHER IN
# CONTRACT, STRICT LIABILITY, OR TORT (INCLUDING NEGLIGENCE OR OTHERWISE)
# ARISING IN ANY WAY OUT OF THE USE OF THIS SOFTWARE, EVEN IF ADVISED OF THE
# POSSIBILITY OF SUCH DAMAGE.


__author__ = "Mathieu Fenniak"
__author_email__ = "biziqe@mathieu.fenniak.net"

import logging
import re
from io import BytesIO
from typing import Any, Dict, Iterable, List, Optional, Tuple, Union, cast

from .._protocols import PdfReaderProtocol, PdfWriterProtocol
from .._utils import (
    WHITESPACES,
    StreamType,
    b_,
    deprecate_with_replacement,
    deprecation_with_replacement,
    hex_str,
    logger_warning,
    read_non_whitespace,
    read_until_regex,
    skip_over_comment,
)
from ..constants import (
    CheckboxRadioButtonAttributes,
    FieldDictionaryAttributes,
)
from ..constants import FilterTypes as FT
from ..constants import OutlineFontFlag
from ..constants import StreamAttributes as SA
from ..constants import TypArguments as TA
from ..constants import TypFitArguments as TF
from ..errors import STREAM_TRUNCATED_PREMATURELY, PdfReadError, PdfStreamError
from ._base import (
    BooleanObject,
    FloatObject,
    IndirectObject,
    NameObject,
    NullObject,
    NumberObject,
    PdfObject,
    TextStringObject,
)
from ._fit import Fit
from ._utils import read_hex_string_from_stream, read_string_from_stream

logger = logging.getLogger(__name__)
NumberSigns = b"+-"
IndirectPattern = re.compile(rb"[+-]?(\d+)\s+(\d+)\s+R[^a-zA-Z]")


class ArrayObject(list, PdfObject):
    def clone(
        self,
        pdf_dest: PdfWriterProtocol,
        force_duplicate: bool = False,
        ignore_fields: Union[Tuple[str, ...], List[str], None] = (),
    ) -> "ArrayObject":
        """Clone object into pdf_dest."""
        try:
            if self.indirect_reference.pdf == pdf_dest and not force_duplicate:  # type: ignore
                return self
        except Exception:
            pass
        arr = cast("ArrayObject", self._reference_clone(ArrayObject(), pdf_dest))
        for data in self:
            if isinstance(data, StreamObject):
                dup = data._reference_clone(
                    data.clone(pdf_dest, force_duplicate, ignore_fields), pdf_dest
                )
                arr.append(dup.indirect_reference)
            elif hasattr(data, "clone"):
                arr.append(data.clone(pdf_dest, force_duplicate, ignore_fields))
            else:
                arr.append(data)
        return cast("ArrayObject", arr)

    def items(self) -> Iterable[Any]:
        """Emulate DictionaryObject.items for a list (index, object)."""
        return enumerate(self)

    def write_to_stream(
        self, stream: StreamType, encryption_key: Union[None, str, bytes]
    ) -> None:
        stream.write(b"[")
        for data in self:
            stream.write(b" ")
            data.write_to_stream(stream, encryption_key)
        stream.write(b" ]")

    def writeToStream(
        self, stream: StreamType, encryption_key: Union[None, str, bytes]
    ) -> None:  # deprecated
        deprecation_with_replacement("writeToStream", "write_to_stream", "3.0.0")
        self.write_to_stream(stream, encryption_key)

    @staticmethod
    def read_from_stream(
        stream: StreamType,
        pdf: Optional[PdfReaderProtocol],
        forced_encoding: Union[None, str, List[str], Dict[int, str]] = None,
    ) -> "ArrayObject":
        arr = ArrayObject()
        tmp = stream.read(1)
        if tmp != b"[":
            raise PdfReadError("Could not read array")
        while True:
            # skip leading whitespace
            tok = stream.read(1)
            while tok.isspace():
                tok = stream.read(1)
            stream.seek(-1, 1)
            # check for array ending
            peekahead = stream.read(1)
            if peekahead == b"]":
                break
            stream.seek(-1, 1)
            # read and append obj
            arr.append(read_object(stream, pdf, forced_encoding))
        return arr

    @staticmethod
    def readFromStream(
        stream: StreamType, pdf: PdfReaderProtocol
    ) -> "ArrayObject":  # deprecated
        deprecation_with_replacement("readFromStream", "read_from_stream", "3.0.0")
        return ArrayObject.read_from_stream(stream, pdf)


class DictionaryObject(dict, PdfObject):
    def clone(
        self,
        pdf_dest: PdfWriterProtocol,
        force_duplicate: bool = False,
        ignore_fields: Union[Tuple[str, ...], List[str], None] = (),
    ) -> "DictionaryObject":
        """Clone object into pdf_dest."""
        try:
            if self.indirect_reference.pdf == pdf_dest and not force_duplicate:  # type: ignore
                return self
        except Exception:
            pass

        d__ = cast(
            "DictionaryObject", self._reference_clone(self.__class__(), pdf_dest)
        )
        if ignore_fields is None:
            ignore_fields = []
        if len(d__.keys()) == 0:
            d__._clone(self, pdf_dest, force_duplicate, ignore_fields)
        return d__

    def _clone(
        self,
        src: "DictionaryObject",
        pdf_dest: PdfWriterProtocol,
        force_duplicate: bool,
        ignore_fields: Union[Tuple[str, ...], List[str]],
    ) -> None:
        """
        Update the object from src.

        Args:
            src: "DictionaryObject":
            pdf_dest:
            force_duplicate:
            ignore_fields:
        """
        #  First check if this is a chain list, we need to loop to prevent recur
        if (
            ("/Next" not in ignore_fields and "/Next" in src)
            or ("/Prev" not in ignore_fields and "/Prev" in src)
        ) or (
            ("/N" not in ignore_fields and "/N" in src)
            or ("/V" not in ignore_fields and "/V" in src)
        ):
            ignore_fields = list(ignore_fields)
            for lst in (("/Next", "/Prev"), ("/N", "/V")):
                for k in lst:
                    objs = []
                    if (
                        k in src
                        and k not in self
                        and isinstance(src.raw_get(k), IndirectObject)
                    ):
                        cur_obj: Optional["DictionaryObject"] = cast(
                            "DictionaryObject", src[k]
                        )
                        prev_obj: Optional["DictionaryObject"] = self
                        while cur_obj is not None:
                            clon = cast(
                                "DictionaryObject",
                                cur_obj._reference_clone(cur_obj.__class__(), pdf_dest),
                            )
                            objs.append((cur_obj, clon))
                            assert prev_obj is not None
                            prev_obj[NameObject(k)] = clon.indirect_reference
                            prev_obj = clon
                            try:
                                if cur_obj == src:
                                    cur_obj = None
                                else:
                                    cur_obj = cast("DictionaryObject", cur_obj[k])
                            except Exception:
                                cur_obj = None
                        for (s, c) in objs:
                            c._clone(s, pdf_dest, force_duplicate, ignore_fields + [k])

        for k, v in src.items():
            if k not in ignore_fields:
                if isinstance(v, StreamObject):
                    if not hasattr(v, "indirect_reference"):
                        v.indirect_reference = None
                    vv = v.clone(pdf_dest, force_duplicate, ignore_fields)
                    assert vv.indirect_reference is not None
                    self[k.clone(pdf_dest)] = vv.indirect_reference  # type: ignore[attr-defined]
                else:
                    if k not in self:
                        self[NameObject(k)] = (
                            v.clone(pdf_dest, force_duplicate, ignore_fields)
                            if hasattr(v, "clone")
                            else v
                        )

    def raw_get(self, key: Any) -> Any:
        return dict.__getitem__(self, key)

    def __setitem__(self, key: Any, value: Any) -> Any:
        if not isinstance(key, PdfObject):
            raise ValueError("key must be PdfObject")
        if not isinstance(value, PdfObject):
            raise ValueError("value must be PdfObject")
        return dict.__setitem__(self, key, value)

    def setdefault(self, key: Any, value: Optional[Any] = None) -> Any:
        if not isinstance(key, PdfObject):
            raise ValueError("key must be PdfObject")
        if not isinstance(value, PdfObject):
            raise ValueError("value must be PdfObject")
        return dict.setdefault(self, key, value)  # type: ignore

    def __getitem__(self, key: Any) -> PdfObject:
        return dict.__getitem__(self, key).get_object()

    @property
    def xmp_metadata(self) -> Optional[PdfObject]:
        """
        Retrieve XMP (Extensible Metadata Platform) data relevant to the this
        object, if available.

        Stability: Added in v1.12, will exist for all future v1.x releases.

        Returns:
          Returns a {@link #xmp.XmpInformation XmlInformation} instance
          that can be used to access XMP metadata from the document.  Can also
          return None if no metadata was found on the document root.
        """
        from ..xmp import XmpInformation

        metadata = self.get("/Metadata", None)
        if metadata is None:
            return None
        metadata = metadata.get_object()

        if not isinstance(metadata, XmpInformation):
            metadata = XmpInformation(metadata)
            self[NameObject("/Metadata")] = metadata
        return metadata

    def getXmpMetadata(
        self,
    ) -> Optional[PdfObject]:  # deprecated
        """
        Use :meth:`xmp_metadata` instead.

        .. deprecated:: 1.28.3
        """
        deprecation_with_replacement("getXmpMetadata", "xmp_metadata", "3.0.0")
        return self.xmp_metadata

    @property
    def xmpMetadata(self) -> Optional[PdfObject]:  # deprecated
        """
        Use :meth:`xmp_metadata` instead.

        .. deprecated:: 1.28.3
        """
        deprecation_with_replacement("xmpMetadata", "xmp_metadata", "3.0.0")
        return self.xmp_metadata

    def write_to_stream(
        self, stream: StreamType, encryption_key: Union[None, str, bytes]
    ) -> None:
        stream.write(b"<<\n")
        for key, value in list(self.items()):
            key.write_to_stream(stream, encryption_key)
            stream.write(b" ")
            value.write_to_stream(stream, encryption_key)
            stream.write(b"\n")
        stream.write(b">>")

    def writeToStream(
        self, stream: StreamType, encryption_key: Union[None, str, bytes]
    ) -> None:  # deprecated
        deprecation_with_replacement("writeToStream", "write_to_stream", "3.0.0")
        self.write_to_stream(stream, encryption_key)

    @staticmethod
    def read_from_stream(
        stream: StreamType,
        pdf: Optional[PdfReaderProtocol],
        forced_encoding: Union[None, str, List[str], Dict[int, str]] = None,
    ) -> "DictionaryObject":
        def get_next_obj_pos(
<<<<<<< HEAD
            p: int, p1: int, rem_gens: List[int], pdf: PdfReaderProtocol
        ) -> int:
            l = pdf.xref[rem_gens[0]]
            for o in l:
                if p1 > l[o] and p < l[o]:
                    p1 = l[o]
=======
            p: int, p1: int, rem_gens: List[int], pdf: Any
        ) -> int:  # PdfReader
            loc = pdf.xref[rem_gens[0]]
            for o in loc:
                if p1 > loc[o] and p < loc[o]:
                    p1 = loc[o]
>>>>>>> 430f92f0
            if len(rem_gens) == 1:
                return p1
            else:
                return get_next_obj_pos(p, p1, rem_gens[1:], pdf)

        def read_unsized_from_steam(
            stream: StreamType, pdf: PdfReaderProtocol
        ) -> bytes:
            # we are just pointing at beginning of the stream
            eon = get_next_obj_pos(stream.tell(), 2**32, list(pdf.xref), pdf) - 1
            curr = stream.tell()
            rw = stream.read(eon - stream.tell())
            p = rw.find(b"endstream")
            if p < 0:
                raise PdfReadError(
                    f"Unable to find 'endstream' marker for obj starting at {curr}."
                )
            stream.seek(curr + p + 9)
            return rw[: p - 1]

        tmp = stream.read(2)
        if tmp != b"<<":
            raise PdfReadError(
                f"Dictionary read error at byte {hex_str(stream.tell())}: "
                "stream must begin with '<<'"
            )
        data: Dict[Any, Any] = {}
        while True:
            tok = read_non_whitespace(stream)
            if tok == b"\x00":
                continue
            elif tok == b"%":
                stream.seek(-1, 1)
                skip_over_comment(stream)
                continue
            if not tok:
                raise PdfStreamError(STREAM_TRUNCATED_PREMATURELY)

            if tok == b">":
                stream.read(1)
                break
            stream.seek(-1, 1)
            try:
                key = read_object(stream, pdf)
                tok = read_non_whitespace(stream)
                stream.seek(-1, 1)
                value = read_object(stream, pdf, forced_encoding)
            except Exception as exc:
                if pdf is not None and pdf.strict:
                    raise PdfReadError(exc.__repr__())
                logger_warning(exc.__repr__(), __name__)
                retval = DictionaryObject()
                retval.update(data)
                return retval  # return partial data

            if not data.get(key):
                data[key] = value
            else:
                # multiple definitions of key not permitted
                msg = (
                    f"Multiple definitions in dictionary at byte "
                    f"{hex_str(stream.tell())} for key {key}"
                )
                if pdf is not None and pdf.strict:
                    raise PdfReadError(msg)
                logger_warning(msg, __name__)

        pos = stream.tell()
        s = read_non_whitespace(stream)
        if s == b"s" and stream.read(5) == b"tream":
            eol = stream.read(1)
            # odd PDF file output has spaces after 'stream' keyword but before EOL.
            # patch provided by Danial Sandler
            while eol == b" ":
                eol = stream.read(1)
            if eol not in (b"\n", b"\r"):
                raise PdfStreamError("Stream data must be followed by a newline")
            if eol == b"\r":
                # read \n after
                if stream.read(1) != b"\n":
                    stream.seek(-1, 1)
            # this is a stream object, not a dictionary
            if SA.LENGTH not in data:
                raise PdfStreamError("Stream length not defined")
            length = data[SA.LENGTH]
            if isinstance(length, IndirectObject):
                t = stream.tell()
                assert pdf is not None  # hint for mypy
                length = pdf.get_object(length)
                stream.seek(t, 0)
            pstart = stream.tell()
            data["__streamdata__"] = stream.read(length)
            e = read_non_whitespace(stream)
            ndstream = stream.read(8)
            if (e + ndstream) != b"endstream":
                # (sigh) - the odd PDF file has a length that is too long, so
                # we need to read backwards to find the "endstream" ending.
                # ReportLab (unknown version) generates files with this bug,
                # and Python users into PDF files tend to be our audience.
                # we need to do this to correct the streamdata and chop off
                # an extra character.
                pos = stream.tell()
                stream.seek(-10, 1)
                end = stream.read(9)
                if end == b"endstream":
                    # we found it by looking back one character further.
                    data["__streamdata__"] = data["__streamdata__"][:-1]
                elif pdf is not None and not pdf.strict:
                    stream.seek(pstart, 0)
                    data["__streamdata__"] = read_unsized_from_steam(stream, pdf)
                    pos = stream.tell()
                else:
                    stream.seek(pos, 0)
                    raise PdfReadError(
                        "Unable to find 'endstream' marker after stream at byte "
                        f"{hex_str(stream.tell())} (nd='{ndstream!r}', end='{end!r}')."
                    )
        else:
            stream.seek(pos, 0)
        if "__streamdata__" in data:
            return StreamObject.initialize_from_dictionary(data)
        else:
            retval = DictionaryObject()
            retval.update(data)
            return retval

    @staticmethod
    def readFromStream(
        stream: StreamType, pdf: PdfReaderProtocol
    ) -> "DictionaryObject":  # deprecated
        deprecation_with_replacement("readFromStream", "read_from_stream", "3.0.0")
        return DictionaryObject.read_from_stream(stream, pdf)


class TreeObject(DictionaryObject):
    def __init__(self) -> None:
        DictionaryObject.__init__(self)

    def hasChildren(self) -> bool:  # deprecated
        deprecate_with_replacement("hasChildren", "has_children", "4.0.0")
        return self.has_children()

    def has_children(self) -> bool:
        return "/First" in self

    def __iter__(self) -> Any:
        return self.children()

    def children(self) -> Iterable[Any]:
        if not self.has_children():
            return

        child_ref = self[NameObject("/First")]
        child = child_ref.get_object()
        while True:
            yield child
            if child == self[NameObject("/Last")]:
                return
            child_ref = child.get(NameObject("/Next"))  # type: ignore
            if child_ref is None:
                return
            child = child_ref.get_object()

    def addChild(self, child: Any, pdf: Any) -> None:  # deprecated
        deprecation_with_replacement("addChild", "add_child", "3.0.0")
        self.add_child(child, pdf)

    def add_child(self, child: Any, pdf: PdfWriterProtocol) -> None:
        self.insert_child(child, None, pdf)

    def insert_child(self, child: Any, before: Any, pdf: PdfWriterProtocol) -> None:
        def inc_parent_counter(
            parent: Union[None, IndirectObject, TreeObject], n: int
        ) -> None:
            if parent is None:
                return
            parent = cast("TreeObject", parent.get_object())
            if "/Count" in parent:
                parent[NameObject("/Count")] = NumberObject(
                    cast(int, parent[NameObject("/Count")]) + n
                )
                inc_parent_counter(parent.get("/Parent", None), n)

        child_obj = child.get_object()
        child = child.indirect_reference  # get_reference(child_obj)

        prev: Optional[DictionaryObject]
        if "/First" not in self:  # no child yet
            self[NameObject("/First")] = child
            self[NameObject("/Count")] = NumberObject(0)
            self[NameObject("/Last")] = child
            child_obj[NameObject("/Parent")] = self.indirect_reference
            inc_parent_counter(self, child_obj.get("/Count", 1))
            if "/Next" in child_obj:
                del child_obj["/Next"]
            if "/Prev" in child_obj:
                del child_obj["/Prev"]
            return
        else:
            prev = cast("DictionaryObject", self["/Last"])

        while prev.indirect_reference != before:
            if "/Next" in prev:
                prev = cast("TreeObject", prev["/Next"])
            else:  # append at the end
                prev[NameObject("/Next")] = cast("TreeObject", child)
                child_obj[NameObject("/Prev")] = prev.indirect_reference
                child_obj[NameObject("/Parent")] = self.indirect_reference
                if "/Next" in child_obj:
                    del child_obj["/Next"]
                self[NameObject("/Last")] = child
                inc_parent_counter(self, child_obj.get("/Count", 1))
                return
        try:  # insert as first or in the middle
            assert isinstance(prev["/Prev"], DictionaryObject)
            prev["/Prev"][NameObject("/Next")] = child
            child_obj[NameObject("/Prev")] = prev["/Prev"]
        except Exception:  # it means we are inserting in first position
            del child_obj["/Next"]
        child_obj[NameObject("/Next")] = prev
        prev[NameObject("/Prev")] = child
        child_obj[NameObject("/Parent")] = self.indirect_reference
        inc_parent_counter(self, child_obj.get("/Count", 1))

    def removeChild(self, child: Any) -> None:  # deprecated
        deprecation_with_replacement("removeChild", "remove_child", "3.0.0")
        self.remove_child(child)

    def _remove_node_from_tree(
        self, prev: Any, prev_ref: Any, cur: Any, last: Any
    ) -> None:
        """
        Adjust the pointers of the linked list and tree node count.

        Args:
            prev:
            prev_ref:
            cur:
            last:
        """
        next_ref = cur.get(NameObject("/Next"), None)
        if prev is None:
            if next_ref:
                # Removing first tree node
                next_obj = next_ref.get_object()
                del next_obj[NameObject("/Prev")]
                self[NameObject("/First")] = next_ref
                self[NameObject("/Count")] = NumberObject(
                    self[NameObject("/Count")] - 1  # type: ignore
                )

            else:
                # Removing only tree node
                assert self[NameObject("/Count")] == 1
                del self[NameObject("/Count")]
                del self[NameObject("/First")]
                if NameObject("/Last") in self:
                    del self[NameObject("/Last")]
        else:
            if next_ref:
                # Removing middle tree node
                next_obj = next_ref.get_object()
                next_obj[NameObject("/Prev")] = prev_ref
                prev[NameObject("/Next")] = next_ref
            else:
                # Removing last tree node
                assert cur == last
                del prev[NameObject("/Next")]
                self[NameObject("/Last")] = prev_ref
            self[NameObject("/Count")] = NumberObject(self[NameObject("/Count")] - 1)  # type: ignore

    def remove_child(self, child: Any) -> None:
        child_obj = child.get_object()
        child = child_obj.indirect_reference

        if NameObject("/Parent") not in child_obj:
            raise ValueError("Removed child does not appear to be a tree item")
        elif child_obj[NameObject("/Parent")] != self:
            raise ValueError("Removed child is not a member of this tree")

        found = False
        prev_ref = None
        prev = None
        cur_ref: Optional[Any] = self[NameObject("/First")]
        cur: Optional[Dict[str, Any]] = cur_ref.get_object()  # type: ignore
        last_ref = self[NameObject("/Last")]
        last = last_ref.get_object()
        while cur is not None:
            if cur == child_obj:
                self._remove_node_from_tree(prev, prev_ref, cur, last)
                found = True
                break

            # Go to the next node
            prev_ref = cur_ref
            prev = cur
            if NameObject("/Next") in cur:
                cur_ref = cur[NameObject("/Next")]
                cur = cur_ref.get_object()
            else:
                cur_ref = None
                cur = None

        if not found:
            raise ValueError("Removal couldn't find item in tree")

        _reset_node_tree_relationship(child_obj)

    def remove_from_tree(self) -> None:
        """Remove the object from the tree it is in."""
        if NameObject("/Parent") not in self:
            raise ValueError("Removed child does not appear to be a tree item")
        else:
            cast("TreeObject", self["/Parent"]).remove_child(self)

    def emptyTree(self) -> None:  # deprecated
        deprecate_with_replacement("emptyTree", "empty_tree", "4.0.0")
        self.empty_tree()

    def empty_tree(self) -> None:
        for child in self:
            child_obj = child.get_object()
            _reset_node_tree_relationship(child_obj)

        if NameObject("/Count") in self:
            del self[NameObject("/Count")]
        if NameObject("/First") in self:
            del self[NameObject("/First")]
        if NameObject("/Last") in self:
            del self[NameObject("/Last")]


def _reset_node_tree_relationship(child_obj: Any) -> None:
    """
    Call this after a node has been removed from a tree.

    This resets the nodes attributes in respect to that tree.

    Args:
        child_obj:
    """
    del child_obj[NameObject("/Parent")]
    if NameObject("/Next") in child_obj:
        del child_obj[NameObject("/Next")]
    if NameObject("/Prev") in child_obj:
        del child_obj[NameObject("/Prev")]


class StreamObject(DictionaryObject):
    def __init__(self) -> None:
        self.__data: Optional[str] = None
        self.decoded_self: Optional["DecodedStreamObject"] = None

    def _clone(
        self,
        src: DictionaryObject,
        pdf_dest: PdfWriterProtocol,
        force_duplicate: bool,
        ignore_fields: Union[Tuple[str, ...], List[str]],
    ) -> None:
        """
        Update the object from src.

        Args:
            src:
            pdf_dest:
            force_duplicate:
            ignore_fields:
        """
        self._data = cast("StreamObject", src)._data
        try:
            decoded_self = cast("StreamObject", src).decoded_self
            if decoded_self is None:
                self.decoded_self = None
            else:
                self.decoded_self = decoded_self.clone(pdf_dest, True, ignore_fields)  # type: ignore[assignment]
        except Exception:
            pass
        super()._clone(src, pdf_dest, force_duplicate, ignore_fields)
        return

    def hash_value_data(self) -> bytes:
        data = super().hash_value_data()
        data += b_(self._data)
        return data

    @property
    def decodedSelf(self) -> Optional["DecodedStreamObject"]:  # deprecated
        deprecation_with_replacement("decodedSelf", "decoded_self", "3.0.0")
        return self.decoded_self

    @decodedSelf.setter
    def decodedSelf(self, value: "DecodedStreamObject") -> None:  # deprecated
        deprecation_with_replacement("decodedSelf", "decoded_self", "3.0.0")
        self.decoded_self = value

    @property
    def _data(self) -> Any:
        return self.__data

    @_data.setter
    def _data(self, value: Any) -> None:
        self.__data = value

    def write_to_stream(
        self, stream: StreamType, encryption_key: Union[None, str, bytes]
    ) -> None:
        self[NameObject(SA.LENGTH)] = NumberObject(len(self._data))
        DictionaryObject.write_to_stream(self, stream, encryption_key)
        del self[SA.LENGTH]
        stream.write(b"\nstream\n")
        data = self._data
        if encryption_key:
            from .._security import RC4_encrypt

            data = RC4_encrypt(encryption_key, data)
        stream.write(data)
        stream.write(b"\nendstream")

    @staticmethod
    def initializeFromDictionary(
        data: Dict[str, Any]
    ) -> Union["EncodedStreamObject", "DecodedStreamObject"]:  # deprecated
        return StreamObject.initialize_from_dictionary(data)

    @staticmethod
    def initialize_from_dictionary(
        data: Dict[str, Any]
    ) -> Union["EncodedStreamObject", "DecodedStreamObject"]:
        retval: Union["EncodedStreamObject", "DecodedStreamObject"]
        if SA.FILTER in data:
            retval = EncodedStreamObject()
        else:
            retval = DecodedStreamObject()
        retval._data = data["__streamdata__"]
        del data["__streamdata__"]
        del data[SA.LENGTH]
        retval.update(data)
        return retval

    def flateEncode(self) -> "EncodedStreamObject":  # deprecated
        deprecation_with_replacement("flateEncode", "flate_encode", "3.0.0")
        return self.flate_encode()

    def flate_encode(self) -> "EncodedStreamObject":
        from ..filters import FlateDecode

        if SA.FILTER in self:
            f = self[SA.FILTER]
            if isinstance(f, ArrayObject):
                f.insert(0, NameObject(FT.FLATE_DECODE))
            else:
                newf = ArrayObject()
                newf.append(NameObject("/FlateDecode"))
                newf.append(f)
                f = newf
        else:
            f = NameObject("/FlateDecode")
        retval = EncodedStreamObject()
        retval[NameObject(SA.FILTER)] = f
        retval._data = FlateDecode.encode(self._data)
        return retval


class DecodedStreamObject(StreamObject):
    def get_data(self) -> Any:
        return self._data

    def set_data(self, data: Any) -> Any:
        self._data = data

    def getData(self) -> Any:  # deprecated
        deprecation_with_replacement("getData", "get_data", "3.0.0")
        return self._data

    def setData(self, data: Any) -> None:  # deprecated
        deprecation_with_replacement("setData", "set_data", "3.0.0")
        self.set_data(data)


class EncodedStreamObject(StreamObject):
    def __init__(self) -> None:
        self.decoded_self: Optional["DecodedStreamObject"] = None

    @property
    def decodedSelf(self) -> Optional["DecodedStreamObject"]:  # deprecated
        deprecation_with_replacement("decodedSelf", "decoded_self", "3.0.0")
        return self.decoded_self

    @decodedSelf.setter
    def decodedSelf(self, value: DecodedStreamObject) -> None:  # deprecated
        deprecation_with_replacement("decodedSelf", "decoded_self", "3.0.0")
        self.decoded_self = value

    def get_data(self) -> Union[None, str, bytes]:
        from ..filters import decode_stream_data

        if self.decoded_self is not None:
            # cached version of decoded object
            return self.decoded_self.get_data()
        else:
            # create decoded object
            decoded = DecodedStreamObject()

            decoded._data = decode_stream_data(self)
            for key, value in list(self.items()):
                if key not in (SA.LENGTH, SA.FILTER, SA.DECODE_PARMS):
                    decoded[key] = value
            self.decoded_self = decoded
            return decoded._data

    def getData(self) -> Union[None, str, bytes]:  # deprecated
        deprecation_with_replacement("getData", "get_data", "3.0.0")
        return self.get_data()

    def set_data(self, data: Any) -> None:  # deprecated
        raise PdfReadError("Creating EncodedStreamObject is not currently supported")

    def setData(self, data: Any) -> None:  # deprecated
        deprecation_with_replacement("setData", "set_data", "3.0.0")
        return self.set_data(data)


class ContentStream(DecodedStreamObject):
    def __init__(
        self,
        stream: Any,
        pdf: Any,
        forced_encoding: Union[None, str, List[str], Dict[int, str]] = None,
    ) -> None:
        self.pdf = pdf

        # The inner list has two elements:
        #  Element 0: List
        #  Element 1: str
        self.operations: List[Tuple[Any, Any]] = []

        # stream may be a StreamObject or an ArrayObject containing
        # multiple StreamObjects to be cat'd together.
        if stream is not None:
            stream = stream.get_object()
            if isinstance(stream, ArrayObject):
                data = b""
                for s in stream:
                    data += b_(s.get_object().get_data())
                    if len(data) == 0 or data[-1] != b"\n":
                        data += b"\n"
                stream_bytes = BytesIO(data)
            else:
                stream_data = stream.get_data()
                assert stream_data is not None
                stream_data_bytes = b_(stream_data)
                stream_bytes = BytesIO(stream_data_bytes)
            self.forced_encoding = forced_encoding
            self.__parse_content_stream(stream_bytes)

    def clone(
        self,
        pdf_dest: Any,
        force_duplicate: bool = False,
        ignore_fields: Union[Tuple[str, ...], List[str], None] = (),
    ) -> "ContentStream":
        """
        Clone object into pdf_dest.

        Args:
            pdf_dest:
            force_duplicate:
            ignore_fields:

        Returns:
            The cloned ContentStream
        """
        try:
            if self.indirect_reference.pdf == pdf_dest and not force_duplicate:  # type: ignore
                return self
        except Exception:
            pass

        d__ = cast(
            "ContentStream", self._reference_clone(self.__class__(None, None), pdf_dest)
        )
        if ignore_fields is None:
            ignore_fields = []
        d__._clone(self, pdf_dest, force_duplicate, ignore_fields)
        return d__

    def _clone(
        self,
        src: DictionaryObject,
        pdf_dest: PdfWriterProtocol,
        force_duplicate: bool,
        ignore_fields: Union[Tuple[str, ...], List[str]],
    ) -> None:
        """
        Update the object from src.

        Args:
            src:
            pdf_dest:
            force_duplicate:
            ignore_fields:
        """
        self.pdf = pdf_dest
        self.operations = list(cast("ContentStream", src).operations)
        self.forced_encoding = cast("ContentStream", src).forced_encoding
        # no need to call DictionaryObjection or anything
        # like super(DictionaryObject,self)._clone(src, pdf_dest, force_duplicate, ignore_fields)
        return

    def __parse_content_stream(self, stream: StreamType) -> None:
        stream.seek(0, 0)
        operands: List[Union[int, str, PdfObject]] = []
        while True:
            peek = read_non_whitespace(stream)
            if peek == b"" or peek == 0:
                break
            stream.seek(-1, 1)
            if peek.isalpha() or peek in (b"'", b'"'):
                operator = read_until_regex(stream, NameObject.delimiter_pattern)
                if operator == b"BI":
                    # begin inline image - a completely different parsing
                    # mechanism is required, of course... thanks buddy...
                    assert operands == []
                    ii = self._read_inline_image(stream)
                    self.operations.append((ii, b"INLINE IMAGE"))
                else:
                    self.operations.append((operands, operator))
                    operands = []
            elif peek == b"%":
                # If we encounter a comment in the content stream, we have to
                # handle it here.  Typically, read_object will handle
                # encountering a comment -- but read_object assumes that
                # following the comment must be the object we're trying to
                # read.  In this case, it could be an operator instead.
                while peek not in (b"\r", b"\n"):
                    peek = stream.read(1)
            else:
                operands.append(read_object(stream, None, self.forced_encoding))

    def _read_inline_image(self, stream: StreamType) -> Dict[str, Any]:
        # begin reading just after the "BI" - begin image
        # first read the dictionary of settings.
        settings = DictionaryObject()
        while True:
            tok = read_non_whitespace(stream)
            stream.seek(-1, 1)
            if tok == b"I":
                # "ID" - begin of image data
                break
            key = read_object(stream, self.pdf)
            tok = read_non_whitespace(stream)
            stream.seek(-1, 1)
            value = read_object(stream, self.pdf)
            settings[key] = value
        # left at beginning of ID
        tmp = stream.read(3)
        assert tmp[:2] == b"ID"
        data = BytesIO()
        # Read the inline image, while checking for EI (End Image) operator.
        while True:
            # Read 8 kB at a time and check if the chunk contains the E operator.
            buf = stream.read(8192)
            # We have reached the end of the stream, but haven't found the EI operator.
            if not buf:
                raise PdfReadError("Unexpected end of stream")
            loc = buf.find(
                b"E"
            )  # we can not look straight for "EI" because it may not have been loaded in the buffer

            if loc == -1:
                data.write(buf)
            else:
                # Write out everything before the E.
                data.write(buf[0:loc])

                # Seek back in the stream to read the E next.
                stream.seek(loc - len(buf), 1)
                tok = stream.read(1)  # E of "EI"
                # Check for End Image
                tok2 = stream.read(1)  # I of "EI"
                if tok2 != b"I":
                    stream.seek(-1, 1)
                    data.write(tok)
                    continue
                # for further debug : print("!!!!",buf[loc-1:loc+10])
                info = tok + tok2
                tok3 = stream.read(
                    1
                )  # possible space after "EI" may not been loaded  in buf
                if tok3 not in WHITESPACES:
                    stream.seek(-2, 1)  # to step back on I
                    data.write(tok)
                elif buf[loc - 1 : loc] in WHITESPACES:  # and tok3 in WHITESPACES:
                    # Data can contain [\s]EI[\s]: 4 chars sufficient, checking Q operator not required.
                    while tok3 in WHITESPACES:
                        # needed ???? : info += tok3
                        tok3 = stream.read(1)
                    stream.seek(-1, 1)
                    # we do not insert EI
                    break
                else:  # buf[loc - 1 : loc] not in WHITESPACES and tok3 in WHITESPACES:
                    # Data can contain [!\s]EI[\s],  so check for Q or EMC operator is required to have 4 chars.
                    while tok3 in WHITESPACES:
                        info += tok3
                        tok3 = stream.read(1)
                    stream.seek(-1, 1)
                    if tok3 == b"Q":
                        break
                    elif tok3 == b"E":
                        ope = stream.read(3)
                        stream.seek(-3, 1)
                        if ope == b"EMC":
                            break
                    else:
                        data.write(info)
        return {"settings": settings, "data": data.getvalue()}

    @property
    def _data(self) -> bytes:
        newdata = BytesIO()
        for operands, operator in self.operations:
            if operator == b"INLINE IMAGE":
                newdata.write(b"BI")
                dicttext = BytesIO()
                operands["settings"].write_to_stream(dicttext, None)
                newdata.write(dicttext.getvalue()[2:-2])
                newdata.write(b"ID ")
                newdata.write(operands["data"])
                newdata.write(b"EI")
            else:
                for op in operands:
                    op.write_to_stream(newdata, None)
                    newdata.write(b" ")
                newdata.write(b_(operator))
            newdata.write(b"\n")
        return newdata.getvalue()

    @_data.setter
    def _data(self, value: Union[str, bytes]) -> None:
        self.__parse_content_stream(BytesIO(b_(value)))


def read_object(
    stream: StreamType,
    pdf: Optional[PdfReaderProtocol],
    forced_encoding: Union[None, str, List[str], Dict[int, str]] = None,
) -> Union[PdfObject, int, str, ContentStream]:
    tok = stream.read(1)
    stream.seek(-1, 1)  # reset to start
    if tok == b"/":
        return NameObject.read_from_stream(stream, pdf)
    elif tok == b"<":
        # hexadecimal string OR dictionary
        peek = stream.read(2)
        stream.seek(-2, 1)  # reset to start
        if peek == b"<<":
            return DictionaryObject.read_from_stream(stream, pdf, forced_encoding)
        else:
            return read_hex_string_from_stream(stream, forced_encoding)
    elif tok == b"[":
        return ArrayObject.read_from_stream(stream, pdf, forced_encoding)
    elif tok == b"t" or tok == b"f":
        return BooleanObject.read_from_stream(stream)
    elif tok == b"(":
        return read_string_from_stream(stream, forced_encoding)
    elif tok == b"e" and stream.read(6) == b"endobj":
        stream.seek(-6, 1)
        return NullObject()
    elif tok == b"n":
        return NullObject.read_from_stream(stream)
    elif tok == b"%":
        # comment
        while tok not in (b"\r", b"\n"):
            tok = stream.read(1)
            # Prevents an infinite loop by raising an error if the stream is at
            # the EOF
            if len(tok) <= 0:
                raise PdfStreamError("File ended unexpectedly.")
        tok = read_non_whitespace(stream)
        stream.seek(-1, 1)
        return read_object(stream, pdf, forced_encoding)
    elif tok in b"0123456789+-.":
        # number object OR indirect reference
        peek = stream.read(20)
        stream.seek(-len(peek), 1)  # reset to start
        if IndirectPattern.match(peek) is not None:
            assert pdf is not None  # hint for mypy
            return IndirectObject.read_from_stream(stream, pdf)
        else:
            return NumberObject.read_from_stream(stream)
    else:
        stream.seek(-20, 1)
        raise PdfReadError(
            f"Invalid Elementary Object starting with {tok!r} @{stream.tell()}: {stream.read(80).__repr__()}"
        )


class Field(TreeObject):
    """
    A class representing a field dictionary.

    This class is accessed through
    :meth:`get_fields()<pypdf.PdfReader.get_fields>`
    """

    def __init__(self, data: DictionaryObject) -> None:
        DictionaryObject.__init__(self)
        field_attributes = (
            FieldDictionaryAttributes.attributes()
            + CheckboxRadioButtonAttributes.attributes()
        )
        self.indirect_reference = data.indirect_reference
        for attr in field_attributes:
            try:
                self[NameObject(attr)] = data[attr]
            except KeyError:
                pass

    # TABLE 8.69 Entries common to all field dictionaries
    @property
    def field_type(self) -> Optional[NameObject]:
        """Read-only property accessing the type of this field."""
        return self.get(FieldDictionaryAttributes.FT)

    @property
    def fieldType(self) -> Optional[NameObject]:  # deprecated
        """
        Use :py:attr:`field_type` instead.

        .. deprecated:: 1.28.3
        """
        deprecation_with_replacement("fieldType", "field_type", "3.0.0")
        return self.field_type

    @property
    def parent(self) -> Optional[DictionaryObject]:
        """Read-only property accessing the parent of this field."""
        return self.get(FieldDictionaryAttributes.Parent)

    @property
    def kids(self) -> Optional["ArrayObject"]:
        """Read-only property accessing the kids of this field."""
        return self.get(FieldDictionaryAttributes.Kids)

    @property
    def name(self) -> Optional[str]:
        """Read-only property accessing the name of this field."""
        return self.get(FieldDictionaryAttributes.T)

    @property
    def alternate_name(self) -> Optional[str]:
        """Read-only property accessing the alternate name of this field."""
        return self.get(FieldDictionaryAttributes.TU)

    @property
    def altName(self) -> Optional[str]:  # deprecated
        """
        Use :py:attr:`alternate_name` instead.

        .. deprecated:: 1.28.3
        """
        deprecation_with_replacement("altName", "alternate_name", "3.0.0")
        return self.alternate_name

    @property
    def mapping_name(self) -> Optional[str]:
        """
        Read-only property accessing the mapping name of this field.

        This name is used by pypdf as a key in the dictionary returned by
        :meth:`get_fields()<pypdf.PdfReader.get_fields>`
        """
        return self.get(FieldDictionaryAttributes.TM)

    @property
    def mappingName(self) -> Optional[str]:  # deprecated
        """
        Use :py:attr:`mapping_name` instead.

        .. deprecated:: 1.28.3
        """
        deprecation_with_replacement("mappingName", "mapping_name", "3.0.0")
        return self.mapping_name

    @property
    def flags(self) -> Optional[int]:
        """Read-only property accessing the field flags, specifying various
        characteristics of the field (see Table 8.70 of the PDF 1.7 reference)."""
        return self.get(FieldDictionaryAttributes.Ff)

    @property
    def value(self) -> Optional[Any]:
        """
        Read-only property accessing the value of this field.

        Format varies based on field type.
        """
        return self.get(FieldDictionaryAttributes.V)

    @property
    def default_value(self) -> Optional[Any]:
        """Read-only property accessing the default value of this field."""
        return self.get(FieldDictionaryAttributes.DV)

    @property
    def defaultValue(self) -> Optional[Any]:  # deprecated
        """
        Use :py:attr:`default_value` instead.

        .. deprecated:: 1.28.3
        """
        deprecation_with_replacement("defaultValue", "default_value", "3.0.0")
        return self.default_value

    @property
    def additional_actions(self) -> Optional[DictionaryObject]:
        """
        Read-only property accessing the additional actions dictionary.

        This dictionary defines the field's behavior in response to trigger
        events. See Section 8.5.2 of the PDF 1.7 reference.
        """
        return self.get(FieldDictionaryAttributes.AA)

    @property
    def additionalActions(self) -> Optional[DictionaryObject]:  # deprecated
        """
        Use :py:attr:`additional_actions` instead.

        .. deprecated:: 1.28.3
        """
        deprecation_with_replacement("additionalActions", "additional_actions", "3.0.0")
        return self.additional_actions


class Destination(TreeObject):
    """
    A class representing a destination within a PDF file.

    See section 8.2.1 of the PDF 1.6 reference.

    Args:
        title: Title of this destination.
        page: Reference to the page of this destination. Should
            be an instance of :class:`IndirectObject<pypdf.generic.IndirectObject>`.
        fit: How the destination is displayed.

    Raises:
        PdfReadError: If destination type is invalid.
    """

    node: Optional[
        DictionaryObject
    ] = None  # node provide access to the original Object
    childs: List[Any] = []  # used in PdfWriter

    def __init__(
        self,
        title: str,
        page: Union[NumberObject, IndirectObject, NullObject, DictionaryObject],
        fit: Fit,
    ) -> None:
        typ = fit.fit_type
        args = fit.fit_args

        DictionaryObject.__init__(self)
        self[NameObject("/Title")] = TextStringObject(title)
        self[NameObject("/Page")] = page
        self[NameObject("/Type")] = typ

        # from table 8.2 of the PDF 1.7 reference.
        if typ == "/XYZ":
            (
                self[NameObject(TA.LEFT)],
                self[NameObject(TA.TOP)],
                self[NameObject("/Zoom")],
            ) = args
        elif typ == TF.FIT_R:
            (
                self[NameObject(TA.LEFT)],
                self[NameObject(TA.BOTTOM)],
                self[NameObject(TA.RIGHT)],
                self[NameObject(TA.TOP)],
            ) = args
        elif typ in [TF.FIT_H, TF.FIT_BH]:
            try:  # Prefered to be more robust not only to null parameters
                (self[NameObject(TA.TOP)],) = args
            except Exception:
                (self[NameObject(TA.TOP)],) = (NullObject(),)
        elif typ in [TF.FIT_V, TF.FIT_BV]:
            try:  # Prefered to be more robust not only to null parameters
                (self[NameObject(TA.LEFT)],) = args
            except Exception:
                (self[NameObject(TA.LEFT)],) = (NullObject(),)
        elif typ in [TF.FIT, TF.FIT_B]:
            pass
        else:
            raise PdfReadError(f"Unknown Destination Type: {typ!r}")

    @property
    def dest_array(self) -> "ArrayObject":
        return ArrayObject(
            [self.raw_get("/Page"), self["/Type"]]
            + [
                self[x]
                for x in ["/Left", "/Bottom", "/Right", "/Top", "/Zoom"]
                if x in self
            ]
        )

    def getDestArray(self) -> "ArrayObject":  # deprecated
        """
        Use :py:attr:`dest_array` instead.

        .. deprecated:: 1.28.3
        """
        deprecation_with_replacement("getDestArray", "dest_array", "3.0.0")
        return self.dest_array

    def write_to_stream(
        self, stream: StreamType, encryption_key: Union[None, str, bytes]
    ) -> None:
        stream.write(b"<<\n")
        key = NameObject("/D")
        key.write_to_stream(stream, encryption_key)
        stream.write(b" ")
        value = self.dest_array
        value.write_to_stream(stream, encryption_key)

        key = NameObject("/S")
        key.write_to_stream(stream, encryption_key)
        stream.write(b" ")
        value_s = NameObject("/GoTo")
        value_s.write_to_stream(stream, encryption_key)

        stream.write(b"\n")
        stream.write(b">>")

    @property
    def title(self) -> Optional[str]:
        """Read-only property accessing the destination title."""
        return self.get("/Title")

    @property
    def page(self) -> Optional[int]:
        """Read-only property accessing the destination page number."""
        return self.get("/Page")

    @property
    def typ(self) -> Optional[str]:
        """Read-only property accessing the destination type."""
        return self.get("/Type")

    @property
    def zoom(self) -> Optional[int]:
        """Read-only property accessing the zoom factor."""
        return self.get("/Zoom", None)

    @property
    def left(self) -> Optional[FloatObject]:
        """Read-only property accessing the left horizontal coordinate."""
        return self.get("/Left", None)

    @property
    def right(self) -> Optional[FloatObject]:
        """Read-only property accessing the right horizontal coordinate."""
        return self.get("/Right", None)

    @property
    def top(self) -> Optional[FloatObject]:
        """Read-only property accessing the top vertical coordinate."""
        return self.get("/Top", None)

    @property
    def bottom(self) -> Optional[FloatObject]:
        """Read-only property accessing the bottom vertical coordinate."""
        return self.get("/Bottom", None)

    @property
    def color(self) -> Optional["ArrayObject"]:
        """Read-only property accessing the color in (R, G, B) with values 0.0-1.0."""
        return self.get(
            "/C", ArrayObject([FloatObject(0), FloatObject(0), FloatObject(0)])
        )

    @property
    def font_format(self) -> Optional[OutlineFontFlag]:
        """
        Read-only property accessing the font type.

        1=italic, 2=bold, 3=both
        """
        return self.get("/F", 0)

    @property
    def outline_count(self) -> Optional[int]:
        """
        Read-only property accessing the outline count.

        positive = expanded
        negative = collapsed
        absolute value = number of visible descendents at all levels
        """
        return self.get("/Count", None)<|MERGE_RESOLUTION|>--- conflicted
+++ resolved
@@ -338,21 +338,12 @@
         forced_encoding: Union[None, str, List[str], Dict[int, str]] = None,
     ) -> "DictionaryObject":
         def get_next_obj_pos(
-<<<<<<< HEAD
             p: int, p1: int, rem_gens: List[int], pdf: PdfReaderProtocol
         ) -> int:
-            l = pdf.xref[rem_gens[0]]
-            for o in l:
-                if p1 > l[o] and p < l[o]:
-                    p1 = l[o]
-=======
-            p: int, p1: int, rem_gens: List[int], pdf: Any
-        ) -> int:  # PdfReader
             loc = pdf.xref[rem_gens[0]]
             for o in loc:
                 if p1 > loc[o] and p < loc[o]:
-                    p1 = loc[o]
->>>>>>> 430f92f0
+                    p1 = l[o]
             if len(rem_gens) == 1:
                 return p1
             else:
