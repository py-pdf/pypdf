--- conflicted
+++ resolved
@@ -110,9 +110,6 @@
         """Emulate DictionaryObject.items for a list (index, object)."""
         return enumerate(self)
 
-<<<<<<< HEAD
-    def write_to_stream(self, stream: StreamType) -> None:
-=======
     def write_to_stream(
         self, stream: StreamType, encryption_key: Union[None, str, bytes] = None
     ) -> None:
@@ -120,22 +117,18 @@
             deprecate_no_replacement(
                 "the encryption_key parameter of write_to_stream", "5.0.0"
             )
->>>>>>> 2b47d9ae
         stream.write(b"[")
         for data in self:
             stream.write(b" ")
             data.write_to_stream(stream)
         stream.write(b" ]")
 
-<<<<<<< HEAD
-=======
     def writeToStream(
         self, stream: StreamType, encryption_key: Union[None, str, bytes]
     ) -> None:  # deprecated
         deprecation_with_replacement("writeToStream", "write_to_stream", "3.0.0")
         self.write_to_stream(stream)
 
->>>>>>> 2b47d9ae
     @staticmethod
     def read_from_stream(
         stream: StreamType,
@@ -362,9 +355,6 @@
         deprecation_with_replacement("xmpMetadata", "xmp_metadata", "3.0.0")
         return self.xmp_metadata
 
-<<<<<<< HEAD
-    def write_to_stream(self, stream: StreamType) -> None:
-=======
     def write_to_stream(
         self, stream: StreamType, encryption_key: Union[None, str, bytes] = None
     ) -> None:
@@ -372,7 +362,6 @@
             deprecate_no_replacement(
                 "the encryption_key parameter of write_to_stream", "5.0.0"
             )
->>>>>>> 2b47d9ae
         stream.write(b"<<\n")
         for key, value in list(self.items()):
             key.write_to_stream(stream)
@@ -381,15 +370,12 @@
             stream.write(b"\n")
         stream.write(b">>")
 
-<<<<<<< HEAD
-=======
     def writeToStream(
         self, stream: StreamType, encryption_key: Union[None, str, bytes]
     ) -> None:  # deprecated
         deprecation_with_replacement("writeToStream", "write_to_stream", "3.0.0")
         self.write_to_stream(stream)
 
->>>>>>> 2b47d9ae
     @staticmethod
     def read_from_stream(
         stream: StreamType,
@@ -818,9 +804,6 @@
     def _data(self, value: Any) -> None:
         self.__data = value
 
-<<<<<<< HEAD
-    def write_to_stream(self, stream: StreamType) -> None:
-=======
     def write_to_stream(
         self, stream: StreamType, encryption_key: Union[None, str, bytes] = None
     ) -> None:
@@ -828,7 +811,6 @@
             deprecate_no_replacement(
                 "the encryption_key parameter of write_to_stream", "5.0.0"
             )
->>>>>>> 2b47d9ae
         self[NameObject(SA.LENGTH)] = NumberObject(len(self._data))
         DictionaryObject.write_to_stream(self, stream)
         del self[SA.LENGTH]
@@ -1477,9 +1459,6 @@
         deprecation_with_replacement("getDestArray", "dest_array", "3.0.0")
         return self.dest_array
 
-<<<<<<< HEAD
-    def write_to_stream(self, stream: StreamType) -> None:
-=======
     def write_to_stream(
         self, stream: StreamType, encryption_key: Union[None, str, bytes] = None
     ) -> None:
@@ -1487,7 +1466,6 @@
             deprecate_no_replacement(
                 "the encryption_key parameter of write_to_stream", "5.0.0"
             )
->>>>>>> 2b47d9ae
         stream.write(b"<<\n")
         key = NameObject("/D")
         key.write_to_stream(stream)
