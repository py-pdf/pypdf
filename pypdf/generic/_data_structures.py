--- conflicted
+++ resolved
@@ -785,11 +785,7 @@
 
 class StreamObject(DictionaryObject):
     def __init__(self) -> None:
-<<<<<<< HEAD
-        self._data: Optional[bytes] = None
-=======
         self._data: bytes = b""
->>>>>>> b39ac96c
         self.decoded_self: Optional[DecodedStreamObject] = None
 
     def _clone(
@@ -1175,7 +1171,7 @@
                         data.write(info)
         return {"settings": settings, "data": data.getvalue()}
 
-<<<<<<< HEAD
+
     # This overrides the parent method:
     def get_data(self) -> bytes:
         if not self._data:
@@ -1214,31 +1210,6 @@
     def operations(self, operations: List[Tuple[Any, Any]]) -> None:
         self._operations = operations
         self._data = b""
-=======
-    @property  # type: ignore
-    def _data(self) -> bytes:  # type: ignore
-        new_data = BytesIO()
-        for operands, operator in self.operations:
-            if operator == b"INLINE IMAGE":
-                new_data.write(b"BI")
-                dict_text = BytesIO()
-                operands["settings"].write_to_stream(dict_text)
-                new_data.write(dict_text.getvalue()[2:-2])
-                new_data.write(b"ID ")
-                new_data.write(operands["data"])
-                new_data.write(b"EI")
-            else:
-                for op in operands:
-                    op.write_to_stream(new_data)
-                    new_data.write(b" ")
-                new_data.write(b_(operator))
-            new_data.write(b"\n")
-        return new_data.getvalue()
-
-    @_data.setter
-    def _data(self, value: Union[str, bytes]) -> None:
-        self.__parse_content_stream(BytesIO(b_(value)))
->>>>>>> b39ac96c
 
 
 def read_object(
