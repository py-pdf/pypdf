--- conflicted
+++ resolved
@@ -134,16 +134,10 @@
 
     def hash_bin(self) -> int:
         """
-<<<<<<< HEAD
-        Returns:
-            hash considering type and value
-        used to detect modified object
-=======
         Used to detect modified object.
 
         Returns:
             Hash considering type and value.
->>>>>>> 99e6dfc9
         """
         return hash((self.__class__, tuple(x.hash_bin() for x in self)))
 
@@ -389,16 +383,10 @@
 
     def hash_bin(self) -> int:
         """
-<<<<<<< HEAD
-        Returns:
-            hash considering type and value
-        used to detect modified object
-=======
         Used to detect modified object.
 
         Returns:
             Hash considering type and value.
->>>>>>> 99e6dfc9
         """
         return hash(
             (self.__class__, tuple(((k, v.hash_bin()) for k, v in self.items())))
@@ -913,16 +901,10 @@
 
     def hash_bin(self) -> int:
         """
-<<<<<<< HEAD
-        Returns:
-            hash considering type and value
-        used to detect modified object
-=======
         Used to detect modified object.
 
         Returns:
             Hash considering type and value.
->>>>>>> 99e6dfc9
         """
         # use of _data to prevent errors on non decoded stream such as JBIG2
         return hash((super().hash_bin(), self._data))
