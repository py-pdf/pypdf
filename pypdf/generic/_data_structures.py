# Copyright (c) 2006, Mathieu Fenniak
# All rights reserved.
#
# Redistribution and use in source and binary forms, with or without
# modification, are permitted provided that the following conditions are
# met:
#
# * Redistributions of source code must retain the above copyright notice,
# this list of conditions and the following disclaimer.
# * Redistributions in binary form must reproduce the above copyright notice,
# this list of conditions and the following disclaimer in the documentation
# and/or other materials provided with the distribution.
# * The name of the author may not be used to endorse or promote products
# derived from this software without specific prior written permission.
#
# THIS SOFTWARE IS PROVIDED BY THE COPYRIGHT HOLDERS AND CONTRIBUTORS "AS IS"
# AND ANY EXPRESS OR IMPLIED WARRANTIES, INCLUDING, BUT NOT LIMITED TO, THE
# IMPLIED WARRANTIES OF MERCHANTABILITY AND FITNESS FOR A PARTICULAR PURPOSE
# ARE DISCLAIMED. IN NO EVENT SHALL THE COPYRIGHT OWNER OR CONTRIBUTORS BE
# LIABLE FOR ANY DIRECT, INDIRECT, INCIDENTAL, SPECIAL, EXEMPLARY, OR
# CONSEQUENTIAL DAMAGES (INCLUDING, BUT NOT LIMITED TO, PROCUREMENT OF
# SUBSTITUTE GOODS OR SERVICES; LOSS OF USE, DATA, OR PROFITS; OR BUSINESS
# INTERRUPTION) HOWEVER CAUSED AND ON ANY THEORY OF LIABILITY, WHETHER IN
# CONTRACT, STRICT LIABILITY, OR TORT (INCLUDING NEGLIGENCE OR OTHERWISE)
# ARISING IN ANY WAY OUT OF THE USE OF THIS SOFTWARE, EVEN IF ADVISED OF THE
# POSSIBILITY OF SUCH DAMAGE.


__author__ = "Mathieu Fenniak"
__author_email__ = "biziqe@mathieu.fenniak.net"

import logging
import re
from io import BytesIO
from typing import (
    Any,
    Callable,
    Dict,
    Iterable,
    List,
    Optional,
    Sequence,
    Tuple,
    Union,
    cast,
)

from .._protocols import PdfReaderProtocol, PdfWriterProtocol
from .._utils import (
    WHITESPACES,
    StreamType,
    b_,
    deprecate_no_replacement,
    deprecate_with_replacement,
    deprecation_with_replacement,
    logger_warning,
    read_non_whitespace,
    read_until_regex,
    skip_over_comment,
)
from ..constants import (
    CheckboxRadioButtonAttributes,
    FieldDictionaryAttributes,
    OutlineFontFlag,
)
from ..constants import FilterTypes as FT
from ..constants import StreamAttributes as SA
from ..constants import TypArguments as TA
from ..constants import TypFitArguments as TF
from ..errors import STREAM_TRUNCATED_PREMATURELY, PdfReadError, PdfStreamError
from ._base import (
    BooleanObject,
    FloatObject,
    IndirectObject,
    NameObject,
    NullObject,
    NumberObject,
    PdfObject,
    TextStringObject,
)
from ._fit import Fit
from ._utils import read_hex_string_from_stream, read_string_from_stream

logger = logging.getLogger(__name__)
NumberSigns = b"+-"
IndirectPattern = re.compile(rb"[+-]?(\d+)\s+(\d+)\s+R[^a-zA-Z]")


class ArrayObject(list, PdfObject):
    def clone(
        self,
        pdf_dest: PdfWriterProtocol,
        force_duplicate: bool = False,
        ignore_fields: Optional[Sequence[Union[str, int]]] = (),
    ) -> "ArrayObject":
        """Clone object into pdf_dest."""
        try:
            if self.indirect_reference.pdf == pdf_dest and not force_duplicate:  # type: ignore
                return self
        except Exception:
            pass
        arr = cast(
            "ArrayObject",
            self._reference_clone(ArrayObject(), pdf_dest, force_duplicate),
        )
        for data in self:
            if isinstance(data, StreamObject):
                dup = data._reference_clone(
                    data.clone(pdf_dest, force_duplicate, ignore_fields),
                    pdf_dest,
                    force_duplicate,
                )
                arr.append(dup.indirect_reference)
            elif hasattr(data, "clone"):
                arr.append(data.clone(pdf_dest, force_duplicate, ignore_fields))
            else:
                arr.append(data)
        return cast("ArrayObject", arr)

    def items(self) -> Iterable[Any]:
        """Emulate DictionaryObject.items for a list (index, object)."""
        return enumerate(self)

    def write_to_stream(
        self, stream: StreamType, encryption_key: Union[None, str, bytes] = None
    ) -> None:
        if encryption_key is not None:  # deprecated
            deprecate_no_replacement(
                "the encryption_key parameter of write_to_stream", "5.0.0"
            )
        stream.write(b"[")
        for data in self:
            stream.write(b" ")
            data.write_to_stream(stream)
        stream.write(b" ]")

    def writeToStream(
        self, stream: StreamType, encryption_key: Union[None, str, bytes]
    ) -> None:  # deprecated
        deprecation_with_replacement("writeToStream", "write_to_stream", "3.0.0")
        self.write_to_stream(stream)

    @staticmethod
    def read_from_stream(
        stream: StreamType,
        pdf: Optional[PdfReaderProtocol],
        forced_encoding: Union[None, str, List[str], Dict[int, str]] = None,
    ) -> "ArrayObject":
        arr = ArrayObject()
        tmp = stream.read(1)
        if tmp != b"[":
            raise PdfReadError("Could not read array")
        while True:
            # skip leading whitespace
            tok = stream.read(1)
            while tok.isspace():
                tok = stream.read(1)
            stream.seek(-1, 1)
            # check for array ending
            peek_ahead = stream.read(1)
            if peek_ahead == b"]":
                break
            stream.seek(-1, 1)
            # read and append obj
            arr.append(read_object(stream, pdf, forced_encoding))
        return arr

    @staticmethod
    def readFromStream(
        stream: StreamType, pdf: PdfReaderProtocol
    ) -> "ArrayObject":  # deprecated
        deprecation_with_replacement("readFromStream", "read_from_stream", "3.0.0")
        return ArrayObject.read_from_stream(stream, pdf)


class DictionaryObject(dict, PdfObject):
    def clone(
        self,
        pdf_dest: PdfWriterProtocol,
        force_duplicate: bool = False,
        ignore_fields: Optional[Sequence[Union[str, int]]] = (),
    ) -> "DictionaryObject":
        """Clone object into pdf_dest."""
        try:
            if self.indirect_reference.pdf == pdf_dest and not force_duplicate:  # type: ignore
                return self
        except Exception:
            pass

        d__ = cast(
            "DictionaryObject",
            self._reference_clone(self.__class__(), pdf_dest, force_duplicate),
        )
        if ignore_fields is None:
            ignore_fields = []
        if len(d__.keys()) == 0:
            d__._clone(self, pdf_dest, force_duplicate, ignore_fields)
        return d__

    def _clone(
        self,
        src: "DictionaryObject",
        pdf_dest: PdfWriterProtocol,
        force_duplicate: bool,
        ignore_fields: Optional[Sequence[Union[str, int]]],
    ) -> None:
        """
        Update the object from src.

        Args:
            src: "DictionaryObject":
            pdf_dest:
            force_duplicate:
            ignore_fields:
        """
        # first we remove for the ignore_fields
        # that are for a limited number of levels
        x = 0
        assert ignore_fields is not None
        ignore_fields = list(ignore_fields)
        while x < len(ignore_fields):
            if isinstance(ignore_fields[x], int):
                if cast(int, ignore_fields[x]) <= 0:
                    del ignore_fields[x]
                    del ignore_fields[x]
                    continue
                else:
                    ignore_fields[x] -= 1  # type:ignore
            x += 1
        #  First check if this is a chain list, we need to loop to prevent recur
        if any(
            field not in ignore_fields
            and field in src
            and isinstance(src.raw_get(field), IndirectObject)
            and isinstance(src[field], DictionaryObject)
            and (
                src.get("/Type", None) is None
                or cast(DictionaryObject, src[field]).get("/Type", None) is None
                or src.get("/Type", None)
                == cast(DictionaryObject, src[field]).get("/Type", None)
            )
            for field in ["/Next", "/Prev", "/N", "/V"]
        ):
            ignore_fields = list(ignore_fields)
            for lst in (("/Next", "/Prev"), ("/N", "/V")):
                for k in lst:
                    objs = []
                    if (
                        k in src
                        and k not in self
                        and isinstance(src.raw_get(k), IndirectObject)
                        and isinstance(src[k], DictionaryObject)
                        # IF need to go further the idea is to check
                        # that the types are the same:
                        and (
                            src.get("/Type", None) is None
                            or cast(DictionaryObject, src[k]).get("/Type", None) is None
                            or src.get("/Type", None)
                            == cast(DictionaryObject, src[k]).get("/Type", None)
                        )
                    ):
                        cur_obj: Optional[DictionaryObject] = cast(
                            "DictionaryObject", src[k]
                        )
                        prev_obj: Optional[DictionaryObject] = self
                        while cur_obj is not None:
                            clon = cast(
                                "DictionaryObject",
                                cur_obj._reference_clone(
                                    cur_obj.__class__(), pdf_dest, force_duplicate
                                ),
                            )
                            objs.append((cur_obj, clon))
                            assert prev_obj is not None
                            prev_obj[NameObject(k)] = clon.indirect_reference
                            prev_obj = clon
                            try:
                                if cur_obj == src:
                                    cur_obj = None
                                else:
                                    cur_obj = cast("DictionaryObject", cur_obj[k])
                            except Exception:
                                cur_obj = None
                        for s, c in objs:
                            c._clone(s, pdf_dest, force_duplicate, ignore_fields)

        for k, v in src.items():
            if k not in ignore_fields:
                if isinstance(v, StreamObject):
                    if not hasattr(v, "indirect_reference"):
                        v.indirect_reference = None
                    vv = v.clone(pdf_dest, force_duplicate, ignore_fields)
                    assert vv.indirect_reference is not None
                    self[k.clone(pdf_dest)] = vv.indirect_reference  # type: ignore[attr-defined]
                elif k not in self:
                    self[NameObject(k)] = (
                        v.clone(pdf_dest, force_duplicate, ignore_fields)
                        if hasattr(v, "clone")
                        else v
                    )

    def raw_get(self, key: Any) -> Any:
        return dict.__getitem__(self, key)

    def __setitem__(self, key: Any, value: Any) -> Any:
        if not isinstance(key, PdfObject):
            raise ValueError("key must be PdfObject")
        if not isinstance(value, PdfObject):
            raise ValueError("value must be PdfObject")
        return dict.__setitem__(self, key, value)

    def setdefault(self, key: Any, value: Optional[Any] = None) -> Any:
        if not isinstance(key, PdfObject):
            raise ValueError("key must be PdfObject")
        if not isinstance(value, PdfObject):
            raise ValueError("value must be PdfObject")
        return dict.setdefault(self, key, value)  # type: ignore

    def __getitem__(self, key: Any) -> PdfObject:
        return dict.__getitem__(self, key).get_object()

    @property
    def xmp_metadata(self) -> Optional[PdfObject]:
        """
        Retrieve XMP (Extensible Metadata Platform) data relevant to the this
        object, if available.

        Stability: Added in v1.12, will exist for all future v1.x releases.
        See Table 315 – Additional entries in a metadata stream dictionary

        Returns:
          Returns a {@link #xmp.XmpInformation XmlInformation} instance
          that can be used to access XMP metadata from the document.  Can also
          return None if no metadata was found on the document root.
        """
        from ..xmp import XmpInformation

        metadata = self.get("/Metadata", None)
        if metadata is None:
            return None
        metadata = metadata.get_object()

        if not isinstance(metadata, XmpInformation):
            metadata = XmpInformation(metadata)
            self[NameObject("/Metadata")] = metadata
        return metadata

    def getXmpMetadata(
        self,
    ) -> Optional[PdfObject]:  # deprecated
        """
        Use :meth:`xmp_metadata` instead.

        .. deprecated:: 1.28.3
        """
        deprecation_with_replacement("getXmpMetadata", "xmp_metadata", "3.0.0")
        return self.xmp_metadata

    @property
    def xmpMetadata(self) -> Optional[PdfObject]:  # deprecated
        """
        Use :meth:`xmp_metadata` instead.

        .. deprecated:: 1.28.3
        """
        deprecation_with_replacement("xmpMetadata", "xmp_metadata", "3.0.0")
        return self.xmp_metadata

    def write_to_stream(
        self, stream: StreamType, encryption_key: Union[None, str, bytes] = None
    ) -> None:
        if encryption_key is not None:  # deprecated
            deprecate_no_replacement(
                "the encryption_key parameter of write_to_stream", "5.0.0"
            )
        stream.write(b"<<\n")
        for key, value in list(self.items()):
            if len(key) > 2 and key[1] == "%" and key[-1] == "%":
                continue
            key.write_to_stream(stream, encryption_key)
            stream.write(b" ")
            value.write_to_stream(stream)
            stream.write(b"\n")
        stream.write(b">>")

    def writeToStream(
        self, stream: StreamType, encryption_key: Union[None, str, bytes]
    ) -> None:  # deprecated
        deprecation_with_replacement("writeToStream", "write_to_stream", "3.0.0")
        self.write_to_stream(stream)

    @staticmethod
    def read_from_stream(
        stream: StreamType,
        pdf: Optional[PdfReaderProtocol],
        forced_encoding: Union[None, str, List[str], Dict[int, str]] = None,
    ) -> "DictionaryObject":
        def get_next_obj_pos(
            p: int, p1: int, rem_gens: List[int], pdf: PdfReaderProtocol
        ) -> int:
            loc = pdf.xref[rem_gens[0]]
            for o in loc:
                if p1 > loc[o] and p < loc[o]:
                    p1 = loc[o]
            if len(rem_gens) == 1:
                return p1
            else:
                return get_next_obj_pos(p, p1, rem_gens[1:], pdf)

        def read_unsized_from_steam(
            stream: StreamType, pdf: PdfReaderProtocol
        ) -> bytes:
            # we are just pointing at beginning of the stream
            eon = get_next_obj_pos(stream.tell(), 2**32, list(pdf.xref), pdf) - 1
            curr = stream.tell()
            rw = stream.read(eon - stream.tell())
            p = rw.find(b"endstream")
            if p < 0:
                raise PdfReadError(
                    f"Unable to find 'endstream' marker for obj starting at {curr}."
                )
            stream.seek(curr + p + 9)
            return rw[: p - 1]

        tmp = stream.read(2)
        if tmp != b"<<":
            raise PdfReadError(
                f"Dictionary read error at byte {hex(stream.tell())}: "
                "stream must begin with '<<'"
            )
        data: Dict[Any, Any] = {}
        while True:
            tok = read_non_whitespace(stream)
            if tok == b"\x00":
                continue
            elif tok == b"%":
                stream.seek(-1, 1)
                skip_over_comment(stream)
                continue
            if not tok:
                raise PdfStreamError(STREAM_TRUNCATED_PREMATURELY)

            if tok == b">":
                stream.read(1)
                break
            stream.seek(-1, 1)
            try:
                key = read_object(stream, pdf)
                tok = read_non_whitespace(stream)
                stream.seek(-1, 1)
                value = read_object(stream, pdf, forced_encoding)
            except Exception as exc:
                if pdf is not None and pdf.strict:
                    raise PdfReadError(exc.__repr__())
                logger_warning(exc.__repr__(), __name__)
                retval = DictionaryObject()
                retval.update(data)
                return retval  # return partial data

            if not data.get(key):
                data[key] = value
            else:
                # multiple definitions of key not permitted
                msg = (
                    f"Multiple definitions in dictionary at byte "
                    f"{hex(stream.tell())} for key {key}"
                )
                if pdf is not None and pdf.strict:
                    raise PdfReadError(msg)
                logger_warning(msg, __name__)

        pos = stream.tell()
        s = read_non_whitespace(stream)
        if s == b"s" and stream.read(5) == b"tream":
            eol = stream.read(1)
            # odd PDF file output has spaces after 'stream' keyword but before EOL.
            # patch provided by Danial Sandler
            while eol == b" ":
                eol = stream.read(1)
            if eol not in (b"\n", b"\r"):
                raise PdfStreamError("Stream data must be followed by a newline")
            if eol == b"\r" and stream.read(1) != b"\n":
                stream.seek(-1, 1)
            # this is a stream object, not a dictionary
            if SA.LENGTH not in data:
                if pdf is not None and pdf.strict:
                    raise PdfStreamError("Stream length not defined")
                else:
                    logger_warning(
                        f"Stream length not defined @pos={stream.tell()}", __name__
                    )
                data[NameObject(SA.LENGTH)] = NumberObject(-1)
            length = data[SA.LENGTH]
            if isinstance(length, IndirectObject):
                t = stream.tell()
                assert pdf is not None  # hint for mypy
                length = pdf.get_object(length)
                stream.seek(t, 0)
            pstart = stream.tell()
            if length > 0:
                data["__streamdata__"] = stream.read(length)
            else:
                data["__streamdata__"] = read_until_regex(
                    stream, re.compile(b"endstream")
                )
            e = read_non_whitespace(stream)
            ndstream = stream.read(8)
            if (e + ndstream) != b"endstream":
                # (sigh) - the odd PDF file has a length that is too long, so
                # we need to read backwards to find the "endstream" ending.
                # ReportLab (unknown version) generates files with this bug,
                # and Python users into PDF files tend to be our audience.
                # we need to do this to correct the streamdata and chop off
                # an extra character.
                pos = stream.tell()
                stream.seek(-10, 1)
                end = stream.read(9)
                if end == b"endstream":
                    # we found it by looking back one character further.
                    data["__streamdata__"] = data["__streamdata__"][:-1]
                elif pdf is not None and not pdf.strict:
                    stream.seek(pstart, 0)
                    data["__streamdata__"] = read_unsized_from_steam(stream, pdf)
                    pos = stream.tell()
                else:
                    stream.seek(pos, 0)
                    raise PdfReadError(
                        "Unable to find 'endstream' marker after stream at byte "
                        f"{hex(stream.tell())} (nd='{ndstream!r}', end='{end!r}')."
                    )
        else:
            stream.seek(pos, 0)
        if "__streamdata__" in data:
            return StreamObject.initialize_from_dictionary(data)
        else:
            retval = DictionaryObject()
            retval.update(data)
            return retval

    @staticmethod
    def readFromStream(
        stream: StreamType, pdf: PdfReaderProtocol
    ) -> "DictionaryObject":  # deprecated
        deprecation_with_replacement("readFromStream", "read_from_stream", "3.0.0")
        return DictionaryObject.read_from_stream(stream, pdf)


class TreeObject(DictionaryObject):
    def __init__(self) -> None:
        DictionaryObject.__init__(self)

    def hasChildren(self) -> bool:  # deprecated
        deprecate_with_replacement("hasChildren", "has_children", "4.0.0")
        return self.has_children()

    def has_children(self) -> bool:
        return "/First" in self

    def __iter__(self) -> Any:
        return self.children()

    def children(self) -> Iterable[Any]:
        if not self.has_children():
            return

        child_ref = self[NameObject("/First")]
        child = child_ref.get_object()
        while True:
            yield child
            if child == self[NameObject("/Last")]:
                return
            child_ref = child.get(NameObject("/Next"))  # type: ignore
            if child_ref is None:
                return
            child = child_ref.get_object()

    def addChild(self, child: Any, pdf: Any) -> None:  # deprecated
        deprecation_with_replacement("addChild", "add_child", "3.0.0")
        self.add_child(child, pdf)

    def add_child(self, child: Any, pdf: PdfWriterProtocol) -> None:
        self.insert_child(child, None, pdf)

    def inc_parent_counter_default(
        self, parent: Union[None, IndirectObject, "TreeObject"], n: int
    ) -> None:
        if parent is None:
            return
        parent = cast("TreeObject", parent.get_object())
        if "/Count" in parent:
            parent[NameObject("/Count")] = NumberObject(
                max(0, cast(int, parent[NameObject("/Count")]) + n)
            )
            self.inc_parent_counter_default(parent.get("/Parent", None), n)

    def inc_parent_counter_outline(
        self, parent: Union[None, IndirectObject, "TreeObject"], n: int
    ) -> None:
        if parent is None:
            return
        parent = cast("TreeObject", parent.get_object())
        #  BooleanObject requires comparison with == not is
        opn = parent.get("/%is_open%", True) == True  # noqa
        c = cast(int, parent.get("/Count", 0))
        if c < 0:
            c = abs(c)
        parent[NameObject("/Count")] = NumberObject((c + n) * (1 if opn else -1))
        if not opn:
            return
        self.inc_parent_counter_outline(parent.get("/Parent", None), n)

    def insert_child(
        self,
        child: Any,
        before: Any,
        pdf: PdfWriterProtocol,
        inc_parent_counter: Optional[Callable] = None,
    ) -> IndirectObject:
        if inc_parent_counter is None:
            inc_parent_counter = self.inc_parent_counter_default
        child_obj = child.get_object()
        child = child.indirect_reference  # get_reference(child_obj)

        prev: Optional[DictionaryObject]
        if "/First" not in self:  # no child yet
            self[NameObject("/First")] = child
            self[NameObject("/Count")] = NumberObject(0)
            self[NameObject("/Last")] = child
            child_obj[NameObject("/Parent")] = self.indirect_reference
            inc_parent_counter(self, child_obj.get("/Count", 1))
            if "/Next" in child_obj:
                del child_obj["/Next"]
            if "/Prev" in child_obj:
                del child_obj["/Prev"]
            return child
        else:
            prev = cast("DictionaryObject", self["/Last"])

        while prev.indirect_reference != before:
            if "/Next" in prev:
                prev = cast("TreeObject", prev["/Next"])
            else:  # append at the end
                prev[NameObject("/Next")] = cast("TreeObject", child)
                child_obj[NameObject("/Prev")] = prev.indirect_reference
                child_obj[NameObject("/Parent")] = self.indirect_reference
                if "/Next" in child_obj:
                    del child_obj["/Next"]
                self[NameObject("/Last")] = child
                inc_parent_counter(self, child_obj.get("/Count", 1))
                return child
        try:  # insert as first or in the middle
            assert isinstance(prev["/Prev"], DictionaryObject)
            prev["/Prev"][NameObject("/Next")] = child
            child_obj[NameObject("/Prev")] = prev["/Prev"]
        except Exception:  # it means we are inserting in first position
            del child_obj["/Next"]
        child_obj[NameObject("/Next")] = prev
        prev[NameObject("/Prev")] = child
        child_obj[NameObject("/Parent")] = self.indirect_reference
        inc_parent_counter(self, child_obj.get("/Count", 1))
        return child

    def removeChild(self, child: Any) -> None:  # deprecated
        deprecation_with_replacement("removeChild", "remove_child", "3.0.0")
        self.remove_child(child)

    def _remove_node_from_tree(
        self, prev: Any, prev_ref: Any, cur: Any, last: Any
    ) -> None:
        """
        Adjust the pointers of the linked list and tree node count.

        Args:
            prev:
            prev_ref:
            cur:
            last:
        """
        next_ref = cur.get(NameObject("/Next"), None)
        if prev is None:
            if next_ref:
                # Removing first tree node
                next_obj = next_ref.get_object()
                del next_obj[NameObject("/Prev")]
                self[NameObject("/First")] = next_ref
                self[NameObject("/Count")] = NumberObject(
                    self[NameObject("/Count")] - 1  # type: ignore
                )

            else:
                # Removing only tree node
                self[NameObject("/Count")] = NumberObject(0)
                del self[NameObject("/First")]
                if NameObject("/Last") in self:
                    del self[NameObject("/Last")]
        else:
            if next_ref:
                # Removing middle tree node
                next_obj = next_ref.get_object()
                next_obj[NameObject("/Prev")] = prev_ref
                prev[NameObject("/Next")] = next_ref
            else:
                # Removing last tree node
                assert cur == last
                del prev[NameObject("/Next")]
                self[NameObject("/Last")] = prev_ref
            self[NameObject("/Count")] = NumberObject(self[NameObject("/Count")] - 1)  # type: ignore

    def remove_child(self, child: Any) -> None:
        child_obj = child.get_object()
        child = child_obj.indirect_reference

        if NameObject("/Parent") not in child_obj:
            raise ValueError("Removed child does not appear to be a tree item")
        elif child_obj[NameObject("/Parent")] != self:
            raise ValueError("Removed child is not a member of this tree")

        found = False
        prev_ref = None
        prev = None
        cur_ref: Optional[Any] = self[NameObject("/First")]
        cur: Optional[Dict[str, Any]] = cur_ref.get_object()  # type: ignore
        last_ref = self[NameObject("/Last")]
        last = last_ref.get_object()
        while cur is not None:
            if cur == child_obj:
                self._remove_node_from_tree(prev, prev_ref, cur, last)
                found = True
                break

            # Go to the next node
            prev_ref = cur_ref
            prev = cur
            if NameObject("/Next") in cur:
                cur_ref = cur[NameObject("/Next")]
                cur = cur_ref.get_object()
            else:
                cur_ref = None
                cur = None

        if not found:
            raise ValueError("Removal couldn't find item in tree")

        _reset_node_tree_relationship(child_obj)

    def remove_from_tree(self) -> None:
        """Remove the object from the tree it is in."""
        if NameObject("/Parent") not in self:
            raise ValueError("Removed child does not appear to be a tree item")
        else:
            cast("TreeObject", self["/Parent"]).remove_child(self)

    def emptyTree(self) -> None:  # deprecated
        deprecate_with_replacement("emptyTree", "empty_tree", "4.0.0")
        self.empty_tree()

    def empty_tree(self) -> None:
        for child in self:
            child_obj = child.get_object()
            _reset_node_tree_relationship(child_obj)

        if NameObject("/Count") in self:
            del self[NameObject("/Count")]
        if NameObject("/First") in self:
            del self[NameObject("/First")]
        if NameObject("/Last") in self:
            del self[NameObject("/Last")]


def _reset_node_tree_relationship(child_obj: Any) -> None:
    """
    Call this after a node has been removed from a tree.

    This resets the nodes attributes in respect to that tree.

    Args:
        child_obj:
    """
    del child_obj[NameObject("/Parent")]
    if NameObject("/Next") in child_obj:
        del child_obj[NameObject("/Next")]
    if NameObject("/Prev") in child_obj:
        del child_obj[NameObject("/Prev")]


class StreamObject(DictionaryObject):
    def __init__(self) -> None:
        self._data: bytes = b""
        self.decoded_self: Optional[DecodedStreamObject] = None

    def _clone(
        self,
        src: DictionaryObject,
        pdf_dest: PdfWriterProtocol,
        force_duplicate: bool,
        ignore_fields: Optional[Sequence[Union[str, int]]],
    ) -> None:
        """
        Update the object from src.

        Args:
            src:
            pdf_dest:
            force_duplicate:
            ignore_fields:
        """
        self._data = cast("StreamObject", src)._data
        try:
            decoded_self = cast("StreamObject", src).decoded_self
            if decoded_self is None:
                self.decoded_self = None
            else:
                self.decoded_self = cast(
                    "DecodedStreamObject",
                    decoded_self.clone(pdf_dest, force_duplicate, ignore_fields),
                )
        except Exception:
            pass
        super()._clone(src, pdf_dest, force_duplicate, ignore_fields)

    def get_data(self) -> bytes:
        return self._data

    def set_data(self, data: bytes) -> None:
        self._data = data

    def getData(self) -> Any:  # deprecated
        deprecation_with_replacement("getData", "get_data", "3.0.0")
        return self._data

    def setData(self, data: Any) -> None:  # deprecated
        deprecation_with_replacement("setData", "set_data", "3.0.0")
        self.set_data(data)

    def hash_value_data(self) -> bytes:
        data = super().hash_value_data()
        data += self._data
        return data

    @property
    def decodedSelf(self) -> Optional["DecodedStreamObject"]:  # deprecated
        deprecation_with_replacement("decodedSelf", "decoded_self", "3.0.0")
        return self.decoded_self

    @decodedSelf.setter
    def decodedSelf(self, value: "DecodedStreamObject") -> None:  # deprecated
        deprecation_with_replacement("decodedSelf", "decoded_self", "3.0.0")
        self.decoded_self = value

    def write_to_stream(
        self, stream: StreamType, encryption_key: Union[None, str, bytes] = None
    ) -> None:
        if encryption_key is not None:  # deprecated
            deprecate_no_replacement(
                "the encryption_key parameter of write_to_stream", "5.0.0"
            )
        self[NameObject(SA.LENGTH)] = NumberObject(len(self.get_data()))
        DictionaryObject.write_to_stream(self, stream)
        del self[SA.LENGTH]
        stream.write(b"\nstream\n")
        stream.write(self._data)
        stream.write(b"\nendstream")

    @staticmethod
    def initializeFromDictionary(
        data: Dict[str, Any]
    ) -> Union["EncodedStreamObject", "DecodedStreamObject"]:  # deprecated
        return StreamObject.initialize_from_dictionary(data)

    @staticmethod
    def initialize_from_dictionary(
        data: Dict[str, Any]
    ) -> Union["EncodedStreamObject", "DecodedStreamObject"]:
        retval: Union[EncodedStreamObject, DecodedStreamObject]
        if SA.FILTER in data:
            retval = EncodedStreamObject()
        else:
            retval = DecodedStreamObject()
        retval._data = data["__streamdata__"]
        del data["__streamdata__"]
        del data[SA.LENGTH]
        retval.update(data)
        return retval

    def flateEncode(self) -> "EncodedStreamObject":  # deprecated
        deprecation_with_replacement("flateEncode", "flate_encode", "3.0.0")
        return self.flate_encode()

    def flate_encode(self, level: int = -1) -> "EncodedStreamObject":
        from ..filters import FlateDecode

        if SA.FILTER in self:
            f = self[SA.FILTER]
            if isinstance(f, ArrayObject):
                f = ArrayObject([NameObject(FT.FLATE_DECODE), *f])
                try:
                    parms = ArrayObject(
                        [NullObject(), *self.get(SA.DECODE_PARMS, ArrayObject())]
                    )
                except TypeError:
                    # case of error where the * operator is not working (not an array
                    parms = ArrayObject(
                        [NullObject(), self.get(SA.DECODE_PARMS, ArrayObject())]
                    )
            else:
                f = ArrayObject([NameObject(FT.FLATE_DECODE), f])
                parms = ArrayObject(
                    [NullObject(), self.get(SA.DECODE_PARMS, NullObject())]
                )
        else:
            f = NameObject(FT.FLATE_DECODE)
            parms = None
        retval = EncodedStreamObject()
        retval.update(self)
        retval[NameObject(SA.FILTER)] = f
        if parms is not None:
            retval[NameObject(SA.DECODE_PARMS)] = parms
        retval._data = FlateDecode.encode(self._data, level)
        return retval


class DecodedStreamObject(StreamObject):
<<<<<<< HEAD
    pass
=======
    def get_data(self) -> bytes:
        return self._data

    def set_data(self, data: bytes) -> None:
        self._data = data

    def getData(self) -> Any:  # deprecated
        deprecation_with_replacement("getData", "get_data", "3.0.0")
        return self._data

    def setData(self, data: Any) -> None:  # deprecated
        deprecation_with_replacement("setData", "set_data", "3.0.0")
        self.set_data(data)
>>>>>>> 30331227


class EncodedStreamObject(StreamObject):
    def __init__(self) -> None:
        self.decoded_self: Optional[DecodedStreamObject] = None

    @property
    def decodedSelf(self) -> Optional["DecodedStreamObject"]:  # deprecated
        deprecation_with_replacement("decodedSelf", "decoded_self", "3.0.0")
        return self.decoded_self

    @decodedSelf.setter
    def decodedSelf(self, value: DecodedStreamObject) -> None:  # deprecated
        deprecation_with_replacement("decodedSelf", "decoded_self", "3.0.0")
        self.decoded_self = value

<<<<<<< HEAD
    # This overrides the parent method:
    def get_data(self) -> Union[None, str, bytes]:
=======
    def get_data(self) -> bytes:
>>>>>>> 30331227
        from ..filters import decode_stream_data

        if self.decoded_self is not None:
            # cached version of decoded object
            return self.decoded_self.get_data()
        else:
            # create decoded object
            decoded = DecodedStreamObject()

            decoded.set_data(decode_stream_data(self))
            for key, value in list(self.items()):
                if key not in (SA.LENGTH, SA.FILTER, SA.DECODE_PARMS):
                    decoded[key] = value
            self.decoded_self = decoded
            return decoded.get_data()

<<<<<<< HEAD
    # This overrides the parent method:
    def set_data(self, data: Any) -> None:  # deprecated
=======
    def set_data(self, data: bytes) -> None:  # deprecated
>>>>>>> 30331227
        from ..filters import FlateDecode

        if self.get(SA.FILTER, "") == FT.FLATE_DECODE:
            if not isinstance(data, bytes):
                raise TypeError("data must be bytes")
            assert self.decoded_self is not None
            self.decoded_self.set_data(data)
            super().set_data(FlateDecode.encode(data))
        else:
            raise PdfReadError(
                "Streams encoded with different filter from only FlateDecode is not supported"
            )


class ContentStream(DecodedStreamObject):
    def __init__(
        self,
        stream: Any,
        pdf: Any,
        forced_encoding: Union[None, str, List[str], Dict[int, str]] = None,
    ) -> None:
        self.pdf = pdf

        # The inner list has two elements:
        #  Element 0: List
        #  Element 1: str
        self._operations: List[Tuple[Any, Any]] = []

        # stream may be a StreamObject or an ArrayObject containing
        # multiple StreamObjects to be cat'd together.
        if stream is None:
            super().set_data(b"")
        else:
            stream = stream.get_object()
            if isinstance(stream, ArrayObject):
                data = b""
                for s in stream:
                    data += s.get_object().get_data()
                    if len(data) == 0 or data[-1] != b"\n":
                        data += b"\n"
                super().set_data(bytes(data))
            else:
                stream_data = stream.get_data()
                assert stream_data is not None
<<<<<<< HEAD
                super().set_data(b_(stream_data))
=======
                stream_data_bytes = b_(stream_data)  # this is necessary
                stream_bytes = BytesIO(stream_data_bytes)
>>>>>>> 30331227
            self.forced_encoding = forced_encoding

    def clone(
        self,
        pdf_dest: Any,
        force_duplicate: bool = False,
        ignore_fields: Optional[Sequence[Union[str, int]]] = (),
    ) -> "ContentStream":
        """
        Clone object into pdf_dest.

        Args:
            pdf_dest:
            force_duplicate:
            ignore_fields:

        Returns:
            The cloned ContentStream
        """
        try:
            if self.indirect_reference.pdf == pdf_dest and not force_duplicate:  # type: ignore
                return self
        except Exception:
            pass

        d__ = cast(
            "ContentStream",
            self._reference_clone(
                self.__class__(None, None), pdf_dest, force_duplicate
            ),
        )
        if ignore_fields is None:
            ignore_fields = []
        d__._clone(self, pdf_dest, force_duplicate, ignore_fields)
        return d__

    def _clone(
        self,
        src: DictionaryObject,
        pdf_dest: PdfWriterProtocol,
        force_duplicate: bool,
        ignore_fields: Optional[Sequence[Union[str, int]]],
    ) -> None:
        """
        Update the object from src.

        Args:
            src:
            pdf_dest:
            force_duplicate:
            ignore_fields:
        """
        src_cs = cast("ContentStream", src)
        super().set_data(src_cs._data)
        self.pdf = pdf_dest
        self._operations = list(src_cs._operations)
        self.forced_encoding = src_cs.forced_encoding
        # no need to call DictionaryObjection or anything
        # like super(DictionaryObject,self)._clone(src, pdf_dest, force_duplicate, ignore_fields)

    def _parse_content_stream(self, stream: StreamType) -> None:
        # 7.8.2 Content Streams
        stream.seek(0, 0)
        operands: List[Union[int, str, PdfObject]] = []
        while True:
            peek = read_non_whitespace(stream)
            if peek == b"" or peek == 0:
                break
            stream.seek(-1, 1)
            if peek.isalpha() or peek in (b"'", b'"'):
                operator = read_until_regex(stream, NameObject.delimiter_pattern)
                if operator == b"BI":
                    # begin inline image - a completely different parsing
                    # mechanism is required, of course... thanks buddy...
                    assert operands == []
                    ii = self._read_inline_image(stream)
                    self._operations.append((ii, b"INLINE IMAGE"))
                else:
                    self._operations.append((operands, operator))
                    operands = []
            elif peek == b"%":
                # If we encounter a comment in the content stream, we have to
                # handle it here.  Typically, read_object will handle
                # encountering a comment -- but read_object assumes that
                # following the comment must be the object we're trying to
                # read.  In this case, it could be an operator instead.
                while peek not in (b"\r", b"\n", b""):
                    peek = stream.read(1)
            else:
                operands.append(read_object(stream, None, self.forced_encoding))

    def _read_inline_image(self, stream: StreamType) -> Dict[str, Any]:
        # begin reading just after the "BI" - begin image
        # first read the dictionary of settings.
        settings = DictionaryObject()
        while True:
            tok = read_non_whitespace(stream)
            stream.seek(-1, 1)
            if tok == b"I":
                # "ID" - begin of image data
                break
            key = read_object(stream, self.pdf)
            tok = read_non_whitespace(stream)
            stream.seek(-1, 1)
            value = read_object(stream, self.pdf)
            settings[key] = value
        # left at beginning of ID
        tmp = stream.read(3)
        assert tmp[:2] == b"ID"
        data = BytesIO()
        # Read the inline image, while checking for EI (End Image) operator.
        while True:
            # Read 8 kB at a time and check if the chunk contains the E operator.
            buf = stream.read(8192)
            # We have reached the end of the stream, but haven't found the EI operator.
            if not buf:
                raise PdfReadError("Unexpected end of stream")
            loc = buf.find(
                b"E"
            )  # we can not look straight for "EI" because it may not have been loaded in the buffer

            if loc == -1:
                data.write(buf)
            else:
                # Write out everything before the E.
                data.write(buf[0:loc])

                # Seek back in the stream to read the E next.
                stream.seek(loc - len(buf), 1)
                tok = stream.read(1)  # E of "EI"
                # Check for End Image
                tok2 = stream.read(1)  # I of "EI"
                if tok2 != b"I":
                    stream.seek(-1, 1)
                    data.write(tok)
                    continue
                # for further debug : print("!!!!",buf[loc-1:loc+10])
                info = tok + tok2
                tok3 = stream.read(
                    1
                )  # possible space after "EI" may not been loaded  in buf
                if tok3 not in WHITESPACES:
                    stream.seek(-2, 1)  # to step back on I
                    data.write(tok)
                elif buf[loc - 1 : loc] in WHITESPACES:  # and tok3 in WHITESPACES:
                    # Data can contain [\s]EI[\s]: 4 chars sufficient, checking Q operator not required.
                    while tok3 in WHITESPACES:
                        # needed ???? : info += tok3
                        tok3 = stream.read(1)
                    stream.seek(-1, 1)
                    # we do not insert EI
                    break
                else:  # buf[loc - 1 : loc] not in WHITESPACES and tok3 in WHITESPACES:
                    # Data can contain [!\s]EI[\s],  so check for Q or EMC operator is required to have 4 chars.
                    while tok3 in WHITESPACES:
                        info += tok3
                        tok3 = stream.read(1)
                    stream.seek(-1, 1)
                    if tok3 == b"Q":
                        break
                    elif tok3 == b"E":
                        ope = stream.read(3)
                        stream.seek(-3, 1)
                        if ope == b"EMC":
                            break
                    else:
                        data.write(info)
        return {"settings": settings, "data": data.getvalue()}

<<<<<<< HEAD

    # This overrides the parent method:
    def get_data(self) -> bytes:
        if not self._data:
            new_data = BytesIO()
            for operands, operator in self._operations:
                if operator == b"INLINE IMAGE":
                    new_data.write(b"BI")
                    dict_text = BytesIO()
                    operands["settings"].write_to_stream(dict_text)
                    new_data.write(dict_text.getvalue()[2:-2])
                    new_data.write(b"ID ")
                    new_data.write(operands["data"])
                    new_data.write(b"EI")
                else:
                    for op in operands:
                        op.write_to_stream(new_data)
                        new_data.write(b" ")
                    new_data.write(b_(operator))
                new_data.write(b"\n")
            self._data = new_data.getvalue()
        return self._data

    # This overrides the parent method:
    def set_data(self, data: bytes) -> None:
        super().set_data(data)
        self._operations = []

    @property
    def operations(self) -> List[Tuple[Any, Any]]:
        if not self._operations and self._data:
            self._parse_content_stream(BytesIO(self._data))
            self._data = b""
        return self._operations

    @operations.setter
    def operations(self, operations: List[Tuple[Any, Any]]) -> None:
        self._operations = operations
        self._data = b""
=======
    @property  # type: ignore
    def _data(self) -> bytes:  # type: ignore
        new_data = BytesIO()
        for operands, operator in self.operations:
            if operator == b"INLINE IMAGE":
                new_data.write(b"BI")
                dict_text = BytesIO()
                operands["settings"].write_to_stream(dict_text)
                new_data.write(dict_text.getvalue()[2:-2])
                new_data.write(b"ID ")
                new_data.write(operands["data"])
                new_data.write(b"EI")
            else:
                for op in operands:
                    op.write_to_stream(new_data)
                    new_data.write(b" ")
                new_data.write(b_(operator))
            new_data.write(b"\n")
        return new_data.getvalue()

    @_data.setter
    def _data(self, value: bytes) -> None:
        self.__parse_content_stream(BytesIO(value))
>>>>>>> 30331227


def read_object(
    stream: StreamType,
    pdf: Optional[PdfReaderProtocol],
    forced_encoding: Union[None, str, List[str], Dict[int, str]] = None,
) -> Union[PdfObject, int, str, ContentStream]:
    tok = stream.read(1)
    stream.seek(-1, 1)  # reset to start
    if tok == b"/":
        return NameObject.read_from_stream(stream, pdf)
    elif tok == b"<":
        # hexadecimal string OR dictionary
        peek = stream.read(2)
        stream.seek(-2, 1)  # reset to start
        if peek == b"<<":
            return DictionaryObject.read_from_stream(stream, pdf, forced_encoding)
        else:
            return read_hex_string_from_stream(stream, forced_encoding)
    elif tok == b"[":
        return ArrayObject.read_from_stream(stream, pdf, forced_encoding)
    elif tok == b"t" or tok == b"f":
        return BooleanObject.read_from_stream(stream)
    elif tok == b"(":
        return read_string_from_stream(stream, forced_encoding)
    elif tok == b"e" and stream.read(6) == b"endobj":
        stream.seek(-6, 1)
        return NullObject()
    elif tok == b"n":
        return NullObject.read_from_stream(stream)
    elif tok == b"%":
        # comment
        while tok not in (b"\r", b"\n"):
            tok = stream.read(1)
            # Prevents an infinite loop by raising an error if the stream is at
            # the EOF
            if len(tok) <= 0:
                raise PdfStreamError("File ended unexpectedly.")
        tok = read_non_whitespace(stream)
        stream.seek(-1, 1)
        return read_object(stream, pdf, forced_encoding)
    elif tok in b"0123456789+-.":
        # number object OR indirect reference
        peek = stream.read(20)
        stream.seek(-len(peek), 1)  # reset to start
        if IndirectPattern.match(peek) is not None:
            assert pdf is not None  # hint for mypy
            return IndirectObject.read_from_stream(stream, pdf)
        else:
            return NumberObject.read_from_stream(stream)
    else:
        stream.seek(-20, 1)
        raise PdfReadError(
            f"Invalid Elementary Object starting with {tok!r} @{stream.tell()}: {stream.read(80).__repr__()}"
        )


class Field(TreeObject):
    """
    A class representing a field dictionary.

    This class is accessed through
    :meth:`get_fields()<pypdf.PdfReader.get_fields>`
    """

    def __init__(self, data: DictionaryObject) -> None:
        DictionaryObject.__init__(self)
        field_attributes = (
            FieldDictionaryAttributes.attributes()
            + CheckboxRadioButtonAttributes.attributes()
        )
        self.indirect_reference = data.indirect_reference
        for attr in field_attributes:
            try:
                self[NameObject(attr)] = data[attr]
            except KeyError:
                pass
        if isinstance(self.get("/V"), EncodedStreamObject):
            d = cast(EncodedStreamObject, self[NameObject("/V")]).get_data()
            if isinstance(d, bytes):
                d_str = d.decode()
            elif d is None:
                d_str = ""
            else:
                raise Exception("Should never happen")
            self[NameObject("/V")] = TextStringObject(d_str)

    # TABLE 8.69 Entries common to all field dictionaries
    @property
    def field_type(self) -> Optional[NameObject]:
        """Read-only property accessing the type of this field."""
        return self.get(FieldDictionaryAttributes.FT)

    @property
    def fieldType(self) -> Optional[NameObject]:  # deprecated
        """
        Use :py:attr:`field_type` instead.

        .. deprecated:: 1.28.3
        """
        deprecation_with_replacement("fieldType", "field_type", "3.0.0")
        return self.field_type

    @property
    def parent(self) -> Optional[DictionaryObject]:
        """Read-only property accessing the parent of this field."""
        return self.get(FieldDictionaryAttributes.Parent)

    @property
    def kids(self) -> Optional["ArrayObject"]:
        """Read-only property accessing the kids of this field."""
        return self.get(FieldDictionaryAttributes.Kids)

    @property
    def name(self) -> Optional[str]:
        """Read-only property accessing the name of this field."""
        return self.get(FieldDictionaryAttributes.T)

    @property
    def alternate_name(self) -> Optional[str]:
        """Read-only property accessing the alternate name of this field."""
        return self.get(FieldDictionaryAttributes.TU)

    @property
    def altName(self) -> Optional[str]:  # deprecated
        """
        Use :py:attr:`alternate_name` instead.

        .. deprecated:: 1.28.3
        """
        deprecation_with_replacement("altName", "alternate_name", "3.0.0")
        return self.alternate_name

    @property
    def mapping_name(self) -> Optional[str]:
        """
        Read-only property accessing the mapping name of this field.

        This name is used by pypdf as a key in the dictionary returned by
        :meth:`get_fields()<pypdf.PdfReader.get_fields>`
        """
        return self.get(FieldDictionaryAttributes.TM)

    @property
    def mappingName(self) -> Optional[str]:  # deprecated
        """
        Use :py:attr:`mapping_name` instead.

        .. deprecated:: 1.28.3
        """
        deprecation_with_replacement("mappingName", "mapping_name", "3.0.0")
        return self.mapping_name

    @property
    def flags(self) -> Optional[int]:
        """
        Read-only property accessing the field flags, specifying various
        characteristics of the field (see Table 8.70 of the PDF 1.7 reference).
        """
        return self.get(FieldDictionaryAttributes.Ff)

    @property
    def value(self) -> Optional[Any]:
        """
        Read-only property accessing the value of this field.

        Format varies based on field type.
        """
        return self.get(FieldDictionaryAttributes.V)

    @property
    def default_value(self) -> Optional[Any]:
        """Read-only property accessing the default value of this field."""
        return self.get(FieldDictionaryAttributes.DV)

    @property
    def defaultValue(self) -> Optional[Any]:  # deprecated
        """
        Use :py:attr:`default_value` instead.

        .. deprecated:: 1.28.3
        """
        deprecation_with_replacement("defaultValue", "default_value", "3.0.0")
        return self.default_value

    @property
    def additional_actions(self) -> Optional[DictionaryObject]:
        """
        Read-only property accessing the additional actions dictionary.

        This dictionary defines the field's behavior in response to trigger
        events. See Section 8.5.2 of the PDF 1.7 reference.
        """
        return self.get(FieldDictionaryAttributes.AA)

    @property
    def additionalActions(self) -> Optional[DictionaryObject]:  # deprecated
        """
        Use :py:attr:`additional_actions` instead.

        .. deprecated:: 1.28.3
        """
        deprecation_with_replacement("additionalActions", "additional_actions", "3.0.0")
        return self.additional_actions


class Destination(TreeObject):
    """
    A class representing a destination within a PDF file.

    See section 8.2.1 of the PDF 1.6 reference.

    Args:
        title: Title of this destination.
        page: Reference to the page of this destination. Should
            be an instance of :class:`IndirectObject<pypdf.generic.IndirectObject>`.
        fit: How the destination is displayed.

    Raises:
        PdfReadError: If destination type is invalid.
    """

    node: Optional[
        DictionaryObject
    ] = None  # node provide access to the original Object
    childs: List[
        Any
    ] = []  # used in PdfWriter - TODO: should be children  # noqa: RUF012

    def __init__(
        self,
        title: str,
        page: Union[NumberObject, IndirectObject, NullObject, DictionaryObject],
        fit: Fit,
    ) -> None:
        typ = fit.fit_type
        args = fit.fit_args

        DictionaryObject.__init__(self)
        self[NameObject("/Title")] = TextStringObject(title)
        self[NameObject("/Page")] = page
        self[NameObject("/Type")] = typ

        # from table 8.2 of the PDF 1.7 reference.
        if typ == "/XYZ":
            if len(args) < 3:  # zoom is missing
                args.append(NumberObject(0.0))
            (
                self[NameObject(TA.LEFT)],
                self[NameObject(TA.TOP)],
                self[NameObject("/Zoom")],
            ) = args
        elif typ == TF.FIT_R:
            (
                self[NameObject(TA.LEFT)],
                self[NameObject(TA.BOTTOM)],
                self[NameObject(TA.RIGHT)],
                self[NameObject(TA.TOP)],
            ) = args
        elif typ in [TF.FIT_H, TF.FIT_BH]:
            try:  # Preferred to be more robust not only to null parameters
                (self[NameObject(TA.TOP)],) = args
            except Exception:
                (self[NameObject(TA.TOP)],) = (NullObject(),)
        elif typ in [TF.FIT_V, TF.FIT_BV]:
            try:  # Preferred to be more robust not only to null parameters
                (self[NameObject(TA.LEFT)],) = args
            except Exception:
                (self[NameObject(TA.LEFT)],) = (NullObject(),)
        elif typ in [TF.FIT, TF.FIT_B]:
            pass
        else:
            raise PdfReadError(f"Unknown Destination Type: {typ!r}")

    @property
    def dest_array(self) -> "ArrayObject":
        return ArrayObject(
            [self.raw_get("/Page"), self["/Type"]]
            + [
                self[x]
                for x in ["/Left", "/Bottom", "/Right", "/Top", "/Zoom"]
                if x in self
            ]
        )

    def getDestArray(self) -> "ArrayObject":  # deprecated
        """
        Use :py:attr:`dest_array` instead.

        .. deprecated:: 1.28.3
        """
        deprecation_with_replacement("getDestArray", "dest_array", "3.0.0")
        return self.dest_array

    def write_to_stream(
        self, stream: StreamType, encryption_key: Union[None, str, bytes] = None
    ) -> None:
        if encryption_key is not None:  # deprecated
            deprecate_no_replacement(
                "the encryption_key parameter of write_to_stream", "5.0.0"
            )
        stream.write(b"<<\n")
        key = NameObject("/D")
        key.write_to_stream(stream)
        stream.write(b" ")
        value = self.dest_array
        value.write_to_stream(stream)

        key = NameObject("/S")
        key.write_to_stream(stream)
        stream.write(b" ")
        value_s = NameObject("/GoTo")
        value_s.write_to_stream(stream)

        stream.write(b"\n")
        stream.write(b">>")

    @property
    def title(self) -> Optional[str]:
        """Read-only property accessing the destination title."""
        return self.get("/Title")

    @property
    def page(self) -> Optional[int]:
        """Read-only property accessing the destination page number."""
        return self.get("/Page")

    @property
    def typ(self) -> Optional[str]:
        """Read-only property accessing the destination type."""
        return self.get("/Type")

    @property
    def zoom(self) -> Optional[int]:
        """Read-only property accessing the zoom factor."""
        return self.get("/Zoom", None)

    @property
    def left(self) -> Optional[FloatObject]:
        """Read-only property accessing the left horizontal coordinate."""
        return self.get("/Left", None)

    @property
    def right(self) -> Optional[FloatObject]:
        """Read-only property accessing the right horizontal coordinate."""
        return self.get("/Right", None)

    @property
    def top(self) -> Optional[FloatObject]:
        """Read-only property accessing the top vertical coordinate."""
        return self.get("/Top", None)

    @property
    def bottom(self) -> Optional[FloatObject]:
        """Read-only property accessing the bottom vertical coordinate."""
        return self.get("/Bottom", None)

    @property
    def color(self) -> Optional["ArrayObject"]:
        """Read-only property accessing the color in (R, G, B) with values 0.0-1.0."""
        return self.get(
            "/C", ArrayObject([FloatObject(0), FloatObject(0), FloatObject(0)])
        )

    @property
    def font_format(self) -> Optional[OutlineFontFlag]:
        """
        Read-only property accessing the font type.

        1=italic, 2=bold, 3=both
        """
        return self.get("/F", 0)

    @property
    def outline_count(self) -> Optional[int]:
        """
        Read-only property accessing the outline count.

        positive = expanded
        negative = collapsed
        absolute value = number of visible descendants at all levels
        """
        return self.get("/Count", None)<|MERGE_RESOLUTION|>--- conflicted
+++ resolved
@@ -920,23 +920,7 @@
 
 
 class DecodedStreamObject(StreamObject):
-<<<<<<< HEAD
     pass
-=======
-    def get_data(self) -> bytes:
-        return self._data
-
-    def set_data(self, data: bytes) -> None:
-        self._data = data
-
-    def getData(self) -> Any:  # deprecated
-        deprecation_with_replacement("getData", "get_data", "3.0.0")
-        return self._data
-
-    def setData(self, data: Any) -> None:  # deprecated
-        deprecation_with_replacement("setData", "set_data", "3.0.0")
-        self.set_data(data)
->>>>>>> 30331227
 
 
 class EncodedStreamObject(StreamObject):
@@ -953,12 +937,8 @@
         deprecation_with_replacement("decodedSelf", "decoded_self", "3.0.0")
         self.decoded_self = value
 
-<<<<<<< HEAD
     # This overrides the parent method:
-    def get_data(self) -> Union[None, str, bytes]:
-=======
     def get_data(self) -> bytes:
->>>>>>> 30331227
         from ..filters import decode_stream_data
 
         if self.decoded_self is not None:
@@ -975,12 +955,8 @@
             self.decoded_self = decoded
             return decoded.get_data()
 
-<<<<<<< HEAD
     # This overrides the parent method:
-    def set_data(self, data: Any) -> None:  # deprecated
-=======
     def set_data(self, data: bytes) -> None:  # deprecated
->>>>>>> 30331227
         from ..filters import FlateDecode
 
         if self.get(SA.FILTER, "") == FT.FLATE_DECODE:
@@ -1025,12 +1001,7 @@
             else:
                 stream_data = stream.get_data()
                 assert stream_data is not None
-<<<<<<< HEAD
                 super().set_data(b_(stream_data))
-=======
-                stream_data_bytes = b_(stream_data)  # this is necessary
-                stream_bytes = BytesIO(stream_data_bytes)
->>>>>>> 30331227
             self.forced_encoding = forced_encoding
 
     def clone(
@@ -1200,7 +1171,6 @@
                         data.write(info)
         return {"settings": settings, "data": data.getvalue()}
 
-<<<<<<< HEAD
 
     # This overrides the parent method:
     def get_data(self) -> bytes:
@@ -1240,31 +1210,6 @@
     def operations(self, operations: List[Tuple[Any, Any]]) -> None:
         self._operations = operations
         self._data = b""
-=======
-    @property  # type: ignore
-    def _data(self) -> bytes:  # type: ignore
-        new_data = BytesIO()
-        for operands, operator in self.operations:
-            if operator == b"INLINE IMAGE":
-                new_data.write(b"BI")
-                dict_text = BytesIO()
-                operands["settings"].write_to_stream(dict_text)
-                new_data.write(dict_text.getvalue()[2:-2])
-                new_data.write(b"ID ")
-                new_data.write(operands["data"])
-                new_data.write(b"EI")
-            else:
-                for op in operands:
-                    op.write_to_stream(new_data)
-                    new_data.write(b" ")
-                new_data.write(b_(operator))
-            new_data.write(b"\n")
-        return new_data.getvalue()
-
-    @_data.setter
-    def _data(self, value: bytes) -> None:
-        self.__parse_content_stream(BytesIO(value))
->>>>>>> 30331227
 
 
 def read_object(
