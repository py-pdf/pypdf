--- conflicted
+++ resolved
@@ -990,9 +990,6 @@
 
     @staticmethod
     def _is_encryption_object(obj: PdfObject) -> bool:
-<<<<<<< HEAD
-        return isinstance(obj, (ByteStringObject, TextStringObject, StreamObject, ArrayObject, DictionaryObject))
-=======
         return isinstance(
             obj,
             (
@@ -1003,7 +1000,6 @@
                 DictionaryObject,
             ),
         )
->>>>>>> dc9fb51a
 
     def _make_crypt_filter(self, idnum: int, generation: int) -> CryptFilter:
         """
@@ -1264,7 +1260,6 @@
             EncryptMetadata=EncryptMetadata,
             first_id_entry=first_id_entry,
             values=values,
-<<<<<<< HEAD
             StrF=StrF,
             StmF=StmF,
             EFF=EFF
@@ -1287,12 +1282,14 @@
             StmF, StrF, EFF = "/AESV3", "/AESV3", "/AESV3"
 
         return Encryption(
-            V=V, R=R, Length=Length, P=P, EncryptMetadata=True, first_id_entry=first_id_entry,
-            values=None, StrF=StrF, StmF=StmF, EFF=EFF
-=======
+            V=V,
+            R=R,
+            Length=Length,
+            P=P,
+            EncryptMetadata=True,
+            first_id_entry=first_id_entry,
+            values=None,
+            StrF=StrF,
             StmF=StmF,
-            StrF=StrF,
             EFF=EFF,
-            entry=encryption_entry,  # can be deleted?
->>>>>>> dc9fb51a
         )