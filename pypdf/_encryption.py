--- conflicted
+++ resolved
@@ -75,11 +75,7 @@
         elif isinstance(obj, StreamObject):
             obj2 = StreamObject()
             obj2.update(obj)
-<<<<<<< HEAD
-            obj2.set_data(self.stmCrypt.encrypt(obj._data))
-=======
-            obj2._data = self.stmCrypt.encrypt(b_(obj._data))
->>>>>>> 4c511f98
+            obj2.set_data(self.stmCrypt.encrypt(b_(obj._data)))
             obj = obj2
         elif isinstance(obj, DictionaryObject):
             obj2 = DictionaryObject()  # type: ignore
