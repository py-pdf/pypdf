--- conflicted
+++ resolved
@@ -47,14 +47,10 @@
           latest_tag=$(git describe --tags --abbrev=0)
           latest_tag=$(git describe --tags --abbrev=0) >> "$GITHUB_ENV"
           echo "date=$(date +'%Y-%m-%d')" >> "$GITHUB_ENV"
-<<<<<<< HEAD
-          git --no-pager tag -l ${latest_tag} --format='%(contents:body)' >> tmpCHANGELOG.txt
-=======
           EOF=$(dd if=/dev/urandom bs=15 count=1 status=none | base64)
           echo "tag_body<<$EOF" >> "$GITHUB_ENV"
-          git tag -l "${latest_tag}" --format='%(contents:body)' >> "$GITHUB_ENV"
+          git --no-pager tag -l ${latest_tag} --format='%(contents:body)' >> "$GITHUB_ENV"
           echo "$EOF" >> "$GITHUB_ENV"
->>>>>>> 6df64af3
       - name: Create GitHub Release 🚀
         uses: softprops/action-gh-release@v1
         with:
@@ -62,8 +58,4 @@
           name: Version ${{ env.latest_tag }}, ${{ env.date }}
           draft: false
           prerelease: false
-<<<<<<< HEAD
-          body_path: tmpCHANGELOG.txt
-=======
-          body: ${{ env.tag_body }}
->>>>>>> 6df64af3
+          body: ${{ env.tag_body }}