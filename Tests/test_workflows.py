# -*- coding: utf-8 -*-

import binascii
import os
import sys

import pytest

from PyPDF2 import PdfFileReader
from PyPDF2.constants import PageAttributes as PG

TESTS_ROOT = os.path.abspath(os.path.dirname(__file__))
PROJECT_ROOT = os.path.dirname(TESTS_ROOT)
RESOURCE_ROOT = os.path.join(PROJECT_ROOT, "Resources")

sys.path.append(PROJECT_ROOT)


def test_PdfReaderFileLoad():
    """
    Test loading and parsing of a file. Extract text of the file and compare to expected
    textual output. Expected outcome: file loads, text matches expected.
    """

    with open(os.path.join(RESOURCE_ROOT, "crazyones.pdf"), "rb") as inputfile:
        # Load PDF file from file
        reader = PdfFileReader(inputfile)
        page = reader.getPage(0)

        # Retrieve the text of the PDF
        with open(os.path.join(RESOURCE_ROOT, "crazyones.txt"), "rb") as pdftext_file:
            pdftext = pdftext_file.read()

        text = page.extractText().replace("\n", "").encode("utf-8")

        # Compare the text of the PDF to a known source
        assert text == pdftext, (
            "PDF extracted text differs from expected value.\n\nExpected:\n\n%r\n\nExtracted:\n\n%r\n\n"
            % (pdftext, text)
        )


def test_PdfReaderJpegImage():
    """
    Test loading and parsing of a file. Extract the image of the file and compare to expected
    textual output. Expected outcome: file loads, image matches expected.
    """

    with open(os.path.join(RESOURCE_ROOT, "jpeg.pdf"), "rb") as inputfile:
        # Load PDF file from file
        reader = PdfFileReader(inputfile)

        # Retrieve the text of the image
        with open(os.path.join(RESOURCE_ROOT, "jpeg.txt"), "r") as pdftext_file:
            imagetext = pdftext_file.read()

<<<<<<< HEAD
        ipdf_p0 = ipdf.getPage(0)
        xObject = ipdf_p0[PG.RESOURCES]["/XObject"].getObject()
        data = xObject["/Im4"].getData()
=======
        page = reader.getPage(0)
        x_object = page["/Resources"]["/XObject"].getObject()
        data = x_object["/Im4"].getData()
>>>>>>> 87aafd6d

        # Compare the text of the PDF to a known source
        assert binascii.hexlify(data).decode() == imagetext, (
            "PDF extracted image differs from expected value.\n\nExpected:\n\n%r\n\nExtracted:\n\n%r\n\n"
            % (imagetext, binascii.hexlify(data).decode())
        )


def test_decrypt():
    with open(
        os.path.join(RESOURCE_ROOT, "libreoffice-writer-password.pdf"), "rb"
    ) as inputfile:
        reader = PdfFileReader(inputfile)
        assert reader.isEncrypted == True
        reader.decrypt("openpassword")
        assert reader.getNumPages() == 1
        assert reader.isEncrypted == True
        metadict = reader.getDocumentInfo()
        assert dict(metadict) == {
            "/CreationDate": "D:20220403203552+02'00'",
            "/Creator": "Writer",
            "/Producer": "LibreOffice 6.4",
        }
        # Is extractText() broken for encrypted files?
        # assert ipdf.getPage(0).extractText().replace('\n', '') == "\n˘\n\u02c7\u02c6˙\n\n\n˘\u02c7\u02c6˙\n\n"


@pytest.mark.parametrize("degree", [0, 90, 180, 270, 360, -90])
def test_rotate(degree):
    with open(os.path.join(RESOURCE_ROOT, "crazyones.pdf"), "rb") as inputfile:
        reader = PdfFileReader(inputfile)
        page = reader.getPage(0)
        page.rotateCounterClockwise(degree)


def test_rotate_45():
    with open(os.path.join(RESOURCE_ROOT, "crazyones.pdf"), "rb") as inputfile:
        reader = PdfFileReader(inputfile)
        page = reader.getPage(0)
        with pytest.raises(AssertionError):
            page.rotateCounterClockwise(45)<|MERGE_RESOLUTION|>--- conflicted
+++ resolved
@@ -54,15 +54,9 @@
         with open(os.path.join(RESOURCE_ROOT, "jpeg.txt"), "r") as pdftext_file:
             imagetext = pdftext_file.read()
 
-<<<<<<< HEAD
-        ipdf_p0 = ipdf.getPage(0)
-        xObject = ipdf_p0[PG.RESOURCES]["/XObject"].getObject()
-        data = xObject["/Im4"].getData()
-=======
-        page = reader.getPage(0)
-        x_object = page["/Resources"]["/XObject"].getObject()
+        page = ipdf.getPage(0)
+        x_object = ipdf_p0[PG.RESOURCES]["/XObject"].getObject()
         data = x_object["/Im4"].getData()
->>>>>>> 87aafd6d
 
         # Compare the text of the PDF to a known source
         assert binascii.hexlify(data).decode() == imagetext, (
