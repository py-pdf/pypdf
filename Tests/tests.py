import os
import sys
import unittest
import binascii

from PyPDF2 import PdfFileReader, PdfFileWriter


# Configure path environment
TESTS_ROOT = os.path.abspath(os.path.dirname(__file__))
PROJECT_ROOT = os.path.dirname(TESTS_ROOT)
RESOURCE_ROOT = os.path.join(PROJECT_ROOT, 'Resources')

sys.path.append(PROJECT_ROOT)


if sys.version_info[0] < 3:
    def u_(s):
        return s.decode("utf-8")
else:
    def u_(s):
        return s


class PdfReaderTestCases(unittest.TestCase):

    def test_PdfReaderFileLoad(self):
        '''
        Test loading and parsing of a file. Extract text of the file and compare to expected
        textual output. Expected outcome: file loads, text matches expected.
        '''

        with open(os.path.join(RESOURCE_ROOT, 'crazyones.pdf'), 'rb') as inputfile:
            # Load PDF file from file
            ipdf = PdfFileReader(inputfile)
            ipdf_p1 = ipdf.getPage(0)

            # Retrieve the text of the PDF
<<<<<<< HEAD
            with open(os.path.join(RESOURCE_ROOT, 'crazyones.txt'), 'r') as pdftext_file:
                pdftext = pdftext_file.read()
            pdftext = u_(pdftext)
            ipdf_p1_text = ipdf_p1.extractText().replace('\n', '')
=======
            with open(os.path.join(RESOURCE_ROOT, 'crazyones.txt'), 'rb') as pdftext_file:
                pdftext = pdftext_file.read()

            ipdf_p1_text = ipdf_p1.extractText().replace('\n', '').encode('utf-8')
>>>>>>> 436276c2

            # Compare the text of the PDF to a known source
            self.assertEqual(ipdf_p1_text, pdftext,
                msg='PDF extracted text differs from expected value.\n\nExpected:\n\n%r\n\nExtracted:\n\n%r\n\n'
                    % (pdftext, ipdf_p1_text))
<<<<<<< HEAD
=======

    def test_PdfReaderJpegImage(self):
        '''
        Test loading and parsing of a file. Extract the image of the file and compare to expected
        textual output. Expected outcome: file loads, image matches expected.
        '''
>>>>>>> 436276c2

        with open(os.path.join(RESOURCE_ROOT, 'jpeg.pdf'), 'rb') as inputfile:
            # Load PDF file from file
            ipdf = PdfFileReader(inputfile)
        
            # Retrieve the text of the image
            with open(os.path.join(RESOURCE_ROOT, 'jpeg.txt'), 'r') as pdftext_file:
                imagetext = pdftext_file.read()
                
            ipdf_p0 = ipdf.getPage(0)    
            xObject = ipdf_p0['/Resources']['/XObject'].getObject()
            data = xObject['/Im4'].getData()
    
            # Compare the text of the PDF to a known source
            self.assertEqual(binascii.hexlify(data).decode(), imagetext, 
                             msg='PDF extracted image differs from expected value.\n\nExpected:\n\n%r\n\nExtracted:\n\n%r\n\n' 
                             % (imagetext, binascii.hexlify(data).decode()))

class AddJsTestCase(unittest.TestCase):

    def setUp(self):
        ipdf = PdfFileReader(os.path.join(RESOURCE_ROOT, 'crazyones.pdf'))
        self.pdf_file_writer = PdfFileWriter()
        self.pdf_file_writer.appendPagesFromReader(ipdf)

    def test_add(self):

        self.pdf_file_writer.addJS("this.print({bUI:true,bSilent:false,bShrinkToFit:true});")

        self.assertIn('/Names', self.pdf_file_writer._root_object, "addJS should add a name catalog in the root object.")
        self.assertIn('/JavaScript', self.pdf_file_writer._root_object['/Names'], "addJS should add a JavaScript name tree under the name catalog.")
        self.assertIn('/OpenAction', self.pdf_file_writer._root_object, "addJS should add an OpenAction to the catalog.")

    def test_overwrite(self):

        self.pdf_file_writer.addJS("this.print({bUI:true,bSilent:false,bShrinkToFit:true});")
        first_js = self.get_javascript_name()

        self.pdf_file_writer.addJS("this.print({bUI:true,bSilent:false,bShrinkToFit:true});")
        second_js = self.get_javascript_name()

        self.assertNotEqual(first_js, second_js, "addJS should overwrite the previous script in the catalog.")

    def get_javascript_name(self):
        self.assertIn('/Names', self.pdf_file_writer._root_object)
        self.assertIn('/JavaScript', self.pdf_file_writer._root_object['/Names'])
        self.assertIn('/Names', self.pdf_file_writer._root_object['/Names']['/JavaScript'])
        return self.pdf_file_writer._root_object['/Names']['/JavaScript']['/Names'][0]<|MERGE_RESOLUTION|>--- conflicted
+++ resolved
@@ -36,31 +36,21 @@
             ipdf_p1 = ipdf.getPage(0)
 
             # Retrieve the text of the PDF
-<<<<<<< HEAD
             with open(os.path.join(RESOURCE_ROOT, 'crazyones.txt'), 'r') as pdftext_file:
-                pdftext = pdftext_file.read()
-            pdftext = u_(pdftext)
-            ipdf_p1_text = ipdf_p1.extractText().replace('\n', '')
-=======
-            with open(os.path.join(RESOURCE_ROOT, 'crazyones.txt'), 'rb') as pdftext_file:
                 pdftext = pdftext_file.read()
 
             ipdf_p1_text = ipdf_p1.extractText().replace('\n', '').encode('utf-8')
->>>>>>> 436276c2
 
             # Compare the text of the PDF to a known source
             self.assertEqual(ipdf_p1_text, pdftext,
                 msg='PDF extracted text differs from expected value.\n\nExpected:\n\n%r\n\nExtracted:\n\n%r\n\n'
                     % (pdftext, ipdf_p1_text))
-<<<<<<< HEAD
-=======
 
     def test_PdfReaderJpegImage(self):
         '''
         Test loading and parsing of a file. Extract the image of the file and compare to expected
         textual output. Expected outcome: file loads, image matches expected.
         '''
->>>>>>> 436276c2
 
         with open(os.path.join(RESOURCE_ROOT, 'jpeg.pdf'), 'rb') as inputfile:
             # Load PDF file from file
