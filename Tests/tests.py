import io
from PyPDF2.generic import NameObject
import os
import sys
import unittest
import binascii
import tempfile

from PyPDF2 import PdfFileReader, PdfFileWriter


# Configure path environment
TESTS_ROOT = os.path.abspath(os.path.dirname(__file__))
PROJECT_ROOT = os.path.dirname(TESTS_ROOT)
RESOURCE_ROOT = os.path.join(PROJECT_ROOT, "Resources")

sys.path.append(PROJECT_ROOT)


<<<<<<< HEAD
=======
if sys.version_info[0] < 3:

    def u_(s):
        return s.decode("utf-8")

else:

    def u_(s):
        return s


>>>>>>> 62a7c964
class PdfReaderTestCases(unittest.TestCase):
    def test_PdfReaderFileLoad(self):
        """
        Test loading and parsing of a file. Extract text of the file and compare to expected
        textual output. Expected outcome: file loads, text matches expected.
        """

        with open(os.path.join(RESOURCE_ROOT, "crazyones.pdf"), "rb") as inputfile:
            # Load PDF file from file
            ipdf = PdfFileReader(inputfile)
            ipdf_p1 = ipdf.getPage(0)

            # Retrieve the text of the PDF
            with open(
                os.path.join(RESOURCE_ROOT, "crazyones.txt"), "rb"
            ) as pdftext_file:
                pdftext = pdftext_file.read()

            ipdf_p1_text = ipdf_p1.extractText().replace("\n", "").encode("utf-8")

            # Compare the text of the PDF to a known source
            self.assertEqual(
                ipdf_p1_text,
                pdftext,
                msg="PDF extracted text differs from expected value.\n\nExpected:\n\n%r\n\nExtracted:\n\n%r\n\n"
                % (pdftext, ipdf_p1_text),
            )

    def test_PdfReaderJpegImage(self):
        """
        Test loading and parsing of a file. Extract the image of the file and compare to expected
        textual output. Expected outcome: file loads, image matches expected.
        """

        with open(os.path.join(RESOURCE_ROOT, "jpeg.pdf"), "rb") as inputfile:
            # Load PDF file from file
            ipdf = PdfFileReader(inputfile)

            # Retrieve the text of the image
            with open(os.path.join(RESOURCE_ROOT, "jpeg.txt"), "r") as pdftext_file:
                imagetext = pdftext_file.read()

            ipdf_p0 = ipdf.getPage(0)
            xObject = ipdf_p0["/Resources"]["/XObject"].getObject()
            data = xObject["/Im4"].getData()

            # Compare the text of the PDF to a known source
            self.assertEqual(
                binascii.hexlify(data).decode(),
                imagetext,
                msg="PDF extracted image differs from expected value.\n\nExpected:\n\n%r\n\nExtracted:\n\n%r\n\n"
                % (imagetext, binascii.hexlify(data).decode()),
            )


class AddJsTestCase(unittest.TestCase):
    def setUp(self):
        ipdf = PdfFileReader(os.path.join(RESOURCE_ROOT, "crazyones.pdf"))
        self.pdf_file_writer = PdfFileWriter()
        self.pdf_file_writer.appendPagesFromReader(ipdf)

    def test_add(self):

        self.pdf_file_writer.addJS(
            "this.print({bUI:true,bSilent:false,bShrinkToFit:true});"
        )

        self.assertIn(
            "/Names",
            self.pdf_file_writer._root_object,
            "addJS should add a name catalog in the root object.",
        )
        self.assertIn(
            "/JavaScript",
            self.pdf_file_writer._root_object["/Names"],
            "addJS should add a JavaScript name tree under the name catalog.",
        )
        self.assertIn(
            "/OpenAction",
            self.pdf_file_writer._root_object,
            "addJS should add an OpenAction to the catalog.",
        )

    def test_overwrite(self):

        self.pdf_file_writer.addJS(
            "this.print({bUI:true,bSilent:false,bShrinkToFit:true});"
        )
        first_js = self.get_javascript_name()

        self.pdf_file_writer.addJS(
            "this.print({bUI:true,bSilent:false,bShrinkToFit:true});"
        )
        second_js = self.get_javascript_name()

        self.assertNotEqual(
            first_js,
            second_js,
            "addJS should overwrite the previous script in the catalog.",
        )

    def get_javascript_name(self):
        self.assertIn("/Names", self.pdf_file_writer._root_object)
        self.assertIn("/JavaScript", self.pdf_file_writer._root_object["/Names"])
        self.assertIn(
            "/Names", self.pdf_file_writer._root_object["/Names"]["/JavaScript"]
        )
<<<<<<< HEAD
        return self.pdf_file_writer._root_object["/Names"]["/JavaScript"]["/Names"][0]


class PdfObjectTests(unittest.TestCase):
    def test_name_objects(self):
        # name objects get encoded via utf-8 (and not latin-1)
        name_object = NameObject("あいうえお")
        stream = io.BytesIO()
        name_object.writeToStream(stream, None)
        assert stream.getvalue() == "あいうえお".encode("utf-8")
=======
        return self.pdf_file_writer._root_object["/Names"]["/JavaScript"]["/Names"][0]
>>>>>>> 62a7c964
<|MERGE_RESOLUTION|>--- conflicted
+++ resolved
@@ -17,8 +17,6 @@
 sys.path.append(PROJECT_ROOT)
 
 
-<<<<<<< HEAD
-=======
 if sys.version_info[0] < 3:
 
     def u_(s):
@@ -30,7 +28,6 @@
         return s
 
 
->>>>>>> 62a7c964
 class PdfReaderTestCases(unittest.TestCase):
     def test_PdfReaderFileLoad(self):
         """
@@ -138,7 +135,6 @@
         self.assertIn(
             "/Names", self.pdf_file_writer._root_object["/Names"]["/JavaScript"]
         )
-<<<<<<< HEAD
         return self.pdf_file_writer._root_object["/Names"]["/JavaScript"]["/Names"][0]
 
 
@@ -148,7 +144,4 @@
         name_object = NameObject("あいうえお")
         stream = io.BytesIO()
         name_object.writeToStream(stream, None)
-        assert stream.getvalue() == "あいうえお".encode("utf-8")
-=======
-        return self.pdf_file_writer._root_object["/Names"]["/JavaScript"]["/Names"][0]
->>>>>>> 62a7c964
+        assert stream.getvalue() == "あいうえお".encode("utf-8")