--- conflicted
+++ resolved
@@ -37,12 +37,10 @@
 install_requires =
     typing_extensions; python_version < '3.10'
 
-<<<<<<< HEAD
 [options.extras_require]
 crypto = PyCryptodome
-=======
+
 [mutmut]
 backup = False
 runner = ./mutmut-test.sh
-tests_dir = tests/
->>>>>>> c57e59ba
+tests_dir = tests/