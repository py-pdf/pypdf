--- conflicted
+++ resolved
@@ -5,11 +5,7 @@
 input1 = PdfFileReader(open("document1.pdf", "rb"))
 
 # print how many pages input1 has:
-<<<<<<< HEAD
-print ("document1.pdf has %d pages." % input1.getNumPages())
-=======
 print("document1.pdf has %d pages." % input1.getNumPages())
->>>>>>> 436276c2
 
 # print how many pages input1 has in python3:
 # print("This chart has {} pages.".format(input1.getNumPages()))
@@ -52,10 +48,5 @@
 output.addMetadata({'/Title': 'PDF Metadata Title'})
 
 # finally, write "output" to document-output.pdf
-<<<<<<< HEAD
-outputStream = open("PyPDF2-output.pdf", "wb")
-output.write(outputStream)
-=======
 with open("PyPDF2-output.pdf", "wb") as outputStream:
-    output.write(outputStream)
->>>>>>> 436276c2
+    output.write(outputStream)