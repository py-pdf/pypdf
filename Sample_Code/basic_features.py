--- conflicted
+++ resolved
@@ -43,15 +43,9 @@
 password = "secret"
 output.encrypt(password)
 
-<<<<<<< HEAD
 # add a title to your new PDF's metadata:
 output.addMetadata({'/Title': 'PDF Metadata Title'})
 
-# finally, write "output" to document-output.pdf:
-outputStream = open("PyPDF2-output.pdf", "wb")
-output.write(outputStream)
-=======
 # finally, write "output" to document-output.pdf
 with open("PyPDF2-output.pdf", "wb") as outputStream:
-    output.write(outputStream)
->>>>>>> 570138bd
+    output.write(outputStream)