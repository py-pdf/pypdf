--- conflicted
+++ resolved
@@ -2306,7 +2306,6 @@
     assert "/Matrix" in writer.pages[0]["/Annots"][5].get_object()["/AP"]["/N"]
 
 
-<<<<<<< HEAD
 @pytest.mark.enable_socket()
 def test_compress_identical_objects():
     """Cf #2728 and #2794"""
@@ -2329,9 +2328,9 @@
     out3 = BytesIO()
     writer.write(out3)
     assert len(out2.getvalue()) > len(out3.getvalue())
-=======
+
+    
 def test_set_need_appearances_writer():
     """Minimal test for coverage"""
     writer = PdfWriter()
-    writer.set_need_appearances_writer()
->>>>>>> a9758ae1
+    writer.set_need_appearances_writer()