"""Test the pypdf._writer module."""
import re
from io import BytesIO
from pathlib import Path

import pytest

from pypdf import (
    ObjectDeletionFlag,
    PageObject,
    PdfMerger,
    PdfReader,
    PdfWriter,
    Transformation,
)
from pypdf.errors import DeprecationError, PageSizeNotDefinedError, PyPdfError
from pypdf.generic import (
    ArrayObject,
    ContentStream,
    DictionaryObject,
    Fit,
    IndirectObject,
    NameObject,
    NullObject,
    NumberObject,
    RectangleObject,
    StreamObject,
    TextStringObject,
)

from . import get_pdf_from_url

TESTS_ROOT = Path(__file__).parent.resolve()
PROJECT_ROOT = TESTS_ROOT.parent
RESOURCE_ROOT = PROJECT_ROOT / "resources"
SAMPLE_ROOT = Path(PROJECT_ROOT) / "sample-files"


def test_writer_exception_non_binary(tmp_path, caplog):
    src = RESOURCE_ROOT / "pdflatex-outline.pdf"

    reader = PdfReader(src)
    writer = PdfWriter()
    writer.add_page(reader.pages[0])

    with open(tmp_path / "out.txt", "w") as fp, pytest.raises(TypeError):
        writer.write_stream(fp)
    ending = "to write to is not in binary mode. It may not be written to correctly.\n"
    assert caplog.text.endswith(ending)


def test_writer_clone():
    src = RESOURCE_ROOT / "pdflatex-outline.pdf"

    reader = PdfReader(src)
    writer = PdfWriter(clone_from=reader)
    assert len(writer.pages) == 4
    assert "PageObject" in str(type(writer.pages[0]))

    writer = PdfWriter(clone_from=src)
    assert len(writer.pages) == 4
    assert "PageObject" in str(type(writer.pages[0]))


def test_writer_clone_bookmarks():
    # Arrange
    src = RESOURCE_ROOT / "Seige_of_Vicksburg_Sample_OCR-crazyones-merged.pdf"
    reader = PdfReader(src)
    writer = PdfWriter()

    # Act + test cat
    cat = ""

    def cat1(p) -> None:
        nonlocal cat
        cat += p.__repr__()

    writer.clone_document_from_reader(reader, cat1)
    assert "/Page" in cat
    assert writer.pages[0].raw_get("/Parent") == writer._pages
    writer.add_outline_item("Page 1", 0)
    writer.add_outline_item("Page 2", 1)

    # Assert
    bytes_stream = BytesIO()
    writer.write(bytes_stream)
    bytes_stream.seek(0)
    reader2 = PdfReader(bytes_stream)
    assert len(reader2.pages) == len(reader.pages)
    assert len(reader2.outline) == 2

    # test with append
    writer = PdfWriter()
    writer.append(reader)
    writer.add_outline_item("Page 1", 0)
    writer.add_outline_item("Page 2", 1)

    # Assert
    bytes_stream = BytesIO()
    writer.write(bytes_stream)
    bytes_stream.seek(0)
    reader2 = PdfReader(bytes_stream)
    assert len(reader2.pages) == len(reader.pages)
    assert len(reader2.outline) == 2


def writer_operate(writer: PdfWriter) -> None:
    """
    To test the writer that initialized by each of the four usages.

    Args:
        writer: A PdfWriter object
    """
    pdf_path = RESOURCE_ROOT / "crazyones.pdf"
    pdf_outline_path = RESOURCE_ROOT / "pdflatex-outline.pdf"

    reader = PdfReader(pdf_path)
    reader_outline = PdfReader(pdf_outline_path)

    page = reader.pages[0]
    with pytest.raises(PageSizeNotDefinedError) as exc:
        writer.add_blank_page()
    assert exc.value.args == ()
    writer.insert_page(page, 1)
    writer.insert_page(reader_outline.pages[0], 0)
    writer.add_outline_item_destination(page)
    writer.remove_links()
    writer.add_outline_item_destination(page)
    oi = writer.add_outline_item(
        "An outline item", 0, None, (255, 0, 15), True, True, Fit.fit_box_vertically(10)
    )
    writer.add_outline_item(
        "The XYZ fit", 0, oi, (255, 0, 15), True, True, Fit.xyz(left=10, top=20, zoom=3)
    )
    writer.add_outline_item(
        "The FitH fit", 0, oi, (255, 0, 15), True, True, Fit.fit_horizontally(top=10)
    )
    writer.add_outline_item(
        "The FitV fit", 0, oi, (255, 0, 15), True, True, Fit.fit_vertically(left=10)
    )
    writer.add_outline_item(
        "The FitR fit",
        0,
        oi,
        (255, 0, 15),
        True,
        True,
        Fit.fit_rectangle(left=10, bottom=20, right=30, top=40),
    )
    writer.add_outline_item(
        "The FitB fit", 0, oi, (255, 0, 15), True, True, Fit.fit_box()
    )
    writer.add_outline_item(
        "The FitBH fit",
        0,
        oi,
        (255, 0, 15),
        True,
        True,
        Fit.fit_box_horizontally(top=10),
    )
    writer.add_outline_item(
        "The FitBV fit",
        0,
        oi,
        (255, 0, 15),
        True,
        True,
        Fit.fit_box_vertically(left=10),
    )
    writer.add_blank_page()
    writer.add_uri(2, "https://example.com", RectangleObject([0, 0, 100, 100]))
    with pytest.warns(
        DeprecationWarning, match="'pagenum' argument of add_uri is deprecated"
    ):
        writer.add_uri(
            2, "https://example.com", RectangleObject([0, 0, 100, 100]), pagenum=2
        )
    with pytest.raises(DeprecationError):
        writer.add_link(2, 1, RectangleObject([0, 0, 100, 100]))
    assert writer._get_page_layout() is None
    writer.page_layout = "broken"
    assert writer.page_layout == "broken"
    writer.page_layout = NameObject("/SinglePage")
    assert writer._get_page_layout() == "/SinglePage"
    assert writer._get_page_mode() is None
    writer.set_page_mode("/UseNone")
    assert writer._get_page_mode() == "/UseNone"
    writer.set_page_mode(NameObject("/UseOC"))
    assert writer._get_page_mode() == "/UseOC"
    writer.insert_blank_page(width=100, height=100)
    writer.insert_blank_page()  # without parameters

    writer.remove_images()

    writer.add_metadata(reader.metadata)
    writer.add_metadata({"/Author": "Martin Thoma"})
    writer.add_metadata({"/MyCustom": 1234})

    writer.add_attachment("foobar.gif", b"foobarcontent")

    # Check that every key in _idnum_hash is correct
    objects_hash = [o.hash_value() for o in writer._objects]
    for k, v in writer._idnum_hash.items():
        assert v.pdf == writer
        assert k in objects_hash, f"Missing {v}"


tmp_path = "dont_commit_writer.pdf"


@pytest.mark.parametrize(
    ("write_data_here", "needs_cleanup"),
    [
        ("dont_commit_writer.pdf", True),
        (Path("dont_commit_writer.pdf"), True),
        (BytesIO(), False),
    ],
)
def test_writer_operations_by_traditional_usage(write_data_here, needs_cleanup):
    writer = PdfWriter()

    writer_operate(writer)

    # finally, write "output" to pypdf-output.pdf
    if needs_cleanup:
        with open(write_data_here, "wb") as output_stream:
            writer.write(output_stream)
    else:
        output_stream = write_data_here
        writer.write(output_stream)

    if needs_cleanup:
        Path(write_data_here).unlink()


@pytest.mark.parametrize(
    ("write_data_here", "needs_cleanup"),
    [
        ("dont_commit_writer.pdf", True),
        (Path("dont_commit_writer.pdf"), True),
        (BytesIO(), False),
    ],
)
def test_writer_operations_by_semi_traditional_usage(write_data_here, needs_cleanup):
    with PdfWriter() as writer:
        writer_operate(writer)

        # finally, write "output" to pypdf-output.pdf
        if needs_cleanup:
            with open(write_data_here, "wb") as output_stream:
                writer.write(output_stream)
        else:
            output_stream = write_data_here
            writer.write(output_stream)

    if needs_cleanup:
        Path(write_data_here).unlink()


@pytest.mark.parametrize(
    ("write_data_here", "needs_cleanup"),
    [
        ("dont_commit_writer.pdf", True),
        (Path("dont_commit_writer.pdf"), True),
        (BytesIO(), False),
    ],
)
def test_writer_operations_by_semi_new_traditional_usage(
    write_data_here, needs_cleanup
):
    with PdfWriter() as writer:
        writer_operate(writer)

        # finally, write "output" to pypdf-output.pdf
        writer.write(write_data_here)

    if needs_cleanup:
        Path(write_data_here).unlink()


@pytest.mark.parametrize(
    ("write_data_here", "needs_cleanup"),
    [
        ("dont_commit_writer.pdf", True),
        (Path("dont_commit_writer.pdf"), True),
        (BytesIO(), False),
    ],
)
def test_writer_operation_by_new_usage(write_data_here, needs_cleanup):
    # This includes write "output" to pypdf-output.pdf
    with PdfWriter(write_data_here) as writer:
        writer_operate(writer)

    if needs_cleanup:
        Path(write_data_here).unlink()


@pytest.mark.parametrize(
    "input_path",
    [
        "side-by-side-subfig.pdf",
        "reportlab-inline-image.pdf",
    ],
)
def test_remove_images(pdf_file_path, input_path):
    pdf_path = RESOURCE_ROOT / input_path

    reader = PdfReader(pdf_path)
    writer = PdfWriter()

    page = reader.pages[0]
    writer.insert_page(page, 0)
    writer.remove_images()

    # finally, write "output" to pypdf-output.pdf
    with open(pdf_file_path, "wb") as output_stream:
        writer.write(output_stream)

    with open(pdf_file_path, "rb") as input_stream:
        reader = PdfReader(input_stream)
        if input_path == "side-by-side-subfig.pdf":
            extracted_text = reader.pages[0].extract_text()
            assert "Lorem ipsum dolor sit amet" in extracted_text


@pytest.mark.parametrize(
    "input_path",
    [
        "side-by-side-subfig.pdf",
        "reportlab-inline-image.pdf",
    ],
)
def test_remove_text(input_path, pdf_file_path):
    pdf_path = RESOURCE_ROOT / input_path

    reader = PdfReader(pdf_path)
    writer = PdfWriter()

    page = reader.pages[0]
    writer.insert_page(page, 0)
    writer.remove_text()

    # finally, write "output" to pypdf-output.pdf
    with open(pdf_file_path, "wb") as output_stream:
        writer.write(output_stream)


def test_remove_text_all_operators(pdf_file_path):
    stream = (
        b"BT "
        b"/F0 36 Tf "
        b"50 706 Td "
        b"36 TL "
        b"(The Tj operator) Tj "
        b'1 2 (The double quote operator) " '
        b"(The single quote operator) ' "
        b"ET"
    )
    pdf_data = (
        b"%%PDF-1.7\n"
        b"1 0 obj << /Count 1 /Kids [5 0 R] /Type /Pages >> endobj\n"
        b"2 0 obj << >> endobj\n"
        b"3 0 obj << >> endobj\n"
        b"4 0 obj << /Length %d >>\n"
        b"stream\n" + (b"%s\n" % stream) + b"endstream\n"
        b"endobj\n"
        b"5 0 obj << /Contents 4 0 R /CropBox [0.0 0.0 2550.0 3508.0]\n"
        b" /MediaBox [0.0 0.0 2550.0 3508.0] /Parent 1 0 R"
        b" /Resources << /Font << >> >>"
        b" /Rotate 0 /Type /Page >> endobj\n"
        b"6 0 obj << /Pages 1 0 R /Type /Catalog >> endobj\n"
        b"xref 1 6\n"
        b"%010d 00000 n\n"
        b"%010d 00000 n\n"
        b"%010d 00000 n\n"
        b"%010d 00000 n\n"
        b"%010d 00000 n\n"
        b"%010d 00000 n\n"
        b"trailer << /Root 6 0 R /Size 6 >>\n"
        b"startxref\n%d\n"
        b"%%%%EOF"
    )
    startx_correction = -1
    pdf_data = pdf_data % (
        len(stream),
        pdf_data.find(b"1 0 obj") + startx_correction,
        pdf_data.find(b"2 0 obj") + startx_correction,
        pdf_data.find(b"3 0 obj") + startx_correction,
        pdf_data.find(b"4 0 obj") + startx_correction,
        pdf_data.find(b"5 0 obj") + startx_correction,
        pdf_data.find(b"6 0 obj") + startx_correction,
        # startx_correction should be -1 due to double % at the beginning
        # inducing an error on startxref computation
        pdf_data.find(b"xref"),
    )
    pdf_stream = BytesIO(pdf_data)

    reader = PdfReader(pdf_stream, strict=False)
    writer = PdfWriter()

    page = reader.pages[0]
    writer.insert_page(page, 0)
    writer.remove_text()

    # finally, write "output" to pypdf-output.pdf
    with open(pdf_file_path, "wb") as output_stream:
        writer.write(output_stream)


def test_write_metadata(pdf_file_path):
    pdf_path = RESOURCE_ROOT / "crazyones.pdf"

    reader = PdfReader(pdf_path)
    writer = PdfWriter()

    writer.add_page(reader.pages[0])
    for page in reader.pages:
        writer.add_page(page)

    metadata = reader.metadata
    writer.add_metadata(metadata)

    writer.add_metadata({"/Title": "The Crazy Ones"})

    # finally, write data to pypdf-output.pdf
    with open(pdf_file_path, "wb") as output_stream:
        writer.write(output_stream)

    # Check if the title was set
    reader = PdfReader(pdf_file_path)
    metadata = reader.metadata
    assert metadata.get("/Title") == "The Crazy Ones"


def test_fill_form(pdf_file_path):
    reader = PdfReader(RESOURCE_ROOT / "form.pdf")
    writer = PdfWriter()

    writer.append(reader, [0])
    writer.append(RESOURCE_ROOT / "crazyones.pdf", [0])

    writer.update_page_form_field_values(
        writer.pages[0], {"foo": "some filled in text"}, flags=1
    )

    # check if no fields to fill in the page
    writer.update_page_form_field_values(
        writer.pages[1], {"foo": "some filled in text"}, flags=1
    )

    writer.update_page_form_field_values(
        writer.pages[0], {"foo": "some filled in text"}
    )

    # write "output" to pypdf-output.pdf
    with open(pdf_file_path, "wb") as output_stream:
        writer.write(output_stream)


def test_fill_form_with_qualified():
    reader = PdfReader(RESOURCE_ROOT / "form.pdf")
    reader.add_form_topname("top")

    writer = PdfWriter()
    writer.clone_document_from_reader(reader)
    writer.add_page(reader.pages[0])
    writer.update_page_form_field_values(
        writer.pages[0], {"top.foo": "filling"}, flags=1
    )
    b = BytesIO()
    writer.write(b)

    reader2 = PdfReader(b)
    fields = reader2.get_fields()
    assert fields["top.foo"]["/V"] == "filling"


@pytest.mark.parametrize(
    ("use_128bit", "user_password", "owner_password"),
    [(True, "userpwd", "ownerpwd"), (False, "userpwd", "ownerpwd")],
)
def test_encrypt(use_128bit, user_password, owner_password, pdf_file_path):
    reader = PdfReader(RESOURCE_ROOT / "form.pdf")
    writer = PdfWriter()

    page = reader.pages[0]
    orig_text = page.extract_text()

    writer.add_page(page)

    with pytest.raises(ValueError, match="owner_pwd of encrypt is deprecated."):
        writer.encrypt(
            owner_pwd=user_password,
            owner_password=owner_password,
            user_password=user_password,
            use_128bit=use_128bit,
        )
    with pytest.raises(ValueError, match="'user_pwd' argument is deprecated"):
        writer.encrypt(
            owner_password=owner_password,
            user_password=user_password,
            user_pwd=user_password,
            use_128bit=use_128bit,
        )
    writer.encrypt(
        user_password=user_password,
        owner_password=owner_password,
        use_128bit=use_128bit,
    )

    # write "output" to pypdf-output.pdf
    with open(pdf_file_path, "wb") as output_stream:
        writer.write(output_stream)

    # Test that the data is not there in clear text
    with open(pdf_file_path, "rb") as input_stream:
        data = input_stream.read()
    assert b"foo" not in data

    # Test the user password (str):
    reader = PdfReader(pdf_file_path, password="userpwd")
    new_text = reader.pages[0].extract_text()
    assert reader.metadata.get("/Producer") == "pypdf"
    assert new_text == orig_text

    # Test the owner password (str):
    reader = PdfReader(pdf_file_path, password="ownerpwd")
    new_text = reader.pages[0].extract_text()
    assert reader.metadata.get("/Producer") == "pypdf"
    assert new_text == orig_text

    # Test the user password (bytes):
    reader = PdfReader(pdf_file_path, password=b"userpwd")
    new_text = reader.pages[0].extract_text()
    assert reader.metadata.get("/Producer") == "pypdf"
    assert new_text == orig_text

    # Test the owner password (stbytesr):
    reader = PdfReader(pdf_file_path, password=b"ownerpwd")
    new_text = reader.pages[0].extract_text()
    assert reader.metadata.get("/Producer") == "pypdf"
    assert new_text == orig_text


def test_add_outline_item(pdf_file_path):
    reader = PdfReader(RESOURCE_ROOT / "pdflatex-outline.pdf")
    writer = PdfWriter()

    for page in reader.pages:
        writer.add_page(page)

    outline_item = writer.add_outline_item(
        "An outline item",
        1,
        None,
        (255, 0, 15),
        True,
        True,
        Fit.fit(),
        is_open=False,
    )
    _o2a = writer.add_outline_item(
        "Another", 2, outline_item, None, False, False, Fit.fit()
    )
    _o2b = writer.add_outline_item(
        "Another bis", 2, outline_item, None, False, False, Fit.fit()
    )
    outline_item2 = writer.add_outline_item(
        "An outline item 2",
        1,
        None,
        (255, 0, 15),
        True,
        True,
        Fit.fit(),
        is_open=True,
    )
    _o3a = writer.add_outline_item(
        "Another 2", 2, outline_item2, None, False, False, Fit.fit()
    )
    _o3b = writer.add_outline_item(
        "Another 2bis", 2, outline_item2, None, False, False, Fit.fit()
    )

    # write "output" to pypdf-output.pdf
    with open(pdf_file_path, "w+b") as output_stream:
        writer.write(output_stream)
        output_stream.seek(0)
        reader = PdfReader(output_stream)
        assert reader.trailer["/Root"]["/Outlines"]["/Count"] == 3
        assert reader.outline[0]["/Count"] == -2
        assert reader.outline[0]["/%is_open%"] == False  # noqa
        assert reader.outline[2]["/Count"] == 2
        assert reader.outline[2]["/%is_open%"] == True  # noqa
        assert reader.outline[1][0]["/Count"] == 0


def test_add_named_destination(pdf_file_path):
    reader = PdfReader(RESOURCE_ROOT / "pdflatex-outline.pdf")
    writer = PdfWriter()
    assert writer.get_named_dest_root() == []

    for page in reader.pages:
        writer.add_page(page)

    assert writer.get_named_dest_root() == []

    writer.add_named_destination(TextStringObject("A named dest"), 2)
    writer.add_named_destination(TextStringObject("A named dest2"), 2)

    with pytest.warns(DeprecationWarning, match="pagenum is deprecated as an argument"):
        writer.add_named_destination(TextStringObject("A named dest3"), pagenum=2)

    with pytest.raises(ValueError):
        writer.add_named_destination(
            TextStringObject("A named dest3"), pagenum=2, page_number=2
        )

    root = writer.get_named_dest_root()
    assert root[0] == "A named dest"
    assert root[1].pdf == writer
    assert root[1].get_object()["/S"] == NameObject("/GoTo")
    assert root[1].get_object()["/D"][0] == writer.pages[2].indirect_reference
    assert root[2] == "A named dest2"
    assert root[3].pdf == writer
    assert root[3].get_object()["/S"] == NameObject("/GoTo")
    assert root[3].get_object()["/D"][0] == writer.pages[2].indirect_reference
    assert root[4] == "A named dest3"

    # test get_object

    assert writer.get_object(root[1].idnum) == writer.get_object(root[1])
    with pytest.raises(ValueError) as exc:
        writer.get_object(reader.pages[0].indirect_reference)
    assert exc.value.args[0] == "pdf must be self"

    # write "output" to pypdf-output.pdf
    with open(pdf_file_path, "wb") as output_stream:
        writer.write(output_stream)


def test_add_named_destination_sort_order(pdf_file_path):
    """
    Issue #1927 does not appear.

    add_named_destination() maintains the named destination list sort order
    """
    writer = PdfWriter()

    assert writer.get_named_dest_root() == []

    writer.add_blank_page(200, 200)
    writer.add_named_destination("b", 0)
    # "a" should be moved before "b" on insert
    writer.add_named_destination("a", 0)

    root = writer.get_named_dest_root()

    assert len(root) == 4
    assert (
        root[0] == "a"
    ), '"a" was not inserted before "b" in the named destination root'
    assert root[2] == "b"

    # write "output" to pypdf-output.pdf
    with open(pdf_file_path, "wb") as output_stream:
        writer.write(output_stream)


def test_add_uri(pdf_file_path):
    reader = PdfReader(RESOURCE_ROOT / "pdflatex-outline.pdf")
    writer = PdfWriter()

    for page in reader.pages:
        writer.add_page(page)

    writer.add_uri(
        1,
        "http://www.example.com",
        RectangleObject([0, 0, 100, 100]),
        border=[1, 2, 3, [4]],
    )
    writer.add_uri(
        2,
        "https://pypdf.readthedocs.io/en/latest/",
        RectangleObject([20, 30, 50, 80]),
        border=[1, 2, 3],
    )
    writer.add_uri(
        3,
        "https://pypdf.readthedocs.io/en/latest/user/adding-pdf-annotations.html",
        "[ 200 300 250 350 ]",
        border=[0, 0, 0],
    )
    writer.add_uri(
        3,
        "https://pypdf.readthedocs.io/en/latest/user/adding-pdf-annotations.html",
        [100, 200, 150, 250],
        border=[0, 0, 0],
    )

    # write "output" to pypdf-output.pdf
    with open(pdf_file_path, "wb") as output_stream:
        writer.write(output_stream)


def test_add_link(pdf_file_path):
    reader = PdfReader(RESOURCE_ROOT / "pdflatex-outline.pdf")
    writer = PdfWriter()

    for page in reader.pages:
        writer.add_page(page)

    with pytest.raises(
        DeprecationError,
        match=(
            re.escape(
                "add_link is deprecated and was removed in pypdf 3.0.0. "
                "Use add_annotation(pypdf.annotations.Link(...)) instead."
            )
        ),
    ):
        writer.add_link(
            1,
            2,
            RectangleObject([0, 0, 100, 100]),
            border=[1, 2, 3, [4]],
            fit="/Fit",
        )
        writer.add_link(
            2, 3, RectangleObject([20, 30, 50, 80]), [1, 2, 3], "/FitH", None
        )
        writer.add_link(
            3,
            0,
            "[ 200 300 250 350 ]",
            [0, 0, 0],
            "/XYZ",
            0,
            0,
            2,
        )
        writer.add_link(
            3,
            0,
            [100, 200, 150, 250],
            border=[0, 0, 0],
        )

    # write "output" to pypdf-output.pdf
    with open(pdf_file_path, "wb") as output_stream:
        writer.write(output_stream)


def test_io_streams():
    """This is the example from the docs ("Streaming data")."""
    filepath = RESOURCE_ROOT / "pdflatex-outline.pdf"
    with open(filepath, "rb") as fh:
        bytes_stream = BytesIO(fh.read())

    # Read from bytes stream
    reader = PdfReader(bytes_stream)
    assert len(reader.pages) == 4

    # Write to bytes stream
    writer = PdfWriter()
    with BytesIO() as output_stream:
        writer.write(output_stream)


def test_regression_issue670(pdf_file_path):
    filepath = RESOURCE_ROOT / "crazyones.pdf"
    reader = PdfReader(filepath, strict=False)
    for _ in range(2):
        writer = PdfWriter()
        writer.add_page(reader.pages[0])
        with open(pdf_file_path, "wb") as f_pdf:
            writer.write(f_pdf)


def test_issue301():
    """Test with invalid stream length object."""
    with open(RESOURCE_ROOT / "issue-301.pdf", "rb") as f:
        reader = PdfReader(f)
        writer = PdfWriter()
        writer.append_pages_from_reader(reader)
        b = BytesIO()
        writer.write(b)


def test_append_pages_from_reader_append():
    """Use append_pages_from_reader with a callable."""
    with open(RESOURCE_ROOT / "issue-301.pdf", "rb") as f:
        reader = PdfReader(f)
        writer = PdfWriter()
        writer.append_pages_from_reader(reader, callable)
        b = BytesIO()
        writer.write(b)


@pytest.mark.enable_socket()
@pytest.mark.slow()
@pytest.mark.filterwarnings("ignore::DeprecationWarning")
def test_sweep_indirect_references_nullobject_exception(pdf_file_path):
    # TODO: Check this more closely... this looks weird
    url = "https://corpora.tika.apache.org/base/docs/govdocs1/924/924666.pdf"
    name = "tika-924666.pdf"
    reader = PdfReader(BytesIO(get_pdf_from_url(url, name=name)))
    merger = PdfMerger()
    merger.append(reader)
    merger.write(pdf_file_path)


@pytest.mark.enable_socket()
@pytest.mark.slow()
@pytest.mark.parametrize(
    ("url", "name"),
    [
        (
            "https://corpora.tika.apache.org/base/docs/govdocs1/924/924666.pdf",
            "test_sweep_indirect_references_nullobject_exception.pdf",
        ),
        (
            "https://corpora.tika.apache.org/base/docs/govdocs1/922/922840.pdf",
            "test_write_outline_item_on_page_fitv.pdf",
        ),
        ("https://github.com/py-pdf/pypdf/files/10715624/test.pdf", "iss1627.pdf"),
    ],
)
@pytest.mark.filterwarnings("ignore::DeprecationWarning")
def test_some_appends(pdf_file_path, url, name):
    reader = PdfReader(BytesIO(get_pdf_from_url(url, name=name)))
    # PdfMerger
    merger = PdfMerger()
    merger.append(reader)
    merger.write(pdf_file_path)
    # PdfWriter
    merger = PdfWriter()
    merger.append(reader)
    merger.write(pdf_file_path)


def test_pdf_header():
    writer = PdfWriter()
    assert writer.pdf_header == b"%PDF-1.3"

    reader = PdfReader(RESOURCE_ROOT / "crazyones.pdf")
    writer.add_page(reader.pages[0])
    assert writer.pdf_header == b"%PDF-1.5"

    writer.pdf_header = b"%PDF-1.6"
    assert writer.pdf_header == b"%PDF-1.6"


def test_write_dict_stream_object(pdf_file_path):
    stream = (
        b"BT "
        b"/F0 36 Tf "
        b"50 706 Td "
        b"36 TL "
        b"(The Tj operator) Tj "
        b'1 2 (The double quote operator) " '
        b"(The single quote operator) ' "
        b"ET"
    )

    stream_object = StreamObject()
    stream_object[NameObject("/Type")] = NameObject("/Text")
    stream_object._data = stream

    writer = PdfWriter()

    page_object = PageObject.create_blank_page(writer, 1000, 1000)
    # Construct dictionary object (PageObject) with stream object
    # Writer will replace this stream object with indirect object
    page_object[NameObject("/Test")] = stream_object

    page_object = writer.add_page(page_object)
    with open(pdf_file_path, "wb") as fp:
        writer.write(fp)

    for k, v in page_object.items():
        if k == "/Test":
            assert str(v) != str(stream_object)
            assert isinstance(v, IndirectObject)
            assert str(v.get_object()) == str(stream_object)
            break
    else:
        pytest.fail("/Test not found")

    # Check that every key in _idnum_hash is correct
    objects_hash = [o.hash_value() for o in writer._objects]
    for k, v in writer._idnum_hash.items():
        assert v.pdf == writer
        assert k in objects_hash, "Missing %s" % v


def test_add_single_annotation(pdf_file_path):
    pdf_path = RESOURCE_ROOT / "crazyones.pdf"
    reader = PdfReader(pdf_path)
    page = reader.pages[0]
    writer = PdfWriter()
    writer.add_page(page)

    annot_dict = {
        "/Type": "/Annot",
        "/Subtype": "/Text",
        "/Rect": [270.75, 596.25, 294.75, 620.25],
        "/Contents": "Note in second paragraph",
        "/C": [1, 1, 0],
        "/M": "D:20220406191858+02'00",
        "/Popup": {
            "/Type": "/Annot",
            "/Subtype": "/Popup",
            "/Rect": [294.75, 446.25, 494.75, 596.25],
            "/M": "D:20220406191847+02'00",
        },
        "/T": "moose",
    }
    writer.add_annotation(0, annot_dict)

    # Inspect manually by adding 'assert False' and viewing the PDF
    with open(pdf_file_path, "wb") as fp:
        writer.write(fp)


def test_deprecation_bookmark_decorator():
    reader = PdfReader(RESOURCE_ROOT / "outlines-with-invalid-destinations.pdf")
    page = reader.pages[0]
    outline_item = reader.outline[0]
    writer = PdfWriter()
    writer.add_page(page)
    with pytest.raises(
        DeprecationError,
        match="bookmark is deprecated as an argument. Use outline_item instead",
    ):
        writer.add_outline_item_dict(bookmark=outline_item)


@pytest.mark.samples()
def test_colors_in_outline_item(pdf_file_path):
    reader = PdfReader(SAMPLE_ROOT / "004-pdflatex-4-pages/pdflatex-4-pages.pdf")
    writer = PdfWriter()
    writer.clone_document_from_reader(reader)
    purple_rgb = (0.5019607843137255, 0.0, 0.5019607843137255)
    writer.add_outline_item("First Outline Item", page_number=2, color="800080")
    writer.add_outline_item("Second Outline Item", page_number=3, color="#800080")
    writer.add_outline_item("Third Outline Item", page_number=4, color=purple_rgb)

    with open(pdf_file_path, "wb") as f:
        writer.write(f)

    reader2 = PdfReader(pdf_file_path)
    for outline_item in reader2.outline:
        # convert float to string because of mutability
        assert [str(c) for c in outline_item.color] == [str(p) for p in purple_rgb]


@pytest.mark.samples()
def test_write_empty_stream():
    reader = PdfReader(SAMPLE_ROOT / "004-pdflatex-4-pages/pdflatex-4-pages.pdf")
    writer = PdfWriter()
    writer.clone_document_from_reader(reader)

    with pytest.raises(ValueError) as exc:
        writer.write("")
    assert exc.value.args[0] == "Output(stream=) is empty."


def test_startup_dest():
    pdf_file_writer = PdfWriter()
    pdf_file_writer.append_pages_from_reader(PdfReader(RESOURCE_ROOT / "issue-604.pdf"))

    assert pdf_file_writer.open_destination is None
    pdf_file_writer.open_destination = pdf_file_writer.pages[9]
    # checked also using Acrobrat to verify the good page is opened
    op = pdf_file_writer._root_object["/OpenAction"]
    assert op[0] == pdf_file_writer.pages[9].indirect_reference
    assert op[1] == "/Fit"
    op = pdf_file_writer.open_destination
    assert op.raw_get("/Page") == pdf_file_writer.pages[9].indirect_reference
    assert op["/Type"] == "/Fit"
    pdf_file_writer.open_destination = op
    assert pdf_file_writer.open_destination == op

    # irrelevant, just for coverage
    pdf_file_writer._root_object[NameObject("/OpenAction")][0] = NumberObject(0)
    pdf_file_writer.open_destination
    with pytest.raises(Exception) as exc:
        del pdf_file_writer._root_object[NameObject("/OpenAction")][0]
        pdf_file_writer.open_destination
    assert "Invalid Destination" in str(exc.value)

    pdf_file_writer.open_destination = "Test"
    # checked also using Acrobrat to verify open_destination
    op = pdf_file_writer._root_object["/OpenAction"]
    assert isinstance(op, TextStringObject)
    assert op == "Test"
    op = pdf_file_writer.open_destination
    assert isinstance(op, TextStringObject)
    assert op == "Test"

    # irrelevant, this is just for coverage
    pdf_file_writer._root_object[NameObject("/OpenAction")] = NumberObject(0)
    assert pdf_file_writer.open_destination is None
    pdf_file_writer.open_destination = None
    assert "/OpenAction" not in pdf_file_writer._root_object
    pdf_file_writer.open_destination = None


@pytest.mark.enable_socket()
def test_iss471():
    url = "https://github.com/py-pdf/pypdf/files/9139245/book.pdf"
    name = "book_471.pdf"
    reader = PdfReader(BytesIO(get_pdf_from_url(url, name=name)))

    writer = PdfWriter()
    writer.append(reader, excluded_fields=[])
    assert isinstance(
        writer.pages[0]["/Annots"][0].get_object()["/Dest"], TextStringObject
    )


@pytest.mark.enable_socket()
def test_reset_translation():
    url = "https://corpora.tika.apache.org/base/docs/govdocs1/924/924666.pdf"
    name = "tika-924666.pdf"
    reader = PdfReader(BytesIO(get_pdf_from_url(url, name=name)))
    writer = PdfWriter()
    writer.append(reader, (0, 10))
    nb = len(writer._objects)
    writer.append(reader, (0, 10))
    assert (
        len(writer._objects) == nb + 11
    )  # +10 (pages) +1 because of the added outline
    nb += 1
    writer.reset_translation(reader)
    writer.append(reader, (0, 10))
    assert len(writer._objects) >= nb + 200
    nb = len(writer._objects)
    writer.reset_translation(reader.pages[0].indirect_reference)
    writer.append(reader, (0, 10))
    assert len(writer._objects) >= nb + 200
    nb = len(writer._objects)
    writer.reset_translation()
    writer.append(reader, (0, 10))
    assert len(writer._objects) >= nb + 200
    nb = len(writer.pages)
    writer.append(reader, [reader.pages[0], reader.pages[0]])
    assert len(writer.pages) == nb + 2


def test_threads_empty():
    writer = PdfWriter()
    thr = writer.threads
    assert isinstance(thr, ArrayObject)
    assert len(thr) == 0
    thr2 = writer.threads
    assert thr == thr2


@pytest.mark.enable_socket()
def test_append_without_annots_and_articles():
    url = "https://corpora.tika.apache.org/base/docs/govdocs1/924/924666.pdf"
    name = "tika-924666.pdf"
    reader = PdfReader(BytesIO(get_pdf_from_url(url, name=name)))
    writer = PdfWriter()
    writer.append(reader, None, (0, 10), True, ["/B"])
    writer.reset_translation()
    writer.append(reader, (0, 10), True, ["/B"])
    assert writer.threads == []
    writer = PdfWriter()
    writer.append(reader, None, (0, 10), True, ["/Annots"])
    assert "/Annots" not in writer.pages[5]
    writer = PdfWriter()
    writer.append(reader, None, (0, 10), True, [])
    assert "/Annots" in writer.pages[5]
    assert len(writer.threads) >= 1


@pytest.mark.enable_socket()
def test_append_multiple():
    url = "https://corpora.tika.apache.org/base/docs/govdocs1/924/924666.pdf"
    name = "tika-924666.pdf"
    reader = PdfReader(BytesIO(get_pdf_from_url(url, name=name)))
    writer = PdfWriter()
    writer.append(
        reader, [0, 0, 0]
    )  # to demonstre multiple insertion of same page at once
    writer.append(reader, [0, 0, 0])  # second pack
    pages = writer._root_object["/Pages"]["/Kids"]
    assert pages[0] not in pages[1:]  # page not repeated
    assert pages[-1] not in pages[0:-1]  # page not repeated


@pytest.mark.samples()
def test_set_page_label(pdf_file_path):
    src = RESOURCE_ROOT / "GeoBase_NHNC1_Data_Model_UML_EN.pdf"  # File without labels
    reader = PdfReader(src)

    expected = [
        "i",
        "ii",
        "1",
        "2",
        "A",
        "B",
        "1",
        "2",
        "3",
        "4",
        "A",
        "i",
        "I",
        "II",
        "1",
        "2",
        "3",
        "I",
        "II",
    ]

    # Tests full lenght with labels assigned at first and last elements
    # Tests different labels assigned to consecutive ranges
    writer = PdfWriter()
    writer.clone_document_from_reader(reader)
    writer.set_page_label(0, 1, "/r")
    writer.set_page_label(4, 5, "/A")
    writer.set_page_label(10, 10, "/A")
    writer.set_page_label(11, 11, "/r")
    writer.set_page_label(12, 13, "/R")
    writer.set_page_label(17, 18, "/R")
    writer.write(pdf_file_path)
    assert PdfReader(pdf_file_path).page_labels == expected

    writer = PdfWriter()  # Same labels, different set order
    writer.clone_document_from_reader(reader)
    writer.set_page_label(17, 18, "/R")
    writer.set_page_label(4, 5, "/A")
    writer.set_page_label(10, 10, "/A")
    writer.set_page_label(0, 1, "/r")
    writer.set_page_label(12, 13, "/R")
    writer.set_page_label(11, 11, "/r")
    writer.write(pdf_file_path)
    assert PdfReader(pdf_file_path).page_labels == expected

    # Tests labels assigned only in the middle
    # Tests label assigned to a range already containing labled ranges
    expected = ["1", "2", "i", "ii", "iii", "iv", "v", "1"]
    writer = PdfWriter()
    writer.clone_document_from_reader(reader)
    writer.set_page_label(3, 4, "/a")
    writer.set_page_label(5, 5, "/A")
    writer.set_page_label(2, 6, "/r")
    writer.write(pdf_file_path)
    assert PdfReader(pdf_file_path).page_labels[: len(expected)] == expected

    # Tests labels assigned inside a previously existing range
    expected = ["1", "2", "i", "a", "b", "A", "1", "1", "2"]
    # Ones repeat because user didnt cover the entire original range
    writer = PdfWriter()
    writer.clone_document_from_reader(reader)
    writer.set_page_label(2, 6, "/r")
    writer.set_page_label(3, 4, "/a")
    writer.set_page_label(5, 5, "/A")
    writer.write(pdf_file_path)
    assert PdfReader(pdf_file_path).page_labels[: len(expected)] == expected

    # Tests invalid user input
    writer = PdfWriter()
    writer.clone_document_from_reader(reader)
    with pytest.raises(
        ValueError, match="at least one between style and prefix must be given"
    ):
        writer.set_page_label(0, 5, start=2)
    with pytest.raises(
        ValueError, match="page_index_from must be equal or greater then 0"
    ):
        writer.set_page_label(-1, 5, "/r")
    with pytest.raises(
        ValueError, match="page_index_to must be equal or greater then page_index_from"
    ):
        writer.set_page_label(5, 0, "/r")
    with pytest.raises(ValueError, match="page_index_to exceeds number of pages"):
        writer.set_page_label(0, 19, "/r")
    with pytest.raises(
        ValueError, match="if given, start must be equal or greater than one"
    ):
        writer.set_page_label(0, 5, "/r", start=-1)

    pdf_file_path.unlink()

    src = (
        SAMPLE_ROOT / "009-pdflatex-geotopo/GeoTopo.pdf"
    )  # File with pre existing labels
    reader = PdfReader(src)

    # Tests adding labels to existing ones
    expected = ["i", "ii", "A", "B", "1"]
    writer = PdfWriter()
    writer.clone_document_from_reader(reader)
    writer.set_page_label(2, 3, "/A")
    writer.write(pdf_file_path)
    assert PdfReader(pdf_file_path).page_labels[: len(expected)] == expected

    # Tests replacing existing lables
    expected = ["A", "B", "1", "1", "2"]
    writer = PdfWriter()
    writer.clone_document_from_reader(reader)
    writer.set_page_label(0, 1, "/A")
    writer.write(pdf_file_path)
    assert PdfReader(pdf_file_path).page_labels[: len(expected)] == expected

    pdf_file_path.unlink()

    # Tests prefix and start.
    src = RESOURCE_ROOT / "issue-604.pdf"  # File without page labels
    reader = PdfReader(src)
    writer = PdfWriter()
    writer.clone_document_from_reader(reader)

    writer.set_page_label(0, 0, prefix="FRONT")
    writer.set_page_label(1, 2, "/D", start=2)
    writer.set_page_label(3, 6, prefix="UPDATES")
    writer.set_page_label(7, 10, "/D", prefix="THYR-")
    writer.set_page_label(11, 21, "/D", prefix="PAP-")
    writer.set_page_label(22, 30, "/D", prefix="FOLL-")
    writer.set_page_label(31, 39, "/D", prefix="HURT-")
    writer.write(pdf_file_path)


@pytest.mark.enable_socket()
def test_iss1601():
    url = "https://github.com/py-pdf/pypdf/files/10579503/badges-38.pdf"
    name = "badge-38.pdf"
    reader = PdfReader(BytesIO(get_pdf_from_url(url, name=name)))
    writer = PdfWriter()
    page_1 = writer.add_blank_page(
        reader.pages[0].mediabox[2], reader.pages[0].mediabox[3]
    )
    page_1.merge_transformed_page(reader.pages[0], Transformation())
    assert (
        ContentStream(reader.pages[0].get_contents(), reader).get_data()
        in page_1.get_contents().get_data()
    )
    page_1 = writer.add_blank_page(
        reader.pages[0].mediabox[2], reader.pages[0].mediabox[3]
    )
    page_1.merge_page(reader.pages[0])
    assert (
        ContentStream(reader.pages[0].get_contents(), reader).get_data()
        in page_1.get_contents().get_data()
    )


def test_attachments():
    writer = PdfWriter()
    writer.add_blank_page(100, 100)
    b = BytesIO()
    writer.write(b)
    b.seek(0)
    reader = PdfReader(b)
    b = None
    assert reader.attachments == {}
    assert reader._list_attachments() == []
    assert reader._get_attachments() == {}
    to_add = [
        ("foobar.txt", b"foobarcontent"),
        ("foobar2.txt", b"foobarcontent2"),
        ("foobar2.txt", b"2nd_foobarcontent"),
    ]
    for name, content in to_add:
        writer.add_attachment(name, content)

    b = BytesIO()
    writer.write(b)
    b.seek(0)
    reader = PdfReader(b)
    b = None
    assert sorted(reader.attachments.keys()) == sorted({name for name, _ in to_add})
    assert str(reader.attachments) == "LazyDict(keys=['foobar.txt', 'foobar2.txt'])"
    assert reader._list_attachments() == [name for name, _ in to_add]

    # We've added the same key twice - hence only 2 and not 3:
    att = reader._get_attachments()
    assert len(att) == 2  # we have 2 keys, but 3 attachments!

    # The content for foobar.txt is clear and just a single value:
    assert att["foobar.txt"] == b"foobarcontent"

    # The content for foobar2.txt is a list!
    att = reader._get_attachments("foobar2.txt")
    assert len(att) == 1
    assert att["foobar2.txt"] == [b"foobarcontent2", b"2nd_foobarcontent"]

    # Let's do both cases with the public interface:
    assert reader.attachments["foobar.txt"][0] == b"foobarcontent"
    assert reader.attachments["foobar2.txt"][0] == b"foobarcontent2"
    assert reader.attachments["foobar2.txt"][1] == b"2nd_foobarcontent"


@pytest.mark.enable_socket()
def test_iss1614():
    # test of an annotation(link) directly stored in the /Annots in the page
    url = "https://github.com/py-pdf/pypdf/files/10669995/broke.pdf"
    name = "iss1614.pdf"
    reader = PdfReader(BytesIO(get_pdf_from_url(url, name=name)))
    writer = PdfWriter()
    writer.append(reader)
    # test for 2nd error case reported in #1614
    url = "https://github.com/py-pdf/pypdf/files/10696390/broken.pdf"
    name = "iss1614.2.pdf"
    reader = PdfReader(BytesIO(get_pdf_from_url(url, name=name)))
    writer.append(reader)


@pytest.mark.enable_socket()
def test_new_removes():
    # test of an annotation(link) directly stored in the /Annots in the page
    url = "https://github.com/py-pdf/pypdf/files/10807951/tt.pdf"
    name = "iss1650.pdf"
    reader = PdfReader(BytesIO(get_pdf_from_url(url, name=name)))

    writer = PdfWriter()
    writer.clone_document_from_reader(reader)
    writer.remove_images()
    b = BytesIO()
    writer.write(b)
    bb = bytes(b.getbuffer())
    assert b"/Im0 Do" not in bb
    assert b"/Fm0 Do" in bb
    assert b" TJ" in bb

    writer = PdfWriter()
    writer.clone_document_from_reader(reader)
    writer.remove_text()
    b = BytesIO()
    writer.write(b)
    bb = bytes(b.getbuffer())
    assert b"/Im0" in bb
    assert b"Chap" not in bb
    assert b" TJ" not in bb

    url = "https://github.com/py-pdf/pypdf/files/10832029/tt2.pdf"
    name = "GeoBaseWithComments.pdf"
    reader = PdfReader(BytesIO(get_pdf_from_url(url, name=name)))
    writer.append(reader)
    writer.remove_objects_from_page(writer.pages[0], [ObjectDeletionFlag.LINKS])
    assert "/Links" not in [
        a.get_object()["/Subtype"] for a in writer.pages[0]["/Annots"]
    ]
    writer.remove_objects_from_page(writer.pages[0], ObjectDeletionFlag.ATTACHMENTS)
    assert "/FileAttachment" not in [
        a.get_object()["/Subtype"] for a in writer.pages[0]["/Annots"]
    ]

    writer.pages[0]["/Annots"].append(
        DictionaryObject({NameObject("/Subtype"): TextStringObject("/3D")})
    )
    assert "/3D" in [a.get_object()["/Subtype"] for a in writer.pages[0]["/Annots"]]
    writer.remove_objects_from_page(writer.pages[0], ObjectDeletionFlag.OBJECTS_3D)
    assert "/3D" not in [a.get_object()["/Subtype"] for a in writer.pages[0]["/Annots"]]

    writer.remove_links()
    assert len(writer.pages[0]["/Annots"]) == 0
    assert len(writer.pages[3]["/Annots"]) == 0

    writer.remove_annotations("/Text")


@pytest.mark.enable_socket()
def test_late_iss1654():
    url = "https://github.com/py-pdf/pypdf/files/10935632/bid1.pdf"
    name = "bid1.pdf"
    reader = PdfReader(BytesIO(get_pdf_from_url(url, name=name)))
    writer = PdfWriter()
    writer.clone_document_from_reader(reader)
    for p in writer.pages:
        p.compress_content_streams()
    b = BytesIO()
    writer.write(b)


@pytest.mark.enable_socket()
def test_iss1723():
    # test of an annotation(link) directly stored in the /Annots in the page
    url = "https://github.com/py-pdf/pypdf/files/11015242/inputFile.pdf"
    name = "iss1723.pdf"
    reader = PdfReader(BytesIO(get_pdf_from_url(url, name=name)))
    writer = PdfWriter()
    writer.append(reader, (3, 5))


@pytest.mark.enable_socket()
def test_iss1767():
    # test with a pdf which is buggy because the object 389,0 exists 3 times:
    # twice to define catalog and one as an XObject inducing a loop when
    # cloning
    url = "https://github.com/py-pdf/pypdf/files/11138472/test.pdf"
    name = "iss1723.pdf"
    reader = PdfReader(BytesIO(get_pdf_from_url(url, name=name)))
    PdfWriter(clone_from=reader)


@pytest.mark.enable_socket()
def test_named_dest_page_number():
    """
    Closes iss471
    tests appending with named destinations as integers
    """
    url = "https://github.com/py-pdf/pypdf/files/10704333/central.pdf"
    name = "central.pdf"
    writer = PdfWriter()
    writer.add_blank_page(100, 100)
    writer.append(BytesIO(get_pdf_from_url(url, name=name)), pages=[0, 1, 2])
    assert len(writer._root_object["/Names"]["/Dests"]["/Names"]) == 2
    assert writer._root_object["/Names"]["/Dests"]["/Names"][-1][0] == (1 + 1)
    writer.append(BytesIO(get_pdf_from_url(url, name=name)))
    assert len(writer._root_object["/Names"]["/Dests"]["/Names"]) == 6
    writer2 = PdfWriter()
    writer2.add_blank_page(100, 100)
    dest = writer2.add_named_destination("toto", 0)
    dest.get_object()[NameObject("/D")][0] = NullObject()
    b = BytesIO()
    writer2.write(b)
    b.seek(0)
    writer.append(b)
    assert len(writer._root_object["/Names"]["/Dests"]["/Names"]) == 6


@pytest.mark.parametrize(
    ("write_data_here", "needs_cleanup"),
    [
        (
            "dont_commit_writer.pdf",
            True,
        )
    ],
)
def test_update_form_fields(write_data_here, needs_cleanup):
    writer = PdfWriter(clone_from=RESOURCE_ROOT / "FormTestFromOo.pdf")
    writer.update_page_form_field_values(
        writer.pages[0],
        {
            "CheckBox1": "/Yes",
            "Text1": "mon Text1",
            "Text2": "ligne1\nligne2",
            "RadioGroup1": "/2",
            "RdoS1": "/",
            "Combo1": "!!monCombo!!",
            "Liste1": "Liste2",
            "Liste2": ["Lst1", "Lst3"],
            "DropList1": "DropListe3",
        },
        auto_regenerate=False,
    )
    del writer.pages[0]["/Annots"][1].get_object()["/AP"]["/N"]
    writer.update_page_form_field_values(
        writer.pages[0],
        {"Text1": "my Text1", "Text2": "ligne1\nligne2\nligne3"},
        auto_regenerate=False,
    )

    writer.write("dont_commit_writer.pdf")
    reader = PdfReader("dont_commit_writer.pdf")
    flds = reader.get_fields()
    assert flds["CheckBox1"]["/V"] == "/Yes"
    assert flds["CheckBox1"].indirect_reference.get_object()["/AS"] == "/Yes"
    assert (
        b"(my Text1)"
        in flds["Text1"].indirect_reference.get_object()["/AP"]["/N"].get_data()
    )
    assert flds["Text2"]["/V"] == "ligne1\nligne2\nligne3"
    assert (
        b"(ligne3)"
        in flds["Text2"].indirect_reference.get_object()["/AP"]["/N"].get_data()
    )
    assert flds["RadioGroup1"]["/V"] == "/2"
    assert flds["RadioGroup1"]["/Kids"][0].get_object()["/AS"] == "/Off"
    assert flds["RadioGroup1"]["/Kids"][1].get_object()["/AS"] == "/2"
    assert all(x in flds["Liste2"]["/V"] for x in ["Lst1", "Lst3"])

    assert all(x in flds["CheckBox1"]["/_States_"] for x in ["/Off", "/Yes"])
    assert all(x in flds["RadioGroup1"]["/_States_"] for x in ["/1", "/2", "/3"])
    assert all(x in flds["Liste1"]["/_States_"] for x in ["Liste1", "Liste2", "Liste3"])

    if needs_cleanup:
        Path(write_data_here).unlink()


@pytest.mark.enable_socket()
def test_iss1862():
    # The file here has "/B" entry to define the font in a object below the page
    # The excluded field shall be considered only at first level (page) and not
    # below
    url = "https://github.com/py-pdf/pypdf/files/11708801/intro.pdf"
    name = "iss1862.pdf"
    writer = PdfWriter()
    writer.append(BytesIO(get_pdf_from_url(url, name=name)))
    # check that "/B" is in the font
    writer.pages[0]["/Resources"]["/Font"]["/F1"]["/CharProcs"]["/B"].get_data()


def test_empty_objects_before_cloning():
    pdf_path = RESOURCE_ROOT / "crazyones.pdf"
    reader = PdfReader(pdf_path)
    writer = PdfWriter(clone_from=reader)
    nb_obj_reader = len(reader.xref_objStm) + sum(
        len(reader.xref[i]) for i in reader.xref
    )
    nb_obj_reader -= 1  # for trailer
    nb_obj_reader -= len(
        {x: 1 for x, y in reader.xref_objStm.values()}
    )  # to remove object streams
    assert len(writer._objects) == nb_obj_reader


@pytest.mark.enable_socket()
def test_watermark():
    url = "https://github.com/py-pdf/pypdf/files/11985889/bg.pdf"
    name = "bgwatermark.pdf"
    reader = PdfReader(BytesIO(get_pdf_from_url(url, name=name)))
    url = "https://github.com/py-pdf/pypdf/files/11985888/source.pdf"
    name = "srcwatermark.pdf"
    writer = PdfWriter(clone_from=BytesIO(get_pdf_from_url(url, name=name)))
    for p in writer.pages:
        p.merge_page(reader.pages[0], over=False)

    assert isinstance(p["/Contents"], ArrayObject)
    assert isinstance(p["/Contents"][0], IndirectObject)

    b = BytesIO()
    writer.write(b)
    assert len(b.getvalue()) < 2.1 * 1024 * 1024


@pytest.mark.enable_socket()
def test_da_missing_in_annot():
    url = "https://github.com/py-pdf/pypdf/files/12136285/Building.Division.Permit.Application.pdf"
    name = "BuildingDivisionPermitApplication.pdf"
    reader = PdfReader(BytesIO(get_pdf_from_url(url, name=name)))
    writer = PdfWriter(clone_from=reader)
    writer.update_page_form_field_values(
        writer.pages[0], {"PCN-1": "0"}, auto_regenerate=False
    )
    b = BytesIO()
    writer.write(b)
    reader = PdfReader(BytesIO(b.getvalue()))
    ff = reader.get_fields()
    # check for autosize processing
    assert (
        b"0 Tf"
        not in ff["PCN-1"].indirect_reference.get_object()["/AP"]["/N"].get_data()
    )
    f2 = writer.get_object(ff["PCN-2"].indirect_reference.idnum)
    f2[NameObject("/Parent")] = writer.get_object(
        ff["PCN-1"].indirect_reference.idnum
    ).indirect_reference
    writer.update_page_form_field_values(
        writer.pages[0], {"PCN-2": "1"}, auto_regenerate=False
    )


def test_missing_fields(pdf_file_path):
    reader = PdfReader(RESOURCE_ROOT / "form.pdf")

    writer = PdfWriter()
    writer.add_page(reader.pages[0])

    with pytest.raises(PyPdfError) as exc:
        writer.update_page_form_field_values(
            writer.pages[0], {"foo": "some filled in text"}, flags=1
        )
    assert exc.value.args[0] == "No /AcroForm dictionary in PdfWriter Object"

    writer = PdfWriter()
    writer.append(reader, [0])
    del writer._root_object["/AcroForm"]["/Fields"]
    with pytest.raises(PyPdfError) as exc:
        writer.update_page_form_field_values(
            writer.pages[0], {"foo": "some filled in text"}, flags=1
        )
    assert exc.value.args[0] == "No /Fields dictionary in Pdf in PdfWriter Object"


<<<<<<< HEAD
@pytest.mark.enable_socket()
def test_germanfields():
    """Cf #2035"""
    url = "https://github.com/py-pdf/pypdf/files/12194195/test.pdf"
    name = "germanfields.pdf"
    reader = PdfReader(BytesIO(get_pdf_from_url(url, name=name)))
    writer = PdfWriter(clone_from=reader)
    form_fields = {"Text Box 1": "test æ ø å"}
    writer.update_page_form_field_values(
        writer.pages[0], form_fields, auto_regenerate=False
    )
    bytes_stream = BytesIO()
    writer.write(bytes_stream)
    bytes_stream.seek(0)
    reader2 = PdfReader(bytes_stream)
    assert (
        b"test \xe6 \xf8 \xe5"
        in reader2.get_fields()["Text Box 1"]
        .indirect_reference.get_object()["/AP"]["/N"]
        .get_data()
    )
=======
def test_missing_info():
    reader = PdfReader(RESOURCE_ROOT / "missing_info.pdf")

    writer = PdfWriter(clone_from=reader)
    assert len(writer.pages) == len(reader.pages)
>>>>>>> c04a6bba
<|MERGE_RESOLUTION|>--- conflicted
+++ resolved
@@ -1584,7 +1584,13 @@
     assert exc.value.args[0] == "No /Fields dictionary in Pdf in PdfWriter Object"
 
 
-<<<<<<< HEAD
+def test_missing_info():
+    reader = PdfReader(RESOURCE_ROOT / "missing_info.pdf")
+
+    writer = PdfWriter(clone_from=reader)
+    assert len(writer.pages) == len(reader.pages)
+
+
 @pytest.mark.enable_socket()
 def test_germanfields():
     """Cf #2035"""
@@ -1605,11 +1611,4 @@
         in reader2.get_fields()["Text Box 1"]
         .indirect_reference.get_object()["/AP"]["/N"]
         .get_data()
-    )
-=======
-def test_missing_info():
-    reader = PdfReader(RESOURCE_ROOT / "missing_info.pdf")
-
-    writer = PdfWriter(clone_from=reader)
-    assert len(writer.pages) == len(reader.pages)
->>>>>>> c04a6bba
+    )