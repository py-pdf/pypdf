--- conflicted
+++ resolved
@@ -475,7 +475,6 @@
         writer.write(o)
 
 
-<<<<<<< HEAD
 def test_add_free_text_annotation():
     filepath = os.path.join(RESOURCE_ROOT, "crazyones.pdf")
 
@@ -488,7 +487,8 @@
 
     with open("foo.pdf", "wb") as fh:
         writer.write(fh)
-=======
+
+
 def test_sweep_indirect_references_nullobject_exception():
     # TODO: Check this more closely... this looks weird
     url = "https://corpora.tika.apache.org/base/docs/govdocs1/924/924666.pdf"
@@ -512,5 +512,4 @@
     merger.write("tmp-merger-do-not-commit.pdf")
 
     # cleanup
-    os.remove("tmp-merger-do-not-commit.pdf")
->>>>>>> 3c750c1f
+    os.remove("tmp-merger-do-not-commit.pdf")