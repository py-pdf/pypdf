--- conflicted
+++ resolved
@@ -1621,10 +1621,8 @@
     assert image_similarity(png_path, target_png_path) >= 0.95
 
 
-<<<<<<< HEAD
-=======
+
 @pytest.mark.skipif(GHOSTSCRIPT_BINARY is None, reason="Requires Ghostscript")
->>>>>>> 552c8e03
 def test_watermarking_reportlab_rendering(tmp_path):
     """
     This test is showing a rotated+mirrored watermark in pypdf==3.15.4.
