"""Test the pypdf._writer module."""
import re
import shutil
import subprocess
from io import BytesIO
from pathlib import Path

try:
    from time import thread_time
except ImportError:

    def thread_time():
        return 0  # disable test for python 3.6


import pytest

from pypdf import (
    ObjectDeletionFlag,
    PageObject,
    PdfMerger,
    PdfReader,
    PdfWriter,
    Transformation,
)
from pypdf.errors import DeprecationError, PageSizeNotDefinedError, PyPdfError
from pypdf.generic import (
    ArrayObject,
    ContentStream,
    DictionaryObject,
    Fit,
    IndirectObject,
    NameObject,
    NullObject,
    NumberObject,
    RectangleObject,
    StreamObject,
    TextStringObject,
)

from . import get_data_from_url, is_sublist
from .test_images import image_similarity

TESTS_ROOT = Path(__file__).parent.resolve()
PROJECT_ROOT = TESTS_ROOT.parent
RESOURCE_ROOT = PROJECT_ROOT / "resources"
SAMPLE_ROOT = Path(PROJECT_ROOT) / "sample-files"
GHOSTSCRIPT_BINARY = shutil.which("gs")


def test_writer_exception_non_binary(tmp_path, caplog):
    src = RESOURCE_ROOT / "pdflatex-outline.pdf"

    reader = PdfReader(src)
    writer = PdfWriter()
    writer.add_page(reader.pages[0])

    with open(tmp_path / "out.txt", "w") as fp, pytest.raises(TypeError):
        writer.write_stream(fp)
    ending = "to write to is not in binary mode. It may not be written to correctly.\n"
    assert caplog.text.endswith(ending)


def test_writer_clone():
    src = RESOURCE_ROOT / "pdflatex-outline.pdf"

    reader = PdfReader(src)
    writer = PdfWriter(clone_from=reader)
    assert len(writer.pages) == 4
    assert "PageObject" in str(type(writer.pages[0]))

    writer = PdfWriter(clone_from=src)
    assert len(writer.pages) == 4
    assert "PageObject" in str(type(writer.pages[0]))


def test_writer_clone_bookmarks():
    # Arrange
    src = RESOURCE_ROOT / "Seige_of_Vicksburg_Sample_OCR-crazyones-merged.pdf"
    reader = PdfReader(src)
    writer = PdfWriter()

    # Act + test cat
    cat = ""

    def cat1(p) -> None:
        nonlocal cat
        cat += p.__repr__()

    writer.clone_document_from_reader(reader, cat1)
    assert "/Page" in cat
    assert writer.pages[0].raw_get("/Parent") == writer._pages
    writer.add_outline_item("Page 1", 0)
    writer.add_outline_item("Page 2", 1)

    # Assert
    bytes_stream = BytesIO()
    writer.write(bytes_stream)
    bytes_stream.seek(0)
    reader2 = PdfReader(bytes_stream)
    assert len(reader2.pages) == len(reader.pages)
    assert len(reader2.outline) == 2

    # test with append
    writer = PdfWriter()
    writer.append(reader)
    writer.add_outline_item("Page 1", 0)
    writer.add_outline_item("Page 2", 1)

    # Assert
    bytes_stream = BytesIO()
    writer.write(bytes_stream)
    bytes_stream.seek(0)
    reader2 = PdfReader(bytes_stream)
    assert len(reader2.pages) == len(reader.pages)
    assert len(reader2.outline) == 2


def writer_operate(writer: PdfWriter) -> None:
    """
    To test the writer that initialized by each of the four usages.

    Args:
        writer: A PdfWriter object
    """
    pdf_path = RESOURCE_ROOT / "crazyones.pdf"
    pdf_outline_path = RESOURCE_ROOT / "pdflatex-outline.pdf"

    reader = PdfReader(pdf_path)
    reader_outline = PdfReader(pdf_outline_path)

    page = reader.pages[0]
    with pytest.raises(PageSizeNotDefinedError) as exc:
        writer.add_blank_page()
    assert exc.value.args == ()
    writer.insert_page(page, 1)
    writer.insert_page(reader_outline.pages[0], 0)
    writer.add_outline_item_destination(page)
    writer.remove_links()
    writer.add_outline_item_destination(page)
    oi = writer.add_outline_item(
        "An outline item", 0, None, (255, 0, 15), True, True, Fit.fit_box_vertically(10)
    )
    writer.add_outline_item(
        "The XYZ fit", 0, oi, (255, 0, 15), True, True, Fit.xyz(left=10, top=20, zoom=3)
    )
    writer.add_outline_item(
        "The XYZ fit no args", 0, oi, (255, 0, 15), True, True, Fit.xyz()
    )
    writer.add_outline_item(
        "The FitH fit", 0, oi, (255, 0, 15), True, True, Fit.fit_horizontally(top=10)
    )
    writer.add_outline_item(
        "The FitV fit", 0, oi, (255, 0, 15), True, True, Fit.fit_vertically(left=10)
    )
    writer.add_outline_item(
        "The FitR fit",
        0,
        oi,
        (255, 0, 15),
        True,
        True,
        Fit.fit_rectangle(left=10, bottom=20, right=30, top=40),
    )
    writer.add_outline_item(
        "The FitB fit", 0, oi, (255, 0, 15), True, True, Fit.fit_box()
    )
    writer.add_outline_item(
        "The FitBH fit",
        0,
        oi,
        (255, 0, 15),
        True,
        True,
        Fit.fit_box_horizontally(top=10),
    )
    writer.add_outline_item(
        "The FitBV fit",
        0,
        oi,
        (255, 0, 15),
        True,
        True,
        Fit.fit_box_vertically(left=10),
    )
    writer.add_blank_page()
    writer.add_uri(2, "https://example.com", RectangleObject([0, 0, 100, 100]))
    with pytest.warns(
        DeprecationWarning, match="'pagenum' argument of add_uri is deprecated"
    ):
        writer.add_uri(
            2, "https://example.com", RectangleObject([0, 0, 100, 100]), pagenum=2
        )
    with pytest.raises(DeprecationError):
        writer.add_link(2, 1, RectangleObject([0, 0, 100, 100]))
    assert writer._get_page_layout() is None
    writer.page_layout = "broken"
    assert writer.page_layout == "broken"
    writer.page_layout = NameObject("/SinglePage")
    assert writer._get_page_layout() == "/SinglePage"
    assert writer._get_page_mode() is None
    writer.set_page_mode("/UseNone")
    assert writer._get_page_mode() == "/UseNone"
    writer.set_page_mode(NameObject("/UseOC"))
    assert writer._get_page_mode() == "/UseOC"
    writer.insert_blank_page(width=100, height=100)
    writer.insert_blank_page()  # without parameters

    writer.remove_images()

    writer.add_metadata(reader.metadata)
    writer.add_metadata({"/Author": "Martin Thoma"})
    writer.add_metadata({"/MyCustom": 1234})

    writer.add_attachment("foobar.gif", b"foobarcontent")

    # Check that every key in _idnum_hash is correct
    objects_hash = [o.hash_value() for o in writer._objects]
    for k, v in writer._idnum_hash.items():
        assert v.pdf == writer
        assert k in objects_hash, f"Missing {v}"


tmp_path = "dont_commit_writer.pdf"


@pytest.mark.parametrize(
    ("write_data_here", "needs_cleanup"),
    [
        ("dont_commit_writer.pdf", True),
        (Path("dont_commit_writer.pdf"), True),
        (BytesIO(), False),
    ],
)
def test_writer_operations_by_traditional_usage(write_data_here, needs_cleanup):
    writer = PdfWriter()

    writer_operate(writer)

    # finally, write "output" to pypdf-output.pdf
    if needs_cleanup:
        with open(write_data_here, "wb") as output_stream:
            writer.write(output_stream)
    else:
        output_stream = write_data_here
        writer.write(output_stream)

    if needs_cleanup:
        Path(write_data_here).unlink()


@pytest.mark.parametrize(
    ("write_data_here", "needs_cleanup"),
    [
        ("dont_commit_writer.pdf", True),
        (Path("dont_commit_writer.pdf"), True),
        (BytesIO(), False),
    ],
)
def test_writer_operations_by_semi_traditional_usage(write_data_here, needs_cleanup):
    with PdfWriter() as writer:
        writer_operate(writer)

        # finally, write "output" to pypdf-output.pdf
        if needs_cleanup:
            with open(write_data_here, "wb") as output_stream:
                writer.write(output_stream)
        else:
            output_stream = write_data_here
            writer.write(output_stream)

    if needs_cleanup:
        Path(write_data_here).unlink()


@pytest.mark.parametrize(
    ("write_data_here", "needs_cleanup"),
    [
        ("dont_commit_writer.pdf", True),
        (Path("dont_commit_writer.pdf"), True),
        (BytesIO(), False),
    ],
)
def test_writer_operations_by_semi_new_traditional_usage(
    write_data_here, needs_cleanup
):
    with PdfWriter() as writer:
        writer_operate(writer)

        # finally, write "output" to pypdf-output.pdf
        writer.write(write_data_here)

    if needs_cleanup:
        Path(write_data_here).unlink()


@pytest.mark.parametrize(
    ("write_data_here", "needs_cleanup"),
    [
        ("dont_commit_writer.pdf", True),
        (Path("dont_commit_writer.pdf"), True),
        (BytesIO(), False),
    ],
)
def test_writer_operation_by_new_usage(write_data_here, needs_cleanup):
    # This includes write "output" to pypdf-output.pdf
    with PdfWriter(write_data_here) as writer:
        writer_operate(writer)

    if needs_cleanup:
        Path(write_data_here).unlink()


@pytest.mark.parametrize(
    "input_path",
    [
        "side-by-side-subfig.pdf",
        "reportlab-inline-image.pdf",
    ],
)
def test_remove_images(pdf_file_path, input_path):
    pdf_path = RESOURCE_ROOT / input_path

    reader = PdfReader(pdf_path)
    writer = PdfWriter()

    page = reader.pages[0]
    writer.insert_page(page, 0)
    writer.remove_images()
    page_contents_stream = writer.pages[0]["/Contents"]._data
    assert len(page_contents_stream.strip())

    # finally, write "output" to pypdf-output.pdf
    with open(pdf_file_path, "wb") as output_stream:
        writer.write(output_stream)

    with open(pdf_file_path, "rb") as input_stream:
        reader = PdfReader(input_stream)
        if input_path == "side-by-side-subfig.pdf":
            extracted_text = reader.pages[0].extract_text()
            assert extracted_text
            assert "Lorem ipsum dolor sit amet" in extracted_text


@pytest.mark.enable_socket()
def test_remove_images_sub_level():
    """Cf #2035"""
    url = "https://github.com/py-pdf/pypdf/files/12394781/2210.03142-1.pdf"
    name = "iss2103.pdf"
    writer = PdfWriter(clone_from=BytesIO(get_data_from_url(url, name=name)))
    writer.remove_images()
    assert (
        len(
            [
                o.get_object()
                for o in writer.pages[0]["/Resources"]["/XObject"]["/Fm1"][
                    "/Resources"
                ]["/XObject"]["/Im1"]["/Resources"]["/XObject"].values()
                if not isinstance(o.get_object(), NullObject)
            ]
        )
        == 0
    )


@pytest.mark.parametrize(
    "input_path",
    [
        "side-by-side-subfig.pdf",
        "reportlab-inline-image.pdf",
    ],
)
def test_remove_text(input_path, pdf_file_path):
    pdf_path = RESOURCE_ROOT / input_path

    reader = PdfReader(pdf_path)
    writer = PdfWriter()

    page = reader.pages[0]
    writer.insert_page(page, 0)
    writer.remove_text()

    # finally, write "output" to pypdf-output.pdf
    with open(pdf_file_path, "wb") as output_stream:
        writer.write(output_stream)


def test_remove_text_all_operators(pdf_file_path):
    stream = (
        b"BT "
        b"/F0 36 Tf "
        b"50 706 Td "
        b"36 TL "
        b"(The Tj operator) Tj "
        b'1 2 (The double quote operator) " '
        b"(The single quote operator) ' "
        b"ET"
    )
    pdf_data = (
        b"%%PDF-1.7\n"
        b"1 0 obj << /Count 1 /Kids [5 0 R] /Type /Pages >> endobj\n"
        b"2 0 obj << >> endobj\n"
        b"3 0 obj << >> endobj\n"
        b"4 0 obj << /Length %d >>\n"
        b"stream\n" + (b"%s\n" % stream) + b"endstream\n"
        b"endobj\n"
        b"5 0 obj << /Contents 4 0 R /CropBox [0.0 0.0 2550.0 3508.0]\n"
        b" /MediaBox [0.0 0.0 2550.0 3508.0] /Parent 1 0 R"
        b" /Resources << /Font << >> >>"
        b" /Rotate 0 /Type /Page >> endobj\n"
        b"6 0 obj << /Pages 1 0 R /Type /Catalog >> endobj\n"
        b"xref 1 6\n"
        b"%010d 00000 n\n"
        b"%010d 00000 n\n"
        b"%010d 00000 n\n"
        b"%010d 00000 n\n"
        b"%010d 00000 n\n"
        b"%010d 00000 n\n"
        b"trailer << /Root 6 0 R /Size 6 >>\n"
        b"startxref\n%d\n"
        b"%%%%EOF"
    )
    startx_correction = -1
    pdf_data = pdf_data % (
        len(stream),
        pdf_data.find(b"1 0 obj") + startx_correction,
        pdf_data.find(b"2 0 obj") + startx_correction,
        pdf_data.find(b"3 0 obj") + startx_correction,
        pdf_data.find(b"4 0 obj") + startx_correction,
        pdf_data.find(b"5 0 obj") + startx_correction,
        pdf_data.find(b"6 0 obj") + startx_correction,
        # startx_correction should be -1 due to double % at the beginning
        # inducing an error on startxref computation
        pdf_data.find(b"xref"),
    )
    pdf_stream = BytesIO(pdf_data)

    reader = PdfReader(pdf_stream, strict=False)
    writer = PdfWriter()

    page = reader.pages[0]
    writer.insert_page(page, 0)
    writer.remove_text()

    # finally, write "output" to pypdf-output.pdf
    with open(pdf_file_path, "wb") as output_stream:
        writer.write(output_stream)


def test_write_metadata(pdf_file_path):
    pdf_path = RESOURCE_ROOT / "crazyones.pdf"

    reader = PdfReader(pdf_path)
    writer = PdfWriter()

    writer.add_page(reader.pages[0])
    for page in reader.pages:
        writer.add_page(page)

    metadata = reader.metadata
    writer.add_metadata(metadata)

    writer.add_metadata({"/Title": "The Crazy Ones"})

    # finally, write data to pypdf-output.pdf
    with open(pdf_file_path, "wb") as output_stream:
        writer.write(output_stream)

    # Check if the title was set
    reader = PdfReader(pdf_file_path)
    metadata = reader.metadata
    assert metadata.get("/Title") == "The Crazy Ones"


def test_fill_form(pdf_file_path):
    reader = PdfReader(RESOURCE_ROOT / "form.pdf")
    writer = PdfWriter()

    writer.append(reader, [0])
    writer.append(RESOURCE_ROOT / "crazyones.pdf", [0])

    writer.update_page_form_field_values(
        writer.pages[0], {"foo": "some filled in text"}, flags=1
    )

    # check if no fields to fill in the page
    writer.update_page_form_field_values(
        writer.pages[1], {"foo": "some filled in text"}, flags=1
    )

    writer.update_page_form_field_values(
        writer.pages[0], {"foo": "some filled in text"}
    )

    # write "output" to pypdf-output.pdf
    with open(pdf_file_path, "wb") as output_stream:
        writer.write(output_stream)


def test_fill_form_with_qualified():
    reader = PdfReader(RESOURCE_ROOT / "form.pdf")
    reader.add_form_topname("top")

    writer = PdfWriter()
    writer.clone_document_from_reader(reader)
    writer.add_page(reader.pages[0])
    writer.update_page_form_field_values(
        writer.pages[0], {"top.foo": "filling"}, flags=1
    )
    b = BytesIO()
    writer.write(b)

    reader2 = PdfReader(b)
    fields = reader2.get_fields()
    assert fields["top.foo"]["/V"] == "filling"


@pytest.mark.parametrize(
    ("use_128bit", "user_password", "owner_password"),
    [(True, "userpwd", "ownerpwd"), (False, "userpwd", "ownerpwd")],
)
def test_encrypt(use_128bit, user_password, owner_password, pdf_file_path):
    reader = PdfReader(RESOURCE_ROOT / "form.pdf")
    writer = PdfWriter()

    page = reader.pages[0]
    orig_text = page.extract_text()

    writer.add_page(page)

    with pytest.raises(ValueError, match="owner_pwd of encrypt is deprecated."):
        writer.encrypt(
            owner_pwd=user_password,
            owner_password=owner_password,
            user_password=user_password,
            use_128bit=use_128bit,
        )
    with pytest.raises(ValueError, match="'user_pwd' argument is deprecated"):
        writer.encrypt(
            owner_password=owner_password,
            user_password=user_password,
            user_pwd=user_password,
            use_128bit=use_128bit,
        )
    writer.encrypt(
        user_password=user_password,
        owner_password=owner_password,
        use_128bit=use_128bit,
    )

    # write "output" to pypdf-output.pdf
    with open(pdf_file_path, "wb") as output_stream:
        writer.write(output_stream)

    # Test that the data is not there in clear text
    with open(pdf_file_path, "rb") as input_stream:
        data = input_stream.read()
    assert b"foo" not in data

    # Test the user password (str):
    reader = PdfReader(pdf_file_path, password="userpwd")
    new_text = reader.pages[0].extract_text()
    assert reader.metadata.get("/Producer") == "pypdf"
    assert new_text == orig_text

    # Test the owner password (str):
    reader = PdfReader(pdf_file_path, password="ownerpwd")
    new_text = reader.pages[0].extract_text()
    assert reader.metadata.get("/Producer") == "pypdf"
    assert new_text == orig_text

    # Test the user password (bytes):
    reader = PdfReader(pdf_file_path, password=b"userpwd")
    new_text = reader.pages[0].extract_text()
    assert reader.metadata.get("/Producer") == "pypdf"
    assert new_text == orig_text

    # Test the owner password (stbytesr):
    reader = PdfReader(pdf_file_path, password=b"ownerpwd")
    new_text = reader.pages[0].extract_text()
    assert reader.metadata.get("/Producer") == "pypdf"
    assert new_text == orig_text


def test_add_outline_item(pdf_file_path):
    reader = PdfReader(RESOURCE_ROOT / "pdflatex-outline.pdf")
    writer = PdfWriter()

    for page in reader.pages:
        writer.add_page(page)

    outline_item = writer.add_outline_item(
        "An outline item",
        1,
        None,
        (255, 0, 15),
        True,
        True,
        Fit.fit(),
        is_open=False,
    )
    _o2a = writer.add_outline_item(
        "Another", 2, outline_item, None, False, False, Fit.fit()
    )
    _o2b = writer.add_outline_item(
        "Another bis", 2, outline_item, None, False, False, Fit.fit()
    )
    outline_item2 = writer.add_outline_item(
        "An outline item 2",
        1,
        None,
        (255, 0, 15),
        True,
        True,
        Fit.fit(),
        is_open=True,
    )
    _o3a = writer.add_outline_item(
        "Another 2", 2, outline_item2, None, False, False, Fit.fit()
    )
    _o3b = writer.add_outline_item(
        "Another 2bis", 2, outline_item2, None, False, False, Fit.fit()
    )

    # write "output" to pypdf-output.pdf
    with open(pdf_file_path, "w+b") as output_stream:
        writer.write(output_stream)
        output_stream.seek(0)
        reader = PdfReader(output_stream)
        assert reader.trailer["/Root"]["/Outlines"]["/Count"] == 3
        assert reader.outline[0]["/Count"] == -2
        assert reader.outline[0]["/%is_open%"] == False  # noqa
        assert reader.outline[2]["/Count"] == 2
        assert reader.outline[2]["/%is_open%"] == True  # noqa
        assert reader.outline[1][0]["/Count"] == 0


def test_add_named_destination(pdf_file_path):
    reader = PdfReader(RESOURCE_ROOT / "pdflatex-outline.pdf")
    writer = PdfWriter()
    assert writer.get_named_dest_root() == []

    for page in reader.pages:
        writer.add_page(page)

    assert writer.get_named_dest_root() == []

    writer.add_named_destination(TextStringObject("A named dest"), 2)
    writer.add_named_destination(TextStringObject("A named dest2"), 2)

    with pytest.warns(DeprecationWarning, match="pagenum is deprecated as an argument"):
        writer.add_named_destination(TextStringObject("A named dest3"), pagenum=2)

    with pytest.raises(ValueError):
        writer.add_named_destination(
            TextStringObject("A named dest3"), pagenum=2, page_number=2
        )

    root = writer.get_named_dest_root()
    assert root[0] == "A named dest"
    assert root[1].pdf == writer
    assert root[1].get_object()["/S"] == NameObject("/GoTo")
    assert root[1].get_object()["/D"][0] == writer.pages[2].indirect_reference
    assert root[2] == "A named dest2"
    assert root[3].pdf == writer
    assert root[3].get_object()["/S"] == NameObject("/GoTo")
    assert root[3].get_object()["/D"][0] == writer.pages[2].indirect_reference
    assert root[4] == "A named dest3"

    # test get_object

    assert writer.get_object(root[1].idnum) == writer.get_object(root[1])
    with pytest.raises(ValueError) as exc:
        writer.get_object(reader.pages[0].indirect_reference)
    assert exc.value.args[0] == "pdf must be self"

    # write "output" to pypdf-output.pdf
    with open(pdf_file_path, "wb") as output_stream:
        writer.write(output_stream)


def test_add_named_destination_sort_order(pdf_file_path):
    """
    Issue #1927 does not appear.

    add_named_destination() maintains the named destination list sort order
    """
    writer = PdfWriter()

    assert writer.get_named_dest_root() == []

    writer.add_blank_page(200, 200)
    writer.add_named_destination("b", 0)
    # "a" should be moved before "b" on insert
    writer.add_named_destination("a", 0)

    root = writer.get_named_dest_root()

    assert len(root) == 4
    assert (
        root[0] == "a"
    ), '"a" was not inserted before "b" in the named destination root'
    assert root[2] == "b"

    # write "output" to pypdf-output.pdf
    with open(pdf_file_path, "wb") as output_stream:
        writer.write(output_stream)


def test_add_uri(pdf_file_path):
    reader = PdfReader(RESOURCE_ROOT / "pdflatex-outline.pdf")
    writer = PdfWriter()

    for page in reader.pages:
        writer.add_page(page)

    writer.add_uri(
        1,
        "http://www.example.com",
        RectangleObject([0, 0, 100, 100]),
        border=[1, 2, 3, [4]],
    )
    writer.add_uri(
        2,
        "https://pypdf.readthedocs.io/en/latest/",
        RectangleObject([20, 30, 50, 80]),
        border=[1, 2, 3],
    )
    writer.add_uri(
        3,
        "https://pypdf.readthedocs.io/en/latest/user/adding-pdf-annotations.html",
        "[ 200 300 250 350 ]",
        border=[0, 0, 0],
    )
    writer.add_uri(
        3,
        "https://pypdf.readthedocs.io/en/latest/user/adding-pdf-annotations.html",
        [100, 200, 150, 250],
        border=[0, 0, 0],
    )

    # write "output" to pypdf-output.pdf
    with open(pdf_file_path, "wb") as output_stream:
        writer.write(output_stream)


def test_add_link(pdf_file_path):
    reader = PdfReader(RESOURCE_ROOT / "pdflatex-outline.pdf")
    writer = PdfWriter()

    for page in reader.pages:
        writer.add_page(page)

    with pytest.raises(
        DeprecationError,
        match=(
            re.escape(
                "add_link is deprecated and was removed in pypdf 3.0.0. "
                "Use add_annotation(pypdf.annotations.Link(...)) instead."
            )
        ),
    ):
        writer.add_link(
            1,
            2,
            RectangleObject([0, 0, 100, 100]),
            border=[1, 2, 3, [4]],
            fit="/Fit",
        )
        writer.add_link(
            2, 3, RectangleObject([20, 30, 50, 80]), [1, 2, 3], "/FitH", None
        )
        writer.add_link(
            3,
            0,
            "[ 200 300 250 350 ]",
            [0, 0, 0],
            "/XYZ",
            0,
            0,
            2,
        )
        writer.add_link(
            3,
            0,
            [100, 200, 150, 250],
            border=[0, 0, 0],
        )

    # write "output" to pypdf-output.pdf
    with open(pdf_file_path, "wb") as output_stream:
        writer.write(output_stream)


def test_io_streams():
    """This is the example from the docs ("Streaming data")."""
    filepath = RESOURCE_ROOT / "pdflatex-outline.pdf"
    with open(filepath, "rb") as fh:
        bytes_stream = BytesIO(fh.read())

    # Read from bytes stream
    reader = PdfReader(bytes_stream)
    assert len(reader.pages) == 4

    # Write to bytes stream
    writer = PdfWriter()
    with BytesIO() as output_stream:
        writer.write(output_stream)


def test_regression_issue670(pdf_file_path):
    filepath = RESOURCE_ROOT / "crazyones.pdf"
    reader = PdfReader(filepath, strict=False)
    for _ in range(2):
        writer = PdfWriter()
        writer.add_page(reader.pages[0])
        with open(pdf_file_path, "wb") as f_pdf:
            writer.write(f_pdf)


def test_issue301():
    """Test with invalid stream length object."""
    with open(RESOURCE_ROOT / "issue-301.pdf", "rb") as f:
        reader = PdfReader(f)
        writer = PdfWriter()
        writer.append_pages_from_reader(reader)
        b = BytesIO()
        writer.write(b)


def test_append_pages_from_reader_append():
    """Use append_pages_from_reader with a callable."""
    with open(RESOURCE_ROOT / "issue-301.pdf", "rb") as f:
        reader = PdfReader(f)
        writer = PdfWriter()
        writer.append_pages_from_reader(reader, callable)
        b = BytesIO()
        writer.write(b)


@pytest.mark.enable_socket()
@pytest.mark.slow()
@pytest.mark.filterwarnings("ignore::DeprecationWarning")
def test_sweep_indirect_references_nullobject_exception(pdf_file_path):
    # TODO: Check this more closely... this looks weird
    url = "https://corpora.tika.apache.org/base/docs/govdocs1/924/924666.pdf"
    name = "tika-924666.pdf"
    reader = PdfReader(BytesIO(get_data_from_url(url, name=name)))
    merger = PdfMerger()
    merger.append(reader)
    merger.write(pdf_file_path)


@pytest.mark.enable_socket()
@pytest.mark.slow()
@pytest.mark.parametrize(
    ("url", "name"),
    [
        (
            "https://corpora.tika.apache.org/base/docs/govdocs1/924/924666.pdf",
            "test_sweep_indirect_references_nullobject_exception.pdf",
        ),
        (
            "https://corpora.tika.apache.org/base/docs/govdocs1/922/922840.pdf",
            "test_write_outline_item_on_page_fitv.pdf",
        ),
        ("https://github.com/py-pdf/pypdf/files/10715624/test.pdf", "iss1627.pdf"),
    ],
)
@pytest.mark.filterwarnings("ignore::DeprecationWarning")
def test_some_appends(pdf_file_path, url, name):
    reader = PdfReader(BytesIO(get_data_from_url(url, name=name)))
    # PdfMerger
    merger = PdfMerger()
    merger.append(reader)
    merger.write(pdf_file_path)
    # PdfWriter
    merger = PdfWriter()
    merger.append(reader)
    merger.write(pdf_file_path)


def test_pdf_header():
    writer = PdfWriter()
    assert writer.pdf_header == b"%PDF-1.3"

    reader = PdfReader(RESOURCE_ROOT / "crazyones.pdf")
    writer.add_page(reader.pages[0])
    assert writer.pdf_header == b"%PDF-1.5"

    writer.pdf_header = b"%PDF-1.6"
    assert writer.pdf_header == b"%PDF-1.6"


def test_write_dict_stream_object(pdf_file_path):
    stream = (
        b"BT "
        b"/F0 36 Tf "
        b"50 706 Td "
        b"36 TL "
        b"(The Tj operator) Tj "
        b'1 2 (The double quote operator) " '
        b"(The single quote operator) ' "
        b"ET"
    )

    stream_object = StreamObject()
    stream_object[NameObject("/Type")] = NameObject("/Text")
    stream_object._data = stream

    writer = PdfWriter()

    page_object = PageObject.create_blank_page(writer, 1000, 1000)
    # Construct dictionary object (PageObject) with stream object
    # Writer will replace this stream object with indirect object
    page_object[NameObject("/Test")] = stream_object

    page_object = writer.add_page(page_object)
    with open(pdf_file_path, "wb") as fp:
        writer.write(fp)

    for k, v in page_object.items():
        if k == "/Test":
            assert str(v) != str(stream_object)
            assert isinstance(v, IndirectObject)
            assert str(v.get_object()) == str(stream_object)
            break
    else:
        pytest.fail("/Test not found")

    # Check that every key in _idnum_hash is correct
    objects_hash = [o.hash_value() for o in writer._objects]
    for k, v in writer._idnum_hash.items():
        assert v.pdf == writer
        assert k in objects_hash, "Missing %s" % v


def test_add_single_annotation(pdf_file_path):
    pdf_path = RESOURCE_ROOT / "crazyones.pdf"
    reader = PdfReader(pdf_path)
    page = reader.pages[0]
    writer = PdfWriter()
    writer.add_page(page)

    annot_dict = {
        "/Type": "/Annot",
        "/Subtype": "/Text",
        "/Rect": [270.75, 596.25, 294.75, 620.25],
        "/Contents": "Note in second paragraph",
        "/C": [1, 1, 0],
        "/M": "D:20220406191858+02'00",
        "/Popup": {
            "/Type": "/Annot",
            "/Subtype": "/Popup",
            "/Rect": [294.75, 446.25, 494.75, 596.25],
            "/M": "D:20220406191847+02'00",
        },
        "/T": "moose",
    }
    writer.add_annotation(0, annot_dict)

    # Inspect manually by adding 'assert False' and viewing the PDF
    with open(pdf_file_path, "wb") as fp:
        writer.write(fp)


def test_deprecation_bookmark_decorator():
    reader = PdfReader(RESOURCE_ROOT / "outlines-with-invalid-destinations.pdf")
    page = reader.pages[0]
    outline_item = reader.outline[0]
    writer = PdfWriter()
    writer.add_page(page)
    with pytest.raises(
        DeprecationError,
        match="bookmark is deprecated as an argument. Use outline_item instead",
    ):
        writer.add_outline_item_dict(bookmark=outline_item)


@pytest.mark.samples()
def test_colors_in_outline_item(pdf_file_path):
    reader = PdfReader(SAMPLE_ROOT / "004-pdflatex-4-pages/pdflatex-4-pages.pdf")
    writer = PdfWriter()
    writer.clone_document_from_reader(reader)
    purple_rgb = (0.5019607843137255, 0.0, 0.5019607843137255)
    writer.add_outline_item("First Outline Item", page_number=2, color="800080")
    writer.add_outline_item("Second Outline Item", page_number=3, color="#800080")
    writer.add_outline_item("Third Outline Item", page_number=4, color=purple_rgb)

    with open(pdf_file_path, "wb") as f:
        writer.write(f)

    reader2 = PdfReader(pdf_file_path)
    for outline_item in reader2.outline:
        # convert float to string because of mutability
        assert [str(c) for c in outline_item.color] == [str(p) for p in purple_rgb]


@pytest.mark.samples()
def test_write_empty_stream():
    reader = PdfReader(SAMPLE_ROOT / "004-pdflatex-4-pages/pdflatex-4-pages.pdf")
    writer = PdfWriter()
    writer.clone_document_from_reader(reader)

    with pytest.raises(ValueError) as exc:
        writer.write("")
    assert exc.value.args[0] == "Output(stream=) is empty."


def test_startup_dest():
    pdf_file_writer = PdfWriter()
    pdf_file_writer.append_pages_from_reader(PdfReader(RESOURCE_ROOT / "issue-604.pdf"))

    assert pdf_file_writer.open_destination is None
    pdf_file_writer.open_destination = pdf_file_writer.pages[9]
    # checked also using Acrobrat to verify the good page is opened
    op = pdf_file_writer._root_object["/OpenAction"]
    assert op[0] == pdf_file_writer.pages[9].indirect_reference
    assert op[1] == "/Fit"
    op = pdf_file_writer.open_destination
    assert op.raw_get("/Page") == pdf_file_writer.pages[9].indirect_reference
    assert op["/Type"] == "/Fit"
    pdf_file_writer.open_destination = op
    assert pdf_file_writer.open_destination == op

    # irrelevant, just for coverage
    pdf_file_writer._root_object[NameObject("/OpenAction")][0] = NumberObject(0)
    pdf_file_writer.open_destination
    with pytest.raises(Exception) as exc:
        del pdf_file_writer._root_object[NameObject("/OpenAction")][0]
        pdf_file_writer.open_destination
    assert "Invalid Destination" in str(exc.value)

    pdf_file_writer.open_destination = "Test"
    # checked also using Acrobrat to verify open_destination
    op = pdf_file_writer._root_object["/OpenAction"]
    assert isinstance(op, TextStringObject)
    assert op == "Test"
    op = pdf_file_writer.open_destination
    assert isinstance(op, TextStringObject)
    assert op == "Test"

    # irrelevant, this is just for coverage
    pdf_file_writer._root_object[NameObject("/OpenAction")] = NumberObject(0)
    assert pdf_file_writer.open_destination is None
    pdf_file_writer.open_destination = None
    assert "/OpenAction" not in pdf_file_writer._root_object
    pdf_file_writer.open_destination = None


@pytest.mark.enable_socket()
def test_iss471():
    url = "https://github.com/py-pdf/pypdf/files/9139245/book.pdf"
    name = "book_471.pdf"
    reader = PdfReader(BytesIO(get_data_from_url(url, name=name)))

    writer = PdfWriter()
    writer.append(reader, excluded_fields=[])
    assert isinstance(
        writer.pages[0]["/Annots"][0].get_object()["/Dest"], TextStringObject
    )


@pytest.mark.enable_socket()
def test_reset_translation():
    url = "https://corpora.tika.apache.org/base/docs/govdocs1/924/924666.pdf"
    name = "tika-924666.pdf"
    reader = PdfReader(BytesIO(get_data_from_url(url, name=name)))
    writer = PdfWriter()
    writer.append(reader, (0, 10))
    nb = len(writer._objects)
    writer.append(reader, (0, 10))
    assert (
        len(writer._objects) == nb + 11
    )  # +10 (pages) +1 because of the added outline
    nb += 1
    writer.reset_translation(reader)
    writer.append(reader, (0, 10))
    assert len(writer._objects) >= nb + 200
    nb = len(writer._objects)
    writer.reset_translation(reader.pages[0].indirect_reference)
    writer.append(reader, (0, 10))
    assert len(writer._objects) >= nb + 200
    nb = len(writer._objects)
    writer.reset_translation()
    writer.append(reader, (0, 10))
    assert len(writer._objects) >= nb + 200
    nb = len(writer.pages)
    writer.append(reader, [reader.pages[0], reader.pages[0]])
    assert len(writer.pages) == nb + 2


def test_threads_empty():
    writer = PdfWriter()
    thr = writer.threads
    assert isinstance(thr, ArrayObject)
    assert len(thr) == 0
    thr2 = writer.threads
    assert thr == thr2


@pytest.mark.enable_socket()
def test_append_without_annots_and_articles():
    url = "https://corpora.tika.apache.org/base/docs/govdocs1/924/924666.pdf"
    name = "tika-924666.pdf"
    reader = PdfReader(BytesIO(get_data_from_url(url, name=name)))
    writer = PdfWriter()
    writer.append(reader, None, (0, 10), True, ["/B"])
    writer.reset_translation()
    writer.append(reader, (0, 10), True, ["/B"])
    assert writer.threads == []
    writer = PdfWriter()
    writer.append(reader, None, (0, 10), True, ["/Annots"])
    assert "/Annots" not in writer.pages[5]
    writer = PdfWriter()
    writer.append(reader, None, (0, 10), True, [])
    assert "/Annots" in writer.pages[5]
    assert len(writer.threads) >= 1


@pytest.mark.enable_socket()
def test_append_multiple():
    url = "https://corpora.tika.apache.org/base/docs/govdocs1/924/924666.pdf"
    name = "tika-924666.pdf"
    reader = PdfReader(BytesIO(get_data_from_url(url, name=name)))
    writer = PdfWriter()
    writer.append(
        reader, [0, 0, 0]
    )  # to demonstre multiple insertion of same page at once
    writer.append(reader, [0, 0, 0])  # second pack
    pages = writer._root_object["/Pages"]["/Kids"]
    assert pages[0] not in pages[1:]  # page not repeated
    assert pages[-1] not in pages[0:-1]  # page not repeated


@pytest.mark.samples()
def test_set_page_label(pdf_file_path):
    src = RESOURCE_ROOT / "GeoBase_NHNC1_Data_Model_UML_EN.pdf"  # File without labels
    reader = PdfReader(src)

    expected = [
        "i",
        "ii",
        "1",
        "2",
        "A",
        "B",
        "1",
        "2",
        "3",
        "4",
        "A",
        "i",
        "I",
        "II",
        "1",
        "2",
        "3",
        "I",
        "II",
    ]

    # Tests full lenght with labels assigned at first and last elements
    # Tests different labels assigned to consecutive ranges
    writer = PdfWriter()
    writer.clone_document_from_reader(reader)
    writer.set_page_label(0, 1, "/r")
    writer.set_page_label(4, 5, "/A")
    writer.set_page_label(10, 10, "/A")
    writer.set_page_label(11, 11, "/r")
    writer.set_page_label(12, 13, "/R")
    writer.set_page_label(17, 18, "/R")
    writer.write(pdf_file_path)
    assert PdfReader(pdf_file_path).page_labels == expected

    writer = PdfWriter()  # Same labels, different set order
    writer.clone_document_from_reader(reader)
    writer.set_page_label(17, 18, "/R")
    writer.set_page_label(4, 5, "/A")
    writer.set_page_label(10, 10, "/A")
    writer.set_page_label(0, 1, "/r")
    writer.set_page_label(12, 13, "/R")
    writer.set_page_label(11, 11, "/r")
    writer.write(pdf_file_path)
    assert PdfReader(pdf_file_path).page_labels == expected

    # Tests labels assigned only in the middle
    # Tests label assigned to a range already containing labled ranges
    expected = ["1", "2", "i", "ii", "iii", "iv", "v", "1"]
    writer = PdfWriter()
    writer.clone_document_from_reader(reader)
    writer.set_page_label(3, 4, "/a")
    writer.set_page_label(5, 5, "/A")
    writer.set_page_label(2, 6, "/r")
    writer.write(pdf_file_path)
    assert PdfReader(pdf_file_path).page_labels[: len(expected)] == expected

    # Tests labels assigned inside a previously existing range
    expected = ["1", "2", "i", "a", "b", "A", "1", "1", "2"]
    # Ones repeat because user didnt cover the entire original range
    writer = PdfWriter()
    writer.clone_document_from_reader(reader)
    writer.set_page_label(2, 6, "/r")
    writer.set_page_label(3, 4, "/a")
    writer.set_page_label(5, 5, "/A")
    writer.write(pdf_file_path)
    assert PdfReader(pdf_file_path).page_labels[: len(expected)] == expected

    # Tests invalid user input
    writer = PdfWriter()
    writer.clone_document_from_reader(reader)
    with pytest.raises(
        ValueError, match="at least one between style and prefix must be given"
    ):
        writer.set_page_label(0, 5, start=2)
    with pytest.raises(
        ValueError, match="page_index_from must be equal or greater then 0"
    ):
        writer.set_page_label(-1, 5, "/r")
    with pytest.raises(
        ValueError, match="page_index_to must be equal or greater then page_index_from"
    ):
        writer.set_page_label(5, 0, "/r")
    with pytest.raises(ValueError, match="page_index_to exceeds number of pages"):
        writer.set_page_label(0, 19, "/r")
    with pytest.raises(
        ValueError, match="if given, start must be equal or greater than one"
    ):
        writer.set_page_label(0, 5, "/r", start=-1)

    pdf_file_path.unlink()

    src = (
        SAMPLE_ROOT / "009-pdflatex-geotopo/GeoTopo.pdf"
    )  # File with pre existing labels
    reader = PdfReader(src)

    # Tests adding labels to existing ones
    expected = ["i", "ii", "A", "B", "1"]
    writer = PdfWriter()
    writer.clone_document_from_reader(reader)
    writer.set_page_label(2, 3, "/A")
    writer.write(pdf_file_path)
    assert PdfReader(pdf_file_path).page_labels[: len(expected)] == expected

    # Tests replacing existing lables
    expected = ["A", "B", "1", "1", "2"]
    writer = PdfWriter()
    writer.clone_document_from_reader(reader)
    writer.set_page_label(0, 1, "/A")
    writer.write(pdf_file_path)
    assert PdfReader(pdf_file_path).page_labels[: len(expected)] == expected

    pdf_file_path.unlink()

    # Tests prefix and start.
    src = RESOURCE_ROOT / "issue-604.pdf"  # File without page labels
    reader = PdfReader(src)
    writer = PdfWriter()
    writer.clone_document_from_reader(reader)

    writer.set_page_label(0, 0, prefix="FRONT")
    writer.set_page_label(1, 2, "/D", start=2)
    writer.set_page_label(3, 6, prefix="UPDATES")
    writer.set_page_label(7, 10, "/D", prefix="THYR-")
    writer.set_page_label(11, 21, "/D", prefix="PAP-")
    writer.set_page_label(22, 30, "/D", prefix="FOLL-")
    writer.set_page_label(31, 39, "/D", prefix="HURT-")
    writer.write(pdf_file_path)


@pytest.mark.enable_socket()
def test_iss1601():
    url = "https://github.com/py-pdf/pypdf/files/10579503/badges-38.pdf"
    name = "badge-38.pdf"
    reader = PdfReader(BytesIO(get_data_from_url(url, name=name)))
    original_cs_operations = ContentStream(
        reader.pages[0].get_contents(), reader
    ).operations
    writer = PdfWriter()
    page_1 = writer.add_blank_page(
        reader.pages[0].mediabox[2], reader.pages[0].mediabox[3]
    )
    page_1.merge_transformed_page(reader.pages[0], Transformation())
    page_1_cs_operations = page_1.get_contents().operations
    assert is_sublist(original_cs_operations, page_1_cs_operations)
    page_1 = writer.add_blank_page(
        reader.pages[0].mediabox[2], reader.pages[0].mediabox[3]
    )
    page_1.merge_page(reader.pages[0])
    page_1_cs_operations = page_1.get_contents().operations
    assert is_sublist(original_cs_operations, page_1_cs_operations)


def test_attachments():
    writer = PdfWriter()
    writer.add_blank_page(100, 100)
    b = BytesIO()
    writer.write(b)
    b.seek(0)
    reader = PdfReader(b)
    b = None
    assert reader.attachments == {}
    assert reader._list_attachments() == []
    assert reader._get_attachments() == {}
    to_add = [
        ("foobar.txt", b"foobarcontent"),
        ("foobar2.txt", b"foobarcontent2"),
        ("foobar2.txt", b"2nd_foobarcontent"),
    ]
    for name, content in to_add:
        writer.add_attachment(name, content)

    b = BytesIO()
    writer.write(b)
    b.seek(0)
    reader = PdfReader(b)
    b = None
    assert sorted(reader.attachments.keys()) == sorted({name for name, _ in to_add})
    assert str(reader.attachments) == "LazyDict(keys=['foobar.txt', 'foobar2.txt'])"
    assert reader._list_attachments() == [name for name, _ in to_add]

    # We've added the same key twice - hence only 2 and not 3:
    att = reader._get_attachments()
    assert len(att) == 2  # we have 2 keys, but 3 attachments!

    # The content for foobar.txt is clear and just a single value:
    assert att["foobar.txt"] == b"foobarcontent"

    # The content for foobar2.txt is a list!
    att = reader._get_attachments("foobar2.txt")
    assert len(att) == 1
    assert att["foobar2.txt"] == [b"foobarcontent2", b"2nd_foobarcontent"]

    # Let's do both cases with the public interface:
    assert reader.attachments["foobar.txt"][0] == b"foobarcontent"
    assert reader.attachments["foobar2.txt"][0] == b"foobarcontent2"
    assert reader.attachments["foobar2.txt"][1] == b"2nd_foobarcontent"


@pytest.mark.enable_socket()
def test_iss1614():
    # test of an annotation(link) directly stored in the /Annots in the page
    url = "https://github.com/py-pdf/pypdf/files/10669995/broke.pdf"
    name = "iss1614.pdf"
    reader = PdfReader(BytesIO(get_data_from_url(url, name=name)))
    writer = PdfWriter()
    writer.append(reader)
    # test for 2nd error case reported in #1614
    url = "https://github.com/py-pdf/pypdf/files/10696390/broken.pdf"
    name = "iss1614.2.pdf"
    reader = PdfReader(BytesIO(get_data_from_url(url, name=name)))
    writer.append(reader)


@pytest.mark.enable_socket()
def test_new_removes():
    # test of an annotation(link) directly stored in the /Annots in the page
    url = "https://github.com/py-pdf/pypdf/files/10807951/tt.pdf"
    name = "iss1650.pdf"
    reader = PdfReader(BytesIO(get_data_from_url(url, name=name)))

    writer = PdfWriter()
    writer.clone_document_from_reader(reader)
    writer.remove_images()
    b = BytesIO()
    writer.write(b)
    bb = bytes(b.getbuffer())
    assert b"/Im0 Do" not in bb
    assert b"/Fm0 Do" in bb
    assert b" TJ" in bb

    writer = PdfWriter()
    writer.clone_document_from_reader(reader)
    writer.remove_text()
    b = BytesIO()
    writer.write(b)
    bb = bytes(b.getbuffer())
    assert b"/Im0" in bb
    assert b"Chap" not in bb
    assert b" TJ" not in bb

    url = "https://github.com/py-pdf/pypdf/files/10832029/tt2.pdf"
    name = "GeoBaseWithComments.pdf"
    reader = PdfReader(BytesIO(get_data_from_url(url, name=name)))
    writer.append(reader)
    writer.remove_objects_from_page(writer.pages[0], [ObjectDeletionFlag.LINKS])
    assert "/Links" not in [
        a.get_object()["/Subtype"] for a in writer.pages[0]["/Annots"]
    ]
    writer.remove_objects_from_page(writer.pages[0], ObjectDeletionFlag.ATTACHMENTS)
    assert "/FileAttachment" not in [
        a.get_object()["/Subtype"] for a in writer.pages[0]["/Annots"]
    ]

    writer.pages[0]["/Annots"].append(
        DictionaryObject({NameObject("/Subtype"): TextStringObject("/3D")})
    )
    assert "/3D" in [a.get_object()["/Subtype"] for a in writer.pages[0]["/Annots"]]
    writer.remove_objects_from_page(writer.pages[0], ObjectDeletionFlag.OBJECTS_3D)
    assert "/3D" not in [a.get_object()["/Subtype"] for a in writer.pages[0]["/Annots"]]

    writer.remove_links()
    assert len(writer.pages[0]["/Annots"]) == 0
    assert len(writer.pages[3]["/Annots"]) == 0

    writer.remove_annotations("/Text")


@pytest.mark.enable_socket()
def test_late_iss1654():
    url = "https://github.com/py-pdf/pypdf/files/10935632/bid1.pdf"
    name = "bid1.pdf"
    reader = PdfReader(BytesIO(get_data_from_url(url, name=name)))
    writer = PdfWriter()
    writer.clone_document_from_reader(reader)
    for p in writer.pages:
        p.compress_content_streams()
    b = BytesIO()
    writer.write(b)


@pytest.mark.enable_socket()
def test_iss1723():
    # test of an annotation(link) directly stored in the /Annots in the page
    url = "https://github.com/py-pdf/pypdf/files/11015242/inputFile.pdf"
    name = "iss1723.pdf"
    reader = PdfReader(BytesIO(get_data_from_url(url, name=name)))
    writer = PdfWriter()
    writer.append(reader, (3, 5))


@pytest.mark.enable_socket()
def test_iss1767():
    # test with a pdf which is buggy because the object 389,0 exists 3 times:
    # twice to define catalog and one as an XObject inducing a loop when
    # cloning
    url = "https://github.com/py-pdf/pypdf/files/11138472/test.pdf"
    name = "iss1723.pdf"
    reader = PdfReader(BytesIO(get_data_from_url(url, name=name)))
    PdfWriter(clone_from=reader)


@pytest.mark.enable_socket()
def test_named_dest_page_number():
    """
    Closes iss471
    tests appending with named destinations as integers
    """
    url = "https://github.com/py-pdf/pypdf/files/10704333/central.pdf"
    name = "central.pdf"
    writer = PdfWriter()
    writer.add_blank_page(100, 100)
    writer.append(BytesIO(get_data_from_url(url, name=name)), pages=[0, 1, 2])
    assert len(writer._root_object["/Names"]["/Dests"]["/Names"]) == 2
    assert writer._root_object["/Names"]["/Dests"]["/Names"][-1][0] == (1 + 1)
    writer.append(BytesIO(get_data_from_url(url, name=name)))
    assert len(writer._root_object["/Names"]["/Dests"]["/Names"]) == 6
    writer2 = PdfWriter()
    writer2.add_blank_page(100, 100)
    dest = writer2.add_named_destination("toto", 0)
    dest.get_object()[NameObject("/D")][0] = NullObject()
    b = BytesIO()
    writer2.write(b)
    b.seek(0)
    writer.append(b)
    assert len(writer._root_object["/Names"]["/Dests"]["/Names"]) == 6


@pytest.mark.parametrize(
    ("write_data_here", "needs_cleanup"),
    [
        (
            "dont_commit_writer.pdf",
            True,
        )
    ],
)
def test_update_form_fields(write_data_here, needs_cleanup):
    writer = PdfWriter(clone_from=RESOURCE_ROOT / "FormTestFromOo.pdf")
    writer.update_page_form_field_values(
        writer.pages[0],
        {
            "CheckBox1": "/Yes",
            "Text1": "mon Text1",
            "Text2": "ligne1\nligne2",
            "RadioGroup1": "/2",
            "RdoS1": "/",
            "Combo1": "!!monCombo!!",
            "Liste1": "Liste2",
            "Liste2": ["Lst1", "Lst3"],
            "DropList1": "DropListe3",
        },
        auto_regenerate=False,
    )
    del writer.pages[0]["/Annots"][1].get_object()["/AP"]["/N"]
    writer.update_page_form_field_values(
        writer.pages[0],
        {"Text1": "my Text1", "Text2": "ligne1\nligne2\nligne3"},
        auto_regenerate=False,
    )

    writer.write("dont_commit_writer.pdf")
    reader = PdfReader("dont_commit_writer.pdf")
    flds = reader.get_fields()
    assert flds["CheckBox1"]["/V"] == "/Yes"
    assert flds["CheckBox1"].indirect_reference.get_object()["/AS"] == "/Yes"
    assert (
        b"(my Text1)"
        in flds["Text1"].indirect_reference.get_object()["/AP"]["/N"].get_data()
    )
    assert flds["Text2"]["/V"] == "ligne1\nligne2\nligne3"
    assert (
        b"(ligne3)"
        in flds["Text2"].indirect_reference.get_object()["/AP"]["/N"].get_data()
    )
    assert flds["RadioGroup1"]["/V"] == "/2"
    assert flds["RadioGroup1"]["/Kids"][0].get_object()["/AS"] == "/Off"
    assert flds["RadioGroup1"]["/Kids"][1].get_object()["/AS"] == "/2"
    assert all(x in flds["Liste2"]["/V"] for x in ["Lst1", "Lst3"])

    assert all(x in flds["CheckBox1"]["/_States_"] for x in ["/Off", "/Yes"])
    assert all(x in flds["RadioGroup1"]["/_States_"] for x in ["/1", "/2", "/3"])
    assert all(x in flds["Liste1"]["/_States_"] for x in ["Liste1", "Liste2", "Liste3"])

    if needs_cleanup:
        Path(write_data_here).unlink()


@pytest.mark.enable_socket()
def test_iss1862():
    # The file here has "/B" entry to define the font in a object below the page
    # The excluded field shall be considered only at first level (page) and not
    # below
    url = "https://github.com/py-pdf/pypdf/files/11708801/intro.pdf"
    name = "iss1862.pdf"
    writer = PdfWriter()
    writer.append(BytesIO(get_data_from_url(url, name=name)))
    # check that "/B" is in the font
    writer.pages[0]["/Resources"]["/Font"]["/F1"]["/CharProcs"]["/B"].get_data()


def test_empty_objects_before_cloning():
    pdf_path = RESOURCE_ROOT / "crazyones.pdf"
    reader = PdfReader(pdf_path)
    writer = PdfWriter(clone_from=reader)
    nb_obj_reader = len(reader.xref_objStm) + sum(
        len(reader.xref[i]) for i in reader.xref
    )
    nb_obj_reader -= 1  # for trailer
    nb_obj_reader -= len(
        {x: 1 for x, y in reader.xref_objStm.values()}
    )  # to remove object streams
    assert len(writer._objects) == nb_obj_reader


@pytest.mark.enable_socket()
def test_watermark():
    url = "https://github.com/py-pdf/pypdf/files/11985889/bg.pdf"
    name = "bgwatermark.pdf"
    reader = PdfReader(BytesIO(get_data_from_url(url, name=name)))
    url = "https://github.com/py-pdf/pypdf/files/11985888/source.pdf"
    name = "srcwatermark.pdf"
    writer = PdfWriter(clone_from=BytesIO(get_data_from_url(url, name=name)))
    for p in writer.pages:
        p.merge_page(reader.pages[0], over=False)

    assert isinstance(p["/Contents"], ArrayObject)
    assert isinstance(p["/Contents"][0], IndirectObject)

    b = BytesIO()
    writer.write(b)
    assert len(b.getvalue()) < 2.1 * 1024 * 1024


@pytest.mark.enable_socket()
def test_watermarking_speed():
    url = "https://github.com/py-pdf/pypdf/files/11985889/bg.pdf"
    name = "bgwatermark.pdf"
    reader = PdfReader(BytesIO(get_data_from_url(url, name=name)))
    url = "https://arxiv.org/pdf/2201.00214.pdf"
<<<<<<< HEAD
    name = "src_doc.pdf"
    t0 = thread_time()
=======
    name = "2201.00214.pdf"
>>>>>>> f6599560
    writer = PdfWriter(clone_from=BytesIO(get_data_from_url(url, name=name)))
    for p in writer.pages:
        p.merge_page(reader.pages[0], over=False)
    assert (thread_time() - t0) < 4.0
    out_pdf_bytesio = BytesIO()
    writer.write(out_pdf_bytesio)
    pdf_size_in_mib = len(out_pdf_bytesio.getvalue()) / 1024 / 1024
    assert pdf_size_in_mib < 20


@pytest.mark.enable_socket()
@pytest.mark.skipif(GHOSTSCRIPT_BINARY is None, reason="Requires Ghostscript")
def test_watermark_rendering(tmp_path):
    """Ensure the visual appearance of watermarking stays correct."""
    url = "https://github.com/py-pdf/pypdf/files/11985889/bg.pdf"
    name = "bgwatermark.pdf"
    watermark = PdfReader(BytesIO(get_data_from_url(url, name=name))).pages[0]
    url = "https://github.com/py-pdf/pypdf/files/11985888/source.pdf"
    name = "srcwatermark.pdf"
    page = PdfReader(BytesIO(get_data_from_url(url, name=name))).pages[0]
    writer = PdfWriter()
    page.merge_page(watermark, over=False)
    writer.add_page(page)

    target_png_path = tmp_path / "target.png"
    url = "https://github.com/py-pdf/pypdf/assets/96178532/d5c72d0e-7047-4504-bbf6-bc591c80d7c0"
    name = "dstwatermark.png"
    target_png_path.write_bytes(get_data_from_url(url, name=name))

    pdf_path = tmp_path / "out.pdf"
    png_path = tmp_path / "out.png"
    writer.write(pdf_path)

    # False positive: https://github.com/PyCQA/bandit/issues/333
    subprocess.run([GHOSTSCRIPT_BINARY, "-sDEVICE=pngalpha", "-o", png_path, pdf_path])  # noqa: S603
    assert png_path.is_file()
    assert image_similarity(png_path, target_png_path) >= 0.95


@pytest.mark.enable_socket()
def test_da_missing_in_annot():
    url = "https://github.com/py-pdf/pypdf/files/12136285/Building.Division.Permit.Application.pdf"
    name = "BuildingDivisionPermitApplication.pdf"
    reader = PdfReader(BytesIO(get_data_from_url(url, name=name)))
    writer = PdfWriter(clone_from=reader)
    writer.update_page_form_field_values(
        writer.pages[0], {"PCN-1": "0"}, auto_regenerate=False
    )
    b = BytesIO()
    writer.write(b)
    reader = PdfReader(BytesIO(b.getvalue()))
    ff = reader.get_fields()
    # check for autosize processing
    assert (
        b"0 Tf"
        not in ff["PCN-1"].indirect_reference.get_object()["/AP"]["/N"].get_data()
    )
    f2 = writer.get_object(ff["PCN-2"].indirect_reference.idnum)
    f2[NameObject("/Parent")] = writer.get_object(
        ff["PCN-1"].indirect_reference.idnum
    ).indirect_reference
    writer.update_page_form_field_values(
        writer.pages[0], {"PCN-2": "1"}, auto_regenerate=False
    )


def test_missing_fields(pdf_file_path):
    reader = PdfReader(RESOURCE_ROOT / "form.pdf")

    writer = PdfWriter()
    writer.add_page(reader.pages[0])

    with pytest.raises(PyPdfError) as exc:
        writer.update_page_form_field_values(
            writer.pages[0], {"foo": "some filled in text"}, flags=1
        )
    assert exc.value.args[0] == "No /AcroForm dictionary in PdfWriter Object"

    writer = PdfWriter()
    writer.append(reader, [0])
    del writer._root_object["/AcroForm"]["/Fields"]
    with pytest.raises(PyPdfError) as exc:
        writer.update_page_form_field_values(
            writer.pages[0], {"foo": "some filled in text"}, flags=1
        )
    assert exc.value.args[0] == "No /Fields dictionary in Pdf in PdfWriter Object"


def test_missing_info():
    reader = PdfReader(RESOURCE_ROOT / "missing_info.pdf")

    writer = PdfWriter(clone_from=reader)
    assert len(writer.pages) == len(reader.pages)


@pytest.mark.enable_socket()
def test_germanfields():
    """Cf #2035"""
    url = "https://github.com/py-pdf/pypdf/files/12194195/test.pdf"
    name = "germanfields.pdf"
    reader = PdfReader(BytesIO(get_data_from_url(url, name=name)))
    writer = PdfWriter(clone_from=reader)
    form_fields = {"Text Box 1": "test æ ø å"}
    writer.update_page_form_field_values(
        writer.pages[0], form_fields, auto_regenerate=False
    )
    bytes_stream = BytesIO()
    writer.write(bytes_stream)
    bytes_stream.seek(0)
    reader2 = PdfReader(bytes_stream)
    assert (
        b"test \xe6 \xf8 \xe5"
        in reader2.get_fields()["Text Box 1"]
        .indirect_reference.get_object()["/AP"]["/N"]
        .get_data()
    )


@pytest.mark.enable_socket()
def test_no_t_in_articles():
    """Cf #2078"""
    url = "https://github.com/py-pdf/pypdf/files/12311735/bad.pdf"
    name = "iss2078.pdf"
    reader = PdfReader(BytesIO(get_data_from_url(url, name=name)))
    writer = PdfWriter()
    writer.append(reader)


@pytest.mark.enable_socket()
def test_no_i_in_articles():
    """Cf #2089"""
    url = "https://github.com/py-pdf/pypdf/files/12352793/kim2002.pdf"
    name = "iss2089.pdf"
    reader = PdfReader(BytesIO(get_data_from_url(url, name=name)))
    writer = PdfWriter()
    writer.append(reader)


@pytest.mark.enable_socket()
def test_damaged_pdf_length_returning_none():
    """
    Cf #140
    https://github.com/py-pdf/pypdf/issues/140#issuecomment-1685380549
    """
    url = "https://github.com/py-pdf/pypdf/files/12168578/bad_pdf_example.pdf"
    name = "iss140_bad_pdf.pdf"
    reader = PdfReader(BytesIO(get_data_from_url(url, name=name)))
    writer = PdfWriter()
    writer.append(reader)


@pytest.mark.enable_socket()
def test_viewerpreferences():
    """
    Add Tests for ViewerPreferences
    https://github.com/py-pdf/pypdf/issues/140#issuecomment-1685380549
    """
    url = "https://github.com/py-pdf/pypdf/files/9175966/2015._pb_decode_pg0.pdf"
    name = "2015._pb_decode_pg0.pdf"
    reader = PdfReader(BytesIO(get_data_from_url(url, name=name)))
    v = reader.viewer_preferences
    assert v.center_window == True  # noqa: E712
    writer = PdfWriter(clone_from=reader)
    v = writer.viewer_preferences
    assert v.center_window == True  # noqa: E712
    v.center_window = False
    assert (
        writer._root_object["/ViewerPreferences"]["/CenterWindow"]
        == False  # noqa: E712
    )
    assert v.print_area == "/CropBox"
    with pytest.raises(ValueError):
        v.non_fullscreen_pagemode = "toto"
    with pytest.raises(ValueError):
        v.non_fullscreen_pagemode = "/toto"
    v.non_fullscreen_pagemode = "/UseOutlines"
    assert (
        writer._root_object["/ViewerPreferences"]["/NonFullScreenPageMode"]
        == "/UseOutlines"
    )
    writer = PdfWriter(clone_from=reader)
    v = writer.viewer_preferences
    assert v.center_window == True  # noqa: E712
    v.center_window = False
    assert (
        writer._root_object["/ViewerPreferences"]["/CenterWindow"]
        == False  # noqa: E712
    )

    writer = PdfWriter(clone_from=reader)
    writer._root_object[NameObject("/ViewerPreferences")] = writer._add_object(
        writer._root_object["/ViewerPreferences"]
    )
    v = writer.viewer_preferences
    v.center_window = False
    assert (
        writer._root_object["/ViewerPreferences"]["/CenterWindow"]
        == False  # noqa: E712
    )
    v.num_copies = 1
    assert v.num_copies == 1
    assert v.print_pagerange is None
    with pytest.raises(ValueError):
        v.print_pagerange = "toto"
    v.print_pagerange = ArrayObject()
    assert len(v.print_pagerange) == 0

    writer.create_viewer_preference()
    assert len(writer._root_object["/ViewerPreferences"]) == 0

    del reader.trailer["/Root"]["/ViewerPreferences"]
    assert reader.viewer_preferences is None
    writer = PdfWriter(clone_from=reader)
    assert writer.viewer_preferences is None


@pytest.mark.enable_socket()
def test_object_contains_indirect_reference_to_self():
    url = "https://github.com/py-pdf/pypdf/files/12389243/testbook.pdf"
    name = "iss2102.pdf"
    reader = PdfReader(BytesIO(get_data_from_url(url, name=name)))
    writer = PdfWriter()
    width, height = 595, 841
    outpage = writer.add_blank_page(width, height)
    outpage.merge_page(reader.pages[6])
    writer.append(reader)<|MERGE_RESOLUTION|>--- conflicted
+++ resolved
@@ -1579,12 +1579,8 @@
     name = "bgwatermark.pdf"
     reader = PdfReader(BytesIO(get_data_from_url(url, name=name)))
     url = "https://arxiv.org/pdf/2201.00214.pdf"
-<<<<<<< HEAD
-    name = "src_doc.pdf"
+    name = "2201.00214.pdf"
     t0 = thread_time()
-=======
-    name = "2201.00214.pdf"
->>>>>>> f6599560
     writer = PdfWriter(clone_from=BytesIO(get_data_from_url(url, name=name)))
     for p in writer.pages:
         p.merge_page(reader.pages[0], over=False)
