"""Test the pypdf._writer module."""
import re
import shutil
import subprocess
from io import BytesIO
from pathlib import Path
from typing import Any

import pytest

from pypdf import (
    ImageType,
    ObjectDeletionFlag,
    PageObject,
    PdfMerger,
    PdfReader,
    PdfWriter,
    Transformation,
)
from pypdf.errors import DeprecationError, PageSizeNotDefinedError, PyPdfError
from pypdf.generic import (
    ArrayObject,
    ContentStream,
    DictionaryObject,
    Fit,
    IndirectObject,
    NameObject,
    NullObject,
    NumberObject,
    RectangleObject,
    StreamObject,
    TextStringObject,
)

from . import get_data_from_url, is_sublist
from .test_images import image_similarity

TESTS_ROOT = Path(__file__).parent.resolve()
PROJECT_ROOT = TESTS_ROOT.parent
RESOURCE_ROOT = PROJECT_ROOT / "resources"
SAMPLE_ROOT = Path(PROJECT_ROOT) / "sample-files"
GHOSTSCRIPT_BINARY = shutil.which("gs")


def test_writer_exception_non_binary(tmp_path, caplog):
    src = RESOURCE_ROOT / "pdflatex-outline.pdf"

    reader = PdfReader(src)
    writer = PdfWriter()
    writer.add_page(reader.pages[0])

    with open(tmp_path / "out.txt", "w") as fp, pytest.raises(TypeError):
        writer.write_stream(fp)
    ending = "to write to is not in binary mode. It may not be written to correctly.\n"
    assert caplog.text.endswith(ending)


def test_writer_clone():
    src = RESOURCE_ROOT / "pdflatex-outline.pdf"

    reader = PdfReader(src)
    writer = PdfWriter(clone_from=reader)
    assert len(writer.pages) == 4
    assert "PageObject" in str(type(writer.pages[0]))

    writer = PdfWriter(clone_from=src)
    assert len(writer.pages) == 4
    assert "PageObject" in str(type(writer.pages[0]))


def test_writer_clone_bookmarks():
    # Arrange
    src = RESOURCE_ROOT / "Seige_of_Vicksburg_Sample_OCR-crazyones-merged.pdf"
    reader = PdfReader(src)
    writer = PdfWriter()

    # Act + test cat
    cat = ""

    def cat1(p) -> None:
        nonlocal cat
        cat += p.__repr__()

    writer.clone_document_from_reader(reader, cat1)
    assert "/Page" in cat
    assert writer.pages[0].raw_get("/Parent") == writer._pages
    writer.add_outline_item("Page 1", 0)
    writer.add_outline_item("Page 2", 1)

    # Assert
    bytes_stream = BytesIO()
    writer.write(bytes_stream)
    bytes_stream.seek(0)
    reader2 = PdfReader(bytes_stream)
    assert len(reader2.pages) == len(reader.pages)
    assert len(reader2.outline) == 2

    # test with append
    writer = PdfWriter()
    writer.append(reader)
    writer.add_outline_item("Page 1", 0)
    writer.add_outline_item("Page 2", 1)

    # Assert
    bytes_stream = BytesIO()
    writer.write(bytes_stream)
    bytes_stream.seek(0)
    reader2 = PdfReader(bytes_stream)
    assert len(reader2.pages) == len(reader.pages)
    assert len(reader2.outline) == 2


def writer_operate(writer: PdfWriter) -> None:
    """
    To test the writer that initialized by each of the four usages.

    Args:
        writer: A PdfWriter object
    """
    pdf_path = RESOURCE_ROOT / "crazyones.pdf"
    pdf_outline_path = RESOURCE_ROOT / "pdflatex-outline.pdf"

    reader = PdfReader(pdf_path)
    reader_outline = PdfReader(pdf_outline_path)

    page = reader.pages[0]
    with pytest.raises(PageSizeNotDefinedError) as exc:
        writer.add_blank_page()
    assert exc.value.args == ()
    writer.insert_page(page, 1)
    writer.insert_page(reader_outline.pages[0], 0)
    writer.add_outline_item_destination(page)
    writer.remove_links()
    writer.add_outline_item_destination(page)
    oi = writer.add_outline_item(
        "An outline item", 0, None, (255, 0, 15), True, True, Fit.fit_box_vertically(10)
    )
    writer.add_outline_item(
        "The XYZ fit", 0, oi, (255, 0, 15), True, True, Fit.xyz(left=10, top=20, zoom=3)
    )
    writer.add_outline_item(
        "The XYZ fit no args", 0, oi, (255, 0, 15), True, True, Fit.xyz()
    )
    writer.add_outline_item(
        "The FitH fit", 0, oi, (255, 0, 15), True, True, Fit.fit_horizontally(top=10)
    )
    writer.add_outline_item(
        "The FitV fit", 0, oi, (255, 0, 15), True, True, Fit.fit_vertically(left=10)
    )
    writer.add_outline_item(
        "The FitR fit",
        0,
        oi,
        (255, 0, 15),
        True,
        True,
        Fit.fit_rectangle(left=10, bottom=20, right=30, top=40),
    )
    writer.add_outline_item(
        "The FitB fit", 0, oi, (255, 0, 15), True, True, Fit.fit_box()
    )
    writer.add_outline_item(
        "The FitBH fit",
        0,
        oi,
        (255, 0, 15),
        True,
        True,
        Fit.fit_box_horizontally(top=10),
    )
    writer.add_outline_item(
        "The FitBV fit",
        0,
        oi,
        (255, 0, 15),
        True,
        True,
        Fit.fit_box_vertically(left=10),
    )
    writer.add_blank_page()
    writer.add_uri(2, "https://example.com", RectangleObject([0, 0, 100, 100]))
    with pytest.warns(
        DeprecationWarning, match="'pagenum' argument of add_uri is deprecated"
    ):
        writer.add_uri(
            2, "https://example.com", RectangleObject([0, 0, 100, 100]), pagenum=2
        )
    with pytest.raises(DeprecationError):
        writer.add_link(2, 1, RectangleObject([0, 0, 100, 100]))
    assert writer._get_page_layout() is None
    writer.page_layout = "broken"
    assert writer.page_layout == "broken"
    writer.page_layout = NameObject("/SinglePage")
    assert writer._get_page_layout() == "/SinglePage"
    assert writer._get_page_mode() is None
    writer.set_page_mode("/UseNone")
    assert writer._get_page_mode() == "/UseNone"
    writer.set_page_mode(NameObject("/UseOC"))
    assert writer._get_page_mode() == "/UseOC"
    writer.insert_blank_page(width=100, height=100)
    writer.insert_blank_page()  # without parameters

    writer.remove_images()

    writer.add_metadata(reader.metadata)
    writer.add_metadata({"/Author": "Martin Thoma"})
    writer.add_metadata({"/MyCustom": 1234})

    writer.add_attachment("foobar.gif", b"foobarcontent")

    # Check that every key in _idnum_hash is correct
    objects_hash = [o.hash_value() for o in writer._objects]
    for k, v in writer._idnum_hash.items():
        assert v.pdf == writer
        assert k in objects_hash, f"Missing {v}"


tmp_path = "dont_commit_writer.pdf"


@pytest.mark.parametrize(
    ("write_data_here", "needs_cleanup"),
    [
        ("dont_commit_writer.pdf", True),
        (Path("dont_commit_writer.pdf"), True),
        (BytesIO(), False),
    ],
)
def test_writer_operations_by_traditional_usage(write_data_here, needs_cleanup):
    writer = PdfWriter()

    writer_operate(writer)

    # finally, write "output" to pypdf-output.pdf
    if needs_cleanup:
        with open(write_data_here, "wb") as output_stream:
            writer.write(output_stream)
    else:
        output_stream = write_data_here
        writer.write(output_stream)

    if needs_cleanup:
        Path(write_data_here).unlink()


@pytest.mark.parametrize(
    ("write_data_here", "needs_cleanup"),
    [
        ("dont_commit_writer.pdf", True),
        (Path("dont_commit_writer.pdf"), True),
        (BytesIO(), False),
    ],
)
def test_writer_operations_by_semi_traditional_usage(write_data_here, needs_cleanup):
    with PdfWriter() as writer:
        writer_operate(writer)

        # finally, write "output" to pypdf-output.pdf
        if needs_cleanup:
            with open(write_data_here, "wb") as output_stream:
                writer.write(output_stream)
        else:
            output_stream = write_data_here
            writer.write(output_stream)

    if needs_cleanup:
        Path(write_data_here).unlink()


@pytest.mark.parametrize(
    ("write_data_here", "needs_cleanup"),
    [
        ("dont_commit_writer.pdf", True),
        (Path("dont_commit_writer.pdf"), True),
        (BytesIO(), False),
    ],
)
def test_writer_operations_by_semi_new_traditional_usage(
    write_data_here, needs_cleanup
):
    with PdfWriter() as writer:
        writer_operate(writer)

        # finally, write "output" to pypdf-output.pdf
        writer.write(write_data_here)

    if needs_cleanup:
        Path(write_data_here).unlink()


@pytest.mark.parametrize(
    ("write_data_here", "needs_cleanup"),
    [
        ("dont_commit_writer.pdf", True),
        (Path("dont_commit_writer.pdf"), True),
        (BytesIO(), False),
    ],
)
def test_writer_operation_by_new_usage(write_data_here, needs_cleanup):
    # This includes write "output" to pypdf-output.pdf
    with PdfWriter(write_data_here) as writer:
        writer_operate(writer)

    if needs_cleanup:
        Path(write_data_here).unlink()


@pytest.mark.parametrize(
    "input_path",
    [
        "side-by-side-subfig.pdf",
        "reportlab-inline-image.pdf",
    ],
)
def test_remove_images(pdf_file_path, input_path):
    pdf_path = RESOURCE_ROOT / input_path

    reader = PdfReader(pdf_path)
    writer = PdfWriter()

    page = reader.pages[0]
    writer.insert_page(page, 0)
    writer.remove_images()
    page_contents_stream = writer.pages[0]["/Contents"]._data
    assert len(page_contents_stream.strip())

    # finally, write "output" to pypdf-output.pdf
    with open(pdf_file_path, "wb") as output_stream:
        writer.write(output_stream)

    with open(pdf_file_path, "rb") as input_stream:
        reader = PdfReader(input_stream)
        if input_path == "side-by-side-subfig.pdf":
            extracted_text = reader.pages[0].extract_text()
            assert extracted_text
            assert "Lorem ipsum dolor sit amet" in extracted_text


@pytest.mark.enable_socket()
def test_remove_images_sub_level():
    """Cf #2035"""
    url = "https://github.com/py-pdf/pypdf/files/12394781/2210.03142-1.pdf"
    name = "iss2103.pdf"
    writer = PdfWriter(clone_from=BytesIO(get_data_from_url(url, name=name)))
    writer.remove_images()
    assert (
        len(
            [
                o.get_object()
                for o in writer.pages[0]["/Resources"]["/XObject"]["/Fm1"][
                    "/Resources"
                ]["/XObject"]["/Im1"]["/Resources"]["/XObject"].values()
                if not isinstance(o.get_object(), NullObject)
            ]
        )
        == 0
    )


@pytest.mark.parametrize(
    "input_path",
    [
        "side-by-side-subfig.pdf",
        "reportlab-inline-image.pdf",
    ],
)
def test_remove_text(input_path, pdf_file_path):
    pdf_path = RESOURCE_ROOT / input_path

    reader = PdfReader(pdf_path)
    writer = PdfWriter()

    page = reader.pages[0]
    writer.insert_page(page, 0)
    writer.remove_text()

    # finally, write "output" to pypdf-output.pdf
    with open(pdf_file_path, "wb") as output_stream:
        writer.write(output_stream)


def test_remove_text_all_operators(pdf_file_path):
    stream = (
        b"BT "
        b"/F0 36 Tf "
        b"50 706 Td "
        b"36 TL "
        b"(The Tj operator) Tj "
        b'1 2 (The double quote operator) " '
        b"(The single quote operator) ' "
        b"ET"
    )
    pdf_data = (
        b"%%PDF-1.7\n"
        b"1 0 obj << /Count 1 /Kids [5 0 R] /Type /Pages >> endobj\n"
        b"2 0 obj << >> endobj\n"
        b"3 0 obj << >> endobj\n"
        b"4 0 obj << /Length %d >>\n"
        b"stream\n" + (b"%s\n" % stream) + b"endstream\n"
        b"endobj\n"
        b"5 0 obj << /Contents 4 0 R /CropBox [0.0 0.0 2550.0 3508.0]\n"
        b" /MediaBox [0.0 0.0 2550.0 3508.0] /Parent 1 0 R"
        b" /Resources << /Font << >> >>"
        b" /Rotate 0 /Type /Page >> endobj\n"
        b"6 0 obj << /Pages 1 0 R /Type /Catalog >> endobj\n"
        b"xref 1 6\n"
        b"%010d 00000 n\n"
        b"%010d 00000 n\n"
        b"%010d 00000 n\n"
        b"%010d 00000 n\n"
        b"%010d 00000 n\n"
        b"%010d 00000 n\n"
        b"trailer << /Root 6 0 R /Size 6 >>\n"
        b"startxref\n%d\n"
        b"%%%%EOF"
    )
    startx_correction = -1
    pdf_data = pdf_data % (
        len(stream),
        pdf_data.find(b"1 0 obj") + startx_correction,
        pdf_data.find(b"2 0 obj") + startx_correction,
        pdf_data.find(b"3 0 obj") + startx_correction,
        pdf_data.find(b"4 0 obj") + startx_correction,
        pdf_data.find(b"5 0 obj") + startx_correction,
        pdf_data.find(b"6 0 obj") + startx_correction,
        # startx_correction should be -1 due to double % at the beginning
        # inducing an error on startxref computation
        pdf_data.find(b"xref"),
    )
    pdf_stream = BytesIO(pdf_data)

    reader = PdfReader(pdf_stream, strict=False)
    writer = PdfWriter()

    page = reader.pages[0]
    writer.insert_page(page, 0)
    writer.remove_text()

    # finally, write "output" to pypdf-output.pdf
    with open(pdf_file_path, "wb") as output_stream:
        writer.write(output_stream)


def test_write_metadata(pdf_file_path):
    pdf_path = RESOURCE_ROOT / "crazyones.pdf"

    reader = PdfReader(pdf_path)
    writer = PdfWriter()

    writer.add_page(reader.pages[0])
    for page in reader.pages:
        writer.add_page(page)

    metadata = reader.metadata
    writer.add_metadata(metadata)

    writer.add_metadata({"/Title": "The Crazy Ones"})

    # finally, write data to pypdf-output.pdf
    with open(pdf_file_path, "wb") as output_stream:
        writer.write(output_stream)

    # Check if the title was set
    reader = PdfReader(pdf_file_path)
    metadata = reader.metadata
    assert metadata.get("/Title") == "The Crazy Ones"


def test_fill_form(pdf_file_path):
    reader = PdfReader(RESOURCE_ROOT / "form.pdf")
    writer = PdfWriter()

    writer.append(reader, [0])
    writer.append(RESOURCE_ROOT / "crazyones.pdf", [0])

    writer.update_page_form_field_values(
        writer.pages[0], {"foo": "some filled in text"}, flags=1
    )

    # check if no fields to fill in the page
    writer.update_page_form_field_values(
        writer.pages[1], {"foo": "some filled in text"}, flags=1
    )

    writer.update_page_form_field_values(
        writer.pages[0], {"foo": "some filled in text"}
    )

    # write "output" to pypdf-output.pdf
    with open(pdf_file_path, "wb") as output_stream:
        writer.write(output_stream)


def test_fill_form_with_qualified():
    reader = PdfReader(RESOURCE_ROOT / "form.pdf")
    reader.add_form_topname("top")

    writer = PdfWriter()
    writer.clone_document_from_reader(reader)
    writer.add_page(reader.pages[0])
    writer.update_page_form_field_values(
        writer.pages[0], {"top.foo": "filling"}, flags=1
    )
    b = BytesIO()
    writer.write(b)

    reader2 = PdfReader(b)
    fields = reader2.get_fields()
    assert fields["top.foo"]["/V"] == "filling"


@pytest.mark.parametrize(
    ("use_128bit", "user_password", "owner_password"),
    [(True, "userpwd", "ownerpwd"), (False, "userpwd", "ownerpwd")],
)
def test_encrypt(use_128bit, user_password, owner_password, pdf_file_path):
    reader = PdfReader(RESOURCE_ROOT / "form.pdf")
    writer = PdfWriter()

    page = reader.pages[0]
    orig_text = page.extract_text()

    writer.add_page(page)

    with pytest.raises(ValueError, match="owner_pwd of encrypt is deprecated."):
        writer.encrypt(
            owner_pwd=user_password,
            owner_password=owner_password,
            user_password=user_password,
            use_128bit=use_128bit,
        )
    with pytest.raises(ValueError, match="'user_pwd' argument is deprecated"):
        writer.encrypt(
            owner_password=owner_password,
            user_password=user_password,
            user_pwd=user_password,
            use_128bit=use_128bit,
        )
    writer.encrypt(
        user_password=user_password,
        owner_password=owner_password,
        use_128bit=use_128bit,
    )

    # write "output" to pypdf-output.pdf
    with open(pdf_file_path, "wb") as output_stream:
        writer.write(output_stream)

    # Test that the data is not there in clear text
    with open(pdf_file_path, "rb") as input_stream:
        data = input_stream.read()
    assert b"foo" not in data

    # Test the user password (str):
    reader = PdfReader(pdf_file_path, password="userpwd")
    new_text = reader.pages[0].extract_text()
    assert reader.metadata.get("/Producer") == "pypdf"
    assert new_text == orig_text

    # Test the owner password (str):
    reader = PdfReader(pdf_file_path, password="ownerpwd")
    new_text = reader.pages[0].extract_text()
    assert reader.metadata.get("/Producer") == "pypdf"
    assert new_text == orig_text

    # Test the user password (bytes):
    reader = PdfReader(pdf_file_path, password=b"userpwd")
    new_text = reader.pages[0].extract_text()
    assert reader.metadata.get("/Producer") == "pypdf"
    assert new_text == orig_text

    # Test the owner password (stbytesr):
    reader = PdfReader(pdf_file_path, password=b"ownerpwd")
    new_text = reader.pages[0].extract_text()
    assert reader.metadata.get("/Producer") == "pypdf"
    assert new_text == orig_text


def test_add_outline_item(pdf_file_path):
    reader = PdfReader(RESOURCE_ROOT / "pdflatex-outline.pdf")
    writer = PdfWriter()

    for page in reader.pages:
        writer.add_page(page)

    outline_item = writer.add_outline_item(
        "An outline item",
        1,
        None,
        (255, 0, 15),
        True,
        True,
        Fit.fit(),
        is_open=False,
    )
    _o2a = writer.add_outline_item(
        "Another", 2, outline_item, None, False, False, Fit.fit()
    )
    _o2b = writer.add_outline_item(
        "Another bis", 2, outline_item, None, False, False, Fit.fit()
    )
    outline_item2 = writer.add_outline_item(
        "An outline item 2",
        1,
        None,
        (255, 0, 15),
        True,
        True,
        Fit.fit(),
        is_open=True,
    )
    _o3a = writer.add_outline_item(
        "Another 2", 2, outline_item2, None, False, False, Fit.fit()
    )
    _o3b = writer.add_outline_item(
        "Another 2bis", 2, outline_item2, None, False, False, Fit.fit()
    )

    # write "output" to pypdf-output.pdf
    with open(pdf_file_path, "w+b") as output_stream:
        writer.write(output_stream)
        output_stream.seek(0)
        reader = PdfReader(output_stream)
        assert reader.trailer["/Root"]["/Outlines"]["/Count"] == 3
        assert reader.outline[0]["/Count"] == -2
        assert reader.outline[0]["/%is_open%"] == False  # noqa
        assert reader.outline[2]["/Count"] == 2
        assert reader.outline[2]["/%is_open%"] == True  # noqa
        assert reader.outline[1][0]["/Count"] == 0


def test_add_named_destination(pdf_file_path):
    reader = PdfReader(RESOURCE_ROOT / "pdflatex-outline.pdf")
    writer = PdfWriter()
    assert writer.get_named_dest_root() == []

    for page in reader.pages:
        writer.add_page(page)

    assert writer.get_named_dest_root() == []

    writer.add_named_destination(TextStringObject("A named dest"), 2)
    writer.add_named_destination(TextStringObject("A named dest2"), 2)

    with pytest.warns(DeprecationWarning, match="pagenum is deprecated as an argument"):
        writer.add_named_destination(TextStringObject("A named dest3"), pagenum=2)

    with pytest.raises(ValueError):
        writer.add_named_destination(
            TextStringObject("A named dest3"), pagenum=2, page_number=2
        )

    root = writer.get_named_dest_root()
    assert root[0] == "A named dest"
    assert root[1].pdf == writer
    assert root[1].get_object()["/S"] == NameObject("/GoTo")
    assert root[1].get_object()["/D"][0] == writer.pages[2].indirect_reference
    assert root[2] == "A named dest2"
    assert root[3].pdf == writer
    assert root[3].get_object()["/S"] == NameObject("/GoTo")
    assert root[3].get_object()["/D"][0] == writer.pages[2].indirect_reference
    assert root[4] == "A named dest3"

    # test get_object

    assert writer.get_object(root[1].idnum) == writer.get_object(root[1])
    with pytest.raises(ValueError) as exc:
        writer.get_object(reader.pages[0].indirect_reference)
    assert exc.value.args[0] == "pdf must be self"

    # write "output" to pypdf-output.pdf
    with open(pdf_file_path, "wb") as output_stream:
        writer.write(output_stream)


def test_add_named_destination_sort_order(pdf_file_path):
    """
    Issue #1927 does not appear.

    add_named_destination() maintains the named destination list sort order
    """
    writer = PdfWriter()

    assert writer.get_named_dest_root() == []

    writer.add_blank_page(200, 200)
    writer.add_named_destination("b", 0)
    # "a" should be moved before "b" on insert
    writer.add_named_destination("a", 0)

    root = writer.get_named_dest_root()

    assert len(root) == 4
    assert (
        root[0] == "a"
    ), '"a" was not inserted before "b" in the named destination root'
    assert root[2] == "b"

    # write "output" to pypdf-output.pdf
    with open(pdf_file_path, "wb") as output_stream:
        writer.write(output_stream)


def test_add_uri(pdf_file_path):
    reader = PdfReader(RESOURCE_ROOT / "pdflatex-outline.pdf")
    writer = PdfWriter()

    for page in reader.pages:
        writer.add_page(page)

    writer.add_uri(
        1,
        "http://www.example.com",
        RectangleObject([0, 0, 100, 100]),
        border=[1, 2, 3, [4]],
    )
    writer.add_uri(
        2,
        "https://pypdf.readthedocs.io/en/latest/",
        RectangleObject([20, 30, 50, 80]),
        border=[1, 2, 3],
    )
    writer.add_uri(
        3,
        "https://pypdf.readthedocs.io/en/latest/user/adding-pdf-annotations.html",
        "[ 200 300 250 350 ]",
        border=[0, 0, 0],
    )
    writer.add_uri(
        3,
        "https://pypdf.readthedocs.io/en/latest/user/adding-pdf-annotations.html",
        [100, 200, 150, 250],
        border=[0, 0, 0],
    )

    # write "output" to pypdf-output.pdf
    with open(pdf_file_path, "wb") as output_stream:
        writer.write(output_stream)


def test_add_link(pdf_file_path):
    reader = PdfReader(RESOURCE_ROOT / "pdflatex-outline.pdf")
    writer = PdfWriter()

    for page in reader.pages:
        writer.add_page(page)

    with pytest.raises(
        DeprecationError,
        match=(
            re.escape(
                "add_link is deprecated and was removed in pypdf 3.0.0. "
                "Use add_annotation(pypdf.annotations.Link(...)) instead."
            )
        ),
    ):
        writer.add_link(
            1,
            2,
            RectangleObject([0, 0, 100, 100]),
            border=[1, 2, 3, [4]],
            fit="/Fit",
        )
        writer.add_link(
            2, 3, RectangleObject([20, 30, 50, 80]), [1, 2, 3], "/FitH", None
        )
        writer.add_link(
            3,
            0,
            "[ 200 300 250 350 ]",
            [0, 0, 0],
            "/XYZ",
            0,
            0,
            2,
        )
        writer.add_link(
            3,
            0,
            [100, 200, 150, 250],
            border=[0, 0, 0],
        )

    # write "output" to pypdf-output.pdf
    with open(pdf_file_path, "wb") as output_stream:
        writer.write(output_stream)


def test_io_streams():
    """This is the example from the docs ("Streaming data")."""
    filepath = RESOURCE_ROOT / "pdflatex-outline.pdf"
    with open(filepath, "rb") as fh:
        bytes_stream = BytesIO(fh.read())

    # Read from bytes stream
    reader = PdfReader(bytes_stream)
    assert len(reader.pages) == 4

    # Write to bytes stream
    writer = PdfWriter()
    with BytesIO() as output_stream:
        writer.write(output_stream)


def test_regression_issue670(pdf_file_path):
    filepath = RESOURCE_ROOT / "crazyones.pdf"
    reader = PdfReader(filepath, strict=False)
    for _ in range(2):
        writer = PdfWriter()
        writer.add_page(reader.pages[0])
        with open(pdf_file_path, "wb") as f_pdf:
            writer.write(f_pdf)


def test_issue301():
    """Test with invalid stream length object."""
    with open(RESOURCE_ROOT / "issue-301.pdf", "rb") as f:
        reader = PdfReader(f)
        writer = PdfWriter()
        writer.append_pages_from_reader(reader)
        b = BytesIO()
        writer.write(b)


def test_append_pages_from_reader_append():
    """Use append_pages_from_reader with a callable."""
    with open(RESOURCE_ROOT / "issue-301.pdf", "rb") as f:
        reader = PdfReader(f)
        writer = PdfWriter()
        writer.append_pages_from_reader(reader, callable)
        b = BytesIO()
        writer.write(b)


@pytest.mark.enable_socket()
@pytest.mark.slow()
@pytest.mark.filterwarnings("ignore::DeprecationWarning")
def test_sweep_indirect_references_nullobject_exception(pdf_file_path):
    # TODO: Check this more closely... this looks weird
    url = "https://corpora.tika.apache.org/base/docs/govdocs1/924/924666.pdf"
    name = "tika-924666.pdf"
    reader = PdfReader(BytesIO(get_data_from_url(url, name=name)))
    merger = PdfMerger()
    merger.append(reader)
    merger.write(pdf_file_path)


@pytest.mark.enable_socket()
@pytest.mark.slow()
@pytest.mark.parametrize(
    ("url", "name"),
    [
        (
            "https://corpora.tika.apache.org/base/docs/govdocs1/924/924666.pdf",
            "test_sweep_indirect_references_nullobject_exception.pdf",
        ),
        (
            "https://corpora.tika.apache.org/base/docs/govdocs1/922/922840.pdf",
            "test_write_outline_item_on_page_fitv.pdf",
        ),
        ("https://github.com/py-pdf/pypdf/files/10715624/test.pdf", "iss1627.pdf"),
    ],
)
@pytest.mark.filterwarnings("ignore::DeprecationWarning")
def test_some_appends(pdf_file_path, url, name):
    reader = PdfReader(BytesIO(get_data_from_url(url, name=name)))
    # PdfMerger
    merger = PdfMerger()
    merger.append(reader)
    merger.write(pdf_file_path)
    # PdfWriter
    merger = PdfWriter()
    merger.append(reader)
    merger.write(pdf_file_path)


def test_pdf_header():
    writer = PdfWriter()
    assert writer.pdf_header == b"%PDF-1.3"

    reader = PdfReader(RESOURCE_ROOT / "crazyones.pdf")
    writer.add_page(reader.pages[0])
    assert writer.pdf_header == b"%PDF-1.5"

    writer.pdf_header = b"%PDF-1.6"
    assert writer.pdf_header == b"%PDF-1.6"


def test_write_dict_stream_object(pdf_file_path):
    stream = (
        b"BT "
        b"/F0 36 Tf "
        b"50 706 Td "
        b"36 TL "
        b"(The Tj operator) Tj "
        b'1 2 (The double quote operator) " '
        b"(The single quote operator) ' "
        b"ET"
    )

    stream_object = StreamObject()
    stream_object[NameObject("/Type")] = NameObject("/Text")
    stream_object._data = stream

    writer = PdfWriter()

    page_object = PageObject.create_blank_page(writer, 1000, 1000)
    # Construct dictionary object (PageObject) with stream object
    # Writer will replace this stream object with indirect object
    page_object[NameObject("/Test")] = stream_object

    page_object = writer.add_page(page_object)
    with open(pdf_file_path, "wb") as fp:
        writer.write(fp)

    for k, v in page_object.items():
        if k == "/Test":
            assert str(v) != str(stream_object)
            assert isinstance(v, IndirectObject)
            assert str(v.get_object()) == str(stream_object)
            break
    else:
        pytest.fail("/Test not found")

    # Check that every key in _idnum_hash is correct
    objects_hash = [o.hash_value() for o in writer._objects]
    for k, v in writer._idnum_hash.items():
        assert v.pdf == writer
        assert k in objects_hash, "Missing %s" % v


def test_add_single_annotation(pdf_file_path):
    pdf_path = RESOURCE_ROOT / "crazyones.pdf"
    reader = PdfReader(pdf_path)
    page = reader.pages[0]
    writer = PdfWriter()
    writer.add_page(page)

    annot_dict = {
        "/Type": "/Annot",
        "/Subtype": "/Text",
        "/Rect": [270.75, 596.25, 294.75, 620.25],
        "/Contents": "Note in second paragraph",
        "/C": [1, 1, 0],
        "/M": "D:20220406191858+02'00",
        "/Popup": {
            "/Type": "/Annot",
            "/Subtype": "/Popup",
            "/Rect": [294.75, 446.25, 494.75, 596.25],
            "/M": "D:20220406191847+02'00",
        },
        "/T": "moose",
    }
    writer.add_annotation(0, annot_dict)

    # Inspect manually by adding 'assert False' and viewing the PDF
    with open(pdf_file_path, "wb") as fp:
        writer.write(fp)


def test_deprecation_bookmark_decorator():
    reader = PdfReader(RESOURCE_ROOT / "outlines-with-invalid-destinations.pdf")
    page = reader.pages[0]
    outline_item = reader.outline[0]
    writer = PdfWriter()
    writer.add_page(page)
    with pytest.raises(
        DeprecationError,
        match="bookmark is deprecated as an argument. Use outline_item instead",
    ):
        writer.add_outline_item_dict(bookmark=outline_item)


@pytest.mark.samples()
def test_colors_in_outline_item(pdf_file_path):
    reader = PdfReader(SAMPLE_ROOT / "004-pdflatex-4-pages/pdflatex-4-pages.pdf")
    writer = PdfWriter()
    writer.clone_document_from_reader(reader)
    purple_rgb = (0.5019607843137255, 0.0, 0.5019607843137255)
    writer.add_outline_item("First Outline Item", page_number=2, color="800080")
    writer.add_outline_item("Second Outline Item", page_number=3, color="#800080")
    writer.add_outline_item("Third Outline Item", page_number=4, color=purple_rgb)

    with open(pdf_file_path, "wb") as f:
        writer.write(f)

    reader2 = PdfReader(pdf_file_path)
    for outline_item in reader2.outline:
        # convert float to string because of mutability
        assert ["%.5f" % c for c in outline_item.color] == [
            "%.5f" % p for p in purple_rgb
        ]


@pytest.mark.samples()
def test_write_empty_stream():
    reader = PdfReader(SAMPLE_ROOT / "004-pdflatex-4-pages/pdflatex-4-pages.pdf")
    writer = PdfWriter()
    writer.clone_document_from_reader(reader)

    with pytest.raises(ValueError) as exc:
        writer.write("")
    assert exc.value.args[0] == "Output(stream=) is empty."


def test_startup_dest():
    pdf_file_writer = PdfWriter()
    pdf_file_writer.append_pages_from_reader(PdfReader(RESOURCE_ROOT / "issue-604.pdf"))

    assert pdf_file_writer.open_destination is None
    pdf_file_writer.open_destination = pdf_file_writer.pages[9]
    # checked also using Acrobrat to verify the good page is opened
    op = pdf_file_writer._root_object["/OpenAction"]
    assert op[0] == pdf_file_writer.pages[9].indirect_reference
    assert op[1] == "/Fit"
    op = pdf_file_writer.open_destination
    assert op.raw_get("/Page") == pdf_file_writer.pages[9].indirect_reference
    assert op["/Type"] == "/Fit"
    pdf_file_writer.open_destination = op
    assert pdf_file_writer.open_destination == op

    # irrelevant, just for coverage
    pdf_file_writer._root_object[NameObject("/OpenAction")][0] = NumberObject(0)
    pdf_file_writer.open_destination
    with pytest.raises(Exception) as exc:
        del pdf_file_writer._root_object[NameObject("/OpenAction")][0]
        pdf_file_writer.open_destination
    assert "Invalid Destination" in str(exc.value)

    pdf_file_writer.open_destination = "Test"
    # checked also using Acrobrat to verify open_destination
    op = pdf_file_writer._root_object["/OpenAction"]
    assert isinstance(op, TextStringObject)
    assert op == "Test"
    op = pdf_file_writer.open_destination
    assert isinstance(op, TextStringObject)
    assert op == "Test"

    # irrelevant, this is just for coverage
    pdf_file_writer._root_object[NameObject("/OpenAction")] = NumberObject(0)
    assert pdf_file_writer.open_destination is None
    pdf_file_writer.open_destination = None
    assert "/OpenAction" not in pdf_file_writer._root_object
    pdf_file_writer.open_destination = None


@pytest.mark.enable_socket()
def test_iss471():
    url = "https://github.com/py-pdf/pypdf/files/9139245/book.pdf"
    name = "book_471.pdf"
    reader = PdfReader(BytesIO(get_data_from_url(url, name=name)))

    writer = PdfWriter()
    writer.append(reader, excluded_fields=[])
    assert isinstance(
        writer.pages[0]["/Annots"][0].get_object()["/Dest"], TextStringObject
    )


@pytest.mark.enable_socket()
def test_reset_translation():
    url = "https://corpora.tika.apache.org/base/docs/govdocs1/924/924666.pdf"
    name = "tika-924666.pdf"
    reader = PdfReader(BytesIO(get_data_from_url(url, name=name)))
    writer = PdfWriter()
    writer.append(reader, (0, 10))
    nb = len(writer._objects)
    writer.append(reader, (0, 10))
    assert (
        len(writer._objects) == nb + 11
    )  # +10 (pages) +1 because of the added outline
    nb += 1
    writer.reset_translation(reader)
    writer.append(reader, (0, 10))
    assert len(writer._objects) >= nb + 200
    nb = len(writer._objects)
    writer.reset_translation(reader.pages[0].indirect_reference)
    writer.append(reader, (0, 10))
    assert len(writer._objects) >= nb + 200
    nb = len(writer._objects)
    writer.reset_translation()
    writer.append(reader, (0, 10))
    assert len(writer._objects) >= nb + 200
    nb = len(writer.pages)
    writer.append(reader, [reader.pages[0], reader.pages[0]])
    assert len(writer.pages) == nb + 2


def test_threads_empty():
    writer = PdfWriter()
    thr = writer.threads
    assert isinstance(thr, ArrayObject)
    assert len(thr) == 0
    thr2 = writer.threads
    assert thr == thr2


@pytest.mark.enable_socket()
def test_append_without_annots_and_articles():
    url = "https://corpora.tika.apache.org/base/docs/govdocs1/924/924666.pdf"
    name = "tika-924666.pdf"
    reader = PdfReader(BytesIO(get_data_from_url(url, name=name)))
    writer = PdfWriter()
    writer.append(reader, None, (0, 10), True, ["/B"])
    writer.reset_translation()
    writer.append(reader, (0, 10), True, ["/B"])
    assert writer.threads == []
    writer = PdfWriter()
    writer.append(reader, None, (0, 10), True, ["/Annots"])
    assert "/Annots" not in writer.pages[5]
    writer = PdfWriter()
    writer.append(reader, None, (0, 10), True, [])
    assert "/Annots" in writer.pages[5]
    assert len(writer.threads) >= 1


@pytest.mark.enable_socket()
def test_append_multiple():
    url = "https://corpora.tika.apache.org/base/docs/govdocs1/924/924666.pdf"
    name = "tika-924666.pdf"
    reader = PdfReader(BytesIO(get_data_from_url(url, name=name)))
    writer = PdfWriter()
    writer.append(
        reader, [0, 0, 0]
    )  # to demonstre multiple insertion of same page at once
    writer.append(reader, [0, 0, 0])  # second pack
    pages = writer._root_object["/Pages"]["/Kids"]
    assert pages[0] not in pages[1:]  # page not repeated
    assert pages[-1] not in pages[0:-1]  # page not repeated


@pytest.mark.samples()
def test_set_page_label(pdf_file_path):
    src = RESOURCE_ROOT / "GeoBase_NHNC1_Data_Model_UML_EN.pdf"  # File without labels
    reader = PdfReader(src)

    expected = [
        "i",
        "ii",
        "1",
        "2",
        "A",
        "B",
        "1",
        "2",
        "3",
        "4",
        "A",
        "i",
        "I",
        "II",
        "1",
        "2",
        "3",
        "I",
        "II",
    ]

    # Tests full lenght with labels assigned at first and last elements
    # Tests different labels assigned to consecutive ranges
    writer = PdfWriter()
    writer.clone_document_from_reader(reader)
    writer.set_page_label(0, 1, "/r")
    writer.set_page_label(4, 5, "/A")
    writer.set_page_label(10, 10, "/A")
    writer.set_page_label(11, 11, "/r")
    writer.set_page_label(12, 13, "/R")
    writer.set_page_label(17, 18, "/R")
    writer.write(pdf_file_path)
    assert PdfReader(pdf_file_path).page_labels == expected

    writer = PdfWriter()  # Same labels, different set order
    writer.clone_document_from_reader(reader)
    writer.set_page_label(17, 18, "/R")
    writer.set_page_label(4, 5, "/A")
    writer.set_page_label(10, 10, "/A")
    writer.set_page_label(0, 1, "/r")
    writer.set_page_label(12, 13, "/R")
    writer.set_page_label(11, 11, "/r")
    writer.write(pdf_file_path)
    assert PdfReader(pdf_file_path).page_labels == expected

    # Tests labels assigned only in the middle
    # Tests label assigned to a range already containing labled ranges
    expected = ["1", "2", "i", "ii", "iii", "iv", "v", "1"]
    writer = PdfWriter()
    writer.clone_document_from_reader(reader)
    writer.set_page_label(3, 4, "/a")
    writer.set_page_label(5, 5, "/A")
    writer.set_page_label(2, 6, "/r")
    writer.write(pdf_file_path)
    assert PdfReader(pdf_file_path).page_labels[: len(expected)] == expected

    # Tests labels assigned inside a previously existing range
    expected = ["1", "2", "i", "a", "b", "A", "1", "1", "2"]
    # Ones repeat because user didnt cover the entire original range
    writer = PdfWriter()
    writer.clone_document_from_reader(reader)
    writer.set_page_label(2, 6, "/r")
    writer.set_page_label(3, 4, "/a")
    writer.set_page_label(5, 5, "/A")
    writer.write(pdf_file_path)
    assert PdfReader(pdf_file_path).page_labels[: len(expected)] == expected

    # Tests invalid user input
    writer = PdfWriter()
    writer.clone_document_from_reader(reader)
    with pytest.raises(
        ValueError, match="at least one between style and prefix must be given"
    ):
        writer.set_page_label(0, 5, start=2)
    with pytest.raises(
        ValueError, match="page_index_from must be equal or greater then 0"
    ):
        writer.set_page_label(-1, 5, "/r")
    with pytest.raises(
        ValueError, match="page_index_to must be equal or greater then page_index_from"
    ):
        writer.set_page_label(5, 0, "/r")
    with pytest.raises(ValueError, match="page_index_to exceeds number of pages"):
        writer.set_page_label(0, 19, "/r")
    with pytest.raises(
        ValueError, match="if given, start must be equal or greater than one"
    ):
        writer.set_page_label(0, 5, "/r", start=-1)

    pdf_file_path.unlink()

    src = (
        SAMPLE_ROOT / "009-pdflatex-geotopo/GeoTopo.pdf"
    )  # File with pre existing labels
    reader = PdfReader(src)

    # Tests adding labels to existing ones
    expected = ["i", "ii", "A", "B", "1"]
    writer = PdfWriter()
    writer.clone_document_from_reader(reader)
    writer.set_page_label(2, 3, "/A")
    writer.write(pdf_file_path)
    assert PdfReader(pdf_file_path).page_labels[: len(expected)] == expected

    # Tests replacing existing lables
    expected = ["A", "B", "1", "1", "2"]
    writer = PdfWriter()
    writer.clone_document_from_reader(reader)
    writer.set_page_label(0, 1, "/A")
    writer.write(pdf_file_path)
    assert PdfReader(pdf_file_path).page_labels[: len(expected)] == expected

    pdf_file_path.unlink()

    # Tests prefix and start.
    src = RESOURCE_ROOT / "issue-604.pdf"  # File without page labels
    reader = PdfReader(src)
    writer = PdfWriter()
    writer.clone_document_from_reader(reader)

    writer.set_page_label(0, 0, prefix="FRONT")
    writer.set_page_label(1, 2, "/D", start=2)
    writer.set_page_label(3, 6, prefix="UPDATES")
    writer.set_page_label(7, 10, "/D", prefix="THYR-")
    writer.set_page_label(11, 21, "/D", prefix="PAP-")
    writer.set_page_label(22, 30, "/D", prefix="FOLL-")
    writer.set_page_label(31, 39, "/D", prefix="HURT-")
    writer.write(pdf_file_path)


@pytest.mark.enable_socket()
def test_iss1601():
    url = "https://github.com/py-pdf/pypdf/files/10579503/badges-38.pdf"
    name = "badge-38.pdf"
    reader = PdfReader(BytesIO(get_data_from_url(url, name=name)))
    original_cs_operations = ContentStream(
        reader.pages[0].get_contents(), reader
    ).operations
    writer = PdfWriter()
    page_1 = writer.add_blank_page(
        reader.pages[0].mediabox[2], reader.pages[0].mediabox[3]
    )
    page_1.merge_transformed_page(reader.pages[0], Transformation())
    page_1_cs_operations = page_1.get_contents().operations
    assert is_sublist(original_cs_operations, page_1_cs_operations)
    page_1 = writer.add_blank_page(
        reader.pages[0].mediabox[2], reader.pages[0].mediabox[3]
    )
    page_1.merge_page(reader.pages[0])
    page_1_cs_operations = page_1.get_contents().operations
    assert is_sublist(original_cs_operations, page_1_cs_operations)


def test_attachments():
    writer = PdfWriter()
    writer.add_blank_page(100, 100)
    b = BytesIO()
    writer.write(b)
    b.seek(0)
    reader = PdfReader(b)
    b = None
    assert reader.attachments == {}
    assert reader._list_attachments() == []
    assert reader._get_attachments() == {}
    to_add = [
        ("foobar.txt", b"foobarcontent"),
        ("foobar2.txt", b"foobarcontent2"),
        ("foobar2.txt", b"2nd_foobarcontent"),
    ]
    for name, content in to_add:
        writer.add_attachment(name, content)

    b = BytesIO()
    writer.write(b)
    b.seek(0)
    reader = PdfReader(b)
    b = None
    assert sorted(reader.attachments.keys()) == sorted({name for name, _ in to_add})
    assert str(reader.attachments) == "LazyDict(keys=['foobar.txt', 'foobar2.txt'])"
    assert reader._list_attachments() == [name for name, _ in to_add]

    # We've added the same key twice - hence only 2 and not 3:
    att = reader._get_attachments()
    assert len(att) == 2  # we have 2 keys, but 3 attachments!

    # The content for foobar.txt is clear and just a single value:
    assert att["foobar.txt"] == b"foobarcontent"

    # The content for foobar2.txt is a list!
    att = reader._get_attachments("foobar2.txt")
    assert len(att) == 1
    assert att["foobar2.txt"] == [b"foobarcontent2", b"2nd_foobarcontent"]

    # Let's do both cases with the public interface:
    assert reader.attachments["foobar.txt"][0] == b"foobarcontent"
    assert reader.attachments["foobar2.txt"][0] == b"foobarcontent2"
    assert reader.attachments["foobar2.txt"][1] == b"2nd_foobarcontent"


@pytest.mark.enable_socket()
def test_iss1614():
    # test of an annotation(link) directly stored in the /Annots in the page
    url = "https://github.com/py-pdf/pypdf/files/10669995/broke.pdf"
    name = "iss1614.pdf"
    reader = PdfReader(BytesIO(get_data_from_url(url, name=name)))
    writer = PdfWriter()
    writer.append(reader)
    # test for 2nd error case reported in #1614
    url = "https://github.com/py-pdf/pypdf/files/10696390/broken.pdf"
    name = "iss1614.2.pdf"
    reader = PdfReader(BytesIO(get_data_from_url(url, name=name)))
    writer.append(reader)


@pytest.mark.enable_socket()
def test_new_removes():
    # test of an annotation(link) directly stored in the /Annots in the page
    url = "https://github.com/py-pdf/pypdf/files/10807951/tt.pdf"
    name = "iss1650.pdf"
    reader = PdfReader(BytesIO(get_data_from_url(url, name=name)))

    writer = PdfWriter()
    writer.clone_document_from_reader(reader)
    writer.remove_images()
    b = BytesIO()
    writer.write(b)
    bb = bytes(b.getbuffer())
    assert b"/Im0 Do" not in bb
    assert b"/Fm0 Do" in bb
    assert b" TJ" in bb

    writer = PdfWriter()
    writer.clone_document_from_reader(reader)
    writer.remove_text()
    b = BytesIO()
    writer.write(b)
    bb = bytes(b.getbuffer())
    assert b"/Im0" in bb
    assert b"Chap" not in bb
    assert b" TJ" not in bb

    url = "https://github.com/py-pdf/pypdf/files/10832029/tt2.pdf"
    name = "GeoBaseWithComments.pdf"
    reader = PdfReader(BytesIO(get_data_from_url(url, name=name)))
    writer.append(reader)
    writer.remove_objects_from_page(writer.pages[0], [ObjectDeletionFlag.LINKS])
    assert "/Links" not in [
        a.get_object()["/Subtype"] for a in writer.pages[0]["/Annots"]
    ]
    writer.remove_objects_from_page(writer.pages[0], ObjectDeletionFlag.ATTACHMENTS)
    assert "/FileAttachment" not in [
        a.get_object()["/Subtype"] for a in writer.pages[0]["/Annots"]
    ]

    writer.pages[0]["/Annots"].append(
        DictionaryObject({NameObject("/Subtype"): TextStringObject("/3D")})
    )
    assert "/3D" in [a.get_object()["/Subtype"] for a in writer.pages[0]["/Annots"]]
    writer.remove_objects_from_page(writer.pages[0], ObjectDeletionFlag.OBJECTS_3D)
    assert "/3D" not in [a.get_object()["/Subtype"] for a in writer.pages[0]["/Annots"]]

    writer.remove_links()
    assert len(writer.pages[0]["/Annots"]) == 0
    assert len(writer.pages[3]["/Annots"]) == 0

    writer.remove_annotations("/Text")


@pytest.mark.enable_socket()
def test_late_iss1654():
    url = "https://github.com/py-pdf/pypdf/files/10935632/bid1.pdf"
    name = "bid1.pdf"
    reader = PdfReader(BytesIO(get_data_from_url(url, name=name)))
    writer = PdfWriter()
    writer.clone_document_from_reader(reader)
    for p in writer.pages:
        p.compress_content_streams()
    b = BytesIO()
    writer.write(b)


@pytest.mark.enable_socket()
def test_iss1723():
    # test of an annotation(link) directly stored in the /Annots in the page
    url = "https://github.com/py-pdf/pypdf/files/11015242/inputFile.pdf"
    name = "iss1723.pdf"
    reader = PdfReader(BytesIO(get_data_from_url(url, name=name)))
    writer = PdfWriter()
    writer.append(reader, (3, 5))


@pytest.mark.enable_socket()
def test_iss1767():
    # test with a pdf which is buggy because the object 389,0 exists 3 times:
    # twice to define catalog and one as an XObject inducing a loop when
    # cloning
    url = "https://github.com/py-pdf/pypdf/files/11138472/test.pdf"
    name = "iss1723.pdf"
    reader = PdfReader(BytesIO(get_data_from_url(url, name=name)))
    PdfWriter(clone_from=reader)


@pytest.mark.enable_socket()
def test_named_dest_page_number():
    """
    Closes iss471
    tests appending with named destinations as integers
    """
    url = "https://github.com/py-pdf/pypdf/files/10704333/central.pdf"
    name = "central.pdf"
    writer = PdfWriter()
    writer.add_blank_page(100, 100)
    writer.append(BytesIO(get_data_from_url(url, name=name)), pages=[0, 1, 2])
    assert len(writer._root_object["/Names"]["/Dests"]["/Names"]) == 2
    assert writer._root_object["/Names"]["/Dests"]["/Names"][-1][0] == (1 + 1)
    writer.append(BytesIO(get_data_from_url(url, name=name)))
    assert len(writer._root_object["/Names"]["/Dests"]["/Names"]) == 6
    writer2 = PdfWriter()
    writer2.add_blank_page(100, 100)
    dest = writer2.add_named_destination("toto", 0)
    dest.get_object()[NameObject("/D")][0] = NullObject()
    b = BytesIO()
    writer2.write(b)
    b.seek(0)
    writer.append(b)
    assert len(writer._root_object["/Names"]["/Dests"]["/Names"]) == 6


@pytest.mark.parametrize(
    ("write_data_here", "needs_cleanup"),
    [
        (
            "dont_commit_writer.pdf",
            True,
        )
    ],
)
def test_update_form_fields(write_data_here, needs_cleanup):
    writer = PdfWriter(clone_from=RESOURCE_ROOT / "FormTestFromOo.pdf")
    writer.update_page_form_field_values(
        writer.pages[0],
        {
            "CheckBox1": "/Yes",
            "Text1": "mon Text1",
            "Text2": "ligne1\nligne2",
            "RadioGroup1": "/2",
            "RdoS1": "/",
            "Combo1": "!!monCombo!!",
            "Liste1": "Liste2",
            "Liste2": ["Lst1", "Lst3"],
            "DropList1": "DropListe3",
        },
        auto_regenerate=False,
    )
    del writer.pages[0]["/Annots"][1].get_object()["/AP"]["/N"]
    writer.update_page_form_field_values(
        writer.pages[0],
        {"Text1": "my Text1", "Text2": "ligne1\nligne2\nligne3"},
        auto_regenerate=False,
    )

    writer.write("dont_commit_writer.pdf")
    reader = PdfReader("dont_commit_writer.pdf")
    flds = reader.get_fields()
    assert flds["CheckBox1"]["/V"] == "/Yes"
    assert flds["CheckBox1"].indirect_reference.get_object()["/AS"] == "/Yes"
    assert (
        b"(my Text1)"
        in flds["Text1"].indirect_reference.get_object()["/AP"]["/N"].get_data()
    )
    assert flds["Text2"]["/V"] == "ligne1\nligne2\nligne3"
    assert (
        b"(ligne3)"
        in flds["Text2"].indirect_reference.get_object()["/AP"]["/N"].get_data()
    )
    assert flds["RadioGroup1"]["/V"] == "/2"
    assert flds["RadioGroup1"]["/Kids"][0].get_object()["/AS"] == "/Off"
    assert flds["RadioGroup1"]["/Kids"][1].get_object()["/AS"] == "/2"
    assert all(x in flds["Liste2"]["/V"] for x in ["Lst1", "Lst3"])

    assert all(x in flds["CheckBox1"]["/_States_"] for x in ["/Off", "/Yes"])
    assert all(x in flds["RadioGroup1"]["/_States_"] for x in ["/1", "/2", "/3"])
    assert all(x in flds["Liste1"]["/_States_"] for x in ["Liste1", "Liste2", "Liste3"])

    if needs_cleanup:
        Path(write_data_here).unlink()


@pytest.mark.enable_socket()
def test_iss1862():
    # The file here has "/B" entry to define the font in a object below the page
    # The excluded field shall be considered only at first level (page) and not
    # below
    url = "https://github.com/py-pdf/pypdf/files/11708801/intro.pdf"
    name = "iss1862.pdf"
    writer = PdfWriter()
    writer.append(BytesIO(get_data_from_url(url, name=name)))
    # check that "/B" is in the font
    writer.pages[0]["/Resources"]["/Font"]["/F1"]["/CharProcs"]["/B"].get_data()


def test_empty_objects_before_cloning():
    pdf_path = RESOURCE_ROOT / "crazyones.pdf"
    reader = PdfReader(pdf_path)
    writer = PdfWriter(clone_from=reader)
    nb_obj_reader = len(reader.xref_objStm) + sum(
        len(reader.xref[i]) for i in reader.xref
    )
    nb_obj_reader -= 1  # for trailer
    nb_obj_reader -= len(
        {x: 1 for x, y in reader.xref_objStm.values()}
    )  # to remove object streams
    assert len(writer._objects) == nb_obj_reader


@pytest.mark.enable_socket()
def test_watermark():
    url = "https://github.com/py-pdf/pypdf/files/11985889/bg.pdf"
    name = "bgwatermark.pdf"
    reader = PdfReader(BytesIO(get_data_from_url(url, name=name)))
    url = "https://github.com/py-pdf/pypdf/files/11985888/source.pdf"
    name = "srcwatermark.pdf"
    writer = PdfWriter(clone_from=BytesIO(get_data_from_url(url, name=name)))
    for p in writer.pages:
        p.merge_page(reader.pages[0], over=False)

    assert isinstance(p["/Contents"], ArrayObject)
    assert isinstance(p["/Contents"][0], IndirectObject)

    b = BytesIO()
    writer.write(b)
    assert len(b.getvalue()) < 2.1 * 1024 * 1024


@pytest.mark.enable_socket()
@pytest.mark.timeout(4)
def test_watermarking_speed():
    url = "https://github.com/py-pdf/pypdf/files/11985889/bg.pdf"
    name = "bgwatermark.pdf"
    reader = PdfReader(BytesIO(get_data_from_url(url, name=name)))
    url = "https://arxiv.org/pdf/2201.00214.pdf"
    name = "2201.00214.pdf"
    writer = PdfWriter(clone_from=BytesIO(get_data_from_url(url, name=name)))
    for p in writer.pages:
        p.merge_page(reader.pages[0], over=False)
    out_pdf_bytesio = BytesIO()
    writer.write(out_pdf_bytesio)
    pdf_size_in_mib = len(out_pdf_bytesio.getvalue()) / 1024 / 1024
    assert pdf_size_in_mib < 20


@pytest.mark.enable_socket()
@pytest.mark.skipif(GHOSTSCRIPT_BINARY is None, reason="Requires Ghostscript")
def test_watermark_rendering(tmp_path):
    """Ensure the visual appearance of watermarking stays correct."""
    url = "https://github.com/py-pdf/pypdf/files/11985889/bg.pdf"
    name = "bgwatermark.pdf"
    watermark = PdfReader(BytesIO(get_data_from_url(url, name=name))).pages[0]
    url = "https://github.com/py-pdf/pypdf/files/11985888/source.pdf"
    name = "srcwatermark.pdf"
    page = PdfReader(BytesIO(get_data_from_url(url, name=name))).pages[0]
    writer = PdfWriter()
    page.merge_page(watermark, over=False)
    writer.add_page(page)

    target_png_path = tmp_path / "target.png"
    url = "https://github.com/py-pdf/pypdf/assets/96178532/d5c72d0e-7047-4504-bbf6-bc591c80d7c0"
    name = "dstwatermark.png"
    target_png_path.write_bytes(get_data_from_url(url, name=name))

    pdf_path = tmp_path / "out.pdf"
    png_path = tmp_path / "out.png"
    writer.write(pdf_path)

    # False positive: https://github.com/PyCQA/bandit/issues/333
    subprocess.run(
        [  # noqa: S603
            GHOSTSCRIPT_BINARY,
            "-sDEVICE=pngalpha",
            "-o",
            png_path,
            pdf_path,
        ]
    )
    assert png_path.is_file()
    assert image_similarity(png_path, target_png_path) >= 0.95


@pytest.mark.skipif(GHOSTSCRIPT_BINARY is None, reason="Requires Ghostscript")
def test_watermarking_reportlab_rendering(tmp_path):
    """
    This test is showing a rotated+mirrored watermark in pypdf==3.15.4.

    Replacing the generate_base with e.g. the crazyones did not show the issue.
    """
    base_path = SAMPLE_ROOT / "022-pdfkit/pdfkit.pdf"
    watermark_path = SAMPLE_ROOT / "013-reportlab-overlay/reportlab-overlay.pdf"

    reader = PdfReader(base_path)
    base_page = reader.pages[0]
    watermark = PdfReader(watermark_path).pages[0]

    writer = PdfWriter()
    base_page.merge_page(watermark)
    writer.add_page(base_page)

    target_png_path = RESOURCE_ROOT / "test_watermarking_reportlab_rendering.png"
    pdf_path = tmp_path / "out.pdf"
    png_path = tmp_path / "test_watermarking_reportlab_rendering.png"

    writer.write(pdf_path)
    # False positive: https://github.com/PyCQA/bandit/issues/333
    subprocess.run(
        [  # noqa: S603
            GHOSTSCRIPT_BINARY,
            "-r120",
            "-sDEVICE=pngalpha",
            "-o",
            png_path,
            pdf_path,
        ]
    )
    assert png_path.is_file()
    assert image_similarity(png_path, target_png_path) >= 0.999


@pytest.mark.enable_socket()
def test_da_missing_in_annot():
    url = "https://github.com/py-pdf/pypdf/files/12136285/Building.Division.Permit.Application.pdf"
    name = "BuildingDivisionPermitApplication.pdf"
    reader = PdfReader(BytesIO(get_data_from_url(url, name=name)))
    writer = PdfWriter(clone_from=reader)
    writer.update_page_form_field_values(
        writer.pages[0], {"PCN-1": "0"}, auto_regenerate=False
    )
    b = BytesIO()
    writer.write(b)
    reader = PdfReader(BytesIO(b.getvalue()))
    ff = reader.get_fields()
    # check for autosize processing
    assert (
        b"0 Tf"
        not in ff["PCN-1"].indirect_reference.get_object()["/AP"]["/N"].get_data()
    )
    f2 = writer.get_object(ff["PCN-2"].indirect_reference.idnum)
    f2[NameObject("/Parent")] = writer.get_object(
        ff["PCN-1"].indirect_reference.idnum
    ).indirect_reference
    writer.update_page_form_field_values(
        writer.pages[0], {"PCN-2": "1"}, auto_regenerate=False
    )


def test_missing_fields(pdf_file_path):
    reader = PdfReader(RESOURCE_ROOT / "form.pdf")

    writer = PdfWriter()
    writer.add_page(reader.pages[0])

    with pytest.raises(PyPdfError) as exc:
        writer.update_page_form_field_values(
            writer.pages[0], {"foo": "some filled in text"}, flags=1
        )
    assert exc.value.args[0] == "No /AcroForm dictionary in PdfWriter Object"

    writer = PdfWriter()
    writer.append(reader, [0])
    del writer._root_object["/AcroForm"]["/Fields"]
    with pytest.raises(PyPdfError) as exc:
        writer.update_page_form_field_values(
            writer.pages[0], {"foo": "some filled in text"}, flags=1
        )
    assert exc.value.args[0] == "No /Fields dictionary in Pdf in PdfWriter Object"


def test_missing_info():
    reader = PdfReader(RESOURCE_ROOT / "missing_info.pdf")

    writer = PdfWriter(clone_from=reader)
    assert len(writer.pages) == len(reader.pages)


@pytest.mark.enable_socket()
def test_germanfields():
    """Cf #2035"""
    url = "https://github.com/py-pdf/pypdf/files/12194195/test.pdf"
    name = "germanfields.pdf"
    reader = PdfReader(BytesIO(get_data_from_url(url, name=name)))
    writer = PdfWriter(clone_from=reader)
    form_fields = {"Text Box 1": "test æ ø å"}
    writer.update_page_form_field_values(
        writer.pages[0], form_fields, auto_regenerate=False
    )
    bytes_stream = BytesIO()
    writer.write(bytes_stream)
    bytes_stream.seek(0)
    reader2 = PdfReader(bytes_stream)
    assert (
        b"test \xe6 \xf8 \xe5"
        in reader2.get_fields()["Text Box 1"]
        .indirect_reference.get_object()["/AP"]["/N"]
        .get_data()
    )


@pytest.mark.enable_socket()
def test_no_t_in_articles():
    """Cf #2078"""
    url = "https://github.com/py-pdf/pypdf/files/12311735/bad.pdf"
    name = "iss2078.pdf"
    reader = PdfReader(BytesIO(get_data_from_url(url, name=name)))
    writer = PdfWriter()
    writer.append(reader)


@pytest.mark.enable_socket()
def test_no_i_in_articles():
    """Cf #2089"""
    url = "https://github.com/py-pdf/pypdf/files/12352793/kim2002.pdf"
    name = "iss2089.pdf"
    reader = PdfReader(BytesIO(get_data_from_url(url, name=name)))
    writer = PdfWriter()
    writer.append(reader)


@pytest.mark.enable_socket()
def test_damaged_pdf_length_returning_none():
    """
    Cf #140
    https://github.com/py-pdf/pypdf/issues/140#issuecomment-1685380549
    """
    url = "https://github.com/py-pdf/pypdf/files/12168578/bad_pdf_example.pdf"
    name = "iss140_bad_pdf.pdf"
    reader = PdfReader(BytesIO(get_data_from_url(url, name=name)))
    writer = PdfWriter()
    writer.append(reader)


@pytest.mark.enable_socket()
def test_viewerpreferences():
    """Add Tests for ViewerPreferences"""
    url = "https://github.com/py-pdf/pypdf/files/9175966/2015._pb_decode_pg0.pdf"
    name = "2015._pb_decode_pg0.pdf"
    reader = PdfReader(BytesIO(get_data_from_url(url, name=name)))
    v = reader.viewer_preferences
    assert v.center_window == True  # noqa: E712
    writer = PdfWriter(clone_from=reader)
    v = writer.viewer_preferences
    assert v.center_window == True  # noqa: E712
    v.center_window = False
    assert (
        writer._root_object["/ViewerPreferences"]["/CenterWindow"]
        == False  # noqa: E712
    )
    assert v.print_area == "/CropBox"
    with pytest.raises(ValueError):
        v.non_fullscreen_pagemode = "toto"
    with pytest.raises(ValueError):
        v.non_fullscreen_pagemode = "/toto"
    v.non_fullscreen_pagemode = "/UseOutlines"
    assert (
        writer._root_object["/ViewerPreferences"]["/NonFullScreenPageMode"]
        == "/UseOutlines"
    )
    writer = PdfWriter(clone_from=reader)
    v = writer.viewer_preferences
    assert v.center_window == True  # noqa: E712
    v.center_window = False
    assert (
        writer._root_object["/ViewerPreferences"]["/CenterWindow"]
        == False  # noqa: E712
    )

    writer = PdfWriter(clone_from=reader)
    writer._root_object[NameObject("/ViewerPreferences")] = writer._add_object(
        writer._root_object["/ViewerPreferences"]
    )
    v = writer.viewer_preferences
    v.center_window = False
    assert (
        writer._root_object["/ViewerPreferences"]["/CenterWindow"]
        == False  # noqa: E712
    )
    v.num_copies = 1
    assert v.num_copies == 1
    assert v.print_pagerange is None
    with pytest.raises(ValueError):
        v.print_pagerange = "toto"
    v.print_pagerange = ArrayObject()
    assert len(v.print_pagerange) == 0

    writer.create_viewer_preferences()
    assert len(writer._root_object["/ViewerPreferences"]) == 0
    writer.viewer_preferences.direction = "/R2L"
    assert len(writer._root_object["/ViewerPreferences"]) == 1

    del reader.trailer["/Root"]["/ViewerPreferences"]
    assert reader.viewer_preferences is None
    writer = PdfWriter(clone_from=reader)
    assert writer.viewer_preferences is None


def test_extra_spaces_in_da_text(caplog):
    writer = PdfWriter(clone_from=RESOURCE_ROOT / "form.pdf")
    t = writer.pages[0]["/Annots"][0].get_object()["/DA"]
    t = t.replace("/Helv", "/Helv   ")
    writer.pages[0]["/Annots"][0].get_object()[NameObject("/DA")] = TextStringObject(t)
    writer.update_page_form_field_values(
        writer.pages[0], {"foo": "abcd"}, auto_regenerate=False
    )
    t = writer.pages[0]["/Annots"][0].get_object()["/AP"]["/N"].get_data()
    assert "Font dictionary for  not found." not in caplog.text
    assert b"/Helv" in t
    assert b"(abcd)" in t


@pytest.mark.enable_socket()
def test_object_contains_indirect_reference_to_self():
    url = "https://github.com/py-pdf/pypdf/files/12389243/testbook.pdf"
    name = "iss2102.pdf"
    reader = PdfReader(BytesIO(get_data_from_url(url, name=name)))
    writer = PdfWriter()
    width, height = 595, 841
    outpage = writer.add_blank_page(width, height)
    outpage.merge_page(reader.pages[6])
    writer.append(reader)


<<<<<<< HEAD
def test_remove_image_per_type():
    writer = PdfWriter(clone_from=RESOURCE_ROOT / "reportlab-inline-image.pdf")
    writer.remove_images(ImageType.INLINE_IMAGES)

    assert all(
        x not in writer.pages[0].get_contents().get_data()
        for x in (b"BI", b"ID", b"EI")
    )

    with pytest.raises(DeprecationWarning):
        writer.remove_images(True)

    writer = PdfWriter(clone_from=RESOURCE_ROOT / "GeoBase_NHNC1_Data_Model_UML_EN.pdf")
    writer.remove_images(ImageType.DRAWING_IMAGES)
    assert all(
        x not in writer.pages[1].get_contents().get_data()
        for x in (b" re\n", b"W*", b"f*")
    )
    assert all(
        x in writer.pages[1].get_contents().get_data() for x in (b" TJ\n", b"rg", b"Tm")
    )
    assert all(
        x not in writer.pages[9]["/Resources"]["/XObject"]["/Meta84"].get_data()
        for x in (b" re\n", b"W*", b"f*")
    )
    writer.remove_images(ImageType.XOBJECT_IMAGES)
    assert b"Do\n" not in writer.pages[0].get_contents().get_data()
    assert len(writer.pages[0]["/Resources"]["/XObject"]) == 0
=======
@pytest.mark.enable_socket()
def test_add_outlines_on_empty_dict():
    """Cf #2233"""

    def _get_parent_bookmark(current_indent, history_indent, bookmarks) -> Any:
        """The parent of A is the nearest bookmark whose indent is smaller than A's"""
        assert len(history_indent) == len(bookmarks)
        if current_indent == 0:
            return None
        for i in range(len(history_indent) - 1, -1, -1):
            # len(history_indent) - 1   ===>   0
            if history_indent[i] < current_indent:
                return bookmarks[i]
        return None

    bookmark_lines = """1 FUNDAMENTALS OF RADIATIVE TRANSFER 1
1.1 The Electromagnetic Spectrum; Elementary Properties of Radiation 1
1.2 Radiative Flux 2
    Macroscopic Description of the Propagation of Radiation 2
    Flux from an Isotropic Source-The Inverse Square Law 2
1.3 The Specific Intensity and Its Moments 3
    Definition of Specific Intensity or Brightness 3
    Net Flux and Momentum Flux 4
    Radiative Energy Density 5
    Radiation Pressure in an Enclosure Containing an Isotropic Radiation Field 6
    Constancy of Specific Zntensiw Along Rays in Free Space 7
    Proof of the Inverse Square Law for a Uniformly Bright Sphere 7
1.4 Radiative Transfer 8
    Emission 9
    Absorption 9
    The Radiative Transfer Equation 11
    Optical Depth and Source Function 12
    Mean Free Path 14
    Radiation Force 15
1.5 Thermal Radiation 15
    Blackbody Radiation 15
    Kirchhof's Law for Thermal Emission 16
    Thermodynamics of Blackbody Radiation 17
    The Planck Spectrum 20
    Properties of the Planck Law 23
    Characteristic Temperatures Related to Planck Spectrum 25
1.6 The Einstein Coefficients 27
    Definition of Coefficients 27
    Relations between Einstein Coefficients 29
    Absorption and Emission Coefficients in Terms of Einstein Coefficients 30
1.7 Scattering Effects; Random Walks 33
    Pure Scattering 33
    Combined Scattering and Absorption 36
1.8 Radiative Diffusion 39
    The Rosseland Approximation 39
    The Eddington Approximation; Two-Stream Approximation 42
PROBLEMS 45
REFERENCES 50
2 BASIC THEORY OF RADIATION FIELDS 51
2.1 Review of Maxwell’s Equations 51
2.2 Plane Electromagnetic Waves 55
2.3 The Radiation Spectrum 58
2.4 Polarization and Stokes Parameters 62
    Monochromatic Waves 62
    Quasi-monochromatic Waves 65
2.5 Electromagnetic Potentials 69
2.6 Applicability of Transfer Theory and the Geometrical Optics Limit 72
PROBLEMS 74
REFERENCES 76"""
    url = "https://github.com/py-pdf/pypdf/files/12797067/test-12.pdf"
    name = "iss2233.pdf"
    reader = PdfReader(BytesIO(get_data_from_url(url, name=name)))
    writer = PdfWriter(clone_from=reader)

    bookmarks, history_indent = [], []
    for line in bookmark_lines.split("\n"):
        line2 = re.split(r"\s+", line.strip())
        indent_size = len(line) - len(line.lstrip())
        parent = _get_parent_bookmark(indent_size, history_indent, bookmarks)
        history_indent.append(indent_size)
        title, page = " ".join(line2[:-1]), int(line2[-1]) - 1
        new_bookmark = writer.add_outline_item(title, page, parent=parent)
        bookmarks.append(new_bookmark)
>>>>>>> 56e191db


def test_merging_many_temporary_files():
    def create_number_pdf(n) -> BytesIO:
        from fpdf import FPDF

        pdf = FPDF()
        pdf.add_page()
        pdf.set_font("helvetica", "B", 16)
        pdf.cell(40, 10, str(n))
        byte_string = pdf.output()
        return BytesIO(byte_string)

    writer = PdfWriter()
    for n in range(100):
        reader = PdfReader(create_number_pdf(n))
        for page in reader.pages:
            # Should only be one page.
            writer.add_page(page)

    out = BytesIO()
    writer.write(out)

    out.seek(0)
    reader = PdfReader(out)
    for n, page in enumerate(reader.pages):
        text = page.extract_text()
        assert text == str(n)<|MERGE_RESOLUTION|>--- conflicted
+++ resolved
@@ -1863,7 +1863,6 @@
     writer.append(reader)
 
 
-<<<<<<< HEAD
 def test_remove_image_per_type():
     writer = PdfWriter(clone_from=RESOURCE_ROOT / "reportlab-inline-image.pdf")
     writer.remove_images(ImageType.INLINE_IMAGES)
@@ -1892,7 +1891,8 @@
     writer.remove_images(ImageType.XOBJECT_IMAGES)
     assert b"Do\n" not in writer.pages[0].get_contents().get_data()
     assert len(writer.pages[0]["/Resources"]["/XObject"]) == 0
-=======
+
+
 @pytest.mark.enable_socket()
 def test_add_outlines_on_empty_dict():
     """Cf #2233"""
@@ -1971,7 +1971,6 @@
         title, page = " ".join(line2[:-1]), int(line2[-1]) - 1
         new_bookmark = writer.add_outline_item(title, page, parent=parent)
         bookmarks.append(new_bookmark)
->>>>>>> 56e191db
 
 
 def test_merging_many_temporary_files():
