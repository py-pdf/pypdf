import os
from io import BytesIO
from pathlib import Path

import pytest

from PyPDF2 import PageObject, PdfMerger, PdfReader, PdfWriter
from PyPDF2.errors import PageSizeNotDefinedError
from PyPDF2.generic import (
    ArrayObject,
    IndirectObject,
    NameObject,
    NumberObject,
    RectangleObject,
    StreamObject,
    TextStringObject,
)

from . import get_pdf_from_url

TESTS_ROOT = Path(__file__).parent.resolve()
PROJECT_ROOT = TESTS_ROOT.parent
RESOURCE_ROOT = PROJECT_ROOT / "resources"
SAMPLE_ROOT = Path(PROJECT_ROOT) / "sample-files"


def test_writer_exception_non_binary(tmp_path, caplog):
    src = RESOURCE_ROOT / "pdflatex-outline.pdf"

    reader = PdfReader(src)
    writer = PdfWriter()
    writer.add_page(reader.pages[0])

    with open(tmp_path / "out.txt", "w") as fp:
        with pytest.raises(TypeError):
            writer.write_stream(fp)
    ending = "to write to is not in binary mode. It may not be written to correctly.\n"
    assert caplog.text.endswith(ending)


def test_writer_clone():
    src = RESOURCE_ROOT / "pdflatex-outline.pdf"

    reader = PdfReader(src)
    writer = PdfWriter()

    writer.clone_document_from_reader(reader)
    assert len(writer.pages) == 4


def writer_operate(writer):
    """
    To test the writer that initialized by each of the four usages.
    """
    pdf_path = RESOURCE_ROOT / "crazyones.pdf"
    pdf_outline_path = RESOURCE_ROOT / "pdflatex-outline.pdf"

    reader = PdfReader(pdf_path)
    reader_outline = PdfReader(pdf_outline_path)

    page = reader.pages[0]
    with pytest.raises(PageSizeNotDefinedError) as exc:
        writer.add_blank_page()
    assert exc.value.args == ()
    writer.insert_page(page, 1)
    writer.insert_page(reader_outline.pages[0], 0)
    writer.add_outline_item_destination(page)
    writer.remove_links()
    writer.add_outline_item_destination(page)
    oi = writer.add_outline_item(
        "An outline item", 0, None, (255, 0, 15), True, True, "/FitBV", 10
    )
    writer.add_outline_item(
        "The XYZ fit", 0, oi, (255, 0, 15), True, True, "/XYZ", 10, 20, 3
    )
    writer.add_outline_item(
        "The FitH fit", 0, oi, (255, 0, 15), True, True, "/FitH", 10
    )
    writer.add_outline_item(
        "The FitV fit", 0, oi, (255, 0, 15), True, True, "/FitV", 10
    )
    writer.add_outline_item(
        "The FitR fit", 0, oi, (255, 0, 15), True, True, "/FitR", 10, 20, 30, 40
    )
    writer.add_outline_item("The FitB fit", 0, oi, (255, 0, 15), True, True, "/FitB")
    writer.add_outline_item(
        "The FitBH fit", 0, oi, (255, 0, 15), True, True, "/FitBH", 10
    )
    writer.add_outline_item(
        "The FitBV fit", 0, oi, (255, 0, 15), True, True, "/FitBV", 10
    )
    writer.add_blank_page()
    writer.add_uri(2, "https://example.com", RectangleObject([0, 0, 100, 100]))
    with pytest.warns(PendingDeprecationWarning):
        writer.add_link(2, 1, RectangleObject([0, 0, 100, 100]))
    assert writer._get_page_layout() is None
    writer.page_layout = "broken"
    assert writer.page_layout == "broken"
    writer.page_layout = NameObject("/SinglePage")
    assert writer._get_page_layout() == "/SinglePage"
    assert writer._get_page_mode() is None
    writer.set_page_mode("/UseNone")
    assert writer._get_page_mode() == "/UseNone"
    writer.insert_blank_page(width=100, height=100)
    writer.insert_blank_page()  # without parameters

    # TODO: This gives "KeyError: '/Contents'" - is that a bug?
    # writer.removeImages()

    writer.add_metadata({"author": "Martin Thoma"})

    writer.add_attachment("foobar.gif", b"foobarcontent")

    # Check that every key in _idnum_hash is correct
    objects_hash = [o.hash_value() for o in writer._objects]
    for k, v in writer._idnum_hash.items():
        assert v.pdf == writer
        assert k in objects_hash, f"Missing {v}"


tmp_path = "dont_commit_writer.pdf"


@pytest.mark.parametrize(
    ("write_data_here", "needs_cleanup"),
    [
        ("dont_commit_writer.pdf", True),
        (Path("dont_commit_writer.pdf"), True),
        (BytesIO(), False),
    ],
)
def test_writer_operations_by_traditional_usage(write_data_here, needs_cleanup):
    writer = PdfWriter()

    writer_operate(writer)

    # finally, write "output" to PyPDF2-output.pdf
    if needs_cleanup:
        with open(write_data_here, "wb") as output_stream:
            writer.write(output_stream)
    else:
        output_stream = write_data_here
        writer.write(output_stream)

    if needs_cleanup:
        os.remove(write_data_here)


@pytest.mark.parametrize(
    ("write_data_here", "needs_cleanup"),
    [
        ("dont_commit_writer.pdf", True),
        (Path("dont_commit_writer.pdf"), True),
        (BytesIO(), False),
    ],
)
def test_writer_operations_by_semi_traditional_usage(write_data_here, needs_cleanup):
    with PdfWriter() as writer:
        writer_operate(writer)

        # finally, write "output" to PyPDF2-output.pdf
        if needs_cleanup:
            with open(write_data_here, "wb") as output_stream:
                writer.write(output_stream)
        else:
            output_stream = write_data_here
            writer.write(output_stream)

    if needs_cleanup:
        os.remove(write_data_here)


@pytest.mark.parametrize(
    ("write_data_here", "needs_cleanup"),
    [
        ("dont_commit_writer.pdf", True),
        (Path("dont_commit_writer.pdf"), True),
        (BytesIO(), False),
    ],
)
def test_writer_operations_by_semi_new_traditional_usage(
    write_data_here, needs_cleanup
):
    with PdfWriter() as writer:
        writer_operate(writer)

        # finally, write "output" to PyPDF2-output.pdf
        writer.write(write_data_here)

    if needs_cleanup:
        os.remove(write_data_here)


@pytest.mark.parametrize(
    ("write_data_here", "needs_cleanup"),
    [
        ("dont_commit_writer.pdf", True),
        (Path("dont_commit_writer.pdf"), True),
        (BytesIO(), False),
    ],
)
def test_writer_operation_by_new_usage(write_data_here, needs_cleanup):
    # This includes write "output" to PyPDF2-output.pdf
    with PdfWriter(write_data_here) as writer:
        writer_operate(writer)

    if needs_cleanup:
        os.remove(write_data_here)


@pytest.mark.parametrize(
    ("input_path", "ignore_byte_string_object"),
    [
        ("side-by-side-subfig.pdf", False),
        ("reportlab-inline-image.pdf", True),
    ],
)
def test_remove_images(input_path, ignore_byte_string_object):
    pdf_path = RESOURCE_ROOT / input_path

    reader = PdfReader(pdf_path)
    writer = PdfWriter()

    page = reader.pages[0]
    writer.insert_page(page, 0)
    writer.remove_images(ignore_byte_string_object=ignore_byte_string_object)

    # finally, write "output" to PyPDF2-output.pdf
    tmp_filename = "dont_commit_writer_removed_image.pdf"
    with open(tmp_filename, "wb") as output_stream:
        writer.write(output_stream)

    with open(tmp_filename, "rb") as input_stream:
        reader = PdfReader(input_stream)
        if input_path == "side-by-side-subfig.pdf":
            extracted_text = reader.pages[0].extract_text()
            assert "Lorem ipsum dolor sit amet" in extracted_text

    # Cleanup
    os.remove(tmp_filename)


@pytest.mark.parametrize(
    ("input_path", "ignore_byte_string_object"),
    [
        ("side-by-side-subfig.pdf", False),
        ("side-by-side-subfig.pdf", True),
        ("reportlab-inline-image.pdf", False),
        ("reportlab-inline-image.pdf", True),
    ],
)
def test_remove_text(input_path, ignore_byte_string_object):
    pdf_path = RESOURCE_ROOT / input_path

    reader = PdfReader(pdf_path)
    writer = PdfWriter()

    page = reader.pages[0]
    writer.insert_page(page, 0)
    writer.remove_text(ignore_byte_string_object=ignore_byte_string_object)

    # finally, write "output" to PyPDF2-output.pdf
    tmp_filename = "dont_commit_writer_removed_text.pdf"
    with open(tmp_filename, "wb") as output_stream:
        writer.write(output_stream)

    # Cleanup
    os.remove(tmp_filename)


@pytest.mark.parametrize(
    ("ignore_byte_string_object"),
    [False, True],
)
def test_remove_text_all_operators(ignore_byte_string_object):
    stream = (
        b"BT "
        b"/F0 36 Tf "
        b"50 706 Td "
        b"36 TL "
        b"(The Tj operator) Tj "
        b'1 2 (The double quote operator) " '
        b"(The single quote operator) ' "
        b"ET"
    )
    pdf_data = (
        b"%%PDF-1.7\n"
        b"1 0 obj << /Count 1 /Kids [5 0 R] /Type /Pages >> endobj\n"
        b"2 0 obj << >> endobj\n"
        b"3 0 obj << >> endobj\n"
        b"4 0 obj << /Length %d >>\n"
        b"stream\n" + (b"%s\n" % stream) + b"endstream\n"
        b"endobj\n"
        b"5 0 obj << /Contents 4 0 R /CropBox [0.0 0.0 2550.0 3508.0]\n"
        b" /MediaBox [0.0 0.0 2550.0 3508.0] /Parent 1 0 R"
        b" /Resources << /Font << >> >>"
        b" /Rotate 0 /Type /Page >> endobj\n"
        b"6 0 obj << /Pages 1 0 R /Type /Catalog >> endobj\n"
        b"xref 1 6\n"
        b"%010d 00000 n\n"
        b"%010d 00000 n\n"
        b"%010d 00000 n\n"
        b"%010d 00000 n\n"
        b"%010d 00000 n\n"
        b"%010d 00000 n\n"
        b"trailer << /Root 6 0 R /Size 6 >>\n"
        b"startxref\n%d\n"
        b"%%%%EOF"
    )
    startx_correction = -1
    pdf_data = pdf_data % (
        len(stream),
        pdf_data.find(b"1 0 obj") + startx_correction,
        pdf_data.find(b"2 0 obj") + startx_correction,
        pdf_data.find(b"3 0 obj") + startx_correction,
        pdf_data.find(b"4 0 obj") + startx_correction,
        pdf_data.find(b"5 0 obj") + startx_correction,
        pdf_data.find(b"6 0 obj") + startx_correction,
        # startx_correction should be -1 due to double % at the beginning inducing an error on startxref computation
        pdf_data.find(b"xref"),
    )
    print(pdf_data.decode())
    pdf_stream = BytesIO(pdf_data)

    reader = PdfReader(pdf_stream, strict=False)
    writer = PdfWriter()

    page = reader.pages[0]
    writer.insert_page(page, 0)
    writer.remove_text(ignore_byte_string_object=ignore_byte_string_object)

    # finally, write "output" to PyPDF2-output.pdf
    tmp_filename = "dont_commit_writer_removed_text.pdf"
    with open(tmp_filename, "wb") as output_stream:
        writer.write(output_stream)

    # Cleanup
    os.remove(tmp_filename)


def test_write_metadata():
    pdf_path = RESOURCE_ROOT / "crazyones.pdf"

    reader = PdfReader(pdf_path)
    writer = PdfWriter()

    writer.add_page(reader.pages[0])
    for page in reader.pages:
        writer.add_page(page)

    metadata = reader.metadata
    writer.add_metadata(metadata)

    writer.add_metadata({"/Title": "The Crazy Ones"})

    # finally, write data to PyPDF2-output.pdf
    tmp_filename = "dont_commit_writer_added_metadata.pdf"
    with open(tmp_filename, "wb") as output_stream:
        writer.write(output_stream)

    # Check if the title was set
    reader = PdfReader(tmp_filename)
    metadata = reader.metadata
    assert metadata.get("/Title") == "The Crazy Ones"

    # Cleanup
    os.remove(tmp_filename)


def test_fill_form():
    reader = PdfReader(RESOURCE_ROOT / "form.pdf")
    writer = PdfWriter()

    page = reader.pages[0]

    writer.add_page(page)
    writer.add_page(PdfReader(RESOURCE_ROOT / "crazyones.pdf").pages[0])

    writer.update_page_form_field_values(
        writer.pages[0], {"foo": "some filled in text"}, flags=1
    )

    # check if no fields to fill in the page
    writer.update_page_form_field_values(
        writer.pages[1], {"foo": "some filled in text"}, flags=1
    )

    writer.update_page_form_field_values(
        writer.pages[0], {"foo": "some filled in text"}
    )

    # write "output" to PyPDF2-output.pdf
    tmp_filename = "dont_commit_filled_pdf.pdf"
    with open(tmp_filename, "wb") as output_stream:
        writer.write(output_stream)

    os.remove(tmp_filename)  # cleanup


@pytest.mark.parametrize(
    ("use_128bit", "user_password", "owner_password"),
    [(True, "userpwd", "ownerpwd"), (False, "userpwd", "ownerpwd")],
)
def test_encrypt(use_128bit, user_password, owner_password):
    reader = PdfReader(RESOURCE_ROOT / "form.pdf")
    writer = PdfWriter()

    page = reader.pages[0]
    orig_text = page.extract_text()

    writer.add_page(page)
<<<<<<< HEAD
    writer.encrypt(user_password=user_password, owner_password=owner_password, use_128bit=use_128bit)
=======
    writer.encrypt(
        user_password=user_password,
        owner_password=owner_password,
        use_128bit=use_128bit,
    )
>>>>>>> a0abf1ec

    # write "output" to PyPDF2-output.pdf
    tmp_filename = "dont_commit_encrypted.pdf"
    with open(tmp_filename, "wb") as output_stream:
        writer.write(output_stream)

    # Test that the data is not there in clear text
    with open(tmp_filename, "rb") as input_stream:
        data = input_stream.read()
    assert b"foo" not in data

    # Test the user password (str):
    reader = PdfReader(tmp_filename, password="userpwd")
    new_text = reader.pages[0].extract_text()
    assert reader.metadata.get("/Producer") == "PyPDF2"
    assert new_text == orig_text

    # Test the owner password (str):
    reader = PdfReader(tmp_filename, password="ownerpwd")
    new_text = reader.pages[0].extract_text()
    assert reader.metadata.get("/Producer") == "PyPDF2"
    assert new_text == orig_text

    # Test the user password (bytes):
    reader = PdfReader(tmp_filename, password=b"userpwd")
    new_text = reader.pages[0].extract_text()
    assert reader.metadata.get("/Producer") == "PyPDF2"
    assert new_text == orig_text

    # Test the owner password (stbytesr):
    reader = PdfReader(tmp_filename, password=b"ownerpwd")
    new_text = reader.pages[0].extract_text()
    assert reader.metadata.get("/Producer") == "PyPDF2"
    assert new_text == orig_text

    # Cleanup
    os.remove(tmp_filename)


def test_add_outline_item():
    reader = PdfReader(RESOURCE_ROOT / "pdflatex-outline.pdf")
    writer = PdfWriter()

    for page in reader.pages:
        writer.add_page(page)

    outline_item = writer.add_outline_item(
        "An outline item", 1, None, (255, 0, 15), True, True, "/Fit", 200, 0, None
    )
    writer.add_outline_item(
        "Another", 2, outline_item, None, False, False, "/Fit", 0, 0, None
    )

    # write "output" to PyPDF2-output.pdf
    tmp_filename = "dont_commit_outline_item.pdf"
    with open(tmp_filename, "wb") as output_stream:
        writer.write(output_stream)

    # Cleanup
    os.remove(tmp_filename)


def test_add_named_destination():
    reader = PdfReader(RESOURCE_ROOT / "pdflatex-outline.pdf")
    writer = PdfWriter()
    assert writer.get_named_dest_root() == []

    for page in reader.pages:
        writer.add_page(page)

    assert writer.get_named_dest_root() == []

    writer.add_named_destination(TextStringObject("A named dest"), 2)
    writer.add_named_destination(TextStringObject("A named dest2"), 2)

    root = writer.get_named_dest_root()
    assert root[0] == "A named dest"
    assert root[1].pdf == writer
    assert root[1].get_object()["/S"] == NameObject("/GoTo")
    assert root[1].get_object()["/D"][0].get_object() == writer.pages[2]
    assert root[2] == "A named dest2"
    assert root[3].pdf == writer
    assert root[3].get_object()["/S"] == NameObject("/GoTo")
    assert root[3].get_object()["/D"][0].get_object() == writer.pages[2]

    # write "output" to PyPDF2-output.pdf
    tmp_filename = "dont_commit_named_destination.pdf"
    with open(tmp_filename, "wb") as output_stream:
        writer.write(output_stream)

    # Cleanup
    os.remove(tmp_filename)


def test_add_uri():
    reader = PdfReader(RESOURCE_ROOT / "pdflatex-outline.pdf")
    writer = PdfWriter()

    for page in reader.pages:
        writer.add_page(page)

    writer.add_uri(
        1,
        "http://www.example.com",
        RectangleObject([0, 0, 100, 100]),
        border=[1, 2, 3, [4]],
    )
    writer.add_uri(
        2,
        "https://pypdf2.readthedocs.io/en/latest/",
        RectangleObject([20, 30, 50, 80]),
        border=[1, 2, 3],
    )
    writer.add_uri(
        3,
        "https://pypdf2.readthedocs.io/en/latest/user/adding-pdf-annotations.html",
        "[ 200 300 250 350 ]",
        border=[0, 0, 0],
    )
    writer.add_uri(
        3,
        "https://pypdf2.readthedocs.io/en/latest/user/adding-pdf-annotations.html",
        [100, 200, 150, 250],
        border=[0, 0, 0],
    )

    # write "output" to PyPDF2-output.pdf
    tmp_filename = "dont_commit_uri.pdf"
    with open(tmp_filename, "wb") as output_stream:
        writer.write(output_stream)

    # Cleanup
    os.remove(tmp_filename)


def test_add_link():
    reader = PdfReader(RESOURCE_ROOT / "pdflatex-outline.pdf")
    writer = PdfWriter()

    for page in reader.pages:
        writer.add_page(page)

    with pytest.warns(
        PendingDeprecationWarning,
        match="add_link is deprecated and will be removed in PyPDF2",
    ):
        writer.add_link(
            1,
            2,
            RectangleObject([0, 0, 100, 100]),
            border=[1, 2, 3, [4]],
            fit="/Fit",
        )
        writer.add_link(
            2, 3, RectangleObject([20, 30, 50, 80]), [1, 2, 3], "/FitH", None
        )
        writer.add_link(
            3,
            0,
            "[ 200 300 250 350 ]",
            [0, 0, 0],
            "/XYZ",
            0,
            0,
            2,
        )
        writer.add_link(
            3,
            0,
            [100, 200, 150, 250],
            border=[0, 0, 0],
        )

    # write "output" to PyPDF2-output.pdf
    tmp_filename = "dont_commit_link.pdf"
    with open(tmp_filename, "wb") as output_stream:
        writer.write(output_stream)

    # Cleanup
    os.remove(tmp_filename)


def test_io_streams():
    """This is the example from the docs ("Streaming data")."""

    filepath = RESOURCE_ROOT / "pdflatex-outline.pdf"
    with open(filepath, "rb") as fh:
        bytes_stream = BytesIO(fh.read())

    # Read from bytes stream
    reader = PdfReader(bytes_stream)
    assert len(reader.pages) == 4

    # Write to bytes stream
    writer = PdfWriter()
    with BytesIO() as output_stream:
        writer.write(output_stream)


def test_regression_issue670():
    tmp_file = "dont_commit_issue670.pdf"
    filepath = RESOURCE_ROOT / "crazyones.pdf"
    reader = PdfReader(filepath, strict=False)
    for _ in range(2):
        writer = PdfWriter()
        writer.add_page(reader.pages[0])
        with open(tmp_file, "wb") as f_pdf:
            writer.write(f_pdf)

    # cleanup
    os.remove(tmp_file)


def test_issue301():
    """
    Test with invalid stream length object
    """
    with open(RESOURCE_ROOT / "issue-301.pdf", "rb") as f:
        reader = PdfReader(f)
        writer = PdfWriter()
        writer.append_pages_from_reader(reader)
        o = BytesIO()
        writer.write(o)


def test_append_pages_from_reader_append():
    """use append_pages_from_reader with a callable"""
    with open(RESOURCE_ROOT / "issue-301.pdf", "rb") as f:
        reader = PdfReader(f)
        writer = PdfWriter()
        writer.append_pages_from_reader(reader, callable)
        o = BytesIO()
        writer.write(o)


@pytest.mark.external
@pytest.mark.slow
def test_sweep_indirect_references_nullobject_exception():
    # TODO: Check this more closely... this looks weird
    url = "https://corpora.tika.apache.org/base/docs/govdocs1/924/924666.pdf"
    name = "tika-924666.pdf"
    reader = PdfReader(BytesIO(get_pdf_from_url(url, name=name)))
    merger = PdfMerger()
    merger.append(reader)
    merger.write("tmp-merger-do-not-commit.pdf")

    # cleanup
    os.remove("tmp-merger-do-not-commit.pdf")


@pytest.mark.external
@pytest.mark.slow
def test_write_outline_item_on_page_fitv():
    url = "https://corpora.tika.apache.org/base/docs/govdocs1/922/922840.pdf"
    name = "tika-922840.pdf"
    reader = PdfReader(BytesIO(get_pdf_from_url(url, name=name)))
    merger = PdfMerger()
    merger.append(reader)
    merger.write("tmp-merger-do-not-commit.pdf")

    # cleanup
    os.remove("tmp-merger-do-not-commit.pdf")


def test_pdf_header():
    writer = PdfWriter()
    assert writer.pdf_header == b"%PDF-1.3"

    reader = PdfReader(RESOURCE_ROOT / "crazyones.pdf")
    writer.add_page(reader.pages[0])
    assert writer.pdf_header == b"%PDF-1.5"

    writer.pdf_header = b"%PDF-1.6"
    assert writer.pdf_header == b"%PDF-1.6"


def test_write_dict_stream_object():
    stream = (
        b"BT "
        b"/F0 36 Tf "
        b"50 706 Td "
        b"36 TL "
        b"(The Tj operator) Tj "
        b'1 2 (The double quote operator) " '
        b"(The single quote operator) ' "
        b"ET"
    )

    stream_object = StreamObject()
    stream_object[NameObject("/Type")] = NameObject("/Text")
    stream_object._data = stream

    writer = PdfWriter()

    page_object = PageObject.create_blank_page(writer, 1000, 1000)
    # Construct dictionary object (PageObject) with stream object
    # Writer will replace this stream object with indirect object
    page_object[NameObject("/Test")] = stream_object

    writer.add_page(page_object)

    for k, v in page_object.items():
        if k == "/Test":
            assert str(v) == str(stream_object)
            break
    else:
        assert False, "/Test not found"

    with open("tmp-writer-do-not-commit.pdf", "wb") as fp:
        writer.write(fp)

    for k, v in page_object.items():
        if k == "/Test":
            assert str(v) != str(stream_object)
            assert isinstance(v, IndirectObject)
            assert str(v.get_object()) == str(stream_object)
            break
    else:
        assert False, "/Test not found"

    # Check that every key in _idnum_hash is correct
    objects_hash = [o.hash_value() for o in writer._objects]
    for k, v in writer._idnum_hash.items():
        assert v.pdf == writer
        assert k in objects_hash, "Missing %s" % v

    os.remove("tmp-writer-do-not-commit.pdf")


def test_add_single_annotation():
    pdf_path = RESOURCE_ROOT / "crazyones.pdf"
    reader = PdfReader(pdf_path)
    page = reader.pages[0]
    writer = PdfWriter()
    writer.add_page(page)

    annot_dict = {
        "/Type": "/Annot",
        "/Subtype": "/Text",
        "/Rect": [270.75, 596.25, 294.75, 620.25],
        "/Contents": "Note in second paragraph",
        "/C": [1, 1, 0],
        "/M": "D:20220406191858+02'00",
        "/Popup": {
            "/Type": "/Annot",
            "/Subtype": "/Popup",
            "/Rect": [294.75, 446.25, 494.75, 596.25],
            "/M": "D:20220406191847+02'00",
        },
        "/T": "moose",
    }
    writer.add_annotation(0, annot_dict)
    # Assert manually
    target = "annot-single-out.pdf"
    with open(target, "wb") as fp:
        writer.write(fp)

    # Cleanup
    os.remove(target)  # remove for testing


def test_deprecate_bookmark_decorator():
    reader = PdfReader(RESOURCE_ROOT / "outlines-with-invalid-destinations.pdf")
    page = reader.pages[0]
    outline_item = reader.outline[0]
    writer = PdfWriter()
    writer.add_page(page)
    with pytest.warns(
        UserWarning,
        match="bookmark is deprecated as an argument. Use outline_item instead",
    ):
        writer.add_outline_item_dict(bookmark=outline_item)


@pytest.mark.samples
def test_colors_in_outline_item():
    reader = PdfReader(SAMPLE_ROOT / "004-pdflatex-4-pages/pdflatex-4-pages.pdf")
    writer = PdfWriter()
    writer.clone_document_from_reader(reader)
    purple_rgb = (0.50196, 0, 0.50196)
    writer.add_outline_item("First Outline Item", page_number=2, color="800080")
    writer.add_outline_item("Second Outline Item", page_number=3, color="#800080")
    writer.add_outline_item("Third Outline Item", page_number=4, color=purple_rgb)

    target = "tmp-named-color-outline.pdf"
    with open(target, "wb") as f:
        writer.write(f)

    reader2 = PdfReader(target)
    for outline_item in reader2.outline:
        # convert float to string because of mutability
        assert [str(c) for c in outline_item.color] == [str(p) for p in purple_rgb]

    # Cleanup
    os.remove(target)  # remove for testing


@pytest.mark.samples
def test_write_empty_stream():
    reader = PdfReader(SAMPLE_ROOT / "004-pdflatex-4-pages/pdflatex-4-pages.pdf")
    writer = PdfWriter()
    writer.clone_document_from_reader(reader)

    with pytest.raises(ValueError) as exc:
        writer.write("")
    assert exc.value.args[0] == "Output(stream=) is empty."


def test_startup_dest():
    pdf_file_writer = PdfWriter()
    pdf_file_writer.append_pages_from_reader(PdfReader(RESOURCE_ROOT / "issue-604.pdf"))

    assert pdf_file_writer.open_destination is None
    pdf_file_writer.open_destination = pdf_file_writer.pages[9]
    # checked also using Acrobrat to verify the good page is opened
    op = pdf_file_writer._root_object["/OpenAction"]
    assert op[0] == pdf_file_writer.pages[9].indirect_reference
    assert op[1] == "/Fit"
    op = pdf_file_writer.open_destination
    assert op.raw_get("/Page") == pdf_file_writer.pages[9].indirect_reference
    assert op["/Type"] == "/Fit"
    pdf_file_writer.open_destination = op
    assert pdf_file_writer.open_destination == op

    # irrelevant, just for coverage
    pdf_file_writer._root_object[NameObject("/OpenAction")][0] = NumberObject(0)
    pdf_file_writer.open_destination
    with pytest.raises(Exception) as exc:
        del pdf_file_writer._root_object[NameObject("/OpenAction")][0]
        pdf_file_writer.open_destination
    assert "Invalid Destination" in str(exc.value)

    pdf_file_writer.open_destination = "Test"
    # checked also using Acrobrat to verify open_destination
    op = pdf_file_writer._root_object["/OpenAction"]
    assert isinstance(op, TextStringObject)
    assert op == "Test"
    op = pdf_file_writer.open_destination
    assert isinstance(op, TextStringObject)
    assert op == "Test"

    # irrelevant, this is just for coverage
    pdf_file_writer._root_object[NameObject("/OpenAction")] = NumberObject(0)
    assert pdf_file_writer.open_destination is None
    pdf_file_writer.open_destination = None
    assert "/OpenAction" not in pdf_file_writer._root_object
    pdf_file_writer.open_destination = None


def test_threads_empty():
    writer = PdfWriter()
    thr = writer.threads
    assert isinstance(thr, ArrayObject)
    assert len(thr) == 0
    thr2 = writer.threads
    assert thr == thr2<|MERGE_RESOLUTION|>--- conflicted
+++ resolved
@@ -409,15 +409,11 @@
     orig_text = page.extract_text()
 
     writer.add_page(page)
-<<<<<<< HEAD
-    writer.encrypt(user_password=user_password, owner_password=owner_password, use_128bit=use_128bit)
-=======
     writer.encrypt(
         user_password=user_password,
         owner_password=owner_password,
         use_128bit=use_128bit,
     )
->>>>>>> a0abf1ec
 
     # write "output" to PyPDF2-output.pdf
     tmp_filename = "dont_commit_encrypted.pdf"
