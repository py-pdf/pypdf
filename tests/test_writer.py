"""Test the pypdf._writer module."""
import re
from io import BytesIO
from pathlib import Path

import pytest

from pypdf import (
    ObjectDeletionFlag,
    PageObject,
    PdfMerger,
    PdfReader,
    PdfWriter,
    Transformation,
)
from pypdf.errors import DeprecationError, PageSizeNotDefinedError
from pypdf.generic import (
    ArrayObject,
    ContentStream,
    DictionaryObject,
    Fit,
    IndirectObject,
    NameObject,
    NullObject,
    NumberObject,
    RectangleObject,
    StreamObject,
    TextStringObject,
)

from . import get_pdf_from_url

TESTS_ROOT = Path(__file__).parent.resolve()
PROJECT_ROOT = TESTS_ROOT.parent
RESOURCE_ROOT = PROJECT_ROOT / "resources"
SAMPLE_ROOT = Path(PROJECT_ROOT) / "sample-files"


def test_writer_exception_non_binary(tmp_path, caplog):
    src = RESOURCE_ROOT / "pdflatex-outline.pdf"

    reader = PdfReader(src)
    writer = PdfWriter()
    writer.add_page(reader.pages[0])

    with open(tmp_path / "out.txt", "w") as fp, pytest.raises(TypeError):
        writer.write_stream(fp)
    ending = "to write to is not in binary mode. It may not be written to correctly.\n"
    assert caplog.text.endswith(ending)


def test_writer_clone():
    src = RESOURCE_ROOT / "pdflatex-outline.pdf"

    reader = PdfReader(src)
    writer = PdfWriter(clone_from=reader)
    assert len(writer.pages) == 4
    assert "PageObject" in str(type(writer.pages[0]))

    writer = PdfWriter(clone_from=src)
    assert len(writer.pages) == 4
    assert "PageObject" in str(type(writer.pages[0]))


def test_writer_clone_bookmarks():
    # Arrange
    src = RESOURCE_ROOT / "Seige_of_Vicksburg_Sample_OCR-crazyones-merged.pdf"
    reader = PdfReader(src)
    writer = PdfWriter()

    # Act + test cat
    cat = ""

    def cat1(p) -> None:
        nonlocal cat
        cat += p.__repr__()

    writer.clone_document_from_reader(reader, cat1)
    assert "/Page" in cat
    assert writer.pages[0].raw_get("/Parent") == writer._pages
    writer.add_outline_item("Page 1", 0)
    writer.add_outline_item("Page 2", 1)

    # Assert
    bytes_stream = BytesIO()
    writer.write(bytes_stream)
    bytes_stream.seek(0)
    reader2 = PdfReader(bytes_stream)
    assert len(reader2.pages) == len(reader.pages)
    assert len(reader2.outline) == 2

    # test with append
    writer = PdfWriter()
    writer.append(reader)
    writer.add_outline_item("Page 1", 0)
    writer.add_outline_item("Page 2", 1)

    # Assert
    bytes_stream = BytesIO()
    writer.write(bytes_stream)
    bytes_stream.seek(0)
    reader2 = PdfReader(bytes_stream)
    assert len(reader2.pages) == len(reader.pages)
    assert len(reader2.outline) == 2


def writer_operate(writer: PdfWriter) -> None:
    """
    To test the writer that initialized by each of the four usages.

    Args:
        writer: A PdfWriter object
    """
    pdf_path = RESOURCE_ROOT / "crazyones.pdf"
    pdf_outline_path = RESOURCE_ROOT / "pdflatex-outline.pdf"

    reader = PdfReader(pdf_path)
    reader_outline = PdfReader(pdf_outline_path)

    page = reader.pages[0]
    with pytest.raises(PageSizeNotDefinedError) as exc:
        writer.add_blank_page()
    assert exc.value.args == ()
    writer.insert_page(page, 1)
    writer.insert_page(reader_outline.pages[0], 0)
    writer.add_outline_item_destination(page)
    writer.remove_links()
    writer.add_outline_item_destination(page)
    oi = writer.add_outline_item(
        "An outline item", 0, None, (255, 0, 15), True, True, Fit.fit_box_vertically(10)
    )
    writer.add_outline_item(
        "The XYZ fit", 0, oi, (255, 0, 15), True, True, Fit.xyz(left=10, top=20, zoom=3)
    )
    writer.add_outline_item(
        "The FitH fit", 0, oi, (255, 0, 15), True, True, Fit.fit_horizontally(top=10)
    )
    writer.add_outline_item(
        "The FitV fit", 0, oi, (255, 0, 15), True, True, Fit.fit_vertically(left=10)
    )
    writer.add_outline_item(
        "The FitR fit",
        0,
        oi,
        (255, 0, 15),
        True,
        True,
        Fit.fit_rectangle(left=10, bottom=20, right=30, top=40),
    )
    writer.add_outline_item(
        "The FitB fit", 0, oi, (255, 0, 15), True, True, Fit.fit_box()
    )
    writer.add_outline_item(
        "The FitBH fit",
        0,
        oi,
        (255, 0, 15),
        True,
        True,
        Fit.fit_box_horizontally(top=10),
    )
    writer.add_outline_item(
        "The FitBV fit",
        0,
        oi,
        (255, 0, 15),
        True,
        True,
        Fit.fit_box_vertically(left=10),
    )
    writer.add_blank_page()
    writer.add_uri(2, "https://example.com", RectangleObject([0, 0, 100, 100]))
    with pytest.warns(
        DeprecationWarning, match="'pagenum' argument of add_uri is deprecated"
    ):
        writer.add_uri(
            2, "https://example.com", RectangleObject([0, 0, 100, 100]), pagenum=2
        )
    with pytest.raises(DeprecationError):
        writer.add_link(2, 1, RectangleObject([0, 0, 100, 100]))
    assert writer._get_page_layout() is None
    writer.page_layout = "broken"
    assert writer.page_layout == "broken"
    writer.page_layout = NameObject("/SinglePage")
    assert writer._get_page_layout() == "/SinglePage"
    assert writer._get_page_mode() is None
    writer.set_page_mode("/UseNone")
    assert writer._get_page_mode() == "/UseNone"
    writer.set_page_mode(NameObject("/UseOC"))
    assert writer._get_page_mode() == "/UseOC"
    writer.insert_blank_page(width=100, height=100)
    writer.insert_blank_page()  # without parameters

    writer.remove_images()

    writer.add_metadata(reader.metadata)
    writer.add_metadata({"/Author": "Martin Thoma"})
    writer.add_metadata({"/MyCustom": 1234})

    writer.add_attachment("foobar.gif", b"foobarcontent")

    # Check that every key in _idnum_hash is correct
    objects_hash = [o.hash_value() for o in writer._objects]
    for k, v in writer._idnum_hash.items():
        assert v.pdf == writer
        assert k in objects_hash, f"Missing {v}"


tmp_path = "dont_commit_writer.pdf"


@pytest.mark.parametrize(
    ("write_data_here", "needs_cleanup"),
    [
        ("dont_commit_writer.pdf", True),
        (Path("dont_commit_writer.pdf"), True),
        (BytesIO(), False),
    ],
)
def test_writer_operations_by_traditional_usage(write_data_here, needs_cleanup):
    writer = PdfWriter()

    writer_operate(writer)

    # finally, write "output" to pypdf-output.pdf
    if needs_cleanup:
        with open(write_data_here, "wb") as output_stream:
            writer.write(output_stream)
    else:
        output_stream = write_data_here
        writer.write(output_stream)

    if needs_cleanup:
        Path(write_data_here).unlink()


@pytest.mark.parametrize(
    ("write_data_here", "needs_cleanup"),
    [
        ("dont_commit_writer.pdf", True),
        (Path("dont_commit_writer.pdf"), True),
        (BytesIO(), False),
    ],
)
def test_writer_operations_by_semi_traditional_usage(write_data_here, needs_cleanup):
    with PdfWriter() as writer:
        writer_operate(writer)

        # finally, write "output" to pypdf-output.pdf
        if needs_cleanup:
            with open(write_data_here, "wb") as output_stream:
                writer.write(output_stream)
        else:
            output_stream = write_data_here
            writer.write(output_stream)

    if needs_cleanup:
        Path(write_data_here).unlink()


@pytest.mark.parametrize(
    ("write_data_here", "needs_cleanup"),
    [
        ("dont_commit_writer.pdf", True),
        (Path("dont_commit_writer.pdf"), True),
        (BytesIO(), False),
    ],
)
def test_writer_operations_by_semi_new_traditional_usage(
    write_data_here, needs_cleanup
):
    with PdfWriter() as writer:
        writer_operate(writer)

        # finally, write "output" to pypdf-output.pdf
        writer.write(write_data_here)

    if needs_cleanup:
        Path(write_data_here).unlink()


@pytest.mark.parametrize(
    ("write_data_here", "needs_cleanup"),
    [
        ("dont_commit_writer.pdf", True),
        (Path("dont_commit_writer.pdf"), True),
        (BytesIO(), False),
    ],
)
def test_writer_operation_by_new_usage(write_data_here, needs_cleanup):
    # This includes write "output" to pypdf-output.pdf
    with PdfWriter(write_data_here) as writer:
        writer_operate(writer)

    if needs_cleanup:
        Path(write_data_here).unlink()


@pytest.mark.parametrize(
    "input_path",
    [
        "side-by-side-subfig.pdf",
        "reportlab-inline-image.pdf",
    ],
)
def test_remove_images(pdf_file_path, input_path):
    pdf_path = RESOURCE_ROOT / input_path

    reader = PdfReader(pdf_path)
    writer = PdfWriter()

    page = reader.pages[0]
    writer.insert_page(page, 0)
    writer.remove_images()

    # finally, write "output" to pypdf-output.pdf
    with open(pdf_file_path, "wb") as output_stream:
        writer.write(output_stream)

    with open(pdf_file_path, "rb") as input_stream:
        reader = PdfReader(input_stream)
        if input_path == "side-by-side-subfig.pdf":
            extracted_text = reader.pages[0].extract_text()
            assert "Lorem ipsum dolor sit amet" in extracted_text


@pytest.mark.parametrize(
    "input_path",
    [
        "side-by-side-subfig.pdf",
        "reportlab-inline-image.pdf",
    ],
)
def test_remove_text(input_path, pdf_file_path):
    pdf_path = RESOURCE_ROOT / input_path

    reader = PdfReader(pdf_path)
    writer = PdfWriter()

    page = reader.pages[0]
    writer.insert_page(page, 0)
    writer.remove_text()

    # finally, write "output" to pypdf-output.pdf
    with open(pdf_file_path, "wb") as output_stream:
        writer.write(output_stream)


def test_remove_text_all_operators(pdf_file_path):
    stream = (
        b"BT "
        b"/F0 36 Tf "
        b"50 706 Td "
        b"36 TL "
        b"(The Tj operator) Tj "
        b'1 2 (The double quote operator) " '
        b"(The single quote operator) ' "
        b"ET"
    )
    pdf_data = (
        b"%%PDF-1.7\n"
        b"1 0 obj << /Count 1 /Kids [5 0 R] /Type /Pages >> endobj\n"
        b"2 0 obj << >> endobj\n"
        b"3 0 obj << >> endobj\n"
        b"4 0 obj << /Length %d >>\n"
        b"stream\n" + (b"%s\n" % stream) + b"endstream\n"
        b"endobj\n"
        b"5 0 obj << /Contents 4 0 R /CropBox [0.0 0.0 2550.0 3508.0]\n"
        b" /MediaBox [0.0 0.0 2550.0 3508.0] /Parent 1 0 R"
        b" /Resources << /Font << >> >>"
        b" /Rotate 0 /Type /Page >> endobj\n"
        b"6 0 obj << /Pages 1 0 R /Type /Catalog >> endobj\n"
        b"xref 1 6\n"
        b"%010d 00000 n\n"
        b"%010d 00000 n\n"
        b"%010d 00000 n\n"
        b"%010d 00000 n\n"
        b"%010d 00000 n\n"
        b"%010d 00000 n\n"
        b"trailer << /Root 6 0 R /Size 6 >>\n"
        b"startxref\n%d\n"
        b"%%%%EOF"
    )
    startx_correction = -1
    pdf_data = pdf_data % (
        len(stream),
        pdf_data.find(b"1 0 obj") + startx_correction,
        pdf_data.find(b"2 0 obj") + startx_correction,
        pdf_data.find(b"3 0 obj") + startx_correction,
        pdf_data.find(b"4 0 obj") + startx_correction,
        pdf_data.find(b"5 0 obj") + startx_correction,
        pdf_data.find(b"6 0 obj") + startx_correction,
        # startx_correction should be -1 due to double % at the beginning
        # inducing an error on startxref computation
        pdf_data.find(b"xref"),
    )
    pdf_stream = BytesIO(pdf_data)

    reader = PdfReader(pdf_stream, strict=False)
    writer = PdfWriter()

    page = reader.pages[0]
    writer.insert_page(page, 0)
    writer.remove_text()

    # finally, write "output" to pypdf-output.pdf
    with open(pdf_file_path, "wb") as output_stream:
        writer.write(output_stream)


def test_write_metadata(pdf_file_path):
    pdf_path = RESOURCE_ROOT / "crazyones.pdf"

    reader = PdfReader(pdf_path)
    writer = PdfWriter()

    writer.add_page(reader.pages[0])
    for page in reader.pages:
        writer.add_page(page)

    metadata = reader.metadata
    writer.add_metadata(metadata)

    writer.add_metadata({"/Title": "The Crazy Ones"})

    # finally, write data to pypdf-output.pdf
    with open(pdf_file_path, "wb") as output_stream:
        writer.write(output_stream)

    # Check if the title was set
    reader = PdfReader(pdf_file_path)
    metadata = reader.metadata
    assert metadata.get("/Title") == "The Crazy Ones"


def test_fill_form(pdf_file_path):
    reader = PdfReader(RESOURCE_ROOT / "form.pdf")
    writer = PdfWriter()

    page = reader.pages[0]

    writer.add_page(page)
    writer.add_page(PdfReader(RESOURCE_ROOT / "crazyones.pdf").pages[0])

    writer.update_page_form_field_values(
        writer.pages[0], {"foo": "some filled in text"}, flags=1
    )

    # check if no fields to fill in the page
    writer.update_page_form_field_values(
        writer.pages[1], {"foo": "some filled in text"}, flags=1
    )

    writer.update_page_form_field_values(
        writer.pages[0], {"foo": "some filled in text"}
    )

    # write "output" to pypdf-output.pdf
    with open(pdf_file_path, "wb") as output_stream:
        writer.write(output_stream)


def test_fill_form_with_qualified():
    reader = PdfReader(RESOURCE_ROOT / "form.pdf")
    reader.add_form_topname("top")

    writer = PdfWriter()
    writer.clone_document_from_reader(reader)
    writer.add_page(reader.pages[0])
    writer.update_page_form_field_values(
        writer.pages[0], {"top.foo": "filling"}, flags=1
    )
    b = BytesIO()
    writer.write(b)

    reader2 = PdfReader(b)
    fields = reader2.get_fields()
    assert fields["top.foo"]["/V"] == "filling"


@pytest.mark.parametrize(
    ("use_128bit", "user_password", "owner_password"),
    [(True, "userpwd", "ownerpwd"), (False, "userpwd", "ownerpwd")],
)
def test_encrypt(use_128bit, user_password, owner_password, pdf_file_path):
    reader = PdfReader(RESOURCE_ROOT / "form.pdf")
    writer = PdfWriter()

    page = reader.pages[0]
    orig_text = page.extract_text()

    writer.add_page(page)
<<<<<<< HEAD
=======

    with pytest.raises(ValueError, match="owner_pwd of encrypt is deprecated."):
        writer.encrypt(
            owner_pwd=user_password,
            owner_password=owner_password,
            user_password=user_password,
            use_128bit=use_128bit,
        )
    with pytest.raises(ValueError, match="'user_pwd' argument is deprecated"):
        writer.encrypt(
            owner_password=owner_password,
            user_password=user_password,
            user_pwd=user_password,
            use_128bit=use_128bit,
        )
>>>>>>> 71be38bf
    writer.encrypt(
        user_password=user_password,
        owner_password=owner_password,
        use_128bit=use_128bit,
    )

    # write "output" to pypdf-output.pdf
    with open(pdf_file_path, "wb") as output_stream:
        writer.write(output_stream)

    # Test that the data is not there in clear text
    with open(pdf_file_path, "rb") as input_stream:
        data = input_stream.read()
    assert b"foo" not in data

    # Test the user password (str):
    reader = PdfReader(pdf_file_path, password="userpwd")
    new_text = reader.pages[0].extract_text()
    assert reader.metadata.get("/Producer") == "pypdf"
    assert new_text == orig_text

    # Test the owner password (str):
    reader = PdfReader(pdf_file_path, password="ownerpwd")
    new_text = reader.pages[0].extract_text()
    assert reader.metadata.get("/Producer") == "pypdf"
    assert new_text == orig_text

    # Test the user password (bytes):
    reader = PdfReader(pdf_file_path, password=b"userpwd")
    new_text = reader.pages[0].extract_text()
    assert reader.metadata.get("/Producer") == "pypdf"
    assert new_text == orig_text

    # Test the owner password (stbytesr):
    reader = PdfReader(pdf_file_path, password=b"ownerpwd")
    new_text = reader.pages[0].extract_text()
    assert reader.metadata.get("/Producer") == "pypdf"
    assert new_text == orig_text


def test_add_outline_item(pdf_file_path):
    reader = PdfReader(RESOURCE_ROOT / "pdflatex-outline.pdf")
    writer = PdfWriter()

    for page in reader.pages:
        writer.add_page(page)

    outline_item = writer.add_outline_item(
        "An outline item", 1, None, (255, 0, 15), True, True, Fit.fit()
    )
    writer.add_outline_item("Another", 2, outline_item, None, False, False, Fit.fit())

    # write "output" to pypdf-output.pdf
    with open(pdf_file_path, "wb") as output_stream:
        writer.write(output_stream)


def test_add_named_destination(pdf_file_path):
    reader = PdfReader(RESOURCE_ROOT / "pdflatex-outline.pdf")
    writer = PdfWriter()
    assert writer.get_named_dest_root() == []

    for page in reader.pages:
        writer.add_page(page)

    assert writer.get_named_dest_root() == []

    writer.add_named_destination(TextStringObject("A named dest"), 2)
    writer.add_named_destination(TextStringObject("A named dest2"), 2)

    with pytest.warns(DeprecationWarning, match="pagenum is deprecated as an argument"):
        writer.add_named_destination(TextStringObject("A named dest3"), pagenum=2)

    with pytest.raises(ValueError):
        writer.add_named_destination(
            TextStringObject("A named dest3"), pagenum=2, page_number=2
        )

    root = writer.get_named_dest_root()
    assert root[0] == "A named dest"
    assert root[1].pdf == writer
    assert root[1].get_object()["/S"] == NameObject("/GoTo")
    assert root[1].get_object()["/D"][0] == writer.pages[2].indirect_reference
    assert root[2] == "A named dest2"
    assert root[3].pdf == writer
    assert root[3].get_object()["/S"] == NameObject("/GoTo")
    assert root[3].get_object()["/D"][0] == writer.pages[2].indirect_reference
    assert root[4] == "A named dest3"

    # test get_object

    assert writer.get_object(root[1].idnum) == writer.get_object(root[1])
    with pytest.raises(ValueError) as exc:
        writer.get_object(reader.pages[0].indirect_reference)
    assert exc.value.args[0] == "pdf must be self"

    # write "output" to pypdf-output.pdf
    with open(pdf_file_path, "wb") as output_stream:
        writer.write(output_stream)


def test_add_named_destination_sort_order(pdf_file_path):
    """
    Issue #1927 does not appear.

    add_named_destination() maintains the named destination list sort order
    """
    writer = PdfWriter()

    assert writer.get_named_dest_root() == []

    writer.add_blank_page(200, 200)
    writer.add_named_destination("b", 0)
    # "a" should be moved before "b" on insert
    writer.add_named_destination("a", 0)

    root = writer.get_named_dest_root()

    assert len(root) == 4
    assert root[0] == "a", '"a" was not inserted before "b" in the named destination root'
    assert root[2] == "b"

    # write "output" to pypdf-output.pdf
    with open(pdf_file_path, "wb") as output_stream:
        writer.write(output_stream)


def test_add_uri(pdf_file_path):
    reader = PdfReader(RESOURCE_ROOT / "pdflatex-outline.pdf")
    writer = PdfWriter()

    for page in reader.pages:
        writer.add_page(page)

    writer.add_uri(
        1,
        "http://www.example.com",
        RectangleObject([0, 0, 100, 100]),
        border=[1, 2, 3, [4]],
    )
    writer.add_uri(
        2,
        "https://pypdf.readthedocs.io/en/latest/",
        RectangleObject([20, 30, 50, 80]),
        border=[1, 2, 3],
    )
    writer.add_uri(
        3,
        "https://pypdf.readthedocs.io/en/latest/user/adding-pdf-annotations.html",
        "[ 200 300 250 350 ]",
        border=[0, 0, 0],
    )
    writer.add_uri(
        3,
        "https://pypdf.readthedocs.io/en/latest/user/adding-pdf-annotations.html",
        [100, 200, 150, 250],
        border=[0, 0, 0],
    )

    # write "output" to pypdf-output.pdf
    with open(pdf_file_path, "wb") as output_stream:
        writer.write(output_stream)


def test_add_link(pdf_file_path):
    reader = PdfReader(RESOURCE_ROOT / "pdflatex-outline.pdf")
    writer = PdfWriter()

    for page in reader.pages:
        writer.add_page(page)

    with pytest.raises(
        DeprecationError,
        match=(
            re.escape(
                "add_link is deprecated and was removed in pypdf 3.0.0. "
                "Use add_annotation(AnnotationBuilder.link(...)) instead."
            )
        ),
    ):
        writer.add_link(
            1,
            2,
            RectangleObject([0, 0, 100, 100]),
            border=[1, 2, 3, [4]],
            fit="/Fit",
        )
        writer.add_link(
            2, 3, RectangleObject([20, 30, 50, 80]), [1, 2, 3], "/FitH", None
        )
        writer.add_link(
            3,
            0,
            "[ 200 300 250 350 ]",
            [0, 0, 0],
            "/XYZ",
            0,
            0,
            2,
        )
        writer.add_link(
            3,
            0,
            [100, 200, 150, 250],
            border=[0, 0, 0],
        )

    # write "output" to pypdf-output.pdf
    with open(pdf_file_path, "wb") as output_stream:
        writer.write(output_stream)


def test_io_streams():
    """This is the example from the docs ("Streaming data")."""
    filepath = RESOURCE_ROOT / "pdflatex-outline.pdf"
    with open(filepath, "rb") as fh:
        bytes_stream = BytesIO(fh.read())

    # Read from bytes stream
    reader = PdfReader(bytes_stream)
    assert len(reader.pages) == 4

    # Write to bytes stream
    writer = PdfWriter()
    with BytesIO() as output_stream:
        writer.write(output_stream)


def test_regression_issue670(pdf_file_path):
    filepath = RESOURCE_ROOT / "crazyones.pdf"
    reader = PdfReader(filepath, strict=False)
    for _ in range(2):
        writer = PdfWriter()
        writer.add_page(reader.pages[0])
        with open(pdf_file_path, "wb") as f_pdf:
            writer.write(f_pdf)


def test_issue301():
    """Test with invalid stream length object."""
    with open(RESOURCE_ROOT / "issue-301.pdf", "rb") as f:
        reader = PdfReader(f)
        writer = PdfWriter()
        writer.append_pages_from_reader(reader)
        b = BytesIO()
        writer.write(b)


def test_append_pages_from_reader_append():
    """Use append_pages_from_reader with a callable."""
    with open(RESOURCE_ROOT / "issue-301.pdf", "rb") as f:
        reader = PdfReader(f)
        writer = PdfWriter()
        writer.append_pages_from_reader(reader, callable)
        b = BytesIO()
        writer.write(b)


@pytest.mark.enable_socket()
@pytest.mark.slow()
@pytest.mark.filterwarnings("ignore::DeprecationWarning")
def test_sweep_indirect_references_nullobject_exception(pdf_file_path):
    # TODO: Check this more closely... this looks weird
    url = "https://corpora.tika.apache.org/base/docs/govdocs1/924/924666.pdf"
    name = "tika-924666.pdf"
    reader = PdfReader(BytesIO(get_pdf_from_url(url, name=name)))
    merger = PdfMerger()
    merger.append(reader)
    merger.write(pdf_file_path)


@pytest.mark.enable_socket()
@pytest.mark.slow()
@pytest.mark.parametrize(
    ("url", "name"),
    [
        (
            "https://corpora.tika.apache.org/base/docs/govdocs1/924/924666.pdf",
            "test_sweep_indirect_references_nullobject_exception.pdf",
        ),
        (
            "https://corpora.tika.apache.org/base/docs/govdocs1/922/922840.pdf",
            "test_write_outline_item_on_page_fitv.pdf",
        ),
        ("https://github.com/py-pdf/pypdf/files/10715624/test.pdf", "iss1627.pdf"),
    ],
)
@pytest.mark.filterwarnings("ignore::DeprecationWarning")
def test_some_appends(pdf_file_path, url, name):
    reader = PdfReader(BytesIO(get_pdf_from_url(url, name=name)))
    # PdfMerger
    merger = PdfMerger()
    merger.append(reader)
    merger.write(pdf_file_path)
    # PdfWriter
    merger = PdfWriter()
    merger.append(reader)
    merger.write(pdf_file_path)


def test_pdf_header():
    writer = PdfWriter()
    assert writer.pdf_header == b"%PDF-1.3"

    reader = PdfReader(RESOURCE_ROOT / "crazyones.pdf")
    writer.add_page(reader.pages[0])
    assert writer.pdf_header == b"%PDF-1.5"

    writer.pdf_header = b"%PDF-1.6"
    assert writer.pdf_header == b"%PDF-1.6"


def test_write_dict_stream_object(pdf_file_path):
    stream = (
        b"BT "
        b"/F0 36 Tf "
        b"50 706 Td "
        b"36 TL "
        b"(The Tj operator) Tj "
        b'1 2 (The double quote operator) " '
        b"(The single quote operator) ' "
        b"ET"
    )

    stream_object = StreamObject()
    stream_object[NameObject("/Type")] = NameObject("/Text")
    stream_object._data = stream

    writer = PdfWriter()

    page_object = PageObject.create_blank_page(writer, 1000, 1000)
    # Construct dictionary object (PageObject) with stream object
    # Writer will replace this stream object with indirect object
    page_object[NameObject("/Test")] = stream_object

    page_object = writer.add_page(page_object)
    with open(pdf_file_path, "wb") as fp:
        writer.write(fp)

    for k, v in page_object.items():
        if k == "/Test":
            assert str(v) != str(stream_object)
            assert isinstance(v, IndirectObject)
            assert str(v.get_object()) == str(stream_object)
            break
    else:
        pytest.fail("/Test not found")

    # Check that every key in _idnum_hash is correct
    objects_hash = [o.hash_value() for o in writer._objects]
    for k, v in writer._idnum_hash.items():
        assert v.pdf == writer
        assert k in objects_hash, "Missing %s" % v


def test_add_single_annotation(pdf_file_path):
    pdf_path = RESOURCE_ROOT / "crazyones.pdf"
    reader = PdfReader(pdf_path)
    page = reader.pages[0]
    writer = PdfWriter()
    writer.add_page(page)

    annot_dict = {
        "/Type": "/Annot",
        "/Subtype": "/Text",
        "/Rect": [270.75, 596.25, 294.75, 620.25],
        "/Contents": "Note in second paragraph",
        "/C": [1, 1, 0],
        "/M": "D:20220406191858+02'00",
        "/Popup": {
            "/Type": "/Annot",
            "/Subtype": "/Popup",
            "/Rect": [294.75, 446.25, 494.75, 596.25],
            "/M": "D:20220406191847+02'00",
        },
        "/T": "moose",
    }
    writer.add_annotation(0, annot_dict)

    # Inspect manually by adding 'assert False' and viewing the PDF
    with open(pdf_file_path, "wb") as fp:
        writer.write(fp)


def test_deprecation_bookmark_decorator():
    reader = PdfReader(RESOURCE_ROOT / "outlines-with-invalid-destinations.pdf")
    page = reader.pages[0]
    outline_item = reader.outline[0]
    writer = PdfWriter()
    writer.add_page(page)
    with pytest.raises(
        DeprecationError,
        match="bookmark is deprecated as an argument. Use outline_item instead",
    ):
        writer.add_outline_item_dict(bookmark=outline_item)


@pytest.mark.samples()
def test_colors_in_outline_item(pdf_file_path):
    reader = PdfReader(SAMPLE_ROOT / "004-pdflatex-4-pages/pdflatex-4-pages.pdf")
    writer = PdfWriter()
    writer.clone_document_from_reader(reader)
    purple_rgb = (0.5019607843137255, 0.0, 0.5019607843137255)
    writer.add_outline_item("First Outline Item", page_number=2, color="800080")
    writer.add_outline_item("Second Outline Item", page_number=3, color="#800080")
    writer.add_outline_item("Third Outline Item", page_number=4, color=purple_rgb)

    with open(pdf_file_path, "wb") as f:
        writer.write(f)

    reader2 = PdfReader(pdf_file_path)
    for outline_item in reader2.outline:
        # convert float to string because of mutability
        assert [str(c) for c in outline_item.color] == [str(p) for p in purple_rgb]


@pytest.mark.samples()
def test_write_empty_stream():
    reader = PdfReader(SAMPLE_ROOT / "004-pdflatex-4-pages/pdflatex-4-pages.pdf")
    writer = PdfWriter()
    writer.clone_document_from_reader(reader)

    with pytest.raises(ValueError) as exc:
        writer.write("")
    assert exc.value.args[0] == "Output(stream=) is empty."


def test_startup_dest():
    pdf_file_writer = PdfWriter()
    pdf_file_writer.append_pages_from_reader(PdfReader(RESOURCE_ROOT / "issue-604.pdf"))

    assert pdf_file_writer.open_destination is None
    pdf_file_writer.open_destination = pdf_file_writer.pages[9]
    # checked also using Acrobrat to verify the good page is opened
    op = pdf_file_writer._root_object["/OpenAction"]
    assert op[0] == pdf_file_writer.pages[9].indirect_reference
    assert op[1] == "/Fit"
    op = pdf_file_writer.open_destination
    assert op.raw_get("/Page") == pdf_file_writer.pages[9].indirect_reference
    assert op["/Type"] == "/Fit"
    pdf_file_writer.open_destination = op
    assert pdf_file_writer.open_destination == op

    # irrelevant, just for coverage
    pdf_file_writer._root_object[NameObject("/OpenAction")][0] = NumberObject(0)
    pdf_file_writer.open_destination
    with pytest.raises(Exception) as exc:
        del pdf_file_writer._root_object[NameObject("/OpenAction")][0]
        pdf_file_writer.open_destination
    assert "Invalid Destination" in str(exc.value)

    pdf_file_writer.open_destination = "Test"
    # checked also using Acrobrat to verify open_destination
    op = pdf_file_writer._root_object["/OpenAction"]
    assert isinstance(op, TextStringObject)
    assert op == "Test"
    op = pdf_file_writer.open_destination
    assert isinstance(op, TextStringObject)
    assert op == "Test"

    # irrelevant, this is just for coverage
    pdf_file_writer._root_object[NameObject("/OpenAction")] = NumberObject(0)
    assert pdf_file_writer.open_destination is None
    pdf_file_writer.open_destination = None
    assert "/OpenAction" not in pdf_file_writer._root_object
    pdf_file_writer.open_destination = None


@pytest.mark.enable_socket()
def test_iss471():
    url = "https://github.com/py-pdf/pypdf/files/9139245/book.pdf"
    name = "book_471.pdf"
    reader = PdfReader(BytesIO(get_pdf_from_url(url, name=name)))

    writer = PdfWriter()
    writer.append(reader, excluded_fields=[])
    assert isinstance(
        writer.pages[0]["/Annots"][0].get_object()["/Dest"], TextStringObject
    )


@pytest.mark.enable_socket()
def test_reset_translation():
    url = "https://corpora.tika.apache.org/base/docs/govdocs1/924/924666.pdf"
    name = "tika-924666.pdf"
    reader = PdfReader(BytesIO(get_pdf_from_url(url, name=name)))
    writer = PdfWriter()
    writer.append(reader, (0, 10))
    nb = len(writer._objects)
    writer.append(reader, (0, 10))
    assert (
        len(writer._objects) == nb + 11
    )  # +10 (pages) +1 because of the added outline
    nb += 1
    writer.reset_translation(reader)
    writer.append(reader, (0, 10))
    assert len(writer._objects) >= nb + 200
    nb = len(writer._objects)
    writer.reset_translation(reader.pages[0].indirect_reference)
    writer.append(reader, (0, 10))
    assert len(writer._objects) >= nb + 200
    nb = len(writer._objects)
    writer.reset_translation()
    writer.append(reader, (0, 10))
    assert len(writer._objects) >= nb + 200
    nb = len(writer.pages)
    writer.append(reader, [reader.pages[0], reader.pages[0]])
    assert len(writer.pages) == nb + 2


def test_threads_empty():
    writer = PdfWriter()
    thr = writer.threads
    assert isinstance(thr, ArrayObject)
    assert len(thr) == 0
    thr2 = writer.threads
    assert thr == thr2


@pytest.mark.enable_socket()
def test_append_without_annots_and_articles():
    url = "https://corpora.tika.apache.org/base/docs/govdocs1/924/924666.pdf"
    name = "tika-924666.pdf"
    reader = PdfReader(BytesIO(get_pdf_from_url(url, name=name)))
    writer = PdfWriter()
    writer.append(reader, None, (0, 10), True, ["/B"])
    writer.reset_translation()
    writer.append(reader, (0, 10), True, ["/B"])
    assert writer.threads == []
    writer = PdfWriter()
    writer.append(reader, None, (0, 10), True, ["/Annots"])
    assert "/Annots" not in writer.pages[5]
    writer = PdfWriter()
    writer.append(reader, None, (0, 10), True, [])
    assert "/Annots" in writer.pages[5]
    assert len(writer.threads) >= 1


@pytest.mark.enable_socket()
def test_append_multiple():
    url = "https://corpora.tika.apache.org/base/docs/govdocs1/924/924666.pdf"
    name = "tika-924666.pdf"
    reader = PdfReader(BytesIO(get_pdf_from_url(url, name=name)))
    writer = PdfWriter()
    writer.append(
        reader, [0, 0, 0]
    )  # to demonstre multiple insertion of same page at once
    writer.append(reader, [0, 0, 0])  # second pack
    pages = writer._root_object["/Pages"]["/Kids"]
    assert pages[0] not in pages[1:]  # page not repeated
    assert pages[-1] not in pages[0:-1]  # page not repeated


@pytest.mark.samples()
def test_set_page_label(pdf_file_path):
    src = RESOURCE_ROOT / "GeoBase_NHNC1_Data_Model_UML_EN.pdf"  # File without labels
    reader = PdfReader(src)

    expected = [
        "i",
        "ii",
        "1",
        "2",
        "A",
        "B",
        "1",
        "2",
        "3",
        "4",
        "A",
        "i",
        "I",
        "II",
        "1",
        "2",
        "3",
        "I",
        "II",
    ]

    # Tests full lenght with labels assigned at first and last elements
    # Tests different labels assigned to consecutive ranges
    writer = PdfWriter()
    writer.clone_document_from_reader(reader)
    writer.set_page_label(0, 1, "/r")
    writer.set_page_label(4, 5, "/A")
    writer.set_page_label(10, 10, "/A")
    writer.set_page_label(11, 11, "/r")
    writer.set_page_label(12, 13, "/R")
    writer.set_page_label(17, 18, "/R")
    writer.write(pdf_file_path)
    assert PdfReader(pdf_file_path).page_labels == expected

    writer = PdfWriter()  # Same labels, different set order
    writer.clone_document_from_reader(reader)
    writer.set_page_label(17, 18, "/R")
    writer.set_page_label(4, 5, "/A")
    writer.set_page_label(10, 10, "/A")
    writer.set_page_label(0, 1, "/r")
    writer.set_page_label(12, 13, "/R")
    writer.set_page_label(11, 11, "/r")
    writer.write(pdf_file_path)
    assert PdfReader(pdf_file_path).page_labels == expected

    # Tests labels assigned only in the middle
    # Tests label assigned to a range already containing labled ranges
    expected = ["1", "2", "i", "ii", "iii", "iv", "v", "1"]
    writer = PdfWriter()
    writer.clone_document_from_reader(reader)
    writer.set_page_label(3, 4, "/a")
    writer.set_page_label(5, 5, "/A")
    writer.set_page_label(2, 6, "/r")
    writer.write(pdf_file_path)
    assert PdfReader(pdf_file_path).page_labels[: len(expected)] == expected

    # Tests labels assigned inside a previously existing range
    expected = ["1", "2", "i", "a", "b", "A", "1", "1", "2"]
    # Ones repeat because user didnt cover the entire original range
    writer = PdfWriter()
    writer.clone_document_from_reader(reader)
    writer.set_page_label(2, 6, "/r")
    writer.set_page_label(3, 4, "/a")
    writer.set_page_label(5, 5, "/A")
    writer.write(pdf_file_path)
    assert PdfReader(pdf_file_path).page_labels[: len(expected)] == expected

    # Tests invalid user input
    writer = PdfWriter()
    writer.clone_document_from_reader(reader)
    with pytest.raises(
        ValueError, match="at least one between style and prefix must be given"
    ):
        writer.set_page_label(0, 5, start=2)
    with pytest.raises(
        ValueError, match="page_index_from must be equal or greater then 0"
    ):
        writer.set_page_label(-1, 5, "/r")
    with pytest.raises(
        ValueError, match="page_index_to must be equal or greater then page_index_from"
    ):
        writer.set_page_label(5, 0, "/r")
    with pytest.raises(ValueError, match="page_index_to exceeds number of pages"):
        writer.set_page_label(0, 19, "/r")
    with pytest.raises(
        ValueError, match="if given, start must be equal or greater than one"
    ):
        writer.set_page_label(0, 5, "/r", start=-1)

    pdf_file_path.unlink()

    src = (
        SAMPLE_ROOT / "009-pdflatex-geotopo/GeoTopo.pdf"
    )  # File with pre existing labels
    reader = PdfReader(src)

    # Tests adding labels to existing ones
    expected = ["i", "ii", "A", "B", "1"]
    writer = PdfWriter()
    writer.clone_document_from_reader(reader)
    writer.set_page_label(2, 3, "/A")
    writer.write(pdf_file_path)
    assert PdfReader(pdf_file_path).page_labels[: len(expected)] == expected

    # Tests replacing existing lables
    expected = ["A", "B", "1", "1", "2"]
    writer = PdfWriter()
    writer.clone_document_from_reader(reader)
    writer.set_page_label(0, 1, "/A")
    writer.write(pdf_file_path)
    assert PdfReader(pdf_file_path).page_labels[: len(expected)] == expected

    pdf_file_path.unlink()

    # Tests prefix and start.
    src = RESOURCE_ROOT / "issue-604.pdf"  # File without page labels
    reader = PdfReader(src)
    writer = PdfWriter()
    writer.clone_document_from_reader(reader)

    writer.set_page_label(0, 0, prefix="FRONT")
    writer.set_page_label(1, 2, "/D", start=2)
    writer.set_page_label(3, 6, prefix="UPDATES")
    writer.set_page_label(7, 10, "/D", prefix="THYR-")
    writer.set_page_label(11, 21, "/D", prefix="PAP-")
    writer.set_page_label(22, 30, "/D", prefix="FOLL-")
    writer.set_page_label(31, 39, "/D", prefix="HURT-")
    writer.write(pdf_file_path)


@pytest.mark.enable_socket()
def test_iss1601():
    url = "https://github.com/py-pdf/pypdf/files/10579503/badges-38.pdf"
    name = "badge-38.pdf"
    reader = PdfReader(BytesIO(get_pdf_from_url(url, name=name)))
    writer = PdfWriter()
    page_1 = writer.add_blank_page(
        reader.pages[0].mediabox[2], reader.pages[0].mediabox[3]
    )
    page_1.merge_transformed_page(reader.pages[0], Transformation())
    assert (
        ContentStream(reader.pages[0].get_contents(), reader).get_data()
        in page_1.get_contents().get_data()
    )
    page_1 = writer.add_blank_page(
        reader.pages[0].mediabox[2], reader.pages[0].mediabox[3]
    )
    page_1.merge_page(reader.pages[0])
    assert (
        ContentStream(reader.pages[0].get_contents(), reader).get_data()
        in page_1.get_contents().get_data()
    )


def test_attachments():
    writer = PdfWriter()
    writer.add_blank_page(100, 100)
    b = BytesIO()
    writer.write(b)
    b.seek(0)
    reader = PdfReader(b)
    b = None
    assert reader.attachments == {}
    assert reader._list_attachments() == []
    assert reader._get_attachments() == {}
    to_add = [
        ("foobar.txt", b"foobarcontent"),
        ("foobar2.txt", b"foobarcontent2"),
        ("foobar2.txt", b"2nd_foobarcontent"),
    ]
    for name, content in to_add:
        writer.add_attachment(name, content)

    b = BytesIO()
    writer.write(b)
    b.seek(0)
    reader = PdfReader(b)
    b = None
    assert sorted(reader.attachments.keys()) == sorted({name for name, _ in to_add})
    assert str(reader.attachments) == "LazyDict(keys=['foobar.txt', 'foobar2.txt'])"
    assert reader._list_attachments() == [name for name, _ in to_add]

    # We've added the same key twice - hence only 2 and not 3:
    att = reader._get_attachments()
    assert len(att) == 2  # we have 2 keys, but 3 attachments!

    # The content for foobar.txt is clear and just a single value:
    assert att["foobar.txt"] == b"foobarcontent"

    # The content for foobar2.txt is a list!
    att = reader._get_attachments("foobar2.txt")
    assert len(att) == 1
    assert att["foobar2.txt"] == [b"foobarcontent2", b"2nd_foobarcontent"]

    # Let's do both cases with the public interface:
    assert reader.attachments["foobar.txt"][0] == b"foobarcontent"
    assert reader.attachments["foobar2.txt"][0] == b"foobarcontent2"
    assert reader.attachments["foobar2.txt"][1] == b"2nd_foobarcontent"


@pytest.mark.enable_socket()
def test_iss1614():
    # test of an annotation(link) directly stored in the /Annots in the page
    url = "https://github.com/py-pdf/pypdf/files/10669995/broke.pdf"
    name = "iss1614.pdf"
    reader = PdfReader(BytesIO(get_pdf_from_url(url, name=name)))
    writer = PdfWriter()
    writer.append(reader)
    # test for 2nd error case reported in #1614
    url = "https://github.com/py-pdf/pypdf/files/10696390/broken.pdf"
    name = "iss1614.2.pdf"
    reader = PdfReader(BytesIO(get_pdf_from_url(url, name=name)))
    writer.append(reader)


@pytest.mark.enable_socket()
def test_new_removes():
    # test of an annotation(link) directly stored in the /Annots in the page
    url = "https://github.com/py-pdf/pypdf/files/10807951/tt.pdf"
    name = "iss1650.pdf"
    reader = PdfReader(BytesIO(get_pdf_from_url(url, name=name)))

    writer = PdfWriter()
    writer.clone_document_from_reader(reader)
    writer.remove_images()
    b = BytesIO()
    writer.write(b)
    bb = bytes(b.getbuffer())
    assert b"/Im0 Do" not in bb
    assert b"/Fm0 Do" in bb
    assert b" TJ" in bb

    writer = PdfWriter()
    writer.clone_document_from_reader(reader)
    writer.remove_text()
    b = BytesIO()
    writer.write(b)
    bb = bytes(b.getbuffer())
    assert b"/Im0" in bb
    assert b"Chap" not in bb
    assert b" TJ" not in bb

    url = "https://github.com/py-pdf/pypdf/files/10832029/tt2.pdf"
    name = "GeoBaseWithComments.pdf"
    reader = PdfReader(BytesIO(get_pdf_from_url(url, name=name)))
    writer.append(reader)
    writer.remove_objects_from_page(writer.pages[0], [ObjectDeletionFlag.LINKS])
    assert "/Links" not in [
        a.get_object()["/Subtype"] for a in writer.pages[0]["/Annots"]
    ]
    writer.remove_objects_from_page(writer.pages[0], ObjectDeletionFlag.ATTACHMENTS)
    assert "/FileAttachment" not in [
        a.get_object()["/Subtype"] for a in writer.pages[0]["/Annots"]
    ]

    writer.pages[0]["/Annots"].append(
        DictionaryObject({NameObject("/Subtype"): TextStringObject("/3D")})
    )
    assert "/3D" in [a.get_object()["/Subtype"] for a in writer.pages[0]["/Annots"]]
    writer.remove_objects_from_page(writer.pages[0], ObjectDeletionFlag.OBJECTS_3D)
    assert "/3D" not in [a.get_object()["/Subtype"] for a in writer.pages[0]["/Annots"]]

    writer.remove_links()
    assert len(writer.pages[0]["/Annots"]) == 0
    assert len(writer.pages[3]["/Annots"]) == 0

    writer.remove_annotations("/Text")


@pytest.mark.enable_socket()
def test_late_iss1654():
    url = "https://github.com/py-pdf/pypdf/files/10935632/bid1.pdf"
    name = "bid1.pdf"
    reader = PdfReader(BytesIO(get_pdf_from_url(url, name=name)))
    writer = PdfWriter()
    writer.clone_document_from_reader(reader)
    for p in writer.pages:
        p.compress_content_streams()
    b = BytesIO()
    writer.write(b)


@pytest.mark.enable_socket()
def test_iss1723():
    # test of an annotation(link) directly stored in the /Annots in the page
    url = "https://github.com/py-pdf/pypdf/files/11015242/inputFile.pdf"
    name = "iss1723.pdf"
    reader = PdfReader(BytesIO(get_pdf_from_url(url, name=name)))
    writer = PdfWriter()
    writer.append(reader, (3, 5))


@pytest.mark.enable_socket()
def test_iss1767():
    # test with a pdf which is buggy because the object 389,0 exists 3 times:
    # twice to define catalog and one as an XObject inducing a loop when
    # cloning
    url = "https://github.com/py-pdf/pypdf/files/11138472/test.pdf"
    name = "iss1723.pdf"
    reader = PdfReader(BytesIO(get_pdf_from_url(url, name=name)))
    PdfWriter(clone_from=reader)


@pytest.mark.enable_socket()
def test_named_dest_page_number():
    """
    Closes iss471
    tests appending with named destinations as integers
    """
    url = "https://github.com/py-pdf/pypdf/files/10704333/central.pdf"
    name = "central.pdf"
    writer = PdfWriter()
    writer.add_blank_page(100, 100)
    writer.append(BytesIO(get_pdf_from_url(url, name=name)), pages=[0, 1, 2])
    assert len(writer._root_object["/Names"]["/Dests"]["/Names"]) == 2
    assert writer._root_object["/Names"]["/Dests"]["/Names"][-1][0] == (1 + 1)
    writer.append(BytesIO(get_pdf_from_url(url, name=name)))
    assert len(writer._root_object["/Names"]["/Dests"]["/Names"]) == 6
    writer2 = PdfWriter()
    writer2.add_blank_page(100, 100)
    dest = writer2.add_named_destination("toto", 0)
    dest.get_object()[NameObject("/D")][0] = NullObject()
    b = BytesIO()
    writer2.write(b)
    b.seek(0)
    writer.append(b)
    assert len(writer._root_object["/Names"]["/Dests"]["/Names"]) == 6


@pytest.mark.parametrize(
    ("write_data_here", "needs_cleanup"),
    [
        (
            "dont_commit_writer.pdf",
            True,
        )
    ],
)
def test_update_form_fields(write_data_here, needs_cleanup):
    writer = PdfWriter(clone_from=RESOURCE_ROOT / "FormTestFromOo.pdf")
    writer.update_page_form_field_values(
        writer.pages[0],
        {
            "CheckBox1": "/Yes",
            "Text1": "mon Text1",
            "Text2": "ligne1\nligne2",
            "RadioGroup1": "/2",
            "RdoS1": "/",
            "Combo1": "!!monCombo!!",
            "Liste1": "Liste2",
            "Liste2": ["Lst1", "Lst3"],
            "DropList1": "DropListe3",
        },
        auto_regenerate=False,
    )
    del writer.pages[0]["/Annots"][1].get_object()["/AP"]["/N"]
    writer.update_page_form_field_values(
        writer.pages[0],
        {"Text1": "my Text1", "Text2": "ligne1\nligne2\nligne3"},
        auto_regenerate=False,
    )

    writer.write("dont_commit_writer.pdf")
    reader = PdfReader("dont_commit_writer.pdf")
    flds = reader.get_fields()
    assert flds["CheckBox1"]["/V"] == "/Yes"
    assert flds["CheckBox1"].indirect_reference.get_object()["/AS"] == "/Yes"
    assert (
        b"(my Text1)"
        in flds["Text1"].indirect_reference.get_object()["/AP"]["/N"].get_data()
    )
    assert flds["Text2"]["/V"] == "ligne1\nligne2\nligne3"
    assert (
        b"(ligne3)"
        in flds["Text2"].indirect_reference.get_object()["/AP"]["/N"].get_data()
    )
    assert flds["RadioGroup1"]["/V"] == "/2"
    assert flds["RadioGroup1"]["/Kids"][0].get_object()["/AS"] == "/Off"
    assert flds["RadioGroup1"]["/Kids"][1].get_object()["/AS"] == "/2"
    assert all(x in flds["Liste2"]["/V"] for x in ["Lst1", "Lst3"])

    assert all(x in flds["CheckBox1"]["/_States_"] for x in ["/Off", "/Yes"])
    assert all(x in flds["RadioGroup1"]["/_States_"] for x in ["/1", "/2", "/3"])
    assert all(x in flds["Liste1"]["/_States_"] for x in ["Liste1", "Liste2", "Liste3"])

    if needs_cleanup:
        Path(write_data_here).unlink()


@pytest.mark.enable_socket()
def test_iss1862():
    # The file here has "/B" entry to define the font in a object below the page
    # The excluded field shall be considered only at first level (page) and not
    # below
    url = "https://github.com/py-pdf/pypdf/files/11708801/intro.pdf"
    name = "iss1862.pdf"
    writer = PdfWriter()
    writer.append(BytesIO(get_pdf_from_url(url, name=name)))
    # check that "/B" is in the font
    writer.pages[0]["/Resources"]["/Font"]["/F1"]["/CharProcs"]["/B"].get_data()


def test_empty_objects_before_cloning():
    pdf_path = RESOURCE_ROOT / "crazyones.pdf"
    reader = PdfReader(pdf_path)
    writer = PdfWriter(clone_from=reader)
    nb_obj_reader = len(reader.xref_objStm) + sum(
        len(reader.xref[i]) for i in reader.xref
    )
    nb_obj_reader -= 1  # for trailer
    nb_obj_reader -= len(
        {x: 1 for x, y in reader.xref_objStm.values()}
    )  # to remove object streams
    assert len(writer._objects) == nb_obj_reader<|MERGE_RESOLUTION|>--- conflicted
+++ resolved
@@ -490,8 +490,6 @@
     orig_text = page.extract_text()
 
     writer.add_page(page)
-<<<<<<< HEAD
-=======
 
     with pytest.raises(ValueError, match="owner_pwd of encrypt is deprecated."):
         writer.encrypt(
@@ -507,7 +505,6 @@
             user_pwd=user_password,
             use_128bit=use_128bit,
         )
->>>>>>> 71be38bf
     writer.encrypt(
         user_password=user_password,
         owner_password=owner_password,
