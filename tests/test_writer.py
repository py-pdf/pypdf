"""Test the pypdf._writer module."""

import re
import shutil
import subprocess
from io import BytesIO
from pathlib import Path
from tempfile import NamedTemporaryFile
from typing import Any

import pytest

from pypdf import (
    ImageType,
    ObjectDeletionFlag,
    PageObject,
    PdfReader,
    PdfWriter,
    Transformation,
)
from pypdf.annotations import Link
from pypdf.errors import PageSizeNotDefinedError, PyPdfError
from pypdf.generic import (
    ArrayObject,
    ContentStream,
    DictionaryObject,
    Fit,
    IndirectObject,
    NameObject,
    NullObject,
    NumberObject,
    RectangleObject,
    StreamObject,
    TextStringObject,
)

from . import get_data_from_url, is_sublist
from .test_images import image_similarity

TESTS_ROOT = Path(__file__).parent.resolve()
PROJECT_ROOT = TESTS_ROOT.parent
RESOURCE_ROOT = PROJECT_ROOT / "resources"
SAMPLE_ROOT = Path(PROJECT_ROOT) / "sample-files"
GHOSTSCRIPT_BINARY = shutil.which("gs")


def _get_write_target(convert) -> Any:
    target = convert
    if callable(convert):
        with NamedTemporaryFile(suffix=".pdf", delete=False) as temporary:
            target = temporary.name
    return target


def test_writer_exception_non_binary(tmp_path, caplog):
    src = RESOURCE_ROOT / "pdflatex-outline.pdf"

    reader = PdfReader(src)
    writer = PdfWriter()
    writer.add_page(reader.pages[0])

    with open(tmp_path / "out.txt", "w") as fp, pytest.raises(TypeError):
        writer.write_stream(fp)
    ending = "to write to is not in binary mode. It may not be written to correctly.\n"
    assert caplog.text.endswith(ending)


def test_writer_clone():
    src = RESOURCE_ROOT / "pdflatex-outline.pdf"

    reader = PdfReader(src)
    writer = PdfWriter(clone_from=reader)
    assert len(writer.pages) == 4
    assert "PageObject" in str(type(writer.pages[0]))

    writer = PdfWriter(clone_from=src)
    assert len(writer.pages) == 4
    assert "PageObject" in str(type(writer.pages[0]))


def test_writer_clone_bookmarks():
    # Arrange
    src = RESOURCE_ROOT / "Seige_of_Vicksburg_Sample_OCR-crazyones-merged.pdf"
    reader = PdfReader(src)
    writer = PdfWriter()

    # Act + test cat
    cat = ""

    def cat1(p) -> None:
        nonlocal cat
        cat += p.__repr__()

    writer.clone_document_from_reader(reader, cat1)
    assert "/Page" in cat
    assert writer.pages[0].raw_get("/Parent") == writer._pages
    writer.add_outline_item("Page 1", 0)
    writer.add_outline_item("Page 2", 1)

    # Assert
    bytes_stream = BytesIO()
    writer.write(bytes_stream)
    bytes_stream.seek(0)
    reader2 = PdfReader(bytes_stream)
    assert len(reader2.pages) == len(reader.pages)
    assert len(reader2.outline) == 2

    # test with append
    writer = PdfWriter()
    writer.append(reader)
    writer.add_outline_item("Page 1", 0)
    writer.add_outline_item("Page 2", 1)

    # Assert
    bytes_stream = BytesIO()
    writer.write(bytes_stream)
    bytes_stream.seek(0)
    reader2 = PdfReader(bytes_stream)
    assert len(reader2.pages) == len(reader.pages)
    assert len(reader2.outline) == 2


def writer_operate(writer: PdfWriter) -> None:
    """
    To test the writer that initialized by each of the four usages.

    Args:
        writer: A PdfWriter object

    """
    pdf_path = RESOURCE_ROOT / "crazyones.pdf"
    pdf_outline_path = RESOURCE_ROOT / "pdflatex-outline.pdf"

    reader = PdfReader(pdf_path)
    reader_outline = PdfReader(pdf_outline_path)

    page = reader.pages[0]
    with pytest.raises(PageSizeNotDefinedError) as exc:
        writer.add_blank_page()
    assert exc.value.args == ()
    writer.insert_page(page, 1)
    writer.insert_page(reader_outline.pages[0], 0)
    writer.add_outline_item_destination(page)
    writer.remove_links()
    writer.add_outline_item_destination(page)
    oi = writer.add_outline_item(
        "An outline item", 0, None, (255, 0, 15), True, True, Fit.fit_box_vertically(10)
    )
    writer.add_outline_item(
        "The XYZ fit", 0, oi, (255, 0, 15), True, True, Fit.xyz(left=10, top=20, zoom=3)
    )
    writer.add_outline_item(
        "The XYZ fit no args", 0, oi, (255, 0, 15), True, True, Fit.xyz()
    )
    writer.add_outline_item(
        "The FitH fit", 0, oi, (255, 0, 15), True, True, Fit.fit_horizontally(top=10)
    )
    writer.add_outline_item(
        "The FitV fit", 0, oi, (255, 0, 15), True, True, Fit.fit_vertically(left=10)
    )
    writer.add_outline_item(
        "The FitR fit",
        0,
        oi,
        (255, 0, 15),
        True,
        True,
        Fit.fit_rectangle(left=10, bottom=20, right=30, top=40),
    )
    writer.add_outline_item(
        "The FitB fit", 0, oi, (255, 0, 15), True, True, Fit.fit_box()
    )
    writer.add_outline_item(
        "The FitBH fit",
        0,
        oi,
        (255, 0, 15),
        True,
        True,
        Fit.fit_box_horizontally(top=10),
    )
    writer.add_outline_item(
        "The FitBV fit",
        0,
        oi,
        (255, 0, 15),
        True,
        True,
        Fit.fit_box_vertically(left=10),
    )
    writer.add_blank_page()
    writer.add_uri(2, "https://example.com", RectangleObject([0, 0, 100, 100]))
    writer.add_uri(2, "https://example.com", RectangleObject([0, 0, 100, 100]))
    writer.add_annotation(
        page_number=2,
        annotation=Link(target_page_index=1, rect=RectangleObject([0, 0, 100, 100])),
    )
    assert writer._get_page_layout() is None
    writer.page_layout = "broken"
    assert writer.page_layout == "broken"
    writer.page_layout = NameObject("/SinglePage")
    assert writer._get_page_layout() == "/SinglePage"
    assert writer._get_page_mode() is None
    writer.page_mode = "/UseNone"
    assert writer._get_page_mode() == "/UseNone"
    writer.page_mode = NameObject("/UseOC")
    assert writer._get_page_mode() == "/UseOC"
    writer.insert_blank_page(width=100, height=100)
    writer.insert_blank_page()  # without parameters

    writer.remove_images()

    writer.add_metadata(reader.metadata)
    writer.add_metadata({"/Author": "Martin Thoma"})
    writer.add_metadata({"/MyCustom": 1234})

    writer.add_attachment("foobar.gif", b"foobarcontent")

    # Check that every key in _idnum_hash is correct
    objects_hash = [o.hash_value() for o in writer._objects]
    for k, v in writer._idnum_hash.items():
        assert v.pdf == writer
        assert k in objects_hash, f"Missing {v}"


@pytest.mark.parametrize(
    ("convert", "needs_cleanup"),
    [
        (str, True),
        (Path, True),
        (BytesIO(), False),
    ],
)
def test_writer_operations_by_traditional_usage(convert, needs_cleanup):
    write_data_here = _get_write_target(convert)
    writer = PdfWriter()
    writer_operate(writer)

    # finally, write "output" to pypdf-output.pdf
    if needs_cleanup:
        with open(write_data_here, "wb") as output_stream:
            writer.write(output_stream)
    else:
        output_stream = write_data_here
        writer.write(output_stream)

    if needs_cleanup:
        Path(write_data_here).unlink()


@pytest.mark.parametrize(
    ("convert", "needs_cleanup"),
    [
        (str, True),
        (Path, True),
        (BytesIO(), False),
    ],
)
def test_writer_operations_by_semi_traditional_usage(convert, needs_cleanup):
    write_data_here = _get_write_target(convert)

    with PdfWriter() as writer:
        writer_operate(writer)

        # finally, write "output" to pypdf-output.pdf
        if needs_cleanup:
            with open(write_data_here, "wb") as output_stream:
                writer.write(output_stream)
        else:
            output_stream = write_data_here
            writer.write(output_stream)

    if needs_cleanup:
        Path(write_data_here).unlink()


@pytest.mark.parametrize(
    ("convert", "needs_cleanup"),
    [
        (str, True),
        (Path, True),
        (BytesIO(), False),
    ],
)
def test_writer_operations_by_semi_new_traditional_usage(convert, needs_cleanup):
    write_data_here = _get_write_target(convert)

    with PdfWriter() as writer:
        writer_operate(writer)

        # finally, write "output" to pypdf-output.pdf
        writer.write(write_data_here)

    if needs_cleanup:
        Path(write_data_here).unlink()


@pytest.mark.parametrize(
    ("convert", "needs_cleanup"),
    [
        (str, True),
        (Path, True),
        (BytesIO(), False),
    ],
)
def test_writer_operation_by_new_usage(convert, needs_cleanup):
    write_data_here = _get_write_target(convert)

    # This includes write "output" to pypdf-output.pdf
    with PdfWriter(write_data_here) as writer:
        writer_operate(writer)

    if needs_cleanup:
        Path(write_data_here).unlink()


@pytest.mark.parametrize(
    "input_path",
    [
        "side-by-side-subfig.pdf",
        "reportlab-inline-image.pdf",
    ],
)
def test_remove_images(pdf_file_path, input_path):
    pdf_path = RESOURCE_ROOT / input_path

    reader = PdfReader(pdf_path)
    writer = PdfWriter()

    page = reader.pages[0]
    writer.insert_page(page, 0)
    writer.remove_images()
    page_contents_stream = writer.pages[0]["/Contents"]._data
    assert len(page_contents_stream.strip())

    # finally, write "output" to pypdf-output.pdf
    with open(pdf_file_path, "wb") as output_stream:
        writer.write(output_stream)

    with open(pdf_file_path, "rb") as input_stream:
        reader = PdfReader(input_stream)
        if input_path == "side-by-side-subfig.pdf":
            extracted_text = reader.pages[0].extract_text()
            assert extracted_text
            assert "Lorem ipsum dolor sit amet" in extracted_text


@pytest.mark.enable_socket
def test_remove_images_sub_level():
    """Cf #2035"""
    url = "https://github.com/py-pdf/pypdf/files/12394781/2210.03142-1.pdf"
    name = "iss2103.pdf"
    writer = PdfWriter(clone_from=BytesIO(get_data_from_url(url, name=name)))
    writer.remove_images()
    assert (
        len(
            [
                o.get_object()
                for o in writer.pages[0]["/Resources"]["/XObject"]["/Fm1"][
                    "/Resources"
                ]["/XObject"]["/Im1"]["/Resources"]["/XObject"].values()
                if not isinstance(o.get_object(), NullObject)
            ]
        )
        == 0
    )


@pytest.mark.parametrize(
    "input_path",
    [
        "side-by-side-subfig.pdf",
        "reportlab-inline-image.pdf",
    ],
)
def test_remove_text(input_path, pdf_file_path):
    pdf_path = RESOURCE_ROOT / input_path

    reader = PdfReader(pdf_path)
    writer = PdfWriter()

    page = reader.pages[0]
    writer.insert_page(page, 0)
    writer.remove_text()

    # finally, write "output" to pypdf-output.pdf
    with open(pdf_file_path, "wb") as output_stream:
        writer.write(output_stream)


def test_remove_text_all_operators(pdf_file_path):
    stream = (
        b"BT "
        b"/F0 36 Tf "
        b"50 706 Td "
        b"36 TL "
        b"(The Tj operator) Tj "
        b'1 2 (The double quote operator) " '
        b"(The single quote operator) ' "
        b"ET"
    )
    pdf_data = (
        b"%%PDF-1.7\n"
        b"1 0 obj << /Count 1 /Kids [5 0 R] /Type /Pages >> endobj\n"
        b"2 0 obj << >> endobj\n"
        b"3 0 obj << >> endobj\n"
        b"4 0 obj << /Length %d >>\n"
        b"stream\n" + (b"%s\n" % stream) + b"endstream\n"
        b"endobj\n"
        b"5 0 obj << /Contents 4 0 R /CropBox [0.0 0.0 2550.0 3508.0]\n"
        b" /MediaBox [0.0 0.0 2550.0 3508.0] /Parent 1 0 R"
        b" /Resources << /Font << >> >>"
        b" /Rotate 0 /Type /Page >> endobj\n"
        b"6 0 obj << /Pages 1 0 R /Type /Catalog >> endobj\n"
        b"xref 1 6\n"
        b"%010d 00000 n\n"
        b"%010d 00000 n\n"
        b"%010d 00000 n\n"
        b"%010d 00000 n\n"
        b"%010d 00000 n\n"
        b"%010d 00000 n\n"
        b"trailer << /Root 6 0 R /Size 6 >>\n"
        b"startxref\n%d\n"
        b"%%%%EOF"
    )
    startx_correction = -1
    pdf_data = pdf_data % (
        len(stream),
        pdf_data.find(b"1 0 obj") + startx_correction,
        pdf_data.find(b"2 0 obj") + startx_correction,
        pdf_data.find(b"3 0 obj") + startx_correction,
        pdf_data.find(b"4 0 obj") + startx_correction,
        pdf_data.find(b"5 0 obj") + startx_correction,
        pdf_data.find(b"6 0 obj") + startx_correction,
        # startx_correction should be -1 due to double % at the beginning
        # inducing an error on startxref computation
        pdf_data.find(b"xref"),
    )
    pdf_stream = BytesIO(pdf_data)

    reader = PdfReader(pdf_stream, strict=False)
    writer = PdfWriter()

    page = reader.pages[0]
    writer.insert_page(page, 0)
    writer.remove_text()

    # finally, write "output" to pypdf-output.pdf
    with open(pdf_file_path, "wb") as output_stream:
        writer.write(output_stream)


def test_write_metadata(pdf_file_path):
    pdf_path = RESOURCE_ROOT / "crazyones.pdf"

    reader = PdfReader(pdf_path)
    writer = PdfWriter()

    writer.add_page(reader.pages[0])
    for page in reader.pages:
        writer.add_page(page)

    metadata = reader.metadata
    writer.add_metadata(metadata)

    writer.add_metadata({"/Title": "The Crazy Ones"})

    # finally, write data to pypdf-output.pdf
    with open(pdf_file_path, "wb") as output_stream:
        writer.write(output_stream)

    # Check if the title was set
    reader = PdfReader(pdf_file_path)
    metadata = reader.metadata
    assert metadata.get("/Title") == "The Crazy Ones"


def test_fill_form(pdf_file_path):
    reader = PdfReader(RESOURCE_ROOT / "form.pdf")
    writer = PdfWriter()

    writer.append(reader, [0])
    writer.append(RESOURCE_ROOT / "crazyones.pdf", [0])

    writer.update_page_form_field_values(
        writer.pages[0], {"foo": "some filled in text"}, flags=1
    )

    # check if no fields to fill in the page
    writer.update_page_form_field_values(
        writer.pages[1], {"foo": "some filled in text"}, flags=1
    )

    writer.update_page_form_field_values(
        writer.pages[0], {"foo": "some filled in text"}
    )

    # write "output" to pypdf-output.pdf
    with open(pdf_file_path, "wb") as output_stream:
        writer.write(output_stream)


def test_fill_form_with_qualified():
    reader = PdfReader(RESOURCE_ROOT / "form.pdf")
    reader.add_form_topname("top")

    writer = PdfWriter()
    writer.clone_document_from_reader(reader)
    writer.add_page(reader.pages[0])
    writer.update_page_form_field_values(
        writer.pages[0], {"top.foo": "filling"}, flags=1
    )
    b = BytesIO()
    writer.write(b)

    reader2 = PdfReader(b)
    fields = reader2.get_fields()
    assert fields["top.foo"]["/V"] == "filling"


@pytest.mark.parametrize(
    ("use_128bit", "user_password", "owner_password"),
    [(True, "userpwd", "ownerpwd"), (False, "userpwd", "ownerpwd")],
)
def test_encrypt(use_128bit, user_password, owner_password, pdf_file_path):
    reader = PdfReader(RESOURCE_ROOT / "form.pdf")
    writer = PdfWriter()

    page = reader.pages[0]
    orig_text = page.extract_text()

    writer.add_page(page)

    writer.encrypt(
        owner_password=owner_password,
        user_password=user_password,
        use_128bit=use_128bit,
    )
    writer.encrypt(
        user_password=user_password,
        owner_password=owner_password,
        use_128bit=use_128bit,
    )

    # write "output" to pypdf-output.pdf
    with open(pdf_file_path, "wb") as output_stream:
        writer.write(output_stream)

    # Test that the data is not there in clear text
    with open(pdf_file_path, "rb") as input_stream:
        data = input_stream.read()
    assert b"foo" not in data

    # Test the user password (str):
    reader = PdfReader(pdf_file_path, password="userpwd")
    new_text = reader.pages[0].extract_text()
    assert reader.metadata.get("/Producer") == "pypdf"
    assert new_text == orig_text

    # Test the owner password (str):
    reader = PdfReader(pdf_file_path, password="ownerpwd")
    new_text = reader.pages[0].extract_text()
    assert reader.metadata.get("/Producer") == "pypdf"
    assert new_text == orig_text

    # Test the user password (bytes):
    reader = PdfReader(pdf_file_path, password=b"userpwd")
    new_text = reader.pages[0].extract_text()
    assert reader.metadata.get("/Producer") == "pypdf"
    assert new_text == orig_text

    # Test the owner password (stbytesr):
    reader = PdfReader(pdf_file_path, password=b"ownerpwd")
    new_text = reader.pages[0].extract_text()
    assert reader.metadata.get("/Producer") == "pypdf"
    assert new_text == orig_text


def test_add_outline_item(pdf_file_path):
    reader = PdfReader(RESOURCE_ROOT / "pdflatex-outline.pdf")
    writer = PdfWriter()

    for page in reader.pages:
        writer.add_page(page)

    outline_item = writer.add_outline_item(
        "An outline item",
        1,
        None,
        (255, 0, 15),
        True,
        True,
        Fit.fit(),
        is_open=False,
    )
    _o2a = writer.add_outline_item(
        "Another", 2, outline_item, None, False, False, Fit.fit()
    )
    _o2b = writer.add_outline_item(
        "Another bis", 2, outline_item, None, False, False, Fit.fit()
    )
    outline_item2 = writer.add_outline_item(
        "An outline item 2",
        1,
        None,
        (255, 0, 15),
        True,
        True,
        Fit.fit(),
        is_open=True,
    )
    _o3a = writer.add_outline_item(
        "Another 2", 2, outline_item2, None, False, False, Fit.fit()
    )
    _o3b = writer.add_outline_item(
        "Another 2bis", 2, outline_item2, None, False, False, Fit.fit()
    )

    # write "output" to pypdf-output.pdf
    with open(pdf_file_path, "w+b") as output_stream:
        writer.write(output_stream)
        output_stream.seek(0)
        reader = PdfReader(output_stream)
        assert reader.trailer["/Root"]["/Outlines"]["/Count"] == 3
        assert reader.outline[0]["/Count"] == -2
        assert reader.outline[0]["/%is_open%"] == False  # noqa
        assert reader.outline[2]["/Count"] == 2
        assert reader.outline[2]["/%is_open%"] == True  # noqa
        assert reader.outline[1][0]["/Count"] == 0


def test_add_named_destination(pdf_file_path):
    reader = PdfReader(RESOURCE_ROOT / "pdflatex-outline.pdf")
    writer = PdfWriter()
    assert writer.get_named_dest_root() == []

    for page in reader.pages:
        writer.add_page(page)

    assert writer.get_named_dest_root() == []

    writer.add_named_destination(TextStringObject("A named dest"), 2)
    writer.add_named_destination(TextStringObject("A named dest2"), 2)
    writer.add_named_destination(TextStringObject("A named dest3"), page_number=2)
    writer.add_named_destination(TextStringObject("A named dest3"), page_number=2)

    root = writer.get_named_dest_root()
    assert root[0] == "A named dest"
    assert root[1].pdf == writer
    assert root[1].get_object()["/S"] == NameObject("/GoTo")
    assert root[1].get_object()["/D"][0] == writer.pages[2].indirect_reference
    assert root[2] == "A named dest2"
    assert root[3].pdf == writer
    assert root[3].get_object()["/S"] == NameObject("/GoTo")
    assert root[3].get_object()["/D"][0] == writer.pages[2].indirect_reference
    assert root[4] == "A named dest3"

    # test get_object

    assert writer.get_object(root[1].idnum) == writer.get_object(root[1])
    with pytest.raises(ValueError) as exc:
        writer.get_object(reader.pages[0].indirect_reference)
    assert exc.value.args[0] == "pdf must be self"

    # write "output" to pypdf-output.pdf
    with open(pdf_file_path, "wb") as output_stream:
        writer.write(output_stream)


def test_add_named_destination_sort_order(pdf_file_path):
    """
    Issue #1927 does not appear.

    add_named_destination() maintains the named destination list sort order
    """
    writer = PdfWriter()

    assert writer.get_named_dest_root() == []

    writer.add_blank_page(200, 200)
    writer.add_named_destination("b", 0)
    # "a" should be moved before "b" on insert
    writer.add_named_destination("a", 0)

    root = writer.get_named_dest_root()

    assert len(root) == 4
    assert (
        root[0] == "a"
    ), '"a" was not inserted before "b" in the named destination root'
    assert root[2] == "b"

    # write "output" to pypdf-output.pdf
    with open(pdf_file_path, "wb") as output_stream:
        writer.write(output_stream)


def test_add_uri(pdf_file_path):
    reader = PdfReader(RESOURCE_ROOT / "pdflatex-outline.pdf")
    writer = PdfWriter()

    for page in reader.pages:
        writer.add_page(page)

    writer.add_uri(
        1,
        "http://www.example.com",
        RectangleObject([0, 0, 100, 100]),
        border=[1, 2, 3, [4]],
    )
    writer.add_uri(
        2,
        "https://pypdf.readthedocs.io/en/latest/",
        RectangleObject([20, 30, 50, 80]),
        border=[1, 2, 3],
    )
    writer.add_uri(
        3,
        "https://pypdf.readthedocs.io/en/latest/user/adding-pdf-annotations.html",
        "[ 200 300 250 350 ]",
        border=[0, 0, 0],
    )
    writer.add_uri(
        3,
        "https://pypdf.readthedocs.io/en/latest/user/adding-pdf-annotations.html",
        [100, 200, 150, 250],
        border=[0, 0, 0],
    )

    # write "output" to pypdf-output.pdf
    with open(pdf_file_path, "wb") as output_stream:
        writer.write(output_stream)


def test_link_annotation(pdf_file_path):
    reader = PdfReader(RESOURCE_ROOT / "pdflatex-outline.pdf")
    writer = PdfWriter()

    for page in reader.pages:
        writer.add_page(page)

    writer.add_annotation(
        page_number=1,
        annotation=Link(
            target_page_index=2,
            rect=RectangleObject(
                [0, 0, 100, 100],
            ),
            border=[1, 2, 3, [4]],
            fit=Fit.fit(),
        ),
    )
    writer.add_annotation(
        page_number=2,
        annotation=Link(
            target_page_index=3,
            rect=RectangleObject(
                [0, 0, 100, 100],
            ),
            border=[1, 2, 3],
            fit=Fit.fit_horizontally(),
        ),
    )
    writer.add_annotation(
        page_number=3,
        annotation=Link(
            target_page_index=0,
            rect=RectangleObject(
                [200, 300, 250, 350],
            ),
            border=[0, 0, 0],
            fit=Fit.xyz(left=0, top=0, zoom=2),
        ),
    )
    writer.add_annotation(
        page_number=3,
        annotation=Link(
            target_page_index=0,
            rect=RectangleObject([100, 200, 150, 250]),
            border=[0, 0, 0],
        ),
    )

    # write "output" to pypdf-output.pdf
    with open(pdf_file_path, "wb") as output_stream:
        writer.write(output_stream)


def test_io_streams():
    """This is the example from the docs ("Streaming data")."""
    filepath = RESOURCE_ROOT / "pdflatex-outline.pdf"
    with open(filepath, "rb") as fh:
        bytes_stream = BytesIO(fh.read())

    # Read from bytes stream
    reader = PdfReader(bytes_stream)
    assert len(reader.pages) == 4

    # Write to bytes stream
    writer = PdfWriter()
    with BytesIO() as output_stream:
        writer.write(output_stream)


def test_regression_issue670(pdf_file_path):
    filepath = RESOURCE_ROOT / "crazyones.pdf"
    reader = PdfReader(filepath, strict=False)
    for _ in range(2):
        writer = PdfWriter()
        writer.add_page(reader.pages[0])
        with open(pdf_file_path, "wb") as f_pdf:
            writer.write(f_pdf)


def test_issue301():
    """Test with invalid stream length object."""
    with open(RESOURCE_ROOT / "issue-301.pdf", "rb") as f:
        reader = PdfReader(f)
        writer = PdfWriter()
        writer.append_pages_from_reader(reader)
        b = BytesIO()
        writer.write(b)


def test_append_pages_from_reader_append():
    """Use append_pages_from_reader with a callable."""
    with open(RESOURCE_ROOT / "issue-301.pdf", "rb") as f:
        reader = PdfReader(f)
        writer = PdfWriter()
        writer.append_pages_from_reader(reader, callable)
        b = BytesIO()
        writer.write(b)


@pytest.mark.enable_socket
@pytest.mark.slow
@pytest.mark.filterwarnings("ignore::DeprecationWarning")
def test_sweep_indirect_references_nullobject_exception(pdf_file_path):
    # TODO: Check this more closely... this looks weird
    url = "https://corpora.tika.apache.org/base/docs/govdocs1/924/924666.pdf"
    name = "tika-924666.pdf"
    reader = PdfReader(BytesIO(get_data_from_url(url, name=name)))
    merger = PdfWriter()
    merger.append(reader)
    merger.write(pdf_file_path)


@pytest.mark.enable_socket
@pytest.mark.slow
@pytest.mark.parametrize(
    ("url", "name"),
    [
        (
            "https://corpora.tika.apache.org/base/docs/govdocs1/924/924666.pdf",
            "test_sweep_indirect_references_nullobject_exception.pdf",
        ),
        (
            "https://corpora.tika.apache.org/base/docs/govdocs1/922/922840.pdf",
            "test_write_outline_item_on_page_fitv.pdf",
        ),
        ("https://github.com/py-pdf/pypdf/files/10715624/test.pdf", "iss1627.pdf"),
    ],
)
@pytest.mark.filterwarnings("ignore::DeprecationWarning")
def test_some_appends(pdf_file_path, url, name):
    reader = PdfReader(BytesIO(get_data_from_url(url, name=name)))
    merger = PdfWriter()
    merger.append(reader)
    merger.write(pdf_file_path)


def test_pdf_header():
    writer = PdfWriter()
    assert writer.pdf_header == "%PDF-1.3"

    reader = PdfReader(RESOURCE_ROOT / "crazyones.pdf")
    writer.add_page(reader.pages[0])
    assert writer.pdf_header == "%PDF-1.5"

    writer.pdf_header = b"%PDF-1.6"
    assert writer.pdf_header == "%PDF-1.6"


def test_write_dict_stream_object(pdf_file_path):
    stream = (
        b"BT "
        b"/F0 36 Tf "
        b"50 706 Td "
        b"36 TL "
        b"(The Tj operator) Tj "
        b'1 2 (The double quote operator) " '
        b"(The single quote operator) ' "
        b"ET"
    )

    stream_object = StreamObject()
    stream_object[NameObject("/Type")] = NameObject("/Text")
    stream_object._data = stream

    writer = PdfWriter()

    page_object = PageObject.create_blank_page(writer, 1000, 1000)
    # Construct dictionary object (PageObject) with stream object
    # Writer will replace this stream object with indirect object
    page_object[NameObject("/Test")] = stream_object

    page_object = writer.add_page(page_object)
    with open(pdf_file_path, "wb") as fp:
        writer.write(fp)

    for k, v in page_object.items():
        if k == "/Test":
            assert repr(v) != repr(stream_object)
            assert isinstance(v, IndirectObject)
            assert str(v) == str(stream_object)  # expansion of IndirectObjects
            assert str(v.get_object()) == str(stream_object)
            break
    else:
        pytest.fail("/Test not found")

    # Check that every key in _idnum_hash is correct
    objects_hash = [o.hash_value() for o in writer._objects]
    for k, v in writer._idnum_hash.items():
        assert v.pdf == writer
        assert k in objects_hash, "Missing %s" % v


def test_add_single_annotation(pdf_file_path):
    pdf_path = RESOURCE_ROOT / "crazyones.pdf"
    reader = PdfReader(pdf_path)
    page = reader.pages[0]
    writer = PdfWriter()
    writer.add_page(page)

    annot_dict = {
        "/Type": "/Annot",
        "/Subtype": "/Text",
        "/Rect": [270.75, 596.25, 294.75, 620.25],
        "/Contents": "Note in second paragraph",
        "/C": [1, 1, 0],
        "/M": "D:20220406191858+02'00",
        "/Popup": {
            "/Type": "/Annot",
            "/Subtype": "/Popup",
            "/Rect": [294.75, 446.25, 494.75, 596.25],
            "/M": "D:20220406191847+02'00",
        },
        "/T": "moose",
    }
    writer.add_annotation(0, annot_dict)

    # Inspect manually by adding 'assert False' and viewing the PDF
    with open(pdf_file_path, "wb") as fp:
        writer.write(fp)


@pytest.mark.samples
def test_colors_in_outline_item(pdf_file_path):
    reader = PdfReader(SAMPLE_ROOT / "004-pdflatex-4-pages/pdflatex-4-pages.pdf")
    writer = PdfWriter()
    writer.clone_document_from_reader(reader)
    purple_rgb = (0.5019607843137255, 0.0, 0.5019607843137255)
    writer.add_outline_item("First Outline Item", page_number=2, color="800080")
    writer.add_outline_item("Second Outline Item", page_number=3, color="#800080")
    writer.add_outline_item("Third Outline Item", page_number=4, color=purple_rgb)

    with open(pdf_file_path, "wb") as f:
        writer.write(f)

    reader2 = PdfReader(pdf_file_path)
    for outline_item in reader2.outline:
        # convert float to string because of mutability
        assert ["%.5f" % c for c in outline_item.color] == [
            "%.5f" % p for p in purple_rgb
        ]


@pytest.mark.samples
def test_write_empty_stream():
    reader = PdfReader(SAMPLE_ROOT / "004-pdflatex-4-pages/pdflatex-4-pages.pdf")
    writer = PdfWriter()
    writer.clone_document_from_reader(reader)

    with pytest.raises(ValueError) as exc:
        writer.write("")
    assert exc.value.args[0] == "Output(stream='') is empty."


def test_startup_dest():
    pdf_file_writer = PdfWriter()
    pdf_file_writer.append_pages_from_reader(PdfReader(RESOURCE_ROOT / "issue-604.pdf"))

    assert pdf_file_writer.open_destination is None
    pdf_file_writer.open_destination = pdf_file_writer.pages[9]
    # checked also using Acrobrat to verify the good page is opened
    op = pdf_file_writer.root_object["/OpenAction"]
    assert op[0] == pdf_file_writer.pages[9].indirect_reference
    assert op[1] == "/Fit"
    op = pdf_file_writer.open_destination
    assert op.raw_get("/Page") == pdf_file_writer.pages[9].indirect_reference
    assert op["/Type"] == "/Fit"
    pdf_file_writer.open_destination = op
    assert pdf_file_writer.open_destination == op

    # irrelevant, just for coverage
    pdf_file_writer.root_object[NameObject("/OpenAction")][0] = NumberObject(0)
    pdf_file_writer.open_destination
    with pytest.raises(Exception) as exc:
        del pdf_file_writer.root_object[NameObject("/OpenAction")][0]
        pdf_file_writer.open_destination
    assert "Invalid Destination" in str(exc.value)

    pdf_file_writer.open_destination = "Test"
    # checked also using Acrobrat to verify open_destination
    op = pdf_file_writer.root_object["/OpenAction"]
    assert isinstance(op, TextStringObject)
    assert op == "Test"
    op = pdf_file_writer.open_destination
    assert isinstance(op, TextStringObject)
    assert op == "Test"

    # irrelevant, this is just for coverage
    pdf_file_writer.root_object[NameObject("/OpenAction")] = NumberObject(0)
    assert pdf_file_writer.open_destination is None
    pdf_file_writer.open_destination = None
    assert "/OpenAction" not in pdf_file_writer.root_object
    pdf_file_writer.open_destination = None


@pytest.mark.enable_socket
def test_iss471():
    url = "https://github.com/py-pdf/pypdf/files/9139245/book.pdf"
    name = "book_471.pdf"
    reader = PdfReader(BytesIO(get_data_from_url(url, name=name)))

    writer = PdfWriter()
    writer.append(reader, excluded_fields=[])
    assert isinstance(
        writer.pages[0]["/Annots"][0].get_object()["/Dest"], TextStringObject
    )


@pytest.mark.enable_socket
def test_reset_translation():
    url = "https://corpora.tika.apache.org/base/docs/govdocs1/924/924666.pdf"
    name = "tika-924666.pdf"
    reader = PdfReader(BytesIO(get_data_from_url(url, name=name)))
    writer = PdfWriter()
    writer.append(reader, (0, 10))
    nb = len(writer._objects)
    writer.append(reader, (0, 10))
    assert (
        len(writer._objects) == nb + 11
    )  # +10 (pages) +1 because of the added outline
    nb += 1
    writer.reset_translation(reader)
    writer.append(reader, (0, 10))
    assert len(writer._objects) >= nb + 200
    nb = len(writer._objects)
    writer.reset_translation(reader.pages[0].indirect_reference)
    writer.append(reader, (0, 10))
    assert len(writer._objects) >= nb + 200
    nb = len(writer._objects)
    writer.reset_translation()
    writer.append(reader, (0, 10))
    assert len(writer._objects) >= nb + 200
    nb = len(writer.pages)
    writer.append(reader, [reader.pages[0], reader.pages[0]])
    assert len(writer.pages) == nb + 2


def test_threads_empty():
    writer = PdfWriter()
    thr = writer.threads
    assert isinstance(thr, ArrayObject)
    assert len(thr) == 0
    thr2 = writer.threads
    assert thr == thr2


@pytest.mark.enable_socket
def test_append_without_annots_and_articles():
    url = "https://corpora.tika.apache.org/base/docs/govdocs1/924/924666.pdf"
    name = "tika-924666.pdf"
    reader = PdfReader(BytesIO(get_data_from_url(url, name=name)))
    writer = PdfWriter()
    writer.append(reader, None, (0, 10), True, ["/B"])
    writer.reset_translation()
    writer.append(reader, (0, 10), True, ["/B"])
    assert writer.threads == []
    writer = PdfWriter()
    writer.append(reader, None, (0, 10), True, ["/Annots"])
    assert "/Annots" not in writer.pages[5]
    writer = PdfWriter()
    writer.append(reader, None, (0, 10), True, [])
    assert "/Annots" in writer.pages[5]
    assert len(writer.threads) >= 1


@pytest.mark.enable_socket
def test_append_multiple():
    url = "https://corpora.tika.apache.org/base/docs/govdocs1/924/924666.pdf"
    name = "tika-924666.pdf"
    reader = PdfReader(BytesIO(get_data_from_url(url, name=name)))
    writer = PdfWriter()
    writer.append(
        reader, [0, 0, 0]
    )  # to demonstre multiple insertion of same page at once
    writer.append(reader, [0, 0, 0])  # second pack
    pages = writer.root_object["/Pages"]["/Kids"]
    assert pages[0] not in pages[1:]  # page not repeated
    assert pages[-1] not in pages[0:-1]  # page not repeated


@pytest.mark.samples
def test_set_page_label(pdf_file_path):
    src = RESOURCE_ROOT / "GeoBase_NHNC1_Data_Model_UML_EN.pdf"  # File without labels
    reader = PdfReader(src)

    expected = [
        "i",
        "ii",
        "1",
        "2",
        "A",
        "B",
        "1",
        "2",
        "3",
        "4",
        "A",
        "i",
        "I",
        "II",
        "1",
        "2",
        "3",
        "I",
        "II",
    ]

    # Tests full length with labels assigned at first and last elements
    # Tests different labels assigned to consecutive ranges
    writer = PdfWriter(reader, full=True)
    writer.set_page_label(0, 1, "/r")
    writer.set_page_label(4, 5, "/A")
    writer.set_page_label(10, 10, "/A")
    writer.set_page_label(11, 11, "/r")
    writer.set_page_label(12, 13, "/R")
    writer.set_page_label(17, 18, "/R")
    writer.write(pdf_file_path)
    assert PdfReader(pdf_file_path).page_labels == expected

    writer = PdfWriter()  # Same labels, different set order
    writer.clone_document_from_reader(reader)
    writer.set_page_label(17, 18, "/R")
    writer.set_page_label(4, 5, "/A")
    writer.set_page_label(10, 10, "/A")
    writer.set_page_label(0, 1, "/r")
    writer.set_page_label(12, 13, "/R")
    writer.set_page_label(11, 11, "/r")
    writer.write(pdf_file_path)
    assert PdfReader(pdf_file_path).page_labels == expected

    # Tests labels assigned only in the middle
    # Tests label assigned to a range already containing labelled ranges
    expected = ["1", "2", "i", "ii", "iii", "iv", "v", "1"]
    writer = PdfWriter()
    writer.clone_document_from_reader(reader)
    writer.set_page_label(3, 4, "/a")
    writer.set_page_label(5, 5, "/A")
    writer.set_page_label(2, 6, "/r")
    writer.write(pdf_file_path)
    assert PdfReader(pdf_file_path).page_labels[: len(expected)] == expected

    # Tests labels assigned inside a previously existing range
    expected = ["1", "2", "i", "a", "b", "A", "1", "1", "2"]
    # Ones repeat because user did not cover the entire original range
    writer = PdfWriter()
    writer.clone_document_from_reader(reader)
    writer.set_page_label(2, 6, "/r")
    writer.set_page_label(3, 4, "/a")
    writer.set_page_label(5, 5, "/A")
    writer.write(pdf_file_path)
    assert PdfReader(pdf_file_path).page_labels[: len(expected)] == expected

    # Tests invalid user input
    writer = PdfWriter()
    writer.clone_document_from_reader(reader)
    with pytest.raises(
        ValueError, match="At least one of style and prefix must be given"
    ):
        writer.set_page_label(0, 5, start=2)
    with pytest.raises(
        ValueError, match="page_index_from must be greater or equal than 0"
    ):
        writer.set_page_label(-1, 5, "/r")
    with pytest.raises(
        ValueError, match="page_index_to must be greater or equal than page_index_from"
    ):
        writer.set_page_label(5, 0, "/r")
    with pytest.raises(ValueError, match="page_index_to exceeds number of pages"):
        writer.set_page_label(0, 19, "/r")
    with pytest.raises(
        ValueError, match="If given, start must be greater or equal than one"
    ):
        writer.set_page_label(0, 5, "/r", start=-1)

    pdf_file_path.unlink()

    src = (
        SAMPLE_ROOT / "009-pdflatex-geotopo/GeoTopo.pdf"
    )  # File with pre existing labels
    reader = PdfReader(src)

    # Tests adding labels to existing ones
    expected = ["i", "ii", "A", "B", "1"]
    writer = PdfWriter()
    writer.clone_document_from_reader(reader)
    writer.set_page_label(2, 3, "/A")
    writer.write(pdf_file_path)
    assert PdfReader(pdf_file_path).page_labels[: len(expected)] == expected

    # Tests replacing existing labels
    expected = ["A", "B", "1", "1", "2"]
    writer = PdfWriter()
    writer.clone_document_from_reader(reader)
    writer.set_page_label(0, 1, "/A")
    writer.write(pdf_file_path)
    assert PdfReader(pdf_file_path).page_labels[: len(expected)] == expected

    pdf_file_path.unlink()

    # Tests prefix and start.
    src = RESOURCE_ROOT / "issue-604.pdf"  # File without page labels
    reader = PdfReader(src)
    writer = PdfWriter()
    writer.clone_document_from_reader(reader)

    writer.set_page_label(0, 0, prefix="FRONT")
    writer.set_page_label(1, 2, "/D", start=2)
    writer.set_page_label(3, 6, prefix="UPDATES")
    writer.set_page_label(7, 10, "/D", prefix="THYR-")
    writer.set_page_label(11, 21, "/D", prefix="PAP-")
    writer.set_page_label(22, 30, "/D", prefix="FOLL-")
    writer.set_page_label(31, 39, "/D", prefix="HURT-")
    writer.write(pdf_file_path)


@pytest.mark.enable_socket
def test_iss1601():
    url = "https://github.com/py-pdf/pypdf/files/10579503/badges-38.pdf"
    name = "badge-38.pdf"
    reader = PdfReader(BytesIO(get_data_from_url(url, name=name)))
    original_cs_operations = ContentStream(
        reader.pages[0].get_contents(), reader
    ).operations
    writer = PdfWriter()
    page_1 = writer.add_blank_page(
        reader.pages[0].mediabox[2], reader.pages[0].mediabox[3]
    )
    page_1.merge_transformed_page(reader.pages[0], Transformation())
    page_1_cs_operations = page_1.get_contents().operations
    assert is_sublist(original_cs_operations, page_1_cs_operations)
    page_1 = writer.add_blank_page(
        reader.pages[0].mediabox[2], reader.pages[0].mediabox[3]
    )
    page_1.merge_page(reader.pages[0])
    page_1_cs_operations = page_1.get_contents().operations
    assert is_sublist(original_cs_operations, page_1_cs_operations)


def test_attachments():
    writer = PdfWriter()
    writer.add_blank_page(100, 100)
    b = BytesIO()
    writer.write(b)
    b.seek(0)
    reader = PdfReader(b)
    b = None
    assert reader.attachments == {}
    assert reader._list_attachments() == []
    assert reader._get_attachments() == {}
    to_add = [
        ("foobar.txt", b"foobarcontent"),
        ("foobar2.txt", b"foobarcontent2"),
        ("foobar2.txt", "2nd_foobarcontent"),
    ]
    for name, content in to_add:
        writer.add_attachment(name, content)

    b = BytesIO()
    writer.write(b)
    b.seek(0)
    reader = PdfReader(b)
    b = None
    assert sorted(reader.attachments.keys()) == sorted({name for name, _ in to_add})
    assert str(reader.attachments) == "LazyDict(keys=['foobar.txt', 'foobar2.txt'])"
    assert reader._list_attachments() == [name for name, _ in to_add]

    # We've added the same key twice - hence only 2 and not 3:
    att = reader._get_attachments()
    assert len(att) == 2  # we have 2 keys, but 3 attachments!

    # The content for foobar.txt is clear and just a single value:
    assert att["foobar.txt"] == b"foobarcontent"

    # The content for foobar2.txt is a list!
    att = reader._get_attachments("foobar2.txt")
    assert len(att) == 1
    assert att["foobar2.txt"] == [b"foobarcontent2", b"2nd_foobarcontent"]

    # Let's do both cases with the public interface:
    assert reader.attachments["foobar.txt"][0] == b"foobarcontent"
    assert reader.attachments["foobar2.txt"][0] == b"foobarcontent2"
    assert reader.attachments["foobar2.txt"][1] == b"2nd_foobarcontent"


@pytest.mark.enable_socket
def test_iss1614():
    # test of an annotation(link) directly stored in the /Annots in the page
    url = "https://github.com/py-pdf/pypdf/files/10669995/broke.pdf"
    name = "iss1614.pdf"
    reader = PdfReader(BytesIO(get_data_from_url(url, name=name)))
    writer = PdfWriter()
    writer.append(reader)
    # test for 2nd error case reported in #1614
    url = "https://github.com/py-pdf/pypdf/files/10696390/broken.pdf"
    name = "iss1614.2.pdf"
    reader = PdfReader(BytesIO(get_data_from_url(url, name=name)))
    writer.append(reader)


@pytest.mark.enable_socket
def test_new_removes():
    # test of an annotation(link) directly stored in the /Annots in the page
    url = "https://github.com/py-pdf/pypdf/files/10807951/tt.pdf"
    name = "iss1650.pdf"
    reader = PdfReader(BytesIO(get_data_from_url(url, name=name)))

    writer = PdfWriter()
    writer.clone_document_from_reader(reader)
    writer.remove_images()
    b = BytesIO()
    writer.write(b)
    bb = bytes(b.getbuffer())
    assert b"/Im0 Do" not in bb
    assert b"/Fm0 Do" in bb
    assert b" TJ" in bb

    writer = PdfWriter()
    writer.clone_document_from_reader(reader)
    writer.remove_text()
    b = BytesIO()
    writer.write(b)
    bb = bytes(b.getbuffer())
    assert b"/Im0" in bb
    assert b"Chap" not in bb
    assert b" TJ" not in bb

    url = "https://github.com/py-pdf/pypdf/files/10832029/tt2.pdf"
    name = "GeoBaseWithComments.pdf"
    reader = PdfReader(BytesIO(get_data_from_url(url, name=name)))
    writer.append(reader)
    writer.remove_objects_from_page(writer.pages[0], [ObjectDeletionFlag.LINKS])
    assert "/Links" not in [
        a.get_object()["/Subtype"] for a in writer.pages[0]["/Annots"]
    ]
    writer.remove_objects_from_page(writer.pages[0], ObjectDeletionFlag.ATTACHMENTS)
    assert "/FileAttachment" not in [
        a.get_object()["/Subtype"] for a in writer.pages[0]["/Annots"]
    ]

    writer.pages[0]["/Annots"].append(
        DictionaryObject({NameObject("/Subtype"): TextStringObject("/3D")})
    )
    assert "/3D" in [a.get_object()["/Subtype"] for a in writer.pages[0]["/Annots"]]
    writer.remove_objects_from_page(writer.pages[0], ObjectDeletionFlag.OBJECTS_3D)
    assert "/3D" not in [a.get_object()["/Subtype"] for a in writer.pages[0]["/Annots"]]

    writer.remove_links()
    assert len(writer.pages[0]["/Annots"]) == 0
    assert len(writer.pages[3]["/Annots"]) == 0

    writer.remove_annotations("/Text")


@pytest.mark.enable_socket
def test_late_iss1654():
    url = "https://github.com/py-pdf/pypdf/files/10935632/bid1.pdf"
    name = "bid1.pdf"
    reader = PdfReader(BytesIO(get_data_from_url(url, name=name)))
    writer = PdfWriter()
    writer.clone_document_from_reader(reader)
    for p in writer.pages:
        p.compress_content_streams()
    b = BytesIO()
    writer.write(b)


@pytest.mark.enable_socket
def test_iss1723():
    # test of an annotation(link) directly stored in the /Annots in the page
    url = "https://github.com/py-pdf/pypdf/files/11015242/inputFile.pdf"
    name = "iss1723.pdf"
    reader = PdfReader(BytesIO(get_data_from_url(url, name=name)))
    writer = PdfWriter()
    writer.append(reader, (3, 5))


@pytest.mark.enable_socket
def test_iss1767():
    # test with a pdf which is buggy because the object 389,0 exists 3 times:
    # twice to define catalog and one as an XObject inducing a loop when
    # cloning
    url = "https://github.com/py-pdf/pypdf/files/11138472/test.pdf"
    name = "iss1767.pdf"
    reader = PdfReader(BytesIO(get_data_from_url(url, name=name)))
    PdfWriter(clone_from=reader)


@pytest.mark.enable_socket
def test_named_dest_page_number():
    """
    Closes iss471
    tests appending with named destinations as integers
    """
    url = "https://github.com/py-pdf/pypdf/files/10704333/central.pdf"
    name = "central.pdf"
    writer = PdfWriter()
    writer.add_blank_page(100, 100)
    writer.append(BytesIO(get_data_from_url(url, name=name)), pages=[0, 1, 2])
    assert len(writer.root_object["/Names"]["/Dests"]["/Names"]) == 2
    assert writer.root_object["/Names"]["/Dests"]["/Names"][-1][0] == (1 + 1)
    writer.append(BytesIO(get_data_from_url(url, name=name)))
    assert len(writer.root_object["/Names"]["/Dests"]["/Names"]) == 6
    writer2 = PdfWriter()
    writer2.add_blank_page(100, 100)
    dest = writer2.add_named_destination("toto", 0)
    dest.get_object()[NameObject("/D")][0] = NullObject()
    b = BytesIO()
    writer2.write(b)
    b.seek(0)
    writer.append(b)
    assert len(writer.root_object["/Names"]["/Dests"]["/Names"]) == 6


def test_update_form_fields(tmp_path):
    write_data_here = tmp_path / "out.pdf"
    writer = PdfWriter(clone_from=RESOURCE_ROOT / "FormTestFromOo.pdf")
    writer.update_page_form_field_values(
        writer.pages[0],
        {
            "CheckBox1": "/Yes",
            "Text1": "mon Text1",
            "Text2": "ligne1\nligne2",
            "RadioGroup1": "/2",
            "RdoS1": "/",
            "Combo1": "!!monCombo!!",
            "Liste1": "Liste2",
            "Liste2": ["Lst1", "Lst3"],
            "DropList1": "DropListe3",
        },
        auto_regenerate=False,
    )
    del writer.pages[0]["/Annots"][1].get_object()["/AP"]["/N"]
    writer.update_page_form_field_values(
        writer.pages[0],
        {"Text1": "my Text1", "Text2": "ligne1\nligne2\nligne3"},
        auto_regenerate=False,
    )

    writer.write(write_data_here)
    reader = PdfReader(write_data_here)
    flds = reader.get_fields()
    assert flds["CheckBox1"]["/V"] == "/Yes"
    assert flds["CheckBox1"].indirect_reference.get_object()["/AS"] == "/Yes"
    assert (
        b"(my Text1)"
        in flds["Text1"].indirect_reference.get_object()["/AP"]["/N"].get_data()
    )
    assert flds["Text2"]["/V"] == "ligne1\nligne2\nligne3"
    assert (
        b"(ligne3)"
        in flds["Text2"].indirect_reference.get_object()["/AP"]["/N"].get_data()
    )
    assert flds["RadioGroup1"]["/V"] == "/2"
    assert flds["RadioGroup1"]["/Kids"][0].get_object()["/AS"] == "/Off"
    assert flds["RadioGroup1"]["/Kids"][1].get_object()["/AS"] == "/2"
    assert all(x in flds["Liste2"]["/V"] for x in ["Lst1", "Lst3"])

    assert all(x in flds["CheckBox1"]["/_States_"] for x in ["/Off", "/Yes"])
    assert all(x in flds["RadioGroup1"]["/_States_"] for x in ["/1", "/2", "/3"])
    assert all(x in flds["Liste1"]["/_States_"] for x in ["Liste1", "Liste2", "Liste3"])

    writer = PdfWriter(clone_from=RESOURCE_ROOT / "FormTestFromOo.pdf")
    writer.add_annotation(
        page_number=0,
        annotation=Link(target_page_index=1, rect=RectangleObject([0, 0, 100, 100])),
    )
    writer.insert_blank_page(100, 100, 0)
    del writer.root_object["/AcroForm"]["/Fields"][1].get_object()["/DA"]
    del writer.root_object["/AcroForm"]["/Fields"][1].get_object()["/DR"]["/Font"]
    writer.update_page_form_field_values(
        [writer.pages[0], writer.pages[1]],
        {"Text1": "my Text1", "Text2": "ligne1\nligne2\nligne3"},
        auto_regenerate=False,
    )
    assert b"/Helv " in writer.pages[1]["/Annots"][1]["/AP"]["/N"].get_data()
    writer.update_page_form_field_values(
        None,
        {"Text1": "my Text1", "Text2": "ligne1\nligne2\nligne3"},
        auto_regenerate=False,
    )

    Path(write_data_here).unlink()


@pytest.mark.enable_socket
def test_update_form_fields2():
    myFiles = {
        "test1": {
            "name": "Test1 Form",
            "url": "https://github.com/py-pdf/pypdf/files/14817365/test1.pdf",
            "path": "iss2234a.pdf",
            "usage": {
                "fields": {
                    "First Name": "Reed",
                    "Middle Name": "R",
                    "MM": "04",
                    "DD": "21",
                    "YY": "24",
                    "Initial": "RRG",
                    # "I DO NOT Agree": null,
                    # "Last Name": null
                },
            },
        },
        "test2": {
            "name": "Test2 Form",
            "url": "https://github.com/py-pdf/pypdf/files/14817366/test2.pdf",
            "path": "iss2234b.pdf",
            "usage": {
                "fields": {
                    "p2 First Name": "Joe",
                    "p2 Middle Name": "S",
                    "p2 MM": "03",
                    "p2 DD": "31",
                    "p2 YY": "24",
                    "Initial": "JSS",
                    # "p2 I DO NOT Agree": "null",
                    "p2 Last Name": "Smith",
                    "p3 First Name": "John",
                    "p3 Middle Name": "R",
                    "p3 MM": "01",
                    "p3 DD": "25",
                    "p3 YY": "21",
                },
            },
        },
    }
    merger = PdfWriter()

    for file in myFiles:
        reader = PdfReader(
            BytesIO(get_data_from_url(myFiles[file]["url"], name=myFiles[file]["path"]))
        )
        reader.add_form_topname(file)
        writer = PdfWriter(clone_from=reader)

        writer.update_page_form_field_values(
            None, myFiles[file]["usage"]["fields"], auto_regenerate=True
        )
        merger.append(writer)
    assert merger.get_form_text_fields(True) == {
        "test1.First Name": "Reed",
        "test1.Middle Name": "R",
        "test1.MM": "04",
        "test1.DD": "21",
        "test1.YY": "24",
        "test1.Initial": "RRG",
        "test1.I DO NOT Agree": None,
        "test1.Last Name": None,
        "test2.p2 First Name": "Joe",
        "test2.p2 Middle Name": "S",
        "test2.p2 MM": "03",
        "test2.p2 DD": "31",
        "test2.p2 YY": "24",
        "test2.Initial": "JSS",
        "test2.p2 I DO NOT Agree": None,
        "test2.p2 Last Name": "Smith",
        "test2.p3 First Name": "John",
        "test2.p3 Middle Name": "R",
        "test2.p3 MM": "01",
        "test2.p3 DD": "25",
        "test2.p3 YY": "21",
    }


@pytest.mark.enable_socket
def test_iss1862():
    # The file here has "/B" entry to define the font in a object below the page
    # The excluded field shall be considered only at first level (page) and not
    # below
    url = "https://github.com/py-pdf/pypdf/files/11708801/intro.pdf"
    name = "iss1862.pdf"
    writer = PdfWriter()
    writer.append(BytesIO(get_data_from_url(url, name=name)))
    # check that "/B" is in the font
    writer.pages[0]["/Resources"]["/Font"]["/F1"]["/CharProcs"]["/B"].get_data()


def test_empty_objects_before_cloning():
    pdf_path = RESOURCE_ROOT / "crazyones.pdf"
    reader = PdfReader(pdf_path)
    writer = PdfWriter(clone_from=reader)
    nb_obj_reader = len(reader.xref_objStm) + sum(
        len(reader.xref[i]) for i in reader.xref
    )
    nb_obj_reader -= 1  # for trailer
    nb_obj_reader -= len(
        {x: 1 for x, y in reader.xref_objStm.values()}
    )  # to remove object streams
    assert len(writer._objects) == nb_obj_reader


@pytest.mark.enable_socket
def test_watermark():
    url = "https://github.com/py-pdf/pypdf/files/11985889/bg.pdf"
    name = "bgwatermark.pdf"
    reader = PdfReader(BytesIO(get_data_from_url(url, name=name)))
    url = "https://github.com/py-pdf/pypdf/files/11985888/source.pdf"
    name = "srcwatermark.pdf"
    writer = PdfWriter(clone_from=BytesIO(get_data_from_url(url, name=name)))
    for p in writer.pages:
        p.merge_page(reader.pages[0], over=False)

    assert isinstance(p["/Contents"], ArrayObject)
    assert isinstance(p["/Contents"][0], IndirectObject)

    b = BytesIO()
    writer.write(b)
    assert len(b.getvalue()) < 2.1 * 1024 * 1024


@pytest.mark.enable_socket
@pytest.mark.timeout(4)
def test_watermarking_speed():
    url = "https://github.com/py-pdf/pypdf/files/11985889/bg.pdf"
    name = "bgwatermark.pdf"
    reader = PdfReader(BytesIO(get_data_from_url(url, name=name)))
    url = "https://arxiv.org/pdf/2201.00214.pdf"
    name = "2201.00214.pdf"
    writer = PdfWriter(clone_from=BytesIO(get_data_from_url(url, name=name)))
    for p in writer.pages:
        p.merge_page(reader.pages[0], over=False)
    out_pdf_bytesio = BytesIO()
    writer.write(out_pdf_bytesio)
    pdf_size_in_mib = len(out_pdf_bytesio.getvalue()) / 1024 / 1024
    assert pdf_size_in_mib < 20


@pytest.mark.enable_socket
@pytest.mark.skipif(GHOSTSCRIPT_BINARY is None, reason="Requires Ghostscript")
def test_watermark_rendering(tmp_path):
    """Ensure the visual appearance of watermarking stays correct."""
    url = "https://github.com/py-pdf/pypdf/files/11985889/bg.pdf"
    name = "bgwatermark.pdf"
    watermark = PdfReader(BytesIO(get_data_from_url(url, name=name))).pages[0]
    url = "https://github.com/py-pdf/pypdf/files/11985888/source.pdf"
    name = "srcwatermark.pdf"
    page = PdfReader(BytesIO(get_data_from_url(url, name=name))).pages[0]
    writer = PdfWriter()
    page.merge_page(watermark, over=False)
    writer.add_page(page)

    target_png_path = tmp_path / "target.png"
    url = "https://github.com/py-pdf/pypdf/assets/96178532/d5c72d0e-7047-4504-bbf6-bc591c80d7c0"
    name = "dstwatermark.png"
    target_png_path.write_bytes(get_data_from_url(url, name=name))

    pdf_path = tmp_path / "out.pdf"
    png_path = tmp_path / "out.png"
    writer.write(pdf_path)

    # False positive: https://github.com/PyCQA/bandit/issues/333
    subprocess.run(  # noqa: S603
        [
            GHOSTSCRIPT_BINARY,
            "-sDEVICE=pngalpha",
            "-o",
            png_path,
            pdf_path,
        ]
    )
    assert png_path.is_file()
    assert image_similarity(png_path, target_png_path) >= 0.95


@pytest.mark.samples
@pytest.mark.skipif(GHOSTSCRIPT_BINARY is None, reason="Requires Ghostscript")
def test_watermarking_reportlab_rendering(tmp_path):
    """
    This test is showing a rotated+mirrored watermark in pypdf==3.15.4.

    Replacing the generate_base with e.g. the crazyones did not show the issue.
    """
    base_path = SAMPLE_ROOT / "022-pdfkit/pdfkit.pdf"
    watermark_path = SAMPLE_ROOT / "013-reportlab-overlay/reportlab-overlay.pdf"

    reader = PdfReader(base_path)
    base_page = reader.pages[0]
    watermark = PdfReader(watermark_path).pages[0]

    writer = PdfWriter()
    base_page.merge_page(watermark)
    writer.add_page(base_page)

    target_png_path = RESOURCE_ROOT / "test_watermarking_reportlab_rendering.png"
    pdf_path = tmp_path / "out.pdf"
    png_path = tmp_path / "test_watermarking_reportlab_rendering.png"

    writer.write(pdf_path)
    # False positive: https://github.com/PyCQA/bandit/issues/333
    subprocess.run(  # noqa: S603
        [
            GHOSTSCRIPT_BINARY,
            "-r120",
            "-sDEVICE=pngalpha",
            "-o",
            png_path,
            pdf_path,
        ]
    )
    assert png_path.is_file()
    assert image_similarity(png_path, target_png_path) >= 0.999


@pytest.mark.enable_socket
def test_da_missing_in_annot():
    url = "https://github.com/py-pdf/pypdf/files/12136285/Building.Division.Permit.Application.pdf"
    name = "BuildingDivisionPermitApplication.pdf"
    reader = PdfReader(BytesIO(get_data_from_url(url, name=name)))
    writer = PdfWriter(clone_from=reader)
    writer.update_page_form_field_values(
        writer.pages[0], {"PCN-1": "0"}, auto_regenerate=False
    )
    b = BytesIO()
    writer.write(b)
    reader = PdfReader(BytesIO(b.getvalue()))
    ff = reader.get_fields()
    # check for autosize processing
    assert (
        b"0 Tf"
        not in ff["PCN-1"].indirect_reference.get_object()["/AP"]["/N"].get_data()
    )
    f2 = writer.get_object(ff["PCN-2"].indirect_reference.idnum)
    f2[NameObject("/Parent")] = writer.get_object(
        ff["PCN-1"].indirect_reference.idnum
    ).indirect_reference
    writer.update_page_form_field_values(
        writer.pages[0], {"PCN-2": "1"}, auto_regenerate=False
    )


def test_missing_fields(pdf_file_path):
    reader = PdfReader(RESOURCE_ROOT / "form.pdf")

    writer = PdfWriter()
    writer.add_page(reader.pages[0])

    with pytest.raises(PyPdfError) as exc:
        writer.update_page_form_field_values(
            writer.pages[0], {"foo": "some filled in text"}, flags=1
        )
    assert exc.value.args[0] == "No /AcroForm dictionary in PdfWriter Object"

    writer = PdfWriter()
    writer.append(reader, [0])
    del writer.root_object["/AcroForm"]["/Fields"]
    with pytest.raises(PyPdfError) as exc:
        writer.update_page_form_field_values(
            writer.pages[0], {"foo": "some filled in text"}, flags=1
        )
    assert exc.value.args[0] == "No /Fields dictionary in Pdf in PdfWriter Object"


def test_missing_info():
    reader = PdfReader(RESOURCE_ROOT / "missing_info.pdf")

    writer = PdfWriter(clone_from=reader)
    assert len(writer.pages) == len(reader.pages)
    assert writer.metadata is None
    b = BytesIO()
    writer.write(b)
    assert b"/Info" not in b.getvalue()

    reader = PdfReader(RESOURCE_ROOT / "crazyones.pdf")
    writer.metadata = reader.metadata
    assert dict(writer._info) == dict(reader._info)
    assert writer.metadata == reader.metadata
    b = BytesIO()
    writer.write(b)
    assert b"/Info" in b.getvalue()

    writer.metadata = {}
    writer._info = DictionaryObject()  # for code coverage
    b = BytesIO()
    writer.write(b)
    assert b"/Info" in b.getvalue()
    assert writer.metadata == {}

    writer.metadata = None
    writer.metadata = None  # for code coverage
    assert writer.metadata is None
    assert PdfWriter().metadata == {"/Producer": "pypdf"}
    b = BytesIO()
    writer.write(b)
    assert b"/Info" not in b.getvalue()


@pytest.mark.enable_socket
def test_germanfields():
    """Cf #2035"""
    url = "https://github.com/py-pdf/pypdf/files/12194195/test.pdf"
    name = "germanfields.pdf"
    reader = PdfReader(BytesIO(get_data_from_url(url, name=name)))
    writer = PdfWriter(clone_from=reader)
    form_fields = {"Text Box 1": "test æ ø å"}
    writer.update_page_form_field_values(
        writer.pages[0], form_fields, auto_regenerate=False
    )
    bytes_stream = BytesIO()
    writer.write(bytes_stream)
    bytes_stream.seek(0)
    reader2 = PdfReader(bytes_stream)
    assert (
        b"test \xe6 \xf8 \xe5"
        in reader2.get_fields()["Text Box 1"]
        .indirect_reference.get_object()["/AP"]["/N"]
        .get_data()
    )


@pytest.mark.enable_socket
def test_no_t_in_articles():
    """Cf #2078"""
    url = "https://github.com/py-pdf/pypdf/files/12311735/bad.pdf"
    name = "iss2078.pdf"
    reader = PdfReader(BytesIO(get_data_from_url(url, name=name)))
    writer = PdfWriter()
    writer.append(reader)


@pytest.mark.enable_socket
def test_no_i_in_articles():
    """Cf #2089"""
    url = "https://github.com/py-pdf/pypdf/files/12352793/kim2002.pdf"
    name = "iss2089.pdf"
    reader = PdfReader(BytesIO(get_data_from_url(url, name=name)))
    writer = PdfWriter()
    writer.append(reader)


@pytest.mark.enable_socket
def test_damaged_pdf_length_returning_none():
    """
    Cf #140
    https://github.com/py-pdf/pypdf/issues/140#issuecomment-1685380549
    """
    url = "https://github.com/py-pdf/pypdf/files/12168578/bad_pdf_example.pdf"
    name = "iss140_bad_pdf.pdf"
    reader = PdfReader(BytesIO(get_data_from_url(url, name=name)))
    writer = PdfWriter()
    writer.append(reader)


@pytest.mark.enable_socket
def test_viewerpreferences():
    """Add Tests for ViewerPreferences"""
    url = "https://github.com/py-pdf/pypdf/files/9175966/2015._pb_decode_pg0.pdf"
    name = "2015._pb_decode_pg0.pdf"
    reader = PdfReader(BytesIO(get_data_from_url(url, name=name)))
    v = reader.viewer_preferences
    assert v.center_window == True  # noqa: E712
    writer = PdfWriter(clone_from=reader)
    v = writer.viewer_preferences
    assert v.center_window == True  # noqa: E712
    v.center_window = False
    assert (
        writer.root_object["/ViewerPreferences"]["/CenterWindow"] == False  # noqa: E712
    )
    assert v.print_area == "/CropBox"
    with pytest.raises(ValueError):
        v.non_fullscreen_pagemode = "toto"
    with pytest.raises(ValueError):
        v.non_fullscreen_pagemode = "/toto"
    v.non_fullscreen_pagemode = "/UseOutlines"
    assert (
        writer.root_object["/ViewerPreferences"]["/NonFullScreenPageMode"]
        == "/UseOutlines"
    )
    writer = PdfWriter(clone_from=reader)
    v = writer.viewer_preferences
    assert v.center_window == True  # noqa: E712
    v.center_window = False
    assert (
        writer.root_object["/ViewerPreferences"]["/CenterWindow"] == False  # noqa: E712
    )

    writer = PdfWriter(clone_from=reader)
    writer.root_object[NameObject("/ViewerPreferences")] = writer._add_object(
        writer.root_object["/ViewerPreferences"]
    )
    v = writer.viewer_preferences
    v.center_window = False
    assert (
        writer.root_object["/ViewerPreferences"]["/CenterWindow"] == False  # noqa: E712
    )
    v.num_copies = 1
    assert v.num_copies == 1
    assert v.print_pagerange is None
    with pytest.raises(ValueError):
        v.print_pagerange = "toto"
    v.print_pagerange = ArrayObject()
    assert len(v.print_pagerange) == 0

    writer.create_viewer_preferences()
    assert len(writer.root_object["/ViewerPreferences"]) == 0
    writer.viewer_preferences.direction = "/R2L"
    assert len(writer.root_object["/ViewerPreferences"]) == 1

    assert writer.viewer_preferences.enforce == []
    assert "/Enforce" not in writer.viewer_preferences
    writer.viewer_preferences.enforce += writer.viewer_preferences.PRINT_SCALING
    assert writer.viewer_preferences["/Enforce"] == ["/PrintScaling"]
    writer.viewer_preferences.enforce = None
    assert "/Enforce" not in writer.viewer_preferences
    writer.viewer_preferences.enforce = None

    del reader.trailer["/Root"]["/ViewerPreferences"]
    assert reader.viewer_preferences is None
    writer = PdfWriter(clone_from=reader)
    assert writer.viewer_preferences is None


def test_extra_spaces_in_da_text(caplog):
    writer = PdfWriter(clone_from=RESOURCE_ROOT / "form.pdf")
    t = writer.pages[0]["/Annots"][0].get_object()["/DA"]
    t = t.replace("/Helv", "/Helv   ")
    writer.pages[0]["/Annots"][0].get_object()[NameObject("/DA")] = TextStringObject(t)
    writer.update_page_form_field_values(
        writer.pages[0], {"foo": "abcd"}, auto_regenerate=False
    )
    t = writer.pages[0]["/Annots"][0].get_object()["/AP"]["/N"].get_data()
    assert "Font dictionary for  not found." not in caplog.text
    assert b"/Helv" in t
    assert b"(abcd)" in t


@pytest.mark.enable_socket
def test_object_contains_indirect_reference_to_self():
    url = "https://github.com/py-pdf/pypdf/files/12389243/testbook.pdf"
    name = "iss2102.pdf"
    reader = PdfReader(BytesIO(get_data_from_url(url, name=name)))
    writer = PdfWriter()
    width, height = 595, 841
    outpage = writer.add_blank_page(width, height)
    outpage.merge_page(reader.pages[6])
    writer.append(reader)


def test_remove_image_per_type():
    writer = PdfWriter(clone_from=RESOURCE_ROOT / "reportlab-inline-image.pdf")
    writer.remove_images(ImageType.INLINE_IMAGES)

    assert all(
        x not in writer.pages[0].get_contents().get_data()
        for x in (b"BI", b"ID", b"EI")
    )

    writer.remove_images()

    writer = PdfWriter(clone_from=RESOURCE_ROOT / "GeoBase_NHNC1_Data_Model_UML_EN.pdf")
    writer.remove_images(ImageType.DRAWING_IMAGES)
    assert all(
        x not in writer.pages[1].get_contents().get_data()
        for x in (b" re\n", b"W*", b"f*")
    )
    assert all(
        x in writer.pages[1].get_contents().get_data() for x in (b" TJ\n", b"rg", b"Tm")
    )
    assert all(
        x not in writer.pages[9]["/Resources"]["/XObject"]["/Meta84"].get_data()
        for x in (b" re\n", b"W*", b"f*")
    )
    writer.remove_images(ImageType.XOBJECT_IMAGES)
    assert b"Do\n" not in writer.pages[0].get_contents().get_data()
    assert len(writer.pages[0]["/Resources"]["/XObject"]) == 0


@pytest.mark.enable_socket
def test_add_outlines_on_empty_dict():
    """Cf #2233"""

    def _get_parent_bookmark(current_indent, history_indent, bookmarks) -> Any:
        """The parent of A is the nearest bookmark whose indent is smaller than A's"""
        assert len(history_indent) == len(bookmarks)
        if current_indent == 0:
            return None
        for i in range(len(history_indent) - 1, -1, -1):
            # len(history_indent) - 1   ===>   0
            if history_indent[i] < current_indent:
                return bookmarks[i]
        return None

    bookmark_lines = """1 FUNDAMENTALS OF RADIATIVE TRANSFER 1
1.1 The Electromagnetic Spectrum; Elementary Properties of Radiation 1
1.2 Radiative Flux 2
    Macroscopic Description of the Propagation of Radiation 2
    Flux from an Isotropic Source-The Inverse Square Law 2
1.3 The Specific Intensity and Its Moments 3
    Definition of Specific Intensity or Brightness 3
    Net Flux and Momentum Flux 4
    Radiative Energy Density 5
    Radiation Pressure in an Enclosure Containing an Isotropic Radiation Field 6
    Constancy of Specific Zntensiw Along Rays in Free Space 7
    Proof of the Inverse Square Law for a Uniformly Bright Sphere 7
1.4 Radiative Transfer 8
    Emission 9
    Absorption 9
    The Radiative Transfer Equation 11
    Optical Depth and Source Function 12
    Mean Free Path 14
    Radiation Force 15
1.5 Thermal Radiation 15
    Blackbody Radiation 15
    Kirchhof's Law for Thermal Emission 16
    Thermodynamics of Blackbody Radiation 17
    The Planck Spectrum 20
    Properties of the Planck Law 23
    Characteristic Temperatures Related to Planck Spectrum 25
1.6 The Einstein Coefficients 27
    Definition of Coefficients 27
    Relations between Einstein Coefficients 29
    Absorption and Emission Coefficients in Terms of Einstein Coefficients 30
1.7 Scattering Effects; Random Walks 33
    Pure Scattering 33
    Combined Scattering and Absorption 36
1.8 Radiative Diffusion 39
    The Rosseland Approximation 39
    The Eddington Approximation; Two-Stream Approximation 42
PROBLEMS 45
REFERENCES 50
2 BASIC THEORY OF RADIATION FIELDS 51
2.1 Review of Maxwell’s Equations 51
2.2 Plane Electromagnetic Waves 55
2.3 The Radiation Spectrum 58
2.4 Polarization and Stokes Parameters 62
    Monochromatic Waves 62
    Quasi-monochromatic Waves 65
2.5 Electromagnetic Potentials 69
2.6 Applicability of Transfer Theory and the Geometrical Optics Limit 72
PROBLEMS 74
REFERENCES 76"""
    url = "https://github.com/py-pdf/pypdf/files/12797067/test-12.pdf"
    name = "iss2233.pdf"
    reader = PdfReader(BytesIO(get_data_from_url(url, name=name)))
    writer = PdfWriter(clone_from=reader)

    bookmarks, history_indent = [], []
    for line in bookmark_lines.split("\n"):
        line2 = re.split(r"\s+", line.strip())
        indent_size = len(line) - len(line.lstrip())
        parent = _get_parent_bookmark(indent_size, history_indent, bookmarks)
        history_indent.append(indent_size)
        title, page = " ".join(line2[:-1]), int(line2[-1]) - 1
        new_bookmark = writer.add_outline_item(title, page, parent=parent)
        bookmarks.append(new_bookmark)


def test_merging_many_temporary_files(caplog):
    def create_number_pdf(n) -> BytesIO:
        pytest.importorskip("fpdf")
        from fpdf import FPDF

        pdf = FPDF()
        pdf.add_page()
        pdf.set_font("helvetica", "B", 16)
        pdf.cell(40, 10, str(n))
        byte_string = pdf.output()
        return BytesIO(byte_string)

    writer = PdfWriter()
    for n in range(100):
        reader = PdfReader(create_number_pdf(n))
        for page in reader.pages:
            # Should only be one page.
            writer.add_page(page)

    pg = PageObject.create_blank_page(writer, 1000, 1000)
    pg1 = writer.add_page(pg)
    assert len(writer.pages) == 101
    caplog.clear()
    writer.remove_page(pg)
    assert "Cannot find page in pages" in caplog.text
    assert len(writer.pages) == 101
    writer.remove_page(pg1)
    assert len(writer.pages) == 100

    out = BytesIO()
    writer.write(out)

    out.seek(0)
    reader = PdfReader(out)
    for n, page in enumerate(reader.pages):
        text = page.extract_text()
        assert text == str(n)
    # test completed to validate remove_page
    writer.remove_page(writer.pages[-1], True)

    writer2 = PdfWriter()
    writer2.remove_page(0)
    writer2.flattened_pages = None
    writer2.remove_page(0)

    caplog.clear()
    writer.remove_page(writer.pages[-1]["/Contents"].indirect_reference)
    assert "IndirectObject is not referencing a page" in caplog.text

    caplog.clear()
    pg = PageObject.create_blank_page(writer, 1000, 1000)
    writer.remove_page(pg)
    assert "Cannot find page in pages" in caplog.text

    caplog.clear()
    writer.remove_page(999999)
    assert "Page number is out of range" in caplog.text

    pg = PageObject.create_blank_page(writer, 1000, 1000)
    pg = writer._add_object(pg)
    writer.flattened_pages.append(pg)
    caplog.clear()
    writer.remove_page(pg)
    assert "Cannot find page in pages" in caplog.text


@pytest.mark.enable_socket
def test_reattach_fields():
    """
    Test Reattach function
    addressed in #2453
    """
    url = "https://github.com/py-pdf/pypdf/files/14241368/ExampleForm.pdf"
    name = "iss2453.pdf"
    reader = PdfReader(BytesIO(get_data_from_url(url, name=name)))
    writer = PdfWriter()
    for p in reader.pages:
        writer.add_page(p)
    assert len(writer.reattach_fields()) == 15
    assert len(writer.reattach_fields()) == 0  # nothing to append anymore
    assert len(writer.root_object["/AcroForm"]["/Fields"]) == 15
    writer = PdfWriter(clone_from=reader)
    assert len(writer.reattach_fields()) == 7
    writer.reattach_fields()
    assert len(writer.root_object["/AcroForm"]["/Fields"]) == 15

    writer = PdfWriter()
    for p in reader.pages:
        writer.add_page(p)
    ano = writer.pages[0]["/Annots"][0].get_object()
    del ano.indirect_reference
    writer.pages[0]["/Annots"][0] = ano
    assert isinstance(writer.pages[0]["/Annots"][0], DictionaryObject)
    assert len(writer.reattach_fields(writer.pages[0])) == 6
    assert isinstance(writer.pages[0]["/Annots"][0], IndirectObject)
    del writer.pages[1]["/Annots"]
    assert len(writer.reattach_fields(writer.pages[1])) == 0


def test_get_pagenumber_from_indirectobject():
    """Test test_get_pagenumber_from_indirectobject"""
    pdf_path = RESOURCE_ROOT / "crazyones.pdf"
    writer = PdfWriter(clone_from=pdf_path)
    assert writer._get_page_number_by_indirect(None) is None
    assert writer._get_page_number_by_indirect(NullObject()) is None

    ind = writer.pages[0].indirect_reference
    assert writer._get_page_number_by_indirect(ind) == 0
    assert writer._get_page_number_by_indirect(ind.idnum) == 0
    assert writer._get_page_number_by_indirect(ind.idnum + 1) is None


def test_replace_object():
    pdf_path = RESOURCE_ROOT / "crazyones.pdf"
    reader = PdfReader(pdf_path)
    writer = PdfWriter(clone_from=reader)
    with pytest.raises(ValueError):
        writer._replace_object(reader.pages[0].indirect_reference, reader.pages[0])
    writer._replace_object(writer.pages[0].indirect_reference, reader.pages[0])
    pg = PageObject.create_blank_page(writer, 1000, 1000)
    writer._replace_object(writer.pages[0].indirect_reference, pg)

    # mainly for coverage
    reader = PdfReader(pdf_path)  # reload a new instance
    with pytest.raises(ValueError):
        reader._replace_object(writer.pages[0].indirect_reference, reader.pages[0])
    with pytest.raises(ValueError):
        reader._replace_object(IndirectObject(9999, 9999, reader), reader.pages[0])
    reader._replace_object(reader.pages[0].indirect_reference, reader.pages[0])
    pg = PageObject.create_blank_page(writer, 1000, 1000)
    reader._replace_object(reader.pages[0].indirect_reference, pg)
    pg = PageObject.create_blank_page(None, 1000, 1000)
    pg[NameObject("/Contents")] = writer.pages[0]["/Contents"]
    writer._add_object(pg)
    writer.add_page(pg)


def test_mime_jupyter():
    pdf_path = RESOURCE_ROOT / "crazyones.pdf"
    reader = PdfReader(pdf_path)
    writer = PdfWriter(clone_from=reader)
    assert reader._repr_mimebundle_(("include",), ("exclude",)) == {}
    assert writer._repr_mimebundle_(("include",), ("exclude",)) == {}


def test_init_without_named_arg():
    """Test to use file_obj argument and not clone_from"""
    pdf_path = RESOURCE_ROOT / "crazyones.pdf"
    reader = PdfReader(pdf_path)
    writer = PdfWriter(clone_from=reader)
    nb = len(writer._objects)
    writer = PdfWriter(reader)
    assert len(writer._objects) == nb
    with open(pdf_path, "rb") as f:
        writer = PdfWriter(f)
        f.seek(0, 0)
        by = BytesIO(f.read())
    assert len(writer._objects) == nb
    writer = PdfWriter(pdf_path)
    assert len(writer._objects) == nb
    writer = PdfWriter(str(pdf_path))
    assert len(writer._objects) == nb
    writer = PdfWriter(by)
    assert len(writer._objects) == nb


@pytest.mark.enable_socket
def test_i_in_choice_fields():
    """Cf #2611"""
    url = "https://github.com/py-pdf/pypdf/files/15176321/FRA.F.6180.150.pdf"
    name = "iss2611.pdf"
    writer = PdfWriter(BytesIO(get_data_from_url(url, name=name)))
    assert "/I" in writer.get_fields()["State"].indirect_reference.get_object()
    writer.update_page_form_field_values(
        writer.pages[0], {"State": "NY"}, auto_regenerate=False
    )
    assert "/I" not in writer.get_fields()["State"].indirect_reference.get_object()


def test_selfont():
    writer = PdfWriter(clone_from=RESOURCE_ROOT / "FormTestFromOo.pdf")
    writer.update_page_form_field_values(
        writer.pages[0],
        {"Text1": ("Text_1", "", 5), "Text2": ("Text_2", "/F3", 0)},
        auto_regenerate=False,
    )
    assert (
        b"/F3 5 Tf"
        in writer.pages[0]["/Annots"][1].get_object()["/AP"]["/N"].get_data()
    )
    assert (
        b"Text_1" in writer.pages[0]["/Annots"][1].get_object()["/AP"]["/N"].get_data()
    )
    assert (
        b"/F3 12 Tf"
        in writer.pages[0]["/Annots"][2].get_object()["/AP"]["/N"].get_data()
    )
    assert (
        b"Text_2" in writer.pages[0]["/Annots"][2].get_object()["/AP"]["/N"].get_data()
    )


@pytest.mark.enable_socket
def test_no_ressource_for_14_std_fonts(caplog):
    """Cf #2670"""
    url = "https://github.com/py-pdf/pypdf/files/15405390/f1040.pdf"
    name = "iss2670.pdf"
    writer = PdfWriter(BytesIO(get_data_from_url(url, name=name)))
    p = writer.pages[0]
    for a in p["/Annots"]:
        a = a.get_object()
        if a["/FT"] == "/Tx":
            writer.update_page_form_field_values(
                p, {a["/T"]: "Brooks"}, auto_regenerate=False
            )
    assert "Font dictionary for /Helvetica not found." in caplog.text


@pytest.mark.enable_socket
def test_field_box_upside_down():
    """Cf #2724"""
    url = "https://github.com/user-attachments/files/15996356/FRA.F.6180.55.pdf"
    name = "iss2724.pdf"
    writer = PdfWriter(BytesIO(get_data_from_url(url, name=name)))
    writer.update_page_form_field_values(None, {"FreightTrainMiles": "0"})
    assert writer.pages[0]["/Annots"][13].get_object()["/AP"]["/N"].get_data() == (
        b"q\n/Tx BMC \nq\n1 1 105.29520000000001 10.835000000000036 re\n"
        b"W\nBT\n/Arial 8.0 Tf 0 g\n2 2.8350000000000364 Td\n(0) Tj\nET\n"
        b"Q\nEMC\nQ\n"
    )
    box = writer.pages[0]["/Annots"][13].get_object()["/AP"]["/N"]["/BBox"]
    assert box[2] > 0
    assert box[3] > 0


@pytest.mark.enable_socket
def test_matrix_entry_in_field_annots():
    """Cf #2731"""
    url = "https://github.com/user-attachments/files/16036514/template.pdf"
    name = "iss2731.pdf"
    writer = PdfWriter(BytesIO(get_data_from_url(url, name=name)))
    writer.update_page_form_field_values(
        writer.pages[0],
        {"Stellenbezeichnung_1": "some filled in text"},
        auto_regenerate=False,
    )
    assert "/Matrix" in writer.pages[0]["/Annots"][5].get_object()["/AP"]["/N"]


@pytest.mark.enable_socket
def test_compress_identical_objects():
    """Cf #2728 and #2794"""
    url = "https://github.com/user-attachments/files/16575458/tt2.pdf"
    name = "iss2794.pdf"
    in_bytes = BytesIO(get_data_from_url(url, name=name))
    writer = PdfWriter(in_bytes)
    writer.compress_identical_objects(remove_orphans=False)
    out1 = BytesIO()
    writer.write(out1)
    assert 0.5 * len(in_bytes.getvalue()) > len(out1.getvalue())
    writer.remove_page(
        1
    )  # page0 contains fields which keep reference to the deleted page
    out2 = BytesIO()
    writer.write(out2)
    assert len(out1.getvalue()) - 100 < len(out2.getvalue())
    writer.compress_identical_objects(remove_identicals=False)
    out3 = BytesIO()
    writer.write(out3)
    assert len(out2.getvalue()) > len(out3.getvalue())


def test_set_need_appearances_writer():
    """Minimal test for coverage"""
    writer = PdfWriter()
    writer.set_need_appearances_writer()


def test_utf16_metadata():
    """See #2754"""
    writer = PdfWriter(RESOURCE_ROOT / "crazyones.pdf")
    writer.add_metadata(
        {
            "/Subject": "Invoice №AI_047",
        }
    )
    b = BytesIO()
    writer.write(b)
    b.seek(0)
    reader = PdfReader(b)
    assert reader.metadata.subject == "Invoice №AI_047"
    bb = b.getvalue()
    i = bb.find(b"/Subject")
    assert bb[i : i + 100] == (
        b"/Subject (\\376\\377\\000I\\000n\\000v\\000o\\000i\\000c\\000e"
        b"\\000 \\041\\026\\000A\\000I\\000\\137\\0000\\0004\\0007)"
    )


@pytest.mark.enable_socket
def test_increment_writer(caplog):
    """Tests for #2811"""
    writer = PdfWriter(
        RESOURCE_ROOT / "Seige_of_Vicksburg_Sample_OCR-crazyones-merged.pdf",
        incremental=True,
    )
    # Contains JBIG2 not decoded for the moment
    assert writer.list_objects_in_increment() == []  # no flowdown of properties

    # test writing with empty increment
    b = BytesIO()
    writer.write(b)
    with open(
        RESOURCE_ROOT / "Seige_of_Vicksburg_Sample_OCR-crazyones-merged.pdf", "rb"
    ) as f:
        assert b.getvalue() == f.read(-1)
    b.seek(0)
    writer2 = PdfWriter(b, incremental=True)
    assert len([x for x in writer2._objects if x is not None]) == len(
        [x for x in writer._objects if x is not None]
    )
    writer2.add_metadata({"/Author": "test"})
    assert len(writer2.list_objects_in_increment()) == 1
    b = BytesIO()
    writer2.write(b)

    # modify one object
    writer.pages[0][NameObject("/MediaBox")] = ArrayObject(
        [NumberObject(0), NumberObject(0), NumberObject(864), NumberObject(648)]
    )
    assert writer.list_objects_in_increment() == [IndirectObject(4, 0, writer)]
    b = BytesIO()
    writer.write(b)
    writer.pages[5][NameObject("/MediaBox")] = ArrayObject(
        [NumberObject(0), NumberObject(0), NumberObject(864), NumberObject(648)]
    )
    assert len(writer.list_objects_in_increment()) == 2
    # modify object IndirectObject(5,0) : for coverage
    writer.get_object(5)[NameObject("/ForTestOnly")] = NameObject("/ForTestOnly")

    b = BytesIO()
    writer.write(b)
    assert b.getvalue().startswith(writer._reader.stream.getvalue())
    b.seek(0)
    reader = PdfReader(b)
    assert reader.pages[0]["/MediaBox"] == ArrayObject(
        [NumberObject(0), NumberObject(0), NumberObject(864), NumberObject(648)]
    )
    assert "/ForTestOnly" in reader.get_object(5)
    with pytest.raises(PyPdfError):
        writer = PdfWriter(1, incremental=True)
    b.seek(0)
    writer = PdfWriter(b, incremental=True)
    assert writer.list_objects_in_increment() == []  # no flowdown of properties

    writer = PdfWriter(RESOURCE_ROOT / "crazyones.pdf", incremental=True)
    # 1 object is modified: page 0  inherits MediaBox so is changed
    assert len(writer.list_objects_in_increment()) == 1
    b = BytesIO()
    writer.write(b)

    writer = PdfWriter(RESOURCE_ROOT / "crazyones.pdf", incremental=False)
    # 1 object is modified: page 0  inherits MediaBox so is changed
    assert len(writer.list_objects_in_increment()) == len(writer._objects)

    # insert pages in a tree
    url = "https://github.com/py-pdf/pypdf/files/13946477/panda.pdf"
    name = "iss2343b.pdf"
    writer = PdfWriter(BytesIO(get_data_from_url(url, name=name)), incremental=True)
    reader = PdfReader(RESOURCE_ROOT / "crazyones.pdf")
    pg = writer.insert_page(reader.pages[0], 4)
    assert (
        pg.raw_get("/Parent")
        == writer.root_object["/Pages"]["/Kids"][0].get_object()["/Kids"][0]
    )
    assert pg["/Parent"]["/Count"] == 8
    assert writer.root_object["/Pages"]["/Count"] == 285
    assert len(writer.flattened_pages) == 285

    # clone without info
    writer = PdfWriter(RESOURCE_ROOT / "missing_info.pdf", incremental=True)
    assert len(writer.list_objects_in_increment()) == 0
    assert writer.metadata is None
    writer.metadata = {}
    assert writer.metadata == {}
    assert len(writer.list_objects_in_increment()) == 1
    writer.metadata = None
    assert len(writer.list_objects_in_increment()) == 0
    assert writer.metadata is None
    b = BytesIO()
    writer.write(b)


@pytest.mark.enable_socket
def test_append_pdf_with_dest_without_page(caplog):
    """Tests for #2842"""
    url = "https://github.com/user-attachments/files/16990834/test.pdf"
    name = "iss2842.pdf"
    reader = PdfReader(BytesIO(get_data_from_url(url, name=name)))
    writer = PdfWriter()
    writer.append(reader)
    assert "/__WKANCHOR_8" not in writer.named_destinations
    assert len(writer.named_destinations) == 3


@pytest.mark.enable_socket
<<<<<<< HEAD
def test_destination_is_nullobject():
    """Tests for #2958"""
    url = "https://github.com/user-attachments/files/17822279/C0.00.-.COVER.SHEET.pdf"
    name = "iss2958.pdf"
    source_data = BytesIO(get_data_from_url(url, name=name))
    writer = PdfWriter()
    writer.append(source_data)
=======
def test_destination_page_is_none():
    """Tests for #2963"""
    url = "https://github.com/user-attachments/files/17879461/3.pdf"
    name = "iss2963.pdf"
    reader = PdfReader(BytesIO(get_data_from_url(url, name=name)))
    writer = PdfWriter()
    writer.append(reader)
>>>>>>> 72a88388


def test_stream_not_closed():
    """Tests for #2905"""
    src = RESOURCE_ROOT / "pdflatex-outline.pdf"
    with NamedTemporaryFile(suffix=".pdf") as tmp:
        with PdfReader(src) as reader, PdfWriter() as writer:
            writer.add_page(reader.pages[0])
            writer.write(tmp)
        assert not tmp.file.closed

    with NamedTemporaryFile(suffix=".pdf") as target:
        with PdfWriter(target.file) as writer:
            writer.add_blank_page(100, 100)
        assert not target.file.closed

    with open(src, "rb") as fileobj:
        with PdfWriter(fileobj) as writer:
            pass
        assert not fileobj.closed


def test_auto_write(tmp_path):
    """Another test for #2905"""
    target = tmp_path / "out.pdf"
    with PdfWriter(target) as writer:
        writer.add_blank_page(100, 100)
    assert target.stat().st_size > 0


def test_deprecate_with_as():
    """Yet another test for #2905"""
    with PdfWriter() as writer:
        with pytest.warns(DeprecationWarning) as w:
            val = writer.with_as_usage
        assert "with_as_usage is deprecated" in w[0].message.args[0]
        assert val
        with pytest.warns(DeprecationWarning) as w:
            writer.with_as_usage = val  # old code allowed setting this, so...
        assert "with_as_usage is deprecated" in w[0].message.args[0]<|MERGE_RESOLUTION|>--- conflicted
+++ resolved
@@ -2485,7 +2485,6 @@
 
 
 @pytest.mark.enable_socket
-<<<<<<< HEAD
 def test_destination_is_nullobject():
     """Tests for #2958"""
     url = "https://github.com/user-attachments/files/17822279/C0.00.-.COVER.SHEET.pdf"
@@ -2493,7 +2492,9 @@
     source_data = BytesIO(get_data_from_url(url, name=name))
     writer = PdfWriter()
     writer.append(source_data)
-=======
+
+    
+@pytest.mark.enable_socket
 def test_destination_page_is_none():
     """Tests for #2963"""
     url = "https://github.com/user-attachments/files/17879461/3.pdf"
@@ -2501,7 +2502,6 @@
     reader = PdfReader(BytesIO(get_data_from_url(url, name=name)))
     writer = PdfWriter()
     writer.append(reader)
->>>>>>> 72a88388
 
 
 def test_stream_not_closed():
