--- conflicted
+++ resolved
@@ -1194,7 +1194,6 @@
     )
 
 
-<<<<<<< HEAD
 def test_attachments():
     writer = PdfWriter()
     writer.add_blank_page(100, 100)
@@ -1223,9 +1222,7 @@
     assert att["foobar2.txt"] == [b"foobarcontent2", b"2nd_foobarcontent"]
 
 
-=======
 @pytest.mark.external
->>>>>>> cc32b59a
 def test_iss1614():
     # test of an annotation(link) directly stored in the /Annots in the page
     url = "https://github.com/py-pdf/pypdf/files/10669995/broke.pdf"
