--- conflicted
+++ resolved
@@ -1344,7 +1344,6 @@
     PdfWriter(clone_from=in_pdf)
 
 
-<<<<<<< HEAD
 @pytest.mark.enable_socket()
 def test_named_dest_page_number():
     """
@@ -1369,7 +1368,8 @@
     b.seek(0)
     w.append(b)
     assert len(w._root_object["/Names"]["/Dests"]["/Names"]) == 6
-=======
+
+
 @pytest.mark.parametrize(
     ("write_data_here", "needs_cleanup"),
     [
@@ -1427,5 +1427,4 @@
     assert all(x in flds["Liste1"]["/_States_"] for x in ["Liste1", "Liste2", "Liste3"])
 
     if needs_cleanup:
-        Path(write_data_here).unlink()
->>>>>>> 243c1840
+        Path(write_data_here).unlink()