--- conflicted
+++ resolved
@@ -938,19 +938,12 @@
     )
 
     # Part 3: External Link
-<<<<<<< HEAD
     with pytest.warns(DeprecationWarning):
         link_annotation = AnnotationBuilder.link(
             rect=(50, 50, 100, 100),
             url="https://martin-thoma.com/",
             border=[1, 0, 6, [3, 2]],
         )
-=======
-    link_annotation = AnnotationBuilder.link(
-        rect=(50, 50, 100, 100),
-        url="https://martin-thoma.com/",
-    )
->>>>>>> 1f114baf
     writer.add_annotation(0, link_annotation)
 
     # Part 4: Internal Link
