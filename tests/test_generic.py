import os
from io import BytesIO
from pathlib import Path
from unittest.mock import patch

import pytest

from PyPDF2 import PdfMerger, PdfReader, PdfWriter
from PyPDF2.constants import CheckboxRadioButtonAttributes
from PyPDF2.constants import TypFitArguments as TF
from PyPDF2.errors import PdfReadError, PdfStreamError
from PyPDF2.generic import (
    AnnotationBuilder,
    ArrayObject,
    BooleanObject,
    ByteStringObject,
    Destination,
    DictionaryObject,
    FloatObject,
    IndirectObject,
    NameObject,
    NullObject,
    NumberObject,
    OutlineItem,
    RectangleObject,
    TextStringObject,
    TreeObject,
    create_string_object,
    encode_pdfdocencoding,
    read_hex_string_from_stream,
    read_object,
    read_string_from_stream,
)

from . import ReaderDummy, get_pdf_from_url

TESTS_ROOT = Path(__file__).parent.resolve()
PROJECT_ROOT = TESTS_ROOT.parent
RESOURCE_ROOT = PROJECT_ROOT / "resources"


def test_float_object_exception():
    assert FloatObject("abc") == 0


def test_number_object_exception():
    with pytest.raises(OverflowError):
        NumberObject(1.5 * 2**10000)


def test_create_string_object_exception():
    with pytest.raises(TypeError) as exc:
        create_string_object(123)
    assert (  # typeguard is not running
        exc.value.args[0] == "create_string_object should have str or unicode arg"
    ) or (  # typeguard is enabled
        'type of argument "string" must be one of (str, bytes); got int instead'
        in exc.value.args[0]
    )


@pytest.mark.parametrize(
    ("value", "expected", "tell"), [(b"true", b"true", 4), (b"false", b"false", 5)]
)
def test_boolean_object(value, expected, tell):
    stream = BytesIO(value)
    assert BooleanObject.read_from_stream(stream).value == (expected == b"true")
    stream.seek(0, 0)
    assert stream.read() == expected
    assert stream.tell() == tell


def test_boolean_object_write():
    stream = BytesIO()
    boolobj = BooleanObject(None)
    boolobj.write_to_stream(stream, encryption_key=None)
    stream.seek(0, 0)
    assert stream.read() == b"false"


def test_boolean_eq():
    boolobj = BooleanObject(True)
    assert (boolobj == True) is True  # noqa: E712
    assert (boolobj == False) is False  # noqa: E712
    assert (boolobj == "True") is False

    boolobj = BooleanObject(False)
    assert (boolobj == True) is False  # noqa: E712
    assert (boolobj == False) is True  # noqa: E712
    assert (boolobj == "True") is False


def test_boolean_object_exception():
    stream = BytesIO(b"False")
    with pytest.raises(PdfReadError) as exc:
        BooleanObject.read_from_stream(stream)
    assert exc.value.args[0] == "Could not read Boolean object"


def test_array_object_exception():
    stream = BytesIO(b"False")
    with pytest.raises(PdfReadError) as exc:
        ArrayObject.read_from_stream(stream, None)
    assert exc.value.args[0] == "Could not read array"


def test_null_object_exception():
    stream = BytesIO(b"notnull")
    with pytest.raises(PdfReadError) as exc:
        NullObject.read_from_stream(stream)
    assert exc.value.args[0] == "Could not read Null object"


@pytest.mark.parametrize("value", [b"", b"False", b"foo ", b"foo  ", b"foo bar"])
def test_indirect_object_premature(value):
    stream = BytesIO(value)
    with pytest.raises(PdfStreamError) as exc:
        IndirectObject.read_from_stream(stream, None)
    assert exc.value.args[0] == "Stream has ended unexpectedly"


def test_readHexStringFromStream():
    stream = BytesIO(b"a1>")
    assert read_hex_string_from_stream(stream) == "\x10"


def test_readHexStringFromStream_exception():
    stream = BytesIO(b"")
    with pytest.raises(PdfStreamError) as exc:
        read_hex_string_from_stream(stream)
    assert exc.value.args[0] == "Stream has ended unexpectedly"


def test_readStringFromStream_exception():
    stream = BytesIO(b"x")
    with pytest.raises(PdfStreamError) as exc:
        read_string_from_stream(stream)
    assert exc.value.args[0] == "Stream has ended unexpectedly"


def test_readStringFromStream_not_in_escapedict_no_digit():
    stream = BytesIO(b"x\\y")
    with pytest.raises(PdfReadError) as exc:
        read_string_from_stream(stream)
    assert exc.value.args[0] == "Stream has ended unexpectedly"


def test_readStringFromStream_multichar_eol():
    stream = BytesIO(b"x\\\n )")
    assert read_string_from_stream(stream) == " "


def test_readStringFromStream_multichar_eol2():
    stream = BytesIO(b"x\\\n\n)")
    assert read_string_from_stream(stream) == ""


def test_readStringFromStream_excape_digit():
    stream = BytesIO(b"x\\1a )")
    assert read_string_from_stream(stream) == "\x01a "


def test_readStringFromStream_excape_digit2():
    stream = BytesIO(b"(hello \\1\\2\\3\\4)")
    assert read_string_from_stream(stream) == "hello \x01\x02\x03\x04"


def test_NameObject():
    stream = BytesIO(b"x")
    with pytest.raises(PdfReadError) as exc:
        NameObject.read_from_stream(stream, None)
    assert exc.value.args[0] == "name read error"


def test_destination_fit_r():
    d = Destination(
        NameObject("title"),
        NullObject(),
        NameObject(TF.FIT_R),
        FloatObject(0),
        FloatObject(0),
        FloatObject(0),
        FloatObject(0),
    )
    assert d.title == NameObject("title")
    assert d.typ == "/FitR"
    assert d.zoom is None
    assert d.left == FloatObject(0)
    assert d.right == FloatObject(0)
    assert d.top == FloatObject(0)
    assert d.bottom == FloatObject(0)
    assert list(d) == []
    d.empty_tree()


def test_destination_fit_v():
    Destination(NameObject("title"), NullObject(), NameObject(TF.FIT_V), FloatObject(0))


def test_destination_exception():
    with pytest.raises(PdfReadError):
        Destination(
            NameObject("title"), NullObject(), NameObject("foo"), FloatObject(0)
        )


def test_outline_item_write_to_stream():
    stream = BytesIO()
    oi = OutlineItem(
        NameObject("title"), NullObject(), NameObject(TF.FIT_V), FloatObject(0)
    )
    oi.write_to_stream(stream, None)
    stream.seek(0, 0)
    assert stream.read() == b"<<\n/Title title\n/Dest [ null /FitV 0 ]\n>>"


def test_encode_pdfdocencoding_keyerror():
    with pytest.raises(UnicodeEncodeError) as exc:
        encode_pdfdocencoding("😀")
    assert exc.value.args[0] == "pdfdocencoding"


def test_read_object_comment_exception():
    stream = BytesIO(b"% foobar")
    pdf = None
    with pytest.raises(PdfStreamError) as exc:
        read_object(stream, pdf)
    assert exc.value.args[0] == "File ended unexpectedly."


def test_read_object_comment():
    stream = BytesIO(b"% foobar\n1 ")
    pdf = None
    out = read_object(stream, pdf)
    assert out == 1


def test_ByteStringObject():
    bo = ByteStringObject("stream", encoding="utf-8")
    stream = BytesIO(b"")
    bo.write_to_stream(stream, encryption_key="foobar")
    stream.seek(0, 0)
    assert stream.read() == b"<1cdd628b972e>"  # TODO: how can we verify this?


def test_DictionaryObject_key_is_no_pdfobject():
    do = DictionaryObject({NameObject("/S"): NameObject("/GoTo")})
    with pytest.raises(ValueError) as exc:
        do["foo"] = NameObject("/GoTo")
    assert exc.value.args[0] == "key must be PdfObject"


def test_DictionaryObject_xmp_meta():
    do = DictionaryObject({NameObject("/S"): NameObject("/GoTo")})
    assert do.xmp_metadata is None


def test_DictionaryObject_value_is_no_pdfobject():
    do = DictionaryObject({NameObject("/S"): NameObject("/GoTo")})
    with pytest.raises(ValueError) as exc:
        do[NameObject("/S")] = "/GoTo"
    assert exc.value.args[0] == "value must be PdfObject"


def test_DictionaryObject_setdefault_key_is_no_pdfobject():
    do = DictionaryObject({NameObject("/S"): NameObject("/GoTo")})
    with pytest.raises(ValueError) as exc:
        do.setdefault("foo", NameObject("/GoTo"))
    assert exc.value.args[0] == "key must be PdfObject"


def test_DictionaryObject_setdefault_value_is_no_pdfobject():
    do = DictionaryObject({NameObject("/S"): NameObject("/GoTo")})
    with pytest.raises(ValueError) as exc:
        do.setdefault(NameObject("/S"), "/GoTo")
    assert exc.value.args[0] == "value must be PdfObject"


def test_DictionaryObject_setdefault_value():
    do = DictionaryObject({NameObject("/S"): NameObject("/GoTo")})
    do.setdefault(NameObject("/S"), NameObject("/GoTo"))


def test_DictionaryObject_read_from_stream():
    stream = BytesIO(b"<< /S /GoTo >>")
    pdf = None
    out = DictionaryObject.read_from_stream(stream, pdf)
    assert out.get_object() == {NameObject("/S"): NameObject("/GoTo")}


def test_DictionaryObject_read_from_stream_broken():
    stream = BytesIO(b"< /S /GoTo >>")
    pdf = None
    with pytest.raises(PdfReadError) as exc:
        DictionaryObject.read_from_stream(stream, pdf)
    assert (
        exc.value.args[0]
        == "Dictionary read error at byte 0x2: stream must begin with '<<'"
    )


def test_DictionaryObject_read_from_stream_unexpected_end():
    stream = BytesIO(b"<< \x00/S /GoTo")
    pdf = None
    with pytest.raises(PdfStreamError) as exc:
        DictionaryObject.read_from_stream(stream, pdf)
    assert exc.value.args[0] == "Stream has ended unexpectedly"


def test_DictionaryObject_read_from_stream_stream_no_newline():
    stream = BytesIO(b"<< /S /GoTo >>stream")
    pdf = None
    with pytest.raises(PdfReadError) as exc:
        DictionaryObject.read_from_stream(stream, pdf)
    assert exc.value.args[0] == "Stream data must be followed by a newline"


@pytest.mark.parametrize(("strict"), [(True), (False)])
def test_DictionaryObject_read_from_stream_stream_no_stream_length(strict):
    stream = BytesIO(b"<< /S /GoTo >>stream\n")

    class Tst:  # to replace pdf
        strict = False

    pdf = Tst()
    pdf.strict = strict
    with pytest.raises(PdfReadError) as exc:
        DictionaryObject.read_from_stream(stream, pdf)
    assert exc.value.args[0] == "Stream length not defined"


@pytest.mark.parametrize(
    ("strict", "length", "should_fail"),
    [
        (True, 6, False),
        (True, 10, False),
        (True, 4, True),
        (False, 6, False),
        (False, 10, False),
    ],
)
def test_DictionaryObject_read_from_stream_stream_stream_valid(
    strict, length, should_fail
):
    stream = BytesIO(b"<< /S /GoTo /Length %d >>stream\nBT /F1\nendstream\n" % length)

    class Tst:  # to replace pdf
        strict = True

    pdf = Tst()
    pdf.strict = strict
    with pytest.raises(PdfReadError) as exc:
        do = DictionaryObject.read_from_stream(stream, pdf)
        # TODO: What should happen with the stream?
        assert do == {"/S": "/GoTo"}
        if length in (6, 10):
            assert b"BT /F1" in do._StreamObject__data
        raise PdfReadError("__ALLGOOD__")
    assert should_fail ^ (exc.value.args[0] == "__ALLGOOD__")


def test_RectangleObject():
    ro = RectangleObject((1, 2, 3, 4))
    assert ro.lower_left == (1, 2)
    assert ro.lower_right == (3, 2)
    assert ro.upper_left == (1, 4)
    assert ro.upper_right == (3, 4)

    ro.lower_left = (5, 6)
    assert ro.lower_left == (5, 6)

    ro.lower_right = (7, 8)
    assert ro.lower_right == (7, 8)

    ro.upper_left = (9, 11)
    assert ro.upper_left == (9, 11)

    ro.upper_right = (13, 17)
    assert ro.upper_right == (13, 17)


def test_TextStringObject_exc():
    tso = TextStringObject("foo")
    with pytest.raises(Exception) as exc:
        tso.get_original_bytes()
    assert exc.value.args[0] == "no information about original bytes"


def test_TextStringObject_autodetect_utf16():
    tso = TextStringObject("foo")
    tso.autodetect_utf16 = True
    assert tso.get_original_bytes() == b"\xfe\xff\x00f\x00o\x00o"


def test_remove_child_not_in_tree():
    tree = TreeObject()
    with pytest.raises(ValueError) as exc:
        tree.remove_child(NameObject("foo"))
    assert exc.value.args[0] == "Removed child does not appear to be a tree item"


def test_remove_child_not_in_that_tree():
    class ChildDummy:
        def __init__(self, parent):
            self.parent = parent

        def get_object(self):
            tree = DictionaryObject()
            tree[NameObject("/Parent")] = self.parent
            return tree

    tree = TreeObject()
    child = ChildDummy(TreeObject())
    tree.add_child(child, ReaderDummy())
    with pytest.raises(ValueError) as exc:
        tree.remove_child(child)
    assert exc.value.args[0] == "Removed child is not a member of this tree"


def test_remove_child_not_found_in_tree():
    class ChildDummy:
        def __init__(self, parent):
            self.parent = parent

        def get_object(self):
            tree = DictionaryObject()
            tree[NameObject("/Parent")] = self.parent
            return tree

    tree = TreeObject()
    child = ChildDummy(tree)
    tree.add_child(child, ReaderDummy())
    with pytest.raises(ValueError) as exc:
        tree.remove_child(child)
    assert exc.value.args[0] == "Removal couldn't find item in tree"


def test_remove_child_in_tree():
    pdf = RESOURCE_ROOT / "form.pdf"

    tree = TreeObject()
    reader = PdfReader(pdf)
    writer = PdfWriter()
    writer.add_page(reader.pages[0])
    writer.add_outline_item("foo", pagenum=0)
    obj = writer._objects[-1]
    tree.add_child(obj, writer)
    tree.remove_child(obj)
    tree.add_child(obj, writer)
    tree.empty_tree()


def test_dict_read_from_stream(caplog):
    url = "https://corpora.tika.apache.org/base/docs/govdocs1/984/984877.pdf"
    name = "tika-984877.pdf"

    reader = PdfReader(BytesIO(get_pdf_from_url(url, name=name)))
    for page in reader.pages:
        page.extract_text()
    assert (
        "Multiple definitions in dictionary at byte 0x1084 for key /Length"
        in caplog.text
    )


def test_parse_content_stream_peek_percentage():
    url = "https://corpora.tika.apache.org/base/docs/govdocs1/985/985770.pdf"
    name = "tika-985770.pdf"

    reader = PdfReader(BytesIO(get_pdf_from_url(url, name=name)))
    for page in reader.pages:
        page.extract_text()


def test_read_inline_image_no_has_q():
    # pdf/df7e1add3156af17a372bc165e47a244.pdf
    url = "https://corpora.tika.apache.org/base/docs/govdocs1/998/998719.pdf"
    name = "tika-998719.pdf"

    reader = PdfReader(BytesIO(get_pdf_from_url(url, name=name)))
    for page in reader.pages:
        page.extract_text()


def test_read_inline_image_loc_neg_1():
    url = "https://corpora.tika.apache.org/base/docs/govdocs1/935/935066.pdf"
    name = "tika-935066.pdf"

    reader = PdfReader(BytesIO(get_pdf_from_url(url, name=name)))
    for page in reader.pages:
        page.extract_text()


def test_text_string_write_to_stream():
    url = "https://corpora.tika.apache.org/base/docs/govdocs1/924/924562.pdf"
    name = "tika-924562.pdf"

    reader = PdfReader(BytesIO(get_pdf_from_url(url, name=name)))
    for page in reader.pages:
        page.compress_content_streams()


def test_name_object_read_from_stream_unicode_error():  # L588
    url = "https://corpora.tika.apache.org/base/docs/govdocs1/974/974966.pdf"
    name = "tika-974966.pdf"

    reader = PdfReader(BytesIO(get_pdf_from_url(url, name=name)))
    for page in reader.pages:
        page.extract_text()


def test_bool_repr():
    url = "https://corpora.tika.apache.org/base/docs/govdocs1/932/932449.pdf"
    name = "tika-932449.pdf"

    reader = PdfReader(BytesIO(get_pdf_from_url(url, name=name)))
    with open("tmp-fields-report.txt", "w") as fp:
        fields = reader.get_fields(fileobj=fp)
    assert fields

    # cleanup
    os.remove("tmp-fields-report.txt")


@patch("PyPDF2._reader.logger_warning")
def test_issue_997(mock_logger_warning):
    url = "https://github.com/py-pdf/PyPDF2/files/8908874/Exhibit_A-2_930_Enterprise_Zone_Tax_Credits_final.pdf"
    name = "gh-issue-997.pdf"

    merger = PdfMerger()
    merged_filename = "tmp-out.pdf"
    merger.append(BytesIO(get_pdf_from_url(url, name=name)))  # here the error raises
    with open(merged_filename, "wb") as f:
        merger.write(f)
    merger.close()

    mock_logger_warning.assert_called_with(
        "Overwriting cache for 0 4", "PyPDF2._reader"
    )

    # cleanup
    os.remove(merged_filename)


def test_annotation_builder_free_text():
    # Arrange
    pdf_path = RESOURCE_ROOT / "crazyones.pdf"
    reader = PdfReader(pdf_path)
    page = reader.pages[0]
    writer = PdfWriter()
    writer.add_page(page)

    # Act
    free_text_annotation = AnnotationBuilder.free_text(
        "Hello World - bold and italic\nThis is the second line!",
        rect=(50, 550, 200, 650),
        font="Arial",
        bold=True,
        italic=True,
        font_size="20pt",
        font_color="00ff00",
        border_color="0000ff",
        background_color="cdcdcd",
    )
    writer.add_annotation(0, free_text_annotation)

    free_text_annotation = AnnotationBuilder.free_text(
        "Another free text annotation (not bold, not italic)",
        rect=(500, 550, 200, 650),
        font="Arial",
        bold=False,
        italic=False,
        font_size="20pt",
        font_color="00ff00",
        border_color="0000ff",
        background_color="cdcdcd",
    )
    writer.add_annotation(0, free_text_annotation)

    # Assert: You need to inspect the file manually
    target = "annotated-pdf.pdf"
    with open(target, "wb") as fp:
        writer.write(fp)

    os.remove(target)  # comment this out for manual inspection


def test_annotation_builder_line():
    # Arrange
    pdf_path = RESOURCE_ROOT / "crazyones.pdf"
    reader = PdfReader(pdf_path)
    page = reader.pages[0]
    writer = PdfWriter()
    writer.add_page(page)

    # Act
    line_annotation = AnnotationBuilder.line(
        text="Hello World\nLine2",
        rect=(50, 550, 200, 650),
        p1=(50, 550),
        p2=(200, 650),
    )
    writer.add_annotation(0, line_annotation)

    # Assert: You need to inspect the file manually
    target = "annotated-pdf.pd"
    with open(target, "wb") as fp:
        writer.write(fp)

    os.remove(target)  # comment this out for manual inspection


def test_annotation_builder_link():
    # Arrange
    pdf_path = RESOURCE_ROOT / "outline-without-title.pdf"
    reader = PdfReader(pdf_path)
    page = reader.pages[0]
    writer = PdfWriter()
    writer.add_page(page)

    # Act
    # Part 1: Too many args
    with pytest.raises(ValueError) as exc:
        AnnotationBuilder.link(
            rect=(50, 550, 200, 650),
            url="https://martin-thoma.com/",
            target_page_index=3,
        )
    assert (
        exc.value.args[0]
        == "Either 'url' or 'target_page_index' have to be provided. url=https://martin-thoma.com/, target_page_index=3"
    )

    # Part 2: Too few args
    with pytest.raises(ValueError) as exc:
        AnnotationBuilder.link(
            rect=(50, 550, 200, 650),
        )
    assert (
        exc.value.args[0]
        == "Either 'url' or 'target_page_index' have to be provided. Both were None."
    )

    # Part 3: External Link
    link_annotation = AnnotationBuilder.link(
        rect=(50, 50, 100, 100),
        url="https://martin-thoma.com/",
        border=[1, 0, 6, [3, 2]],
    )
    writer.add_annotation(0, link_annotation)

    # Part 4: Internal Link
    link_annotation = AnnotationBuilder.link(
        rect=(100, 100, 300, 200),
        target_page_index=1,
        border=[50, 10, 4],
    )
    writer.add_annotation(0, link_annotation)

    for page in reader.pages[1:]:
        writer.add_page(page)

    # Assert: You need to inspect the file manually
    target = "annotated-pdf-link.pdf"
    with open(target, "wb") as fp:
        writer.write(fp)

    os.remove(target)  # comment this out for manual inspection


def test_annotation_builder_text():
    # Arrange
    pdf_path = RESOURCE_ROOT / "outline-without-title.pdf"
    reader = PdfReader(pdf_path)
    page = reader.pages[0]
    writer = PdfWriter()
    writer.add_page(page)

    # Act
    text_annotation = AnnotationBuilder.text(
        text="Hello World\nThis is the second line!",
        rect=(50, 550, 500, 650),
        open=True,
    )
    writer.add_annotation(0, text_annotation)

    # Assert: You need to inspect the file manually
    target = "annotated-pdf-popup.pdf"
    with open(target, "wb") as fp:
        writer.write(fp)

    os.remove(target)  # comment this out for manual inspection


def test_CheckboxRadioButtonAttributes_opt():
    assert "/Opt" in CheckboxRadioButtonAttributes.attributes_dict()


def test_name_object_invalid_decode():
    stream = BytesIO(b"/\x80\x02\x03")

    # strict:
    with pytest.raises(PdfReadError) as exc:
        NameObject.read_from_stream(stream, ReaderDummy(strict=True))
    assert exc.value.args[0] == "Illegal character in Name Object"

    # non-strict:
    stream.seek(0)
    NameObject.read_from_stream(stream, ReaderDummy(strict=False))


def test_indirect_object_invalid_read():
    stream = BytesIO(b"0 1 s")
    with pytest.raises(PdfReadError) as exc:
        IndirectObject.read_from_stream(stream, ReaderDummy())
    assert exc.value.args[0] == "Error reading indirect object reference at byte 0x5"


def test_create_string_object_force():
    assert create_string_object(b"Hello World", []) == "Hello World"
    assert create_string_object(b"Hello World", {72: "A"}) == "Aello World"
<<<<<<< HEAD
    assert create_string_object(b"Hello World", "utf8") == "Hello World"


def test_tree():
    tree = TreeObject()
=======
    assert create_string_object(b"Hello World", "utf8") == "Hello World"
>>>>>>> b440f54f
<|MERGE_RESOLUTION|>--- conflicted
+++ resolved
@@ -719,12 +719,4 @@
 def test_create_string_object_force():
     assert create_string_object(b"Hello World", []) == "Hello World"
     assert create_string_object(b"Hello World", {72: "A"}) == "Aello World"
-<<<<<<< HEAD
-    assert create_string_object(b"Hello World", "utf8") == "Hello World"
-
-
-def test_tree():
-    tree = TreeObject()
-=======
-    assert create_string_object(b"Hello World", "utf8") == "Hello World"
->>>>>>> b440f54f
+    assert create_string_object(b"Hello World", "utf8") == "Hello World"