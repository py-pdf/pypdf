"""Test the pypdf.generic module."""

<<<<<<< HEAD
import codecs
=======
from base64 import a85encode
>>>>>>> 6dafbbe4
from copy import deepcopy
from io import BytesIO
from pathlib import Path
from unittest.mock import patch

import pytest

from pypdf import PdfMerger, PdfReader, PdfWriter
from pypdf.constants import CheckboxRadioButtonAttributes
from pypdf.errors import PdfReadError, PdfStreamError
from pypdf.generic import (
    AnnotationBuilder,
    ArrayObject,
    BooleanObject,
    ByteStringObject,
    ContentStream,
    DecodedStreamObject,
    Destination,
    DictionaryObject,
    Fit,
    FloatObject,
    IndirectObject,
    NameObject,
    NullObject,
    NumberObject,
    OutlineItem,
    PdfObject,
    RectangleObject,
    StreamObject,
    TextStringObject,
    TreeObject,
    create_string_object,
    encode_pdfdocencoding,
    read_hex_string_from_stream,
    read_object,
    read_string_from_stream,
)
from pypdf.generic._image_inline import (
    extract_inline_A85,
    extract_inline_AHx,
    extract_inline_DCT,
    extract_inline_RL,
)

from . import ReaderDummy, get_data_from_url

TESTS_ROOT = Path(__file__).parent.resolve()
PROJECT_ROOT = TESTS_ROOT.parent
RESOURCE_ROOT = PROJECT_ROOT / "resources"


class ChildDummy(DictionaryObject):
    @property
    def indirect_reference(self):
        return self


def test_float_object_exception(caplog):
    assert FloatObject("abc") == 0
    assert caplog.text != ""


def test_number_object_exception(caplog):
    assert NumberObject("0,0") == 0
    assert caplog.text != ""


def test_number_object_no_exception():
    NumberObject(2**100_000_000)


def test_create_string_object_exception():
    with pytest.raises(TypeError) as exc:
        create_string_object(123)
    assert (  # typeguard is not running
        exc.value.args[0] == "create_string_object should have str or unicode arg"
    ) or (  # typeguard is enabled
        'type of argument "string" must be one of (str, bytes); got int instead'
        in exc.value.args[0]
    )


@pytest.mark.parametrize(
    ("value", "expected", "tell"), [(b"true", b"true", 4), (b"false", b"false", 5)]
)
def test_boolean_object(value, expected, tell):
    stream = BytesIO(value)
    assert BooleanObject.read_from_stream(stream).value == (expected == b"true")
    stream.seek(0, 0)
    assert stream.read() == expected
    assert stream.tell() == tell


def test_boolean_object_write():
    stream = BytesIO()
    boolobj = BooleanObject(None)
    boolobj.write_to_stream(stream)
    stream.seek(0, 0)
    assert stream.read() == b"false"


def test_boolean_eq():
    boolobj = BooleanObject(True)
    assert (boolobj == True) is True  # noqa: E712
    assert (boolobj == False) is False  # noqa: E712
    assert (boolobj == "True") is False

    boolobj = BooleanObject(False)
    assert (boolobj == True) is False  # noqa: E712
    assert (boolobj == False) is True  # noqa: E712
    assert (boolobj == "True") is False


def test_boolean_object_exception():
    stream = BytesIO(b"False")
    with pytest.raises(PdfReadError) as exc:
        BooleanObject.read_from_stream(stream)
    assert exc.value.args[0] == "Could not read Boolean object"


def test_array_object_exception():
    stream = BytesIO(b"False")
    with pytest.raises(PdfReadError) as exc:
        ArrayObject.read_from_stream(stream, None)
    assert exc.value.args[0] == "Could not read array"


def test_null_object_exception():
    stream = BytesIO(b"notnull")
    with pytest.raises(PdfReadError) as exc:
        NullObject.read_from_stream(stream)
    assert exc.value.args[0] == "Could not read Null object"


@pytest.mark.parametrize("value", [b"", b"False", b"foo ", b"foo  ", b"foo bar"])
def test_indirect_object_premature(value):
    stream = BytesIO(value)
    with pytest.raises(PdfStreamError) as exc:
        IndirectObject.read_from_stream(stream, None)
    assert exc.value.args[0] == "Stream has ended unexpectedly"


def test_read_hex_string_from_stream():
    stream = BytesIO(b"a1>")
    assert read_hex_string_from_stream(stream) == "\x10"


def test_read_hex_string_from_stream_exception():
    stream = BytesIO(b"")
    with pytest.raises(PdfStreamError) as exc:
        read_hex_string_from_stream(stream)
    assert exc.value.args[0] == "Stream has ended unexpectedly"


def test_read_string_from_stream_exception():
    stream = BytesIO(b"x")
    with pytest.raises(PdfStreamError) as exc:
        read_string_from_stream(stream)
    assert exc.value.args[0] == "Stream has ended unexpectedly"


def test_read_string_from_stream_not_in_escapedict_no_digit():
    stream = BytesIO(b"x\\y")
    with pytest.raises(PdfReadError) as exc:
        read_string_from_stream(stream)
    assert exc.value.args[0] == "Stream has ended unexpectedly"


def test_read_string_from_stream_multichar_eol():
    stream = BytesIO(b"x\\\n )")
    assert read_string_from_stream(stream) == " "


def test_read_string_from_stream_multichar_eol2():
    stream = BytesIO(b"x\\\n\n)")
    assert read_string_from_stream(stream) == ""


def test_read_string_from_stream_excape_digit():
    stream = BytesIO(b"x\\1a )")
    assert read_string_from_stream(stream) == "\x01a "


def test_read_string_from_stream_excape_digit2():
    stream = BytesIO(b"(hello \\1\\2\\3\\4)")
    assert read_string_from_stream(stream) == "hello \x01\x02\x03\x04"


def test_name_object(caplog):
    stream = BytesIO(b"x")
    with pytest.raises(PdfReadError) as exc:
        NameObject.read_from_stream(stream, None)
    assert exc.value.args[0] == "name read error"
    assert (
        NameObject.read_from_stream(
            BytesIO(b"/A;Name_With-Various***Characters?"), None
        )
        == "/A;Name_With-Various***Characters?"
    )
    assert (
        NameObject.read_from_stream(BytesIO(b"/paired#28#29parentheses"), None)
        == "/paired()parentheses"
    )
    assert NameObject.read_from_stream(BytesIO(b"/A#42"), None) == "/AB"

    assert (
        NameObject.read_from_stream(
            BytesIO(b"/#f1j#d4#aa#0c#ce#87#b4#b3#b0#23J#86#fe#2a#b2jYJ#94"),
            ReaderDummy(),
        )
        == "/ñjÔª\x0cÎ\x87´³°#J\x86þ*²jYJ\x94"
    )

    assert (NameObject.read_from_stream(BytesIO(b"/#JA#231f"), None)) == "/#JA#1f"

    assert (
        NameObject.read_from_stream(
            BytesIO(b"/#e4#bd#a0#e5#a5#bd#e4#b8#96#e7#95#8c"), None
        )
    ) == "/你好世界"

    # to test latin-1 aka stdencoding
    assert (
        NameObject.read_from_stream(BytesIO(b"/DocuSign\xae"), None)
    ) == "/DocuSign®"

    # test write
    b = BytesIO()
    NameObject("/hello").write_to_stream(b)
    assert bytes(b.getbuffer()) == b"/hello"

    caplog.clear()
    b = BytesIO()
    with pytest.raises(DeprecationWarning):
        NameObject("hello").write_to_stream(b)

    caplog.clear()
    b = BytesIO()
    NameObject("/DIJMAC+Arial Black#1").write_to_stream(b)
    assert bytes(b.getbuffer()) == b"/DIJMAC+Arial#20Black#231"
    assert caplog.text == ""

    b = BytesIO()
    NameObject("/你好世界 (%)").write_to_stream(b)
    assert bytes(b.getbuffer()) == b"/#E4#BD#A0#E5#A5#BD#E4#B8#96#E7#95#8C#20#28#25#29"
    assert caplog.text == ""


def test_destination_fit_r():
    d = Destination(
        TextStringObject("title"), NullObject(), Fit.fit_rectangle(0, 0, 0, 0)
    )
    assert d.title == NameObject("title")
    assert d.typ == "/FitR"
    assert d.zoom is None
    assert d.left == FloatObject(0)
    assert d.right == FloatObject(0)
    assert d.top == FloatObject(0)
    assert d.bottom == FloatObject(0)
    assert list(d) == []
    d.empty_tree()


def test_destination_fit_v():
    d = Destination(NameObject("title"), NullObject(), Fit.fit_vertically(left=0))

    writer = PdfWriter()
    writer.add_named_destination_object(d)

    # Trigger Exception
    Destination(NameObject("title"), NullObject(), Fit.fit_vertically(left=None))


def test_outline_item_write_to_stream():
    stream = BytesIO()
    oi = OutlineItem(NameObject("title"), NullObject(), Fit.fit_vertically(left=0))
    oi.write_to_stream(stream)
    stream.seek(0, 0)
    assert stream.read() == b"<<\n/Title (title)\n/Dest [ null /FitV 0.0 ]\n>>"


def test_encode_pdfdocencoding_keyerror():
    with pytest.raises(UnicodeEncodeError) as exc:
        encode_pdfdocencoding("😀")
    assert exc.value.args[0] == "pdfdocencoding"


@pytest.mark.parametrize("test_input", ["", "data"])
def test_encode_pdfdocencoding_returns_bytes(test_input):
    """
    Test that encode_pdfdocencoding() always returns bytes because bytearray
    is duck type compatible with bytes in mypy
    """
    out = encode_pdfdocencoding(test_input)
    assert isinstance(out, bytes)


def test_read_object_comment_exception():
    stream = BytesIO(b"% foobar")
    pdf = None
    with pytest.raises(PdfStreamError) as exc:
        read_object(stream, pdf)
    assert exc.value.args[0] == "File ended unexpectedly."


def test_read_object_empty():
    stream = BytesIO(b"endobj")
    pdf = None
    assert isinstance(read_object(stream, pdf), NullObject)


def test_read_object_invalid():
    stream = BytesIO(b"hello")
    pdf = None
    with pytest.raises(PdfReadError) as exc:
        read_object(stream, pdf)
    assert "hello" in exc.value.args[0]


def test_read_object_comment():
    stream = BytesIO(b"% foobar\n1 ")
    pdf = None
    out = read_object(stream, pdf)
    assert out == 1


def test_bytestringobject():
    bo = ByteStringObject("stream", encoding="utf-8")
    stream = BytesIO(b"")
    bo.write_to_stream(stream)
    stream.seek(0, 0)
    assert stream.read() == b"<73747265616d>"  # TODO: how can we verify this?


def test_dictionaryobject_key_is_no_pdfobject():
    do = DictionaryObject({NameObject("/S"): NameObject("/GoTo")})
    with pytest.raises(ValueError) as exc:
        do["foo"] = NameObject("/GoTo")
    assert exc.value.args[0] == "key must be PdfObject"


def test_dictionaryobject_xmp_meta():
    do = DictionaryObject({NameObject("/S"): NameObject("/GoTo")})
    assert do.xmp_metadata is None


def test_dictionaryobject_value_is_no_pdfobject():
    do = DictionaryObject({NameObject("/S"): NameObject("/GoTo")})
    with pytest.raises(ValueError) as exc:
        do[NameObject("/S")] = "/GoTo"
    assert exc.value.args[0] == "value must be PdfObject"


def test_dictionaryobject_setdefault_key_is_no_pdfobject():
    do = DictionaryObject({NameObject("/S"): NameObject("/GoTo")})
    with pytest.raises(ValueError) as exc:
        do.setdefault("foo", NameObject("/GoTo"))
    assert exc.value.args[0] == "key must be PdfObject"


def test_dictionaryobject_setdefault_value_is_no_pdfobject():
    do = DictionaryObject({NameObject("/S"): NameObject("/GoTo")})
    with pytest.raises(ValueError) as exc:
        do.setdefault(NameObject("/S"), "/GoTo")
    assert exc.value.args[0] == "value must be PdfObject"


def test_dictionaryobject_setdefault_value():
    do = DictionaryObject({NameObject("/S"): NameObject("/GoTo")})
    do.setdefault(NameObject("/S"), NameObject("/GoTo"))


def test_dictionaryobject_read_from_stream():
    stream = BytesIO(b"<< /S /GoTo >>")
    pdf = None
    out = DictionaryObject.read_from_stream(stream, pdf)
    assert out.get_object() == {NameObject("/S"): NameObject("/GoTo")}


def test_dictionaryobject_read_from_stream_broken():
    stream = BytesIO(b"< /S /GoTo >>")
    pdf = None
    with pytest.raises(PdfReadError) as exc:
        DictionaryObject.read_from_stream(stream, pdf)
    assert (
        exc.value.args[0]
        == "Dictionary read error at byte 0x2: stream must begin with '<<'"
    )


def test_dictionaryobject_read_from_stream_unexpected_end():
    stream = BytesIO(b"<< \x00/S /GoTo")
    pdf = None
    with pytest.raises(PdfStreamError) as exc:
        DictionaryObject.read_from_stream(stream, pdf)
    assert exc.value.args[0] == "Stream has ended unexpectedly"


def test_dictionaryobject_read_from_stream_stream_no_newline():
    stream = BytesIO(b"<< /S /GoTo >>stream")
    pdf = None
    with pytest.raises(PdfReadError) as exc:
        DictionaryObject.read_from_stream(stream, pdf)
    assert exc.value.args[0] == "Stream data must be followed by a newline"


@pytest.mark.parametrize(("strict"), [(True), (False)])
def test_dictionaryobject_read_from_stream_stream_no_stream_length(strict, caplog):
    stream = BytesIO(b"<< /S /GoTo >>stream\n123456789endstream abcd")

    class Tst:  # to replace pdf
        strict = False

    pdf = Tst()
    pdf.strict = strict
    if strict:
        with pytest.raises(PdfReadError) as exc:
            DictionaryObject.read_from_stream(stream, pdf)
        assert exc.value.args[0] == "Stream length not defined"
    else:
        o = DictionaryObject.read_from_stream(stream, pdf)
        assert "Stream length not defined" in caplog.text
        assert o.get_data() == b"123456789"


@pytest.mark.parametrize(
    ("strict", "length", "should_fail"),
    [
        (True, 6, False),
        (True, 10, False),
        (True, 4, True),
        (False, 6, False),
        (False, 10, False),
    ],
)
def test_dictionaryobject_read_from_stream_stream_stream_valid(
    strict, length, should_fail
):
    stream = BytesIO(b"<< /S /GoTo /Length %d >>stream\nBT /F1\nendstream\n" % length)

    class Tst:  # to replace pdf
        strict = True

    pdf = Tst()
    pdf.strict = strict
    with pytest.raises(PdfReadError) as exc:
        do = DictionaryObject.read_from_stream(stream, pdf)
        # TODO: What should happen with the stream?
        assert do == {"/S": "/GoTo"}
        if length in (6, 10):
            assert b"BT /F1" in do.get_data()
        raise PdfReadError("__ALLGOOD__")
    assert should_fail ^ (exc.value.args[0] == "__ALLGOOD__")


def test_rectangleobject():
    ro = RectangleObject((1, 2, 3, 4))
    assert ro.lower_left == (1, 2)
    assert ro.lower_right == (3, 2)
    assert ro.upper_left == (1, 4)
    assert ro.upper_right == (3, 4)

    ro.lower_left = (5, 6)
    assert ro.lower_left == (5, 6)

    ro.bottom -= 2
    ro.left -= 2
    assert ro.lower_left == (3, 4)

    ro.lower_right = (7, 8)
    assert ro.lower_right == (7, 8)

    ro.upper_left = (9, 11)
    assert ro.upper_left == (9, 11)

    ro.upper_right = (13, 17)
    assert ro.upper_right == (13, 17)
    ro.top += 1
    ro.right += 1
    assert ro.upper_right == (14, 18)


def test_textstringobject_exc():
    tso = TextStringObject("foo")
    assert tso.get_original_bytes() == b"foo"


def test_textstringobject_autodetect_utf16():
    tso = TextStringObject("foo")
    tso.autodetect_utf16 = True
    tso.utf16_bom = codecs.BOM_UTF16_BE
    assert tso.get_original_bytes() == b"\xfe\xff\x00f\x00o\x00o"


def test_remove_child_not_in_tree():
    tree = TreeObject()
    with pytest.raises(ValueError) as exc:
        tree.remove_child(ChildDummy())
    assert exc.value.args[0] == "Removed child does not appear to be a tree item"


def test_remove_child_not_in_that_tree():
    tree = TreeObject()
    tree.indirect_reference = NullObject()
    child = TreeObject()
    child.indirect_reference = NullObject()
    with pytest.raises(ValueError) as exc:
        child.remove_from_tree()
    assert exc.value.args[0] == "Removed child does not appear to be a tree item"
    tree.add_child(child, ReaderDummy())
    with pytest.raises(ValueError) as exc:
        tree.remove_child(child)
    assert exc.value.args[0] == "Removed child is not a member of this tree"


def test_remove_child_not_found_in_tree():
    class ChildDummy(DictionaryObject):
        @property
        def indirect_reference(self) -> "ChildDummy":
            return self

    tree = TreeObject()
    tree.indirect_reference = NullObject()
    child = ChildDummy(TreeObject())
    tree.add_child(child, ReaderDummy())
    child2 = ChildDummy(TreeObject())
    child2[NameObject("/Parent")] = tree
    with pytest.raises(ValueError) as exc:
        tree.remove_child(child2)
    assert exc.value.args[0] == "Removal couldn't find item in tree"


def test_remove_child_found_in_tree():
    writer = PdfWriter()

    # Add Tree
    tree = TreeObject()
    writer._add_object(tree)

    # Add first child
    # It's important to set a value, otherwise the writer.get_reference will
    # return the same object when a second child is added.
    child1 = TreeObject()
    child1[NameObject("/Foo")] = TextStringObject("bar")
    child1_ref = writer._add_object(child1)
    tree.add_child(child1_ref, writer)
    assert tree[NameObject("/Count")] == 1
    assert len(list(tree.children())) == 1

    # Add second child
    child2 = TreeObject()
    child2[NameObject("/Foo")] = TextStringObject("baz")
    child2_ref = writer._add_object(child2)
    tree.add_child(child2_ref, writer)
    assert tree[NameObject("/Count")] == 2
    assert len(list(tree.children())) == 2

    # Remove last child
    tree.remove_child(child2_ref)
    assert tree[NameObject("/Count")] == 1
    assert len(list(tree.children())) == 1

    # Add new child
    child3 = TreeObject()
    child3[NameObject("/Foo")] = TextStringObject("3")
    child3_ref = writer._add_object(child3)
    tree.add_child(child3_ref, writer)
    assert tree[NameObject("/Count")] == 2
    assert len(list(tree.children())) == 2

    # Remove first child
    child1 = tree[NameObject("/First")]
    tree.remove_child(child1)
    assert tree[NameObject("/Count")] == 1
    assert len(list(tree.children())) == 1

    child4 = TreeObject()
    child4[NameObject("/Foo")] = TextStringObject("4")
    child4_ref = writer._add_object(child4)
    tree.add_child(child4_ref, writer)
    assert tree[NameObject("/Count")] == 2
    assert len(list(tree.children())) == 2

    child5 = TreeObject()
    child5[NameObject("/Foo")] = TextStringObject("5")
    child5_ref = writer._add_object(child5)
    tree.add_child(child5_ref, writer)
    assert tree[NameObject("/Count")] == 3
    assert len(list(tree.children())) == 3

    # Remove middle child
    child4.remove_from_tree()
    assert tree[NameObject("/Count")] == 2
    assert len(list(tree.children())) == 2

    tree.empty_tree()


def test_remove_child_in_tree():
    pdf = RESOURCE_ROOT / "form.pdf"

    tree = TreeObject()
    reader = PdfReader(pdf)
    writer = PdfWriter()
    writer._add_object(tree)
    writer.add_page(reader.pages[0])
    writer.add_outline_item("foo", page_number=0)
    obj = writer._objects[-1]
    tree.add_child(obj, writer)
    tree.remove_child(obj)
    tree.add_child(obj, writer)
    tree.empty_tree()


@pytest.mark.enable_socket()
@pytest.mark.parametrize(
    ("url", "name", "caplog_content"),
    [
        (  # parse_content_stream_peek_percentage
            "https://corpora.tika.apache.org/base/docs/govdocs1/985/985770.pdf",
            "tika-985770.pdf",
            "",
        ),
        (  # read_inline_image_no_has_q
            "https://corpora.tika.apache.org/base/docs/govdocs1/998/998719.pdf",
            "tika-998719.pdf",
            "",
        ),
        (  # read_inline_image_loc_neg_1
            "https://corpora.tika.apache.org/base/docs/govdocs1/935/935066.pdf",
            "tika-935066.pdf",
            "",
        ),
        (  # object_read_from_stream_unicode_error
            "https://corpora.tika.apache.org/base/docs/govdocs1/974/974966.pdf",
            "tika-974966.pdf",
            "",
        ),
        (  # dict_read_from_stream
            "https://corpora.tika.apache.org/base/docs/govdocs1/984/984877.pdf",
            "tika-984877.pdf",
            "Multiple definitions in dictionary at byte 0x1084 for key /Length",
        ),
    ],
    ids=[
        "parse_content_stream_peek_percentage",
        "read_inline_image_no_has_q",
        "read_inline_image_loc_neg_1",
        "object_read_from_stream_unicode_error",
        "dict_read_from_stream",
    ],
)
def test_extract_text(caplog, url: str, name: str, caplog_content: str):
    reader = PdfReader(BytesIO(get_data_from_url(url, name=name)))
    for page in reader.pages:
        page.extract_text()
    if caplog_content == "":
        assert caplog_content == caplog.text
    else:
        assert caplog_content in caplog.text


@pytest.mark.slow()
@pytest.mark.enable_socket()
def test_text_string_write_to_stream():
    url = "https://corpora.tika.apache.org/base/docs/govdocs1/924/924562.pdf"
    name = "tika-924562.pdf"

    reader = PdfReader(BytesIO(get_data_from_url(url, name=name)))
    writer = PdfWriter()
    writer.clone_document_from_reader(reader)
    for page in writer.pages:
        page.compress_content_streams()


@pytest.mark.enable_socket()
def test_bool_repr(tmp_path):
    url = "https://corpora.tika.apache.org/base/docs/govdocs1/932/932449.pdf"
    name = "tika-932449.pdf"

    reader = PdfReader(BytesIO(get_data_from_url(url, name=name)))
    write_path = tmp_path / "tmp-fields-report.txt"
    with open(write_path, "w") as fp:
        fields = reader.get_fields(fileobj=fp)
    assert fields
    assert list(fields.keys()) == ["USGPOSignature"]
    with open(write_path) as fp:
        data = fp.read()
    assert data.startswith(
        "Field Name: USGPOSignature\nField Type: Signature\nField Flags: 1\n"
        "Value: {'/Type': '/Sig', '/Filter': '/Adobe.PPKLite', "
        "'/SubFilter':"
    )


@pytest.mark.enable_socket()
@patch("pypdf._reader.logger_warning")
@pytest.mark.filterwarnings("ignore::DeprecationWarning")
def test_issue_997(mock_logger_warning, pdf_file_path):
    url = (
        "https://github.com/py-pdf/pypdf/files/8908874/"
        "Exhibit_A-2_930_Enterprise_Zone_Tax_Credits_final.pdf"
    )
    name = "gh-issue-997.pdf"

    merger = PdfMerger()
    merger.append(BytesIO(get_data_from_url(url, name=name)))  # here the error raises
    with open(pdf_file_path, "wb") as f:
        merger.write(f)
    merger.close()

    mock_logger_warning.assert_called_with("Overwriting cache for 0 4", "pypdf._reader")

    # Strict
    merger = PdfMerger(strict=True)
    with pytest.raises(PdfReadError) as exc:
        merger.append(
            BytesIO(get_data_from_url(url, name=name))
        )  # here the error raises
    assert exc.value.args[0] == "Could not find object."
    with open(pdf_file_path, "wb") as f:
        merger.write(f)
    merger.close()


def test_annotation_builder_free_text(pdf_file_path):
    # Arrange
    pdf_path = RESOURCE_ROOT / "crazyones.pdf"
    reader = PdfReader(pdf_path)
    page = reader.pages[0]
    writer = PdfWriter()
    writer.add_page(page)

    # Act
    with pytest.warns(DeprecationWarning):
        free_text_annotation = AnnotationBuilder.free_text(
            "Hello World - bold and italic\nThis is the second line!",
            rect=(50, 550, 200, 650),
            font="Arial",
            bold=True,
            italic=True,
            font_size="20pt",
            font_color="00ff00",
            border_color=None,
            background_color=None,
        )
    writer.add_annotation(0, free_text_annotation)

    with pytest.warns(DeprecationWarning):
        free_text_annotation = AnnotationBuilder.free_text(
            "Another free text annotation (not bold, not italic)",
            rect=(500, 550, 200, 650),
            font="Arial",
            bold=False,
            italic=False,
            font_size="20pt",
            font_color="00ff00",
            border_color="0000ff",
            background_color="cdcdcd",
        )
    writer.add_annotation(0, free_text_annotation)

    # Assert: You need to inspect the file manually
    with open(pdf_file_path, "wb") as fp:
        writer.write(fp)


def test_annotation_builder_polygon(pdf_file_path):
    # Arrange
    pdf_path = RESOURCE_ROOT / "crazyones.pdf"
    reader = PdfReader(pdf_path)
    page = reader.pages[0]
    writer = PdfWriter()
    writer.add_page(page)

    # Act
    with pytest.warns(DeprecationWarning), pytest.raises(ValueError) as exc:
        AnnotationBuilder.polygon(
            vertices=[],
        )
    assert exc.value.args[0] == "A polygon needs at least 1 vertex with two coordinates"

    with pytest.warns(DeprecationWarning):
        annotation = AnnotationBuilder.polygon(
            vertices=[(50, 550), (200, 650), (70, 750), (50, 700)],
        )
    writer.add_annotation(0, annotation)

    # Assert: You need to inspect the file manually
    with open(pdf_file_path, "wb") as fp:
        writer.write(fp)


def test_annotation_builder_polyline(pdf_file_path, pdf_reader_page):
    # Arrange
    writer = PdfWriter()
    writer.add_page(pdf_reader_page)

    # Act
    with pytest.warns(DeprecationWarning), pytest.raises(ValueError) as exc:
        AnnotationBuilder.polyline(
            vertices=[],
        )
    assert exc.value.args[0] == "A polygon needs at least 1 vertex with two coordinates"

    with pytest.warns(DeprecationWarning):
        annotation = AnnotationBuilder.polyline(
            vertices=[(50, 550), (200, 650), (70, 750), (50, 700)],
        )
    writer.add_annotation(0, annotation)

    # Assert: You need to inspect the file manually
    with open(pdf_file_path, "wb") as fp:
        writer.write(fp)


def test_annotation_builder_line(pdf_file_path):
    # Arrange
    pdf_path = RESOURCE_ROOT / "crazyones.pdf"
    reader = PdfReader(pdf_path)
    page = reader.pages[0]
    writer = PdfWriter()
    writer.add_page(page)

    # Act
    with pytest.warns(DeprecationWarning):
        line_annotation = AnnotationBuilder.line(
            text="Hello World\nLine2",
            rect=(50, 550, 200, 650),
            p1=(50, 550),
            p2=(200, 650),
        )
    writer.add_annotation(0, line_annotation)

    # Assert: You need to inspect the file manually
    with open(pdf_file_path, "wb") as fp:
        writer.write(fp)


def test_annotation_builder_square(pdf_file_path):
    # Arrange
    pdf_path = RESOURCE_ROOT / "crazyones.pdf"
    reader = PdfReader(pdf_path)
    page = reader.pages[0]
    writer = PdfWriter()
    writer.add_page(page)

    # Act
    with pytest.warns(DeprecationWarning):
        square_annotation = AnnotationBuilder.rectangle(
            rect=(50, 550, 200, 650), interiour_color="ff0000"
        )
    writer.add_annotation(0, square_annotation)

    with pytest.warns(DeprecationWarning):
        square_annotation = AnnotationBuilder.rectangle(
            rect=(40, 400, 150, 450),
        )
    writer.add_annotation(0, square_annotation)

    # Assert: You need to inspect the file manually
    with open(pdf_file_path, "wb") as fp:
        writer.write(fp)


def test_annotation_builder_highlight(pdf_file_path):
    # Arrange
    pdf_path = RESOURCE_ROOT / "crazyones.pdf"
    reader = PdfReader(pdf_path)
    page = reader.pages[0]
    writer = PdfWriter()
    writer.add_page(page)

    # Act
    with pytest.warns(DeprecationWarning):
        highlight_annotation = AnnotationBuilder.highlight(
            rect=(95.79332, 704.31777, 138.55779, 724.6855),
            highlight_color="ff0000",
            quad_points=ArrayObject(
                [
                    FloatObject(100.060779),
                    FloatObject(723.55398),
                    FloatObject(134.29033),
                    FloatObject(723.55398),
                    FloatObject(100.060779),
                    FloatObject(705.4493),
                    FloatObject(134.29033),
                    FloatObject(705.4493),
                ]
            ),
            printing=False,
        )
    writer.add_annotation(0, highlight_annotation)
    for annot in writer.pages[0]["/Annots"]:
        obj = annot.get_object()
        subtype = obj["/Subtype"]
        if subtype == "/Highlight":
            assert "/F" not in obj or obj["/F"] == NumberObject(0)

    writer.add_page(page)
    # Act
    with pytest.warns(DeprecationWarning):
        highlight_annotation = AnnotationBuilder.highlight(
            rect=(95.79332, 704.31777, 138.55779, 724.6855),
            highlight_color="ff0000",
            quad_points=ArrayObject(
                [
                    FloatObject(100.060779),
                    FloatObject(723.55398),
                    FloatObject(134.29033),
                    FloatObject(723.55398),
                    FloatObject(100.060779),
                    FloatObject(705.4493),
                    FloatObject(134.29033),
                    FloatObject(705.4493),
                ]
            ),
            printing=True,
        )
    writer.add_annotation(1, highlight_annotation)
    for annot in writer.pages[1]["/Annots"]:
        obj = annot.get_object()
        subtype = obj["/Subtype"]
        if subtype == "/Highlight":
            assert obj["/F"] == NumberObject(4)

    # Assert: You need to inspect the file manually
    with open(pdf_file_path, "wb") as fp:
        writer.write(fp)


def test_annotation_builder_circle(pdf_file_path):
    # Arrange
    pdf_path = RESOURCE_ROOT / "crazyones.pdf"
    reader = PdfReader(pdf_path)
    page = reader.pages[0]
    writer = PdfWriter()
    writer.add_page(page)

    # Act
    with pytest.warns(DeprecationWarning):
        circle_annotation = AnnotationBuilder.ellipse(
            rect=(50, 550, 200, 650), interiour_color="ff0000"
        )
    writer.add_annotation(0, circle_annotation)

    diameter = 100
    with pytest.warns(DeprecationWarning):
        circle_annotation = AnnotationBuilder.ellipse(
            rect=(110, 500, 110 + diameter, 500 + diameter),
        )
    writer.add_annotation(0, circle_annotation)

    # Assert: You need to inspect the file manually
    with open(pdf_file_path, "wb") as fp:
        writer.write(fp)


def test_annotation_builder_link(pdf_file_path):
    # Arrange
    pdf_path = RESOURCE_ROOT / "outline-without-title.pdf"
    reader = PdfReader(pdf_path)
    page = reader.pages[0]
    writer = PdfWriter()
    writer.add_page(page)

    # Act
    # Part 1: Too many args
    with pytest.warns(DeprecationWarning), pytest.raises(ValueError) as exc:
        AnnotationBuilder.link(
            rect=(50, 550, 200, 650),
            url="https://martin-thoma.com/",
            target_page_index=3,
        )
    assert exc.value.args[0] == (
        "Either 'url' or 'target_page_index' have to be provided. "
        "url=https://martin-thoma.com/, target_page_index=3"
    )

    # Part 2: Too few args
    with pytest.warns(DeprecationWarning), pytest.raises(ValueError) as exc:
        AnnotationBuilder.link(
            rect=(50, 550, 200, 650),
        )
    assert (
        exc.value.args[0]
        == "Either 'url' or 'target_page_index' have to be provided. Both were None."
    )

    # Part 3: External Link
    with pytest.warns(DeprecationWarning):
        link_annotation = AnnotationBuilder.link(
            rect=(50, 50, 100, 100),
            url="https://martin-thoma.com/",
            border=[1, 0, 6, [3, 2]],
        )
    writer.add_annotation(0, link_annotation)

    # Part 4: Internal Link
    with pytest.warns(DeprecationWarning):
        link_annotation = AnnotationBuilder.link(
            rect=(100, 100, 300, 200),
            target_page_index=1,
            border=[50, 10, 4],
        )
    writer.add_annotation(0, link_annotation)

    for page in reader.pages[1:]:
        writer.add_page(page)

    # Assert: You need to inspect the file manually
    with open(pdf_file_path, "wb") as fp:
        writer.write(fp)


def test_annotation_builder_text(pdf_file_path):
    # Arrange
    pdf_path = RESOURCE_ROOT / "outline-without-title.pdf"
    reader = PdfReader(pdf_path)
    page = reader.pages[0]
    writer = PdfWriter()
    writer.add_page(page)

    # Act
    with pytest.warns(DeprecationWarning):
        text_annotation = AnnotationBuilder.text(
            text="Hello World\nThis is the second line!",
            rect=(50, 550, 500, 650),
            open=True,
        )
    writer.add_annotation(0, text_annotation)

    # Assert: You need to inspect the file manually
    with open(pdf_file_path, "wb") as fp:
        writer.write(fp)


def test_annotation_builder_popup(caplog):
    # Arrange
    pdf_path = RESOURCE_ROOT / "outline-without-title.pdf"
    reader = PdfReader(pdf_path)
    page = reader.pages[0]
    writer = PdfWriter()
    writer.add_page(page)

    # Act
    with pytest.warns(DeprecationWarning):
        text_annotation = AnnotationBuilder.text(
            text="Hello World\nThis is the second line!",
            rect=(50, 550, 200, 650),
            open=True,
        )
    ta = writer.add_annotation(0, text_annotation)

    with pytest.warns(DeprecationWarning):
        popup_annotation = AnnotationBuilder.popup(
            rect=(50, 550, 200, 650),
            open=True,
            parent=ta,  # prefer to use for evolutivity
        )

    assert caplog.text == ""
    with pytest.warns(DeprecationWarning):
        AnnotationBuilder.popup(
            rect=(50, 550, 200, 650),
            open=True,
            parent=True,  # broken parameter  # type: ignore
        )
    assert "Unregistered Parent object : No Parent field set" in caplog.text

    writer.add_annotation(writer.pages[0], popup_annotation)

    target = "annotated-pdf-popup.pdf"
    writer.write(target)
    Path(target).unlink()  # comment this out for manual inspection


def test_checkboxradiobuttonattributes_opt():
    assert "/Opt" in CheckboxRadioButtonAttributes.attributes_dict()


def test_name_object_invalid_decode():
    charsets = deepcopy(NameObject.CHARSETS)
    try:
        NameObject.CHARSETS = ("utf-8",)
        stream = BytesIO(b"/\x80\x02\x03")
        # strict:
        with pytest.raises(PdfReadError) as exc:
            NameObject.read_from_stream(stream, ReaderDummy(strict=True))
        assert "Illegal character in NameObject " in exc.value.args[0]

        # non-strict:
        stream.seek(0)
        NameObject.read_from_stream(stream, ReaderDummy(strict=False))
    finally:
        NameObject.CHARSETS = charsets


def test_indirect_object_invalid_read():
    stream = BytesIO(b"0 1 s")
    with pytest.raises(PdfReadError) as exc:
        IndirectObject.read_from_stream(stream, ReaderDummy())
    assert exc.value.args[0] == "Error reading indirect object reference at byte 0x5"


def test_create_string_object_utf16_bom():
    # utf16-be
    result = create_string_object(
        b"\xfe\xff\x00P\x00a\x00p\x00e\x00r\x00P\x00o\x00r\x00t\x00 \x001\x004\x00\x00"
    )
    assert result == "PaperPort 14\x00"
    assert result.autodetect_utf16 is True
    assert result.utf16_bom == b"\xfe\xff"
    assert (
        result.get_encoded_bytes()
        == b"\xfe\xff\x00P\x00a\x00p\x00e\x00r\x00P\x00o\x00r\x00t\x00 \x001\x004\x00\x00"
    )

    # utf16-le
    result = create_string_object(
        b"\xff\xfeP\x00a\x00p\x00e\x00r\x00P\x00o\x00r\x00t\x00 \x001\x004\x00\x00\x00"
    )
    assert result == "PaperPort 14\x00"
    assert result.autodetect_utf16 is True
    assert result.utf16_bom == b"\xff\xfe"
    assert (
        result.get_encoded_bytes()
        == b"\xff\xfeP\x00a\x00p\x00e\x00r\x00P\x00o\x00r\x00t\x00 \x001\x004\x00\x00\x00"
    )

    # utf16-be without bom
    result = TextStringObject("ÿ")
    result.autodetect_utf16 = True
    result.utf16_bom = b""
    assert result.get_encoded_bytes() == b"\x00\xFF"
    assert result.original_bytes == b"\x00\xFF"


def test_create_string_object_force():
    assert create_string_object(b"Hello World", []) == "Hello World"
    assert create_string_object(b"Hello World", {72: "A"}) == "Aello World"
    assert create_string_object(b"Hello World", "utf8") == "Hello World"


@pytest.mark.parametrize(
    ("value", "expected"),
    [
        ("0.000000", "0.0"),
        ("0.0", "0.0"),
        ("1.0", "1"),
        ("0.123000", "0.123"),
        ("0.000123000", "0.000123"),
        ("0.0", "0.0"),
        ("0", "0.0"),
        ("1", "1"),
        ("1.0", "1"),
        ("1.01", "1.01"),
        ("1.010", "1.01"),
        ("0000.0000", "0.0"),
        ("0.10101010", "0.1010101"),
        ("50000000000", "50000000000"),
        ("99900000000000000123", "99900000000000000000"),
        ("99900000000000000123.456000", "99900000000000000000"),
        ("0.00000000000000000000123", "0.00000000000000000000123"),
        ("0.00000123", "0.00000123"),
        ("0.00000000000000000000123000", "0.00000000000000000000123"),
        ("-4.6", "-4.6"),  # from #1910
        # (
        #    "50032481330523882508234.00000000000000000000123000",
        #    "50032481330523882508234.00000000000000000000123",
        # ),
        # (
        #    "928457298572093487502198745102973402987412908743.75249875981374981237498213740000",
        #    "928457298572093487502198745102973402987412908743.7524987598137498123749821374",
        # ),
    ],
)
def test_float_object_decimal_to_string(value, expected):
    assert repr(FloatObject(value)) == expected


def test_cloning(caplog):
    writer = PdfWriter()
    with pytest.raises(Exception) as exc:
        PdfObject().clone(writer)
    assert "PdfObject does not implement .clone so far" in exc.value.args[0]

    obj1 = DictionaryObject()
    obj1.indirect_reference = None
    n = len(writer._objects)
    obj2 = obj1.clone(writer)
    assert len(writer._objects) == n + 1
    obj3 = obj2.clone(writer)
    assert len(writer._objects) == n + 1
    assert obj2.indirect_reference == obj3.indirect_reference
    obj3 = obj2.indirect_reference.clone(writer)
    assert len(writer._objects) == n + 1
    assert obj2.indirect_reference == obj3.indirect_reference
    assert (
        obj2.indirect_reference
        == obj2._reference_clone(obj2, writer).indirect_reference
    )
    assert len(writer._objects) == n + 1
    assert obj2.indirect_reference == obj3.indirect_reference

    obj3 = obj2.indirect_reference.clone(writer, True)
    assert len(writer._objects) == n + 2
    assert obj2.indirect_reference != obj3.indirect_reference

    arr1 = ArrayObject([obj2])
    arr2 = arr1.clone(writer)
    arr3 = arr2.clone(writer)
    assert arr2 == arr3
    obj10 = StreamObject()
    arr1 = ArrayObject([obj10])
    obj11 = obj10.clone(writer)
    assert arr1[0] == obj11

    obj20 = DictionaryObject(
        {NameObject("/Test"): NumberObject(1), NameObject("/Test2"): StreamObject()}
    )
    obj21 = obj20.clone(writer, ignore_fields=None)
    assert "/Test" in obj21
    assert isinstance(obj21.get("/Test2"), IndirectObject)


@pytest.mark.enable_socket()
def test_append_with_indirectobject_not_pointing(caplog):
    """
    reported in #1631
    the object 43 0 is not invalid
    """
    url = "https://github.com/py-pdf/pypdf/files/10729142/document.pdf"
    name = "tst_iss1631.pdf"
    data = BytesIO(get_data_from_url(url, name=name))
    reader = PdfReader(data, strict=False)
    writer = PdfWriter()
    writer.append(reader)
    assert "Object 43 0 not defined." in caplog.text


@pytest.mark.enable_socket()
def test_iss1615_1673():
    """
    test cases where /N is not indicating chains of objects
    test also where /N,... are not part of chains
    """
    # #1615
    url = "https://github.com/py-pdf/pypdf/files/10671366/graph_letter.pdf"
    name = "graph_letter.pdf"
    reader = PdfReader(BytesIO(get_data_from_url(url, name=name)))
    writer = PdfWriter()
    writer.append(reader)
    assert (
        "/N"
        in writer.pages[0]["/Annots"][0]
        .get_object()["/AP"]["/N"]["/Resources"]["/ColorSpace"]["/Cs1"][1]
        .get_object()
    )
    # #1673
    url = "https://github.com/py-pdf/pypdf/files/10848750/budgeting-loan-form-sf500.pdf"
    name = "budgeting-loan-form-sf500.pdf"
    reader = PdfReader(BytesIO(get_data_from_url(url, name=name)))
    writer = PdfWriter()
    writer.clone_document_from_reader(reader)


@pytest.mark.enable_socket()
def test_destination_withoutzoom():
    """Cf issue #1832"""
    url = (
        "https://raw.githubusercontent.com/xrkk/tmpppppp/main/"
        "2021%20----%20book%20-%20Security%20of%20biquitous%20Computing%20Systems.pdf"
    )
    name = "2021_book_security.pdf"
    reader = PdfReader(BytesIO(get_data_from_url(url, name=name)))
    reader.outline

    out = BytesIO()
    writer = PdfWriter(clone_from=reader)
    writer.write(out)


def test_encodedstream_set_data():
    """
    EncodedStreamObject.set_data to extend data stream works.

    Checks also the flate_encode.
    """
    pdf_path = RESOURCE_ROOT / "crazyones.pdf"
    reader = PdfReader(pdf_path)
    co = reader.pages[0]["/Contents"][0].get_object()
    co.set_data(b"%hello\n" + co.get_data())
    assert b"hello" in co.get_data()
    b = BytesIO()
    co.write_to_stream(b)
    b.seek(0)
    aa = read_object(b, None)
    assert b"hello" in aa.get_data()
    assert aa["/Filter"] == "/FlateDecode"
    assert "/DecodeParms" not in aa
    bb = aa.flate_encode()
    assert b"hello" in bb.get_data()
    assert bb["/Filter"] == ["/FlateDecode", "/FlateDecode"]
    assert str(bb["/DecodeParms"]) == "[NullObject, NullObject]"
    bb[NameObject("/Test")] = NameObject("/MyTest")
    cc = bb.flate_encode()
    assert bb["/Filter"] == ["/FlateDecode", "/FlateDecode"]
    assert b"hello" in cc.get_data()
    assert cc["/Filter"] == ["/FlateDecode", "/FlateDecode", "/FlateDecode"]
    assert str(cc["/DecodeParms"]) == "[NullObject, NullObject, NullObject]"
    assert cc[NameObject("/Test")] == "/MyTest"


@pytest.mark.enable_socket()
def test_calling_indirect_objects():
    """Cope with cases where attributes/items are called from indirectObject"""
    url = (
        "https://raw.githubusercontent.com/xrkk/tmpppppp/main/"
        "2021%20----%20book%20-%20Security%20of%20biquitous%20Computing%20Systems.pdf"
    )
    name = "2021_book_security.pdf"
    reader = PdfReader(BytesIO(get_data_from_url(url, name=name)))
    reader.trailer.get("/Info")["/Creator"]
    reader.pages[0]["/Contents"][0].get_data()
    writer = PdfWriter(clone_from=reader)
    ind = writer._add_object(writer)
    assert ind.fileobj == writer.fileobj
    with pytest.raises(AttributeError):
        ind.not_existing_attribute
    # create an IndirectObject referencing an IndirectObject.
    writer._objects.append(writer.pages[0].indirect_reference)
    ind = IndirectObject(len(writer._objects), 0, writer)
    with pytest.raises(PdfStreamError):
        ind["/Type"]


@pytest.mark.enable_socket()
def test_indirect_object_page_dimensions():
    url = "https://github.com/py-pdf/pypdf/files/13302338/Zymeworks_Corporate.Presentation_FINAL1101.pdf.pdf"
    name = "issue2287.pdf"
    data = BytesIO(get_data_from_url(url, name=name))
    reader = PdfReader(data, strict=False)
    mediabox = reader.pages[0].mediabox
    assert mediabox == RectangleObject((0, 0, 792, 612))


def test_array_operators():
    a = ArrayObject(
        [
            NumberObject(1),
            NumberObject(2),
            NumberObject(3),
            NumberObject(4),
        ]
    )
    b = a + 5
    assert isinstance(b, ArrayObject)
    assert b == [1, 2, 3, 4, 5]
    assert a == [1, 2, 3, 4]
    a -= 2
    a += "abc"
    a -= (3, 4)
    a += ["d", "e"]
    a += BooleanObject(True)
    assert a == [1, "abc", "d", "e", True]
    a += "/toto"
    assert isinstance(a[-1], NameObject)
    assert isinstance(a[1], TextStringObject)
    a += b"1234"
    assert a[-1] == ByteStringObject(b"1234")
    la = len(a)
    a -= 300
    assert len(a) == la


def test_unitary_extract_inline_buffer_invalid():
    with pytest.raises(PdfReadError):
        extract_inline_AHx(BytesIO())
    with pytest.raises(PdfReadError):
        extract_inline_AHx(BytesIO(4095 * b"00" + b"   "))
    with pytest.raises(PdfReadError):
        extract_inline_AHx(BytesIO(b"00"))
    with pytest.raises(PdfReadError):
        extract_inline_A85(BytesIO())
    with pytest.raises(PdfReadError):
        extract_inline_A85(BytesIO(a85encode(b"1")))
    with pytest.raises(PdfReadError):
        extract_inline_A85(BytesIO(a85encode(b"1") + b"~> Q"))
    with pytest.raises(PdfReadError):
        extract_inline_A85(BytesIO(a85encode(b"1234578" * 990)))
    with pytest.raises(PdfReadError):
        extract_inline_RL(BytesIO())
    with pytest.raises(PdfReadError):
        extract_inline_RL(BytesIO(b"\x01\x01\x80"))
    with pytest.raises(PdfReadError):
        extract_inline_DCT(BytesIO(b"\xFF\xD9"))


def test_unitary_extract_inline():
    # AHx
    b = 16000 * b"00"
    assert len(extract_inline_AHx(BytesIO(b + b" EI"))) == len(b)
    with pytest.raises(PdfReadError):
        extract_inline_AHx(BytesIO(b + b"> "))
    # RL
    b = 8200 * b"\x00\xAB" + b"\x80"
    assert len(extract_inline_RL(BytesIO(b + b" EI"))) == len(b)

    # default
    # EIDD instead of EI; using A85
    b = b"""1 0 0 1 0 0 cm  BT /F1 12 Tf 14.4 TL ET\nq 100 0 0 100 100 100 cm
BI\n/W 16 /H 16 /BPC 8 /CS /RGB /F [/A85 /Fl]\nID
Gar8O(o6*is8QV#;;JAuTq2lQ8J;%6#\'d5b"Q[+ZD?\'\\+CGj9~>
EIDD
Q\nBT 1 0 0 1 200 100 Tm (Test) Tj T* ET\n \n"""
    ec = DecodedStreamObject()
    ec.set_data(b)
    co = ContentStream(ec, None)
    with pytest.raises(PdfReadError) as exc:
        co.operations
    assert "EI stream not found" in exc.value.args[0]
    # EIDD instead of EI; using /Fl (default extraction)
    b = b"""1 0 0 1 0 0 cm  BT /F1 12 Tf 14.4 TL ET\nq 100 0 0 100 100 100 cm
BI\n/W 16 /H 16 /BPC 8 /CS /RGB /F /Fl \nID
Gar8O(o6*is8QV#;;JAuTq2lQ8J;%6#\'d5b"Q[+ZD?\'\\+CGj9~>
EIDD
Q\nBT 1 0 0 1 200 100 Tm (Test) Tj T* ET\n \n"""
    ec = DecodedStreamObject()
    ec.set_data(b)
    co = ContentStream(ec, None)
    with pytest.raises(PdfReadError) as exc:
        co.operations
    assert "Unexpected end of stream" in exc.value.args[0]

    b = b"""1 0 0 1 0 0 cm  BT /F1 12 Tf 14.4 TL ET\nq 100 0 0 100 100 100 cm
BI\n/W 16 /H 16 /BPC 8 /CS /RGB /F /Fl \nID
Gar8O(o6*is8QV#;;JAuTq2lQ8J;%6#\'d5b"Q[+ZD?\'\\+CGj9~>EI
BT\nQ\nBT 1 0 0 1 200 100 Tm (Test) Tj T* ET\n \n"""
    ec = DecodedStreamObject()
    ec.set_data(b)
    co = ContentStream(ec, None)
    with pytest.raises(PdfReadError) as exc:
        co.operations
    assert "Unexpected end of stream" in exc.value.args[0]

    b = b"""1 0 0 1 0 0 cm  BT /F1 12 Tf 14.4 TL ET\nq 100 0 0 100 100 100 cm
BI\n/W 4 /H 4 /CS /G \nID
abcdefghijklmnopEI
Q\nQ\nBT 1 0 0 1 200 100 Tm (Test) Tj T* ET\n \n"""
    ec = DecodedStreamObject()
    ec.set_data(b)
    co = ContentStream(ec, None)
    assert co.operations[7][0]["data"] == b"abcdefghijklmnop"

    b = b"""1 0 0 1 0 0 cm  BT /F1 12 Tf 14.4 TL ET\nq 100 0 0 100 100 100 cm
BI\n/W 4 /H 4 \nID
abcdefghijklmnopEI
Q\nQ\nBT 1 0 0 1 200 100 Tm (Test) Tj T* ET\n \n"""
    ec = DecodedStreamObject()
    ec.set_data(b)
    co = ContentStream(ec, None)
    assert co.operations[7][0]["data"] == b"abcdefghijklmnop"<|MERGE_RESOLUTION|>--- conflicted
+++ resolved
@@ -1,10 +1,6 @@
 """Test the pypdf.generic module."""
 
-<<<<<<< HEAD
-import codecs
-=======
 from base64 import a85encode
->>>>>>> 6dafbbe4
 from copy import deepcopy
 from io import BytesIO
 from pathlib import Path
