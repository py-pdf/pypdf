--- conflicted
+++ resolved
@@ -490,12 +490,7 @@
 def test_remove_child_not_in_that_tree():
 
     tree = TreeObject()
-<<<<<<< HEAD
-    tree.indirect_ref = NullObject()
-=======
     tree.indirect_reference = NullObject()
-    # child = ChildDummy(TreeObject())
->>>>>>> a0abf1ec
     child = TreeObject()
     child.indirect_ref = NullObject()
     with pytest.raises(ValueError) as exc:
