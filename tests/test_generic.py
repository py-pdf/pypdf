"""Test the pypdf.generic module."""
from io import BytesIO
from pathlib import Path
from unittest.mock import patch

import pytest

from pypdf import PdfMerger, PdfReader, PdfWriter
from pypdf.constants import CheckboxRadioButtonAttributes
from pypdf.errors import PdfReadError, PdfStreamError
from pypdf.generic import (
    AnnotationBuilder,
    ArrayObject,
    BooleanObject,
    ByteStringObject,
    Destination,
    DictionaryObject,
    Fit,
    FloatObject,
    IndirectObject,
    NameObject,
    NullObject,
    NumberObject,
    OutlineItem,
    PdfObject,
    RectangleObject,
    StreamObject,
    TextStringObject,
    TreeObject,
    create_string_object,
    encode_pdfdocencoding,
    read_hex_string_from_stream,
    read_object,
    read_string_from_stream,
)

from . import ReaderDummy, get_pdf_from_url

TESTS_ROOT = Path(__file__).parent.resolve()
PROJECT_ROOT = TESTS_ROOT.parent
RESOURCE_ROOT = PROJECT_ROOT / "resources"


class ChildDummy(DictionaryObject):
    @property
    def indirect_reference(self):
        return self


def test_float_object_exception(caplog):
    assert FloatObject("abc") == 0
    assert caplog.text != ""


def test_number_object_exception(caplog):
    assert NumberObject("0,0") == 0
    assert caplog.text != ""


def test_number_object_no_exception():
    NumberObject(2**100_000_000)


def test_create_string_object_exception():
    with pytest.raises(TypeError) as exc:
        create_string_object(123)
    assert (  # typeguard is not running
        exc.value.args[0] == "create_string_object should have str or unicode arg"
    ) or (  # typeguard is enabled
        'type of argument "string" must be one of (str, bytes); got int instead'
        in exc.value.args[0]
    )


@pytest.mark.parametrize(
    ("value", "expected", "tell"), [(b"true", b"true", 4), (b"false", b"false", 5)]
)
def test_boolean_object(value, expected, tell):
    stream = BytesIO(value)
    assert BooleanObject.read_from_stream(stream).value == (expected == b"true")
    stream.seek(0, 0)
    assert stream.read() == expected
    assert stream.tell() == tell


def test_boolean_object_write():
    stream = BytesIO()
    boolobj = BooleanObject(None)
    boolobj.write_to_stream(stream, encryption_key=None)
    stream.seek(0, 0)
    assert stream.read() == b"false"


def test_boolean_eq():
    boolobj = BooleanObject(True)
    assert (boolobj == True) is True  # noqa: E712
    assert (boolobj == False) is False  # noqa: E712
    assert (boolobj == "True") is False

    boolobj = BooleanObject(False)
    assert (boolobj == True) is False  # noqa: E712
    assert (boolobj == False) is True  # noqa: E712
    assert (boolobj == "True") is False


def test_boolean_object_exception():
    stream = BytesIO(b"False")
    with pytest.raises(PdfReadError) as exc:
        BooleanObject.read_from_stream(stream)
    assert exc.value.args[0] == "Could not read Boolean object"


def test_array_object_exception():
    stream = BytesIO(b"False")
    with pytest.raises(PdfReadError) as exc:
        ArrayObject.read_from_stream(stream, None)
    assert exc.value.args[0] == "Could not read array"


def test_null_object_exception():
    stream = BytesIO(b"notnull")
    with pytest.raises(PdfReadError) as exc:
        NullObject.read_from_stream(stream)
    assert exc.value.args[0] == "Could not read Null object"


@pytest.mark.parametrize("value", [b"", b"False", b"foo ", b"foo  ", b"foo bar"])
def test_indirect_object_premature(value):
    stream = BytesIO(value)
    with pytest.raises(PdfStreamError) as exc:
        IndirectObject.read_from_stream(stream, None)
    assert exc.value.args[0] == "Stream has ended unexpectedly"


def test_readHexStringFromStream():
    stream = BytesIO(b"a1>")
    assert read_hex_string_from_stream(stream) == "\x10"


def test_readHexStringFromStream_exception():
    stream = BytesIO(b"")
    with pytest.raises(PdfStreamError) as exc:
        read_hex_string_from_stream(stream)
    assert exc.value.args[0] == "Stream has ended unexpectedly"


def test_readStringFromStream_exception():
    stream = BytesIO(b"x")
    with pytest.raises(PdfStreamError) as exc:
        read_string_from_stream(stream)
    assert exc.value.args[0] == "Stream has ended unexpectedly"


def test_readStringFromStream_not_in_escapedict_no_digit():
    stream = BytesIO(b"x\\y")
    with pytest.raises(PdfReadError) as exc:
        read_string_from_stream(stream)
    assert exc.value.args[0] == "Stream has ended unexpectedly"


def test_readStringFromStream_multichar_eol():
    stream = BytesIO(b"x\\\n )")
    assert read_string_from_stream(stream) == " "


def test_readStringFromStream_multichar_eol2():
    stream = BytesIO(b"x\\\n\n)")
    assert read_string_from_stream(stream) == ""


def test_readStringFromStream_excape_digit():
    stream = BytesIO(b"x\\1a )")
    assert read_string_from_stream(stream) == "\x01a "


def test_readStringFromStream_excape_digit2():
    stream = BytesIO(b"(hello \\1\\2\\3\\4)")
    assert read_string_from_stream(stream) == "hello \x01\x02\x03\x04"


def test_NameObject(caplog):
    stream = BytesIO(b"x")
    with pytest.raises(PdfReadError) as exc:
        NameObject.read_from_stream(stream, None)
    assert exc.value.args[0] == "name read error"
    assert (
        NameObject.read_from_stream(
            BytesIO(b"/A;Name_With-Various***Characters?"), None
        )
        == "/A;Name_With-Various***Characters?"
    )
    assert (
        NameObject.read_from_stream(BytesIO(b"/paired#28#29parentheses"), None)
        == "/paired()parentheses"
    )
    assert NameObject.read_from_stream(BytesIO(b"/A#42"), None) == "/AB"

    assert (
        NameObject.read_from_stream(
            BytesIO(b"/#f1j#d4#aa#0c#ce#87#b4#b3#b0#23J#86#fe#2a#b2jYJ#94"),
            ReaderDummy(),
        )
        == "/ñjÔª\x0cÎ\x87´³°#J\x86þ*²jYJ\x94"
    )

    assert (NameObject.read_from_stream(BytesIO(b"/#JA#231f"), None)) == "/#JA#1f"

    assert (
        NameObject.read_from_stream(
            BytesIO(b"/#e4#bd#a0#e5#a5#bd#e4#b8#96#e7#95#8c"), None
        )
    ) == "/你好世界"

    # test write
    b = BytesIO()
    NameObject("/hello").write_to_stream(b, None)
    assert bytes(b.getbuffer()) == b"/hello"

    caplog.clear()
    b = BytesIO()
    NameObject("hello").write_to_stream(b, None)
    assert bytes(b.getbuffer()) == b"hello"
    assert "Incorrect first char" in caplog.text

    caplog.clear()
    b = BytesIO()
    NameObject("/DIJMAC+Arial Black#1").write_to_stream(b, None)
    assert bytes(b.getbuffer()) == b"/DIJMAC+Arial#20Black#231"
    assert caplog.text == ""

    b = BytesIO()
    NameObject("/你好世界").write_to_stream(b, None)
    assert bytes(b.getbuffer()) == b"/#E4#BD#A0#E5#A5#BD#E4#B8#96#E7#95#8C"
    assert caplog.text == ""


def test_destination_fit_r():
    d = Destination(
        TextStringObject("title"), NullObject(), Fit.fit_rectangle(0, 0, 0, 0)
    )
    assert d.title == NameObject("title")
    assert d.typ == "/FitR"
    assert d.zoom is None
    assert d.left == FloatObject(0)
    assert d.right == FloatObject(0)
    assert d.top == FloatObject(0)
    assert d.bottom == FloatObject(0)
    assert list(d) == []
    d.empty_tree()


def test_destination_fit_v():
    Destination(NameObject("title"), NullObject(), Fit.fit_vertically(left=0))

    # Trigger Exception
    Destination(NameObject("title"), NullObject(), Fit.fit_vertically(left=None))


def test_outline_item_write_to_stream():
    stream = BytesIO()
    oi = OutlineItem(NameObject("title"), NullObject(), Fit.fit_vertically(left=0))
    oi.write_to_stream(stream, None)
    stream.seek(0, 0)
    assert stream.read() == b"<<\n/Title (title)\n/Dest [ null /FitV 0.0 ]\n>>"


def test_encode_pdfdocencoding_keyerror():
    with pytest.raises(UnicodeEncodeError) as exc:
        encode_pdfdocencoding("😀")
    assert exc.value.args[0] == "pdfdocencoding"


def test_read_object_comment_exception():
    stream = BytesIO(b"% foobar")
    pdf = None
    with pytest.raises(PdfStreamError) as exc:
        read_object(stream, pdf)
    assert exc.value.args[0] == "File ended unexpectedly."


def test_read_object_empty():
    stream = BytesIO(b"endobj")
    pdf = None
    assert isinstance(read_object(stream, pdf), NullObject)


def test_read_object_invalid():
    stream = BytesIO(b"hello")
    pdf = None
    with pytest.raises(PdfReadError) as exc:
        read_object(stream, pdf)
    assert "hello" in exc.value.args[0]


def test_read_object_comment():
    stream = BytesIO(b"% foobar\n1 ")
    pdf = None
    out = read_object(stream, pdf)
    assert out == 1


def test_ByteStringObject():
    bo = ByteStringObject("stream", encoding="utf-8")
    stream = BytesIO(b"")
    bo.write_to_stream(stream, encryption_key="foobar")
    stream.seek(0, 0)
    assert stream.read() == b"<1cdd628b972e>"  # TODO: how can we verify this?


def test_DictionaryObject_key_is_no_pdfobject():
    do = DictionaryObject({NameObject("/S"): NameObject("/GoTo")})
    with pytest.raises(ValueError) as exc:
        do["foo"] = NameObject("/GoTo")
    assert exc.value.args[0] == "key must be PdfObject"


def test_DictionaryObject_xmp_meta():
    do = DictionaryObject({NameObject("/S"): NameObject("/GoTo")})
    assert do.xmp_metadata is None


def test_DictionaryObject_value_is_no_pdfobject():
    do = DictionaryObject({NameObject("/S"): NameObject("/GoTo")})
    with pytest.raises(ValueError) as exc:
        do[NameObject("/S")] = "/GoTo"
    assert exc.value.args[0] == "value must be PdfObject"


def test_DictionaryObject_setdefault_key_is_no_pdfobject():
    do = DictionaryObject({NameObject("/S"): NameObject("/GoTo")})
    with pytest.raises(ValueError) as exc:
        do.setdefault("foo", NameObject("/GoTo"))
    assert exc.value.args[0] == "key must be PdfObject"


def test_DictionaryObject_setdefault_value_is_no_pdfobject():
    do = DictionaryObject({NameObject("/S"): NameObject("/GoTo")})
    with pytest.raises(ValueError) as exc:
        do.setdefault(NameObject("/S"), "/GoTo")
    assert exc.value.args[0] == "value must be PdfObject"


def test_DictionaryObject_setdefault_value():
    do = DictionaryObject({NameObject("/S"): NameObject("/GoTo")})
    do.setdefault(NameObject("/S"), NameObject("/GoTo"))


def test_DictionaryObject_read_from_stream():
    stream = BytesIO(b"<< /S /GoTo >>")
    pdf = None
    out = DictionaryObject.read_from_stream(stream, pdf)
    assert out.get_object() == {NameObject("/S"): NameObject("/GoTo")}


def test_DictionaryObject_read_from_stream_broken():
    stream = BytesIO(b"< /S /GoTo >>")
    pdf = None
    with pytest.raises(PdfReadError) as exc:
        DictionaryObject.read_from_stream(stream, pdf)
    assert (
        exc.value.args[0]
        == "Dictionary read error at byte 0x2: stream must begin with '<<'"
    )


def test_DictionaryObject_read_from_stream_unexpected_end():
    stream = BytesIO(b"<< \x00/S /GoTo")
    pdf = None
    with pytest.raises(PdfStreamError) as exc:
        DictionaryObject.read_from_stream(stream, pdf)
    assert exc.value.args[0] == "Stream has ended unexpectedly"


def test_DictionaryObject_read_from_stream_stream_no_newline():
    stream = BytesIO(b"<< /S /GoTo >>stream")
    pdf = None
    with pytest.raises(PdfReadError) as exc:
        DictionaryObject.read_from_stream(stream, pdf)
    assert exc.value.args[0] == "Stream data must be followed by a newline"


@pytest.mark.parametrize(("strict"), [(True), (False)])
def test_DictionaryObject_read_from_stream_stream_no_stream_length(strict):
    stream = BytesIO(b"<< /S /GoTo >>stream\n")

    class Tst:  # to replace pdf
        strict = False

    pdf = Tst()
    pdf.strict = strict
    with pytest.raises(PdfReadError) as exc:
        DictionaryObject.read_from_stream(stream, pdf)
    assert exc.value.args[0] == "Stream length not defined"


@pytest.mark.parametrize(
    ("strict", "length", "should_fail"),
    [
        (True, 6, False),
        (True, 10, False),
        (True, 4, True),
        (False, 6, False),
        (False, 10, False),
    ],
)
def test_DictionaryObject_read_from_stream_stream_stream_valid(
    strict, length, should_fail
):
    stream = BytesIO(b"<< /S /GoTo /Length %d >>stream\nBT /F1\nendstream\n" % length)

    class Tst:  # to replace pdf
        strict = True

    pdf = Tst()
    pdf.strict = strict
    with pytest.raises(PdfReadError) as exc:
        do = DictionaryObject.read_from_stream(stream, pdf)
        # TODO: What should happen with the stream?
        assert do == {"/S": "/GoTo"}
        if length in (6, 10):
            assert b"BT /F1" in do._StreamObject__data
        raise PdfReadError("__ALLGOOD__")
    assert should_fail ^ (exc.value.args[0] == "__ALLGOOD__")


def test_RectangleObject():
    ro = RectangleObject((1, 2, 3, 4))
    assert ro.lower_left == (1, 2)
    assert ro.lower_right == (3, 2)
    assert ro.upper_left == (1, 4)
    assert ro.upper_right == (3, 4)

    ro.lower_left = (5, 6)
    assert ro.lower_left == (5, 6)

    ro.bottom -= 2
    ro.left -= 2
    assert ro.lower_left == (3, 4)

    ro.lower_right = (7, 8)
    assert ro.lower_right == (7, 8)

    ro.upper_left = (9, 11)
    assert ro.upper_left == (9, 11)

    ro.upper_right = (13, 17)
    assert ro.upper_right == (13, 17)
    ro.top += 1
    ro.right += 1
    assert ro.upper_right == (14, 18)


def test_TextStringObject_exc():
    tso = TextStringObject("foo")
    with pytest.raises(Exception) as exc:
        tso.get_original_bytes()
    assert exc.value.args[0] == "no information about original bytes"


def test_TextStringObject_autodetect_utf16():
    tso = TextStringObject("foo")
    tso.autodetect_utf16 = True
    assert tso.get_original_bytes() == b"\xfe\xff\x00f\x00o\x00o"


def test_remove_child_not_in_tree():
    tree = TreeObject()
    with pytest.raises(ValueError) as exc:
        tree.remove_child(ChildDummy())
    assert exc.value.args[0] == "Removed child does not appear to be a tree item"


def test_remove_child_not_in_that_tree():
    tree = TreeObject()
    tree.indirect_reference = NullObject()
    child = TreeObject()
    child.indirect_reference = NullObject()
    with pytest.raises(ValueError) as exc:
        child.remove_from_tree()
    assert exc.value.args[0] == "Removed child does not appear to be a tree item"
    tree.add_child(child, ReaderDummy())
    with pytest.raises(ValueError) as exc:
        tree.remove_child(child)
    assert exc.value.args[0] == "Removed child is not a member of this tree"


def test_remove_child_not_found_in_tree():
    class ChildDummy(DictionaryObject):
        @property
        def indirect_reference(self) -> "ChildDummy":
            return self

    tree = TreeObject()
    tree.indirect_reference = NullObject()
    child = ChildDummy(TreeObject())
    tree.add_child(child, ReaderDummy())
    child2 = ChildDummy(TreeObject())
    child2[NameObject("/Parent")] = tree
    with pytest.raises(ValueError) as exc:
        tree.remove_child(child2)
    assert exc.value.args[0] == "Removal couldn't find item in tree"


def test_remove_child_found_in_tree():
    writer = PdfWriter()

    # Add Tree
    tree = TreeObject()
    writer._add_object(tree)

    # Add first child
    # It's important to set a value, otherwise the writer.get_reference will
    # return the same object when a second child is added.
    child1 = TreeObject()
    child1[NameObject("/Foo")] = TextStringObject("bar")
    child1_ref = writer._add_object(child1)
    tree.add_child(child1_ref, writer)
    assert tree[NameObject("/Count")] == 1
    assert len(list(tree.children())) == 1

    # Add second child
    child2 = TreeObject()
    child2[NameObject("/Foo")] = TextStringObject("baz")
    child2_ref = writer._add_object(child2)
    tree.add_child(child2_ref, writer)
    assert tree[NameObject("/Count")] == 2
    assert len(list(tree.children())) == 2

    # Remove last child
    tree.remove_child(child2_ref)
    assert tree[NameObject("/Count")] == 1
    assert len(list(tree.children())) == 1

    # Add new child
    child3 = TreeObject()
    child3[NameObject("/Foo")] = TextStringObject("3")
    child3_ref = writer._add_object(child3)
    tree.add_child(child3_ref, writer)
    assert tree[NameObject("/Count")] == 2
    assert len(list(tree.children())) == 2

    # Remove first child
    child1 = tree[NameObject("/First")]
    tree.remove_child(child1)
    assert tree[NameObject("/Count")] == 1
    assert len(list(tree.children())) == 1

    child4 = TreeObject()
    child4[NameObject("/Foo")] = TextStringObject("4")
    child4_ref = writer._add_object(child4)
    tree.add_child(child4_ref, writer)
    assert tree[NameObject("/Count")] == 2
    assert len(list(tree.children())) == 2

    child5 = TreeObject()
    child5[NameObject("/Foo")] = TextStringObject("5")
    child5_ref = writer._add_object(child5)
    tree.add_child(child5_ref, writer)
    assert tree[NameObject("/Count")] == 3
    assert len(list(tree.children())) == 3

    # Remove middle child
    child4.remove_from_tree()
    assert tree[NameObject("/Count")] == 2
    assert len(list(tree.children())) == 2

    tree.empty_tree()


def test_remove_child_in_tree():
    pdf = RESOURCE_ROOT / "form.pdf"

    tree = TreeObject()
    reader = PdfReader(pdf)
    writer = PdfWriter()
    writer._add_object(tree)
    writer.add_page(reader.pages[0])
    writer.add_outline_item("foo", page_number=0)
    obj = writer._objects[-1]
    tree.add_child(obj, writer)
    tree.remove_child(obj)
    tree.add_child(obj, writer)
    tree.empty_tree()


@pytest.mark.enable_socket
def test_dict_read_from_stream(caplog):
    url = "https://corpora.tika.apache.org/base/docs/govdocs1/984/984877.pdf"
    name = "tika-984877.pdf"

    reader = PdfReader(BytesIO(get_pdf_from_url(url, name=name)))
    for page in reader.pages:
        page.extract_text()
    assert (
        "Multiple definitions in dictionary at byte 0x1084 for key /Length"
        in caplog.text
    )


@pytest.mark.enable_socket
def test_parse_content_stream_peek_percentage():
    url = "https://corpora.tika.apache.org/base/docs/govdocs1/985/985770.pdf"
    name = "tika-985770.pdf"

    reader = PdfReader(BytesIO(get_pdf_from_url(url, name=name)))
    for page in reader.pages:
        page.extract_text()


@pytest.mark.enable_socket
def test_read_inline_image_no_has_q():
    # pdf/df7e1add3156af17a372bc165e47a244.pdf
    url = "https://corpora.tika.apache.org/base/docs/govdocs1/998/998719.pdf"
    name = "tika-998719.pdf"

    reader = PdfReader(BytesIO(get_pdf_from_url(url, name=name)))
    for page in reader.pages:
        page.extract_text()


@pytest.mark.enable_socket
def test_read_inline_image_loc_neg_1():
    url = "https://corpora.tika.apache.org/base/docs/govdocs1/935/935066.pdf"
    name = "tika-935066.pdf"

    reader = PdfReader(BytesIO(get_pdf_from_url(url, name=name)))
    for page in reader.pages:
        page.extract_text()


@pytest.mark.slow
@pytest.mark.enable_socket
def test_text_string_write_to_stream():
    url = "https://corpora.tika.apache.org/base/docs/govdocs1/924/924562.pdf"
    name = "tika-924562.pdf"

    reader = PdfReader(BytesIO(get_pdf_from_url(url, name=name)))
    for page in reader.pages:
        page.compress_content_streams()


@pytest.mark.enable_socket
def test_name_object_read_from_stream_unicode_error():  # L588
    url = "https://corpora.tika.apache.org/base/docs/govdocs1/974/974966.pdf"
    name = "tika-974966.pdf"

    reader = PdfReader(BytesIO(get_pdf_from_url(url, name=name)))
    for page in reader.pages:
        page.extract_text()


@pytest.mark.enable_socket
def test_bool_repr(tmp_path):
    url = "https://corpora.tika.apache.org/base/docs/govdocs1/932/932449.pdf"
    name = "tika-932449.pdf"

    reader = PdfReader(BytesIO(get_pdf_from_url(url, name=name)))
    write_path = tmp_path / "tmp-fields-report.txt"
    with open(write_path, "w") as fp:
        fields = reader.get_fields(fileobj=fp)
    assert fields
    assert list(fields.keys()) == ["USGPOSignature"]
    with open(write_path) as fp:
        data = fp.read()
    assert data.startswith(
        "Field Name: USGPOSignature\nField Type: Signature\nField Flags: 1\n"
        "Value: {'/Type': '/Sig', '/Filter': '/Adobe.PPKLite', "
        "'/SubFilter':"
    )


@pytest.mark.enable_socket
@patch("pypdf._reader.logger_warning")
def test_issue_997(mock_logger_warning):
    url = (
        "https://github.com/py-pdf/pypdf/files/8908874/"
        "Exhibit_A-2_930_Enterprise_Zone_Tax_Credits_final.pdf"
    )
    name = "gh-issue-997.pdf"

    merger = PdfMerger()
    merged_filename = "tmp-out.pdf"
    merger.append(BytesIO(get_pdf_from_url(url, name=name)))  # here the error raises
    with open(merged_filename, "wb") as f:
        merger.write(f)
    merger.close()

    mock_logger_warning.assert_called_with("Overwriting cache for 0 4", "pypdf._reader")

    # Strict
    merger = PdfMerger(strict=True)
    merged_filename = "tmp-out.pdf"
    with pytest.raises(PdfReadError) as exc:
        merger.append(
            BytesIO(get_pdf_from_url(url, name=name))
        )  # here the error raises
    assert exc.value.args[0] == "Could not find object."
    with open(merged_filename, "wb") as f:
        merger.write(f)
    merger.close()

    # cleanup
    Path(merged_filename).unlink()


def test_annotation_builder_free_text():
    # Arrange
    pdf_path = RESOURCE_ROOT / "crazyones.pdf"
    reader = PdfReader(pdf_path)
    page = reader.pages[0]
    writer = PdfWriter()
    writer.add_page(page)

    # Act
    free_text_annotation = AnnotationBuilder.free_text(
        "Hello World - bold and italic\nThis is the second line!",
        rect=(50, 550, 200, 650),
        font="Arial",
        bold=True,
        italic=True,
        font_size="20pt",
        font_color="00ff00",
        border_color=None,
        background_color=None,
    )
    writer.add_annotation(0, free_text_annotation)

    free_text_annotation = AnnotationBuilder.free_text(
        "Another free text annotation (not bold, not italic)",
        rect=(500, 550, 200, 650),
        font="Arial",
        bold=False,
        italic=False,
        font_size="20pt",
        font_color="00ff00",
        border_color="0000ff",
        background_color="cdcdcd",
    )
    writer.add_annotation(0, free_text_annotation)

    # Assert: You need to inspect the file manually
    target = "annotated-pdf.pdf"
    with open(target, "wb") as fp:
        writer.write(fp)

    Path(target).unlink()  # comment this out for manual inspection


def test_annotation_builder_polygon():
    # Arrange
    pdf_path = RESOURCE_ROOT / "crazyones.pdf"
    reader = PdfReader(pdf_path)
    page = reader.pages[0]
    writer = PdfWriter()
    writer.add_page(page)

    # Act
    with pytest.raises(ValueError) as exc:
        AnnotationBuilder.polygon(
            vertices=[],
        )
    assert exc.value.args[0] == "A polygon needs at least 1 vertex with two coordinates"

    annotation = AnnotationBuilder.polygon(
        vertices=[(50, 550), (200, 650), (70, 750), (50, 700)],
    )
    writer.add_annotation(0, annotation)

    # Assert: You need to inspect the file manually
    target = "annotated-pdf.pdf"
    with open(target, "wb") as fp:
        writer.write(fp)

    Path(target).unlink()  # comment this out for manual inspection


def test_annotation_builder_line():
    # Arrange
    pdf_path = RESOURCE_ROOT / "crazyones.pdf"
    reader = PdfReader(pdf_path)
    page = reader.pages[0]
    writer = PdfWriter()
    writer.add_page(page)

    # Act
    line_annotation = AnnotationBuilder.line(
        text="Hello World\nLine2",
        rect=(50, 550, 200, 650),
        p1=(50, 550),
        p2=(200, 650),
    )
    writer.add_annotation(0, line_annotation)

    # Assert: You need to inspect the file manually
    target = "annotated-pdf.pdf"
    with open(target, "wb") as fp:
        writer.write(fp)

    Path(target).unlink()  # comment this out for manual inspection


def test_annotation_builder_square():
    # Arrange
    pdf_path = RESOURCE_ROOT / "crazyones.pdf"
    reader = PdfReader(pdf_path)
    page = reader.pages[0]
    writer = PdfWriter()
    writer.add_page(page)

    # Act
    square_annotation = AnnotationBuilder.rectangle(
        rect=(50, 550, 200, 650), interiour_color="ff0000"
    )
    writer.add_annotation(0, square_annotation)

    square_annotation = AnnotationBuilder.rectangle(
        rect=(40, 400, 150, 450),
    )
    writer.add_annotation(0, square_annotation)

    # Assert: You need to inspect the file manually
    target = "annotated-pdf-square.pdf"
    with open(target, "wb") as fp:
        writer.write(fp)

    Path(target).unlink()  # comment this out for manual inspection


def test_annotation_builder_circle():
    # Arrange
    pdf_path = RESOURCE_ROOT / "crazyones.pdf"
    reader = PdfReader(pdf_path)
    page = reader.pages[0]
    writer = PdfWriter()
    writer.add_page(page)

    # Act
    circle_annotation = AnnotationBuilder.ellipse(
        rect=(50, 550, 200, 650), interiour_color="ff0000"
    )
    writer.add_annotation(0, circle_annotation)

    diameter = 100
    circle_annotation = AnnotationBuilder.ellipse(
        rect=(110, 500, 110 + diameter, 500 + diameter),
    )
    writer.add_annotation(0, circle_annotation)

    # Assert: You need to inspect the file manually
    target = "annotated-pdf-circle.pdf"
    with open(target, "wb") as fp:
        writer.write(fp)

    Path(target).unlink()  # comment this out for manual inspection


def test_annotation_builder_link():
    # Arrange
    pdf_path = RESOURCE_ROOT / "outline-without-title.pdf"
    reader = PdfReader(pdf_path)
    page = reader.pages[0]
    writer = PdfWriter()
    writer.add_page(page)

    # Act
    # Part 1: Too many args
    with pytest.raises(ValueError) as exc:
        AnnotationBuilder.link(
            rect=(50, 550, 200, 650),
            url="https://martin-thoma.com/",
            target_page_index=3,
        )
    assert exc.value.args[0] == (
        "Either 'url' or 'target_page_index' have to be provided. "
        "url=https://martin-thoma.com/, target_page_index=3"
    )

    # Part 2: Too few args
    with pytest.raises(ValueError) as exc:
        AnnotationBuilder.link(
            rect=(50, 550, 200, 650),
        )
    assert (
        exc.value.args[0]
        == "Either 'url' or 'target_page_index' have to be provided. Both were None."
    )

    # Part 3: External Link
    link_annotation = AnnotationBuilder.link(
        rect=(50, 50, 100, 100),
        url="https://martin-thoma.com/",
        border=[1, 0, 6, [3, 2]],
    )
    writer.add_annotation(0, link_annotation)

    # Part 4: Internal Link
    link_annotation = AnnotationBuilder.link(
        rect=(100, 100, 300, 200),
        target_page_index=1,
        border=[50, 10, 4],
    )
    writer.add_annotation(0, link_annotation)

    for page in reader.pages[1:]:
        writer.add_page(page)

    # Assert: You need to inspect the file manually
    target = "annotated-pdf-link.pdf"
    with open(target, "wb") as fp:
        writer.write(fp)

    Path(target).unlink()  # comment this out for manual inspection


def test_annotation_builder_text():
    # Arrange
    pdf_path = RESOURCE_ROOT / "outline-without-title.pdf"
    reader = PdfReader(pdf_path)
    page = reader.pages[0]
    writer = PdfWriter()
    writer.add_page(page)

    # Act
    text_annotation = AnnotationBuilder.text(
        text="Hello World\nThis is the second line!",
        rect=(50, 550, 500, 650),
        open=True,
    )
    writer.add_annotation(0, text_annotation)

    # Assert: You need to inspect the file manually
    target = "annotated-pdf-popup.pdf"
    with open(target, "wb") as fp:
        writer.write(fp)

    Path(target).unlink()  # comment this out for manual inspection


def test_CheckboxRadioButtonAttributes_opt():
    assert "/Opt" in CheckboxRadioButtonAttributes.attributes_dict()


def test_name_object_invalid_decode():
    stream = BytesIO(b"/\x80\x02\x03")

    # strict:
    with pytest.raises(PdfReadError) as exc:
        NameObject.read_from_stream(stream, ReaderDummy(strict=True))
    assert "Illegal character in Name Object" in exc.value.args[0]

    # non-strict:
    stream.seek(0)
    NameObject.read_from_stream(stream, ReaderDummy(strict=False))


def test_indirect_object_invalid_read():
    stream = BytesIO(b"0 1 s")
    with pytest.raises(PdfReadError) as exc:
        IndirectObject.read_from_stream(stream, ReaderDummy())
    assert exc.value.args[0] == "Error reading indirect object reference at byte 0x5"


def test_create_string_object_force():
    assert create_string_object(b"Hello World", []) == "Hello World"
    assert create_string_object(b"Hello World", {72: "A"}) == "Aello World"
    assert create_string_object(b"Hello World", "utf8") == "Hello World"


@pytest.mark.parametrize(
    ("value", "expected"),
    [
        ("0.000000", "0.0"),
        ("0.0", "0.0"),
        ("1.0", "1"),
        ("0.123000", "0.123"),
        ("0.000123000", "0.000123"),
        ("0.0", "0.0"),
        ("0", "0.0"),
        ("1", "1"),
        ("1.0", "1"),
        ("1.01", "1.01"),
        ("1.010", "1.01"),
        ("0000.0000", "0.0"),
        ("0.10101010", "0.1010101"),
        ("50000000000", "50000000000"),
        ("99900000000000000123", "99900000000000000000"),
        ("99900000000000000123.456000", "99900000000000000000"),
        ("0.00000000000000000000123", "0.00000000000000000000123"),
        ("0.00000000000000000000123000", "0.00000000000000000000123"),
        # (
        #    "50032481330523882508234.00000000000000000000123000",
        #    "50032481330523882508234.00000000000000000000123",
        # ),
        # (
        #    "928457298572093487502198745102973402987412908743.75249875981374981237498213740000",
        #    "928457298572093487502198745102973402987412908743.7524987598137498123749821374",
        # ),
    ],
)
def test_float_object_decimal_to_string(value, expected):
    assert repr(FloatObject(value)) == expected


def test_cloning(caplog):
    writer = PdfWriter()
    with pytest.raises(Exception) as exc:
        PdfObject().clone(writer)
    assert "clone PdfObject" in exc.value.args[0]

    obj1 = DictionaryObject()
    obj1.indirect_reference = None
    n = len(writer._objects)
    obj2 = obj1.clone(writer)
    assert len(writer._objects) == n + 1
    obj3 = obj2.clone(writer)
    assert len(writer._objects) == n + 1
    assert obj2.indirect_reference == obj3.indirect_reference
    obj3 = obj2.indirect_reference.clone(writer)
    assert len(writer._objects) == n + 1
    assert obj2.indirect_reference == obj3.indirect_reference
    assert (
        obj2.indirect_reference
        == obj2._reference_clone(obj2, writer).indirect_reference
    )
    assert len(writer._objects) == n + 1
    assert obj2.indirect_reference == obj3.indirect_reference

    obj3 = obj2.indirect_reference.clone(writer, True)
    assert len(writer._objects) == n + 2
    assert obj2.indirect_reference != obj3.indirect_reference

    arr1 = ArrayObject([obj2])
    arr2 = arr1.clone(writer)
    arr3 = arr2.clone(writer)
    assert arr2 == arr3
    obj10 = StreamObject()
    arr1 = ArrayObject([obj10])
    obj11 = obj10.clone(writer)
    assert arr1[0] == obj11

    obj20 = DictionaryObject(
        {NameObject("/Test"): NumberObject(1), NameObject("/Test2"): StreamObject()}
    )
    obj21 = obj20.clone(writer, ignore_fields=None)
    assert "/Test" in obj21
    assert isinstance(obj21.get("/Test2"), IndirectObject)


<<<<<<< HEAD
@pytest.mark.external
def test_iss1615_1673():
    """
    test cases where /N is not indicating chains of objects
    """
    # #1615
    url = "https://github.com/py-pdf/pypdf/files/10671366/graph_letter.pdf"
    name = "graph_letter.pdf"
    reader = PdfReader(BytesIO(get_pdf_from_url(url, name=name)))
    writer = PdfWriter()
    writer.append(reader)
    assert (
        "/N"
        in writer.pages[0]["/Annots"][0]
        .get_object()["/AP"]["/N"]["/Resources"]["/ColorSpace"]["/Cs1"][1]
        .get_object()
    )
    # #1673
    url = "https://github.com/py-pdf/pypdf/files/10848750/budgeting-loan-form-sf500.pdf"
    name = "budgeting-loan-form-sf500.pdf"
    reader = PdfReader(BytesIO(get_pdf_from_url(url, name=name)))
    writer = PdfWriter()
    writer.clone_document_from_reader(reader)
=======
@pytest.mark.enable_socket
def test_append_with_indirectobject_not_pointing(caplog):
    """
    reported in #1631
    the object 43 0 is not invalid
    """
    url = "https://github.com/py-pdf/pypdf/files/10729142/document.pdf"
    name = "tst_iss1631.pdf"
    data = BytesIO(get_pdf_from_url(url, name=name))
    reader = PdfReader(data, strict=False)
    writer = PdfWriter()
    writer.append(reader)
    assert "Object 43 0 not defined." in caplog.text
>>>>>>> 8588aa16
<|MERGE_RESOLUTION|>--- conflicted
+++ resolved
@@ -1046,31 +1046,6 @@
     assert isinstance(obj21.get("/Test2"), IndirectObject)
 
 
-<<<<<<< HEAD
-@pytest.mark.external
-def test_iss1615_1673():
-    """
-    test cases where /N is not indicating chains of objects
-    """
-    # #1615
-    url = "https://github.com/py-pdf/pypdf/files/10671366/graph_letter.pdf"
-    name = "graph_letter.pdf"
-    reader = PdfReader(BytesIO(get_pdf_from_url(url, name=name)))
-    writer = PdfWriter()
-    writer.append(reader)
-    assert (
-        "/N"
-        in writer.pages[0]["/Annots"][0]
-        .get_object()["/AP"]["/N"]["/Resources"]["/ColorSpace"]["/Cs1"][1]
-        .get_object()
-    )
-    # #1673
-    url = "https://github.com/py-pdf/pypdf/files/10848750/budgeting-loan-form-sf500.pdf"
-    name = "budgeting-loan-form-sf500.pdf"
-    reader = PdfReader(BytesIO(get_pdf_from_url(url, name=name)))
-    writer = PdfWriter()
-    writer.clone_document_from_reader(reader)
-=======
 @pytest.mark.enable_socket
 def test_append_with_indirectobject_not_pointing(caplog):
     """
@@ -1084,4 +1059,29 @@
     writer = PdfWriter()
     writer.append(reader)
     assert "Object 43 0 not defined." in caplog.text
->>>>>>> 8588aa16
+
+
+@pytest.mark.enable_socket
+def test_iss1615_1673():
+    """
+    test cases where /N is not indicating chains of objects
+    test also where /N,... are not part of chains
+    """
+    # #1615
+    url = "https://github.com/py-pdf/pypdf/files/10671366/graph_letter.pdf"
+    name = "graph_letter.pdf"
+    reader = PdfReader(BytesIO(get_pdf_from_url(url, name=name)))
+    writer = PdfWriter()
+    writer.append(reader)
+    assert (
+        "/N"
+        in writer.pages[0]["/Annots"][0]
+        .get_object()["/AP"]["/N"]["/Resources"]["/ColorSpace"]["/Cs1"][1]
+        .get_object()
+    )
+    # #1673
+    url = "https://github.com/py-pdf/pypdf/files/10848750/budgeting-loan-form-sf500.pdf"
+    name = "budgeting-loan-form-sf500.pdf"
+    reader = PdfReader(BytesIO(get_pdf_from_url(url, name=name)))
+    writer = PdfWriter()
+    writer.clone_document_from_reader(reader)