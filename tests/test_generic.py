--- conflicted
+++ resolved
@@ -614,11 +614,7 @@
     os.remove(target)  # comment this out for manual inspection
 
 
-<<<<<<< HEAD
-def test_annotation_builder_popup():
-=======
 def test_annotation_builder_text():
->>>>>>> 43197dc4
     # Arrange
     pdf_path = RESOURCE_ROOT / "outline-without-title.pdf"
     reader = PdfReader(pdf_path)
@@ -629,7 +625,30 @@
     # Act
     text_annotation = AnnotationBuilder.text(
         text="Hello World\nThis is the second line!",
-<<<<<<< HEAD
+        rect=(50, 550, 500, 650),
+        open=True,
+    )
+    writer.add_annotation(0, text_annotation)
+
+    # Assert: You need to inspect the file manually
+    target = "annotated-pdf-popup.pdf"
+    with open(target, "wb") as fp:
+        writer.write(fp)
+
+    os.remove(target)  # comment this out for manual inspection
+
+
+def test_annotation_builder_popup():
+    # Arrange
+    pdf_path = RESOURCE_ROOT / "outline-without-title.pdf"
+    reader = PdfReader(pdf_path)
+    page = reader.pages[0]
+    writer = PdfWriter()
+    writer.add_page(page)
+
+    # Act
+    text_annotation = AnnotationBuilder.text(
+        text="Hello World\nThis is the second line!",
         rect=(50, 550, 200, 650),
         open=True,
     )
@@ -640,24 +659,12 @@
     )
     writer.add_annotation(0, popup_annotation)
     # writer.add_annotation(0, text_annotation)
-=======
-        rect=(50, 550, 500, 650),
-        open=True,
-    )
-    writer.add_annotation(0, text_annotation)
->>>>>>> 43197dc4
 
     # Assert: You need to inspect the file manually
     target = "annotated-pdf-popup.pdf"
     with open(target, "wb") as fp:
         writer.write(fp)
 
-<<<<<<< HEAD
-    # os.remove(target)  # comment this out for manual inspection
-=======
-    os.remove(target)  # comment this out for manual inspection
->>>>>>> 43197dc4
-
 
 def test_CheckboxRadioButtonAttributes_opt():
     assert "/Opt" in CheckboxRadioButtonAttributes.attributes_dict()