import os
from io import BytesIO

import pytest

from PyPDF2 import PdfMerger, PdfReader, PdfWriter
from PyPDF2.constants import TypFitArguments as TF
from PyPDF2.errors import PdfReadError, PdfReadWarning, PdfStreamError
from PyPDF2.generic import (
    AnnotationBuilder,
    ArrayObject,
    Bookmark,
    BooleanObject,
    ByteStringObject,
    CheckboxRadioButtonAttributes,
    Destination,
    DictionaryObject,
    FloatObject,
    IndirectObject,
    NameObject,
    NullObject,
    NumberObject,
    RectangleObject,
    TextStringObject,
    TreeObject,
    create_string_object,
    encode_pdfdocencoding,
    read_hex_string_from_stream,
    read_object,
    read_string_from_stream,
)

from . import get_pdf_from_url

TESTS_ROOT = os.path.abspath(os.path.dirname(__file__))
PROJECT_ROOT = os.path.dirname(TESTS_ROOT)
RESOURCE_ROOT = os.path.join(PROJECT_ROOT, "resources")


def test_float_object_exception():
    assert FloatObject("abc") == 0


def test_number_object_exception():
    with pytest.raises(OverflowError):
        NumberObject(1.5 * 2**10000)


def test_create_string_object_exception():
    with pytest.raises(TypeError) as exc:
        create_string_object(123)
    assert (  # typeguard is not running
        exc.value.args[0] == "create_string_object should have str or unicode arg"
    ) or (  # typeguard is enabled
        'type of argument "string" must be one of (str, bytes); got int instead'
        in exc.value.args[0]
    )


@pytest.mark.parametrize(
    ("value", "expected", "tell"), [(b"true", b"true", 4), (b"false", b"false", 5)]
)
def test_boolean_object(value, expected, tell):
    stream = BytesIO(value)
    assert BooleanObject.read_from_stream(stream).value == (expected == b"true")
    stream.seek(0, 0)
    assert stream.read() == expected
    assert stream.tell() == tell


def test_boolean_object_write():
    stream = BytesIO()
    boolobj = BooleanObject(None)
    boolobj.write_to_stream(stream, encryption_key=None)
    stream.seek(0, 0)
    assert stream.read() == b"false"


def test_boolean_eq():
    boolobj = BooleanObject(True)
    assert (boolobj == True) is True  # noqa: E712
    assert (boolobj == False) is False  # noqa: E712
    assert (boolobj == "True") is False

    boolobj = BooleanObject(False)
    assert (boolobj == True) is False  # noqa: E712
    assert (boolobj == False) is True  # noqa: E712
    assert (boolobj == "True") is False


def test_boolean_object_exception():
    stream = BytesIO(b"False")
    with pytest.raises(PdfReadError) as exc:
        BooleanObject.read_from_stream(stream)
    assert exc.value.args[0] == "Could not read Boolean object"


def test_array_object_exception():
    stream = BytesIO(b"False")
    with pytest.raises(PdfReadError) as exc:
        ArrayObject.read_from_stream(stream, None)
    assert exc.value.args[0] == "Could not read array"


def test_null_object_exception():
    stream = BytesIO(b"notnull")
    with pytest.raises(PdfReadError) as exc:
        NullObject.read_from_stream(stream)
    assert exc.value.args[0] == "Could not read Null object"


@pytest.mark.parametrize("value", [b"", b"False", b"foo ", b"foo  ", b"foo bar"])
def test_indirect_object_premature(value):
    stream = BytesIO(value)
    with pytest.raises(PdfStreamError) as exc:
        IndirectObject.read_from_stream(stream, None)
    assert exc.value.args[0] == "Stream has ended unexpectedly"


def test_readHexStringFromStream():
    stream = BytesIO(b"a1>")
    assert read_hex_string_from_stream(stream) == "\x10"


def test_readHexStringFromStream_exception():
    stream = BytesIO(b"")
    with pytest.raises(PdfStreamError) as exc:
        read_hex_string_from_stream(stream)
    assert exc.value.args[0] == "Stream has ended unexpectedly"


def test_readStringFromStream_exception():
    stream = BytesIO(b"x")
    with pytest.raises(PdfStreamError) as exc:
        read_string_from_stream(stream)
    assert exc.value.args[0] == "Stream has ended unexpectedly"


def test_readStringFromStream_not_in_escapedict_no_digit():
    stream = BytesIO(b"x\\y")
    with pytest.raises(PdfReadError) as exc:
        read_string_from_stream(stream)
    assert exc.value.args[0] == "Stream has ended unexpectedly"


def test_readStringFromStream_multichar_eol():
    stream = BytesIO(b"x\\\n )")
    assert read_string_from_stream(stream) == " "


def test_readStringFromStream_multichar_eol2():
    stream = BytesIO(b"x\\\n\n)")
    assert read_string_from_stream(stream) == ""


def test_readStringFromStream_excape_digit():
    stream = BytesIO(b"x\\1a )")
    assert read_string_from_stream(stream) == "\x01 "


def test_NameObject():
    stream = BytesIO(b"x")
    with pytest.raises(PdfReadError) as exc:
        NameObject.read_from_stream(stream, None)
    assert exc.value.args[0] == "name read error"


def test_destination_fit_r():
    d = Destination(
        NameObject("title"),
        NullObject(),
        NameObject(TF.FIT_R),
        FloatObject(0),
        FloatObject(0),
        FloatObject(0),
        FloatObject(0),
    )
    assert d.title == NameObject("title")
    assert d.typ == "/FitR"
    assert d.zoom is None
    assert d.left == FloatObject(0)
    assert d.right == FloatObject(0)
    assert d.top == FloatObject(0)
    assert d.bottom == FloatObject(0)
    assert list(d) == []
    d.empty_tree()


def test_destination_fit_v():
    Destination(NameObject("title"), NullObject(), NameObject(TF.FIT_V), FloatObject(0))


def test_destination_exception():
    with pytest.raises(PdfReadError):
        Destination(
            NameObject("title"), NullObject(), NameObject("foo"), FloatObject(0)
        )


def test_bookmark_write_to_stream():
    stream = BytesIO()
    bm = Bookmark(
        NameObject("title"), NullObject(), NameObject(TF.FIT_V), FloatObject(0)
    )
    bm.write_to_stream(stream, None)
    stream.seek(0, 0)
    assert stream.read() == b"<<\n/Title title\n/Dest [ null /FitV 0 ]\n>>"


def test_encode_pdfdocencoding_keyerror():
    with pytest.raises(UnicodeEncodeError) as exc:
        encode_pdfdocencoding("😀")
    assert exc.value.args[0] == "pdfdocencoding"


def test_read_object_comment_exception():
    stream = BytesIO(b"% foobar")
    pdf = None
    with pytest.raises(PdfStreamError) as exc:
        read_object(stream, pdf)
    assert exc.value.args[0] == "File ended unexpectedly."


def test_read_object_comment():
    stream = BytesIO(b"% foobar\n1 ")
    pdf = None
    out = read_object(stream, pdf)
    assert out == 1


def test_ByteStringObject():
    bo = ByteStringObject("stream", encoding="utf-8")
    stream = BytesIO(b"")
    bo.write_to_stream(stream, encryption_key="foobar")
    stream.seek(0, 0)
    assert stream.read() == b"<1cdd628b972e>"  # TODO: how can we verify this?


def test_DictionaryObject_key_is_no_pdfobject():
    do = DictionaryObject({NameObject("/S"): NameObject("/GoTo")})
    with pytest.raises(ValueError) as exc:
        do["foo"] = NameObject("/GoTo")
    assert exc.value.args[0] == "key must be PdfObject"


def test_DictionaryObject_xmp_meta():
    do = DictionaryObject({NameObject("/S"): NameObject("/GoTo")})
    assert do.xmp_metadata is None


def test_DictionaryObject_value_is_no_pdfobject():
    do = DictionaryObject({NameObject("/S"): NameObject("/GoTo")})
    with pytest.raises(ValueError) as exc:
        do[NameObject("/S")] = "/GoTo"
    assert exc.value.args[0] == "value must be PdfObject"


def test_DictionaryObject_setdefault_key_is_no_pdfobject():
    do = DictionaryObject({NameObject("/S"): NameObject("/GoTo")})
    with pytest.raises(ValueError) as exc:
        do.setdefault("foo", NameObject("/GoTo"))
    assert exc.value.args[0] == "key must be PdfObject"


def test_DictionaryObject_setdefault_value_is_no_pdfobject():
    do = DictionaryObject({NameObject("/S"): NameObject("/GoTo")})
    with pytest.raises(ValueError) as exc:
        do.setdefault(NameObject("/S"), "/GoTo")
    assert exc.value.args[0] == "value must be PdfObject"


def test_DictionaryObject_setdefault_value():
    do = DictionaryObject({NameObject("/S"): NameObject("/GoTo")})
    do.setdefault(NameObject("/S"), NameObject("/GoTo"))


def test_DictionaryObject_read_from_stream():
    stream = BytesIO(b"<< /S /GoTo >>")
    pdf = None
    out = DictionaryObject.read_from_stream(stream, pdf)
    assert out.get_object() == {NameObject("/S"): NameObject("/GoTo")}


def test_DictionaryObject_read_from_stream_broken():
    stream = BytesIO(b"< /S /GoTo >>")
    pdf = None
    with pytest.raises(PdfReadError) as exc:
        DictionaryObject.read_from_stream(stream, pdf)
    assert (
        exc.value.args[0]
        == "Dictionary read error at byte 0x2: stream must begin with '<<'"
    )


def test_DictionaryObject_read_from_stream_unexpected_end():
    stream = BytesIO(b"<< \x00/S /GoTo")
    pdf = None
    with pytest.raises(PdfStreamError) as exc:
        DictionaryObject.read_from_stream(stream, pdf)
    assert exc.value.args[0] == "Stream has ended unexpectedly"


def test_DictionaryObject_read_from_stream_stream_no_newline():
    stream = BytesIO(b"<< /S /GoTo >>stream")
    pdf = None
    with pytest.raises(PdfReadError) as exc:
        DictionaryObject.read_from_stream(stream, pdf)
    assert exc.value.args[0] == "Stream data must be followed by a newline"


@pytest.mark.parametrize(("strict"), [(True), (False)])
def test_DictionaryObject_read_from_stream_stream_no_stream_length(strict):
    stream = BytesIO(b"<< /S /GoTo >>stream\n")

    class Tst:  # to replace pdf
        strict = False

    pdf = Tst()
    pdf.strict = strict
    with pytest.raises(PdfReadError) as exc:
        DictionaryObject.read_from_stream(stream, pdf)
    assert exc.value.args[0] == "Stream length not defined"


@pytest.mark.parametrize(
    ("strict", "length", "should_fail"),
    [
        (True, 6, False),
        (True, 10, False),
        (True, 4, True),
        (False, 6, False),
        (False, 10, False),
    ],
)
def test_DictionaryObject_read_from_stream_stream_stream_valid(
    strict, length, should_fail
):
    stream = BytesIO(b"<< /S /GoTo /Length %d >>stream\nBT /F1\nendstream\n" % length)

    class Tst:  # to replace pdf
        strict = True

    pdf = Tst()
    pdf.strict = strict
    with pytest.raises(PdfReadError) as exc:
        do = DictionaryObject.read_from_stream(stream, pdf)
        # TODO: What should happen with the stream?
        assert do == {"/S": "/GoTo"}
        if length in (6, 10):
            assert b"BT /F1" in do._StreamObject__data
        raise PdfReadError("__ALLGOOD__")
    print(exc.value)
    assert should_fail ^ (exc.value.args[0] == "__ALLGOOD__")


def test_RectangleObject():
    ro = RectangleObject((1, 2, 3, 4))
    assert ro.lower_left == (1, 2)
    assert ro.lower_right == (3, 2)
    assert ro.upper_left == (1, 4)
    assert ro.upper_right == (3, 4)

    ro.lower_left = (5, 6)
    assert ro.lower_left == (5, 6)

    ro.lower_right = (7, 8)
    assert ro.lower_right == (7, 8)

    ro.upper_left = (9, 11)
    assert ro.upper_left == (9, 11)

    ro.upper_right = (13, 17)
    assert ro.upper_right == (13, 17)


def test_TextStringObject_exc():
    tso = TextStringObject("foo")
    with pytest.raises(Exception) as exc:
        tso.get_original_bytes()
    assert exc.value.args[0] == "no information about original bytes"


def test_TextStringObject_autodetect_utf16():
    tso = TextStringObject("foo")
    tso.autodetect_utf16 = True
    assert tso.get_original_bytes() == b"\xfe\xff\x00f\x00o\x00o"


def test_remove_child_not_in_tree():
    tree = TreeObject()
    with pytest.raises(ValueError) as exc:
        tree.remove_child(NameObject("foo"))
    assert exc.value.args[0] == "Removed child does not appear to be a tree item"


def test_remove_child_in_tree():
    pdf = os.path.join(RESOURCE_ROOT, "form.pdf")

    tree = TreeObject()
    reader = PdfReader(pdf)
    writer = PdfWriter()
    writer.add_page(reader.pages[0])
    writer.add_bookmark("foo", pagenum=0)
    obj = writer._objects[-1]
    tree.add_child(obj, writer)
    tree.remove_child(obj)
    tree.add_child(obj, writer)
    tree.empty_tree()


def test_dict_read_from_stream():
    url = "https://corpora.tika.apache.org/base/docs/govdocs1/984/984877.pdf"
    name = "tika-984877.pdf"

    reader = PdfReader(BytesIO(get_pdf_from_url(url, name=name)))
    for page in reader.pages:
        with pytest.warns(PdfReadWarning):
            page.extract_text()


def test_parse_content_stream_peek_percentage():
    url = "https://corpora.tika.apache.org/base/docs/govdocs1/985/985770.pdf"
    name = "tika-985770.pdf"

    reader = PdfReader(BytesIO(get_pdf_from_url(url, name=name)))
    for page in reader.pages:
        page.extract_text()


def test_read_inline_image_no_has_q():
    # pdf/df7e1add3156af17a372bc165e47a244.pdf
    url = "https://corpora.tika.apache.org/base/docs/govdocs1/998/998719.pdf"
    name = "tika-998719.pdf"

    reader = PdfReader(BytesIO(get_pdf_from_url(url, name=name)))
    for page in reader.pages:
        page.extract_text()


def test_read_inline_image_loc_neg_1():
    url = "https://corpora.tika.apache.org/base/docs/govdocs1/935/935066.pdf"
    name = "tika-935066.pdf"

    reader = PdfReader(BytesIO(get_pdf_from_url(url, name=name)))
    for page in reader.pages:
        page.extract_text()


def test_text_string_write_to_stream():
    url = "https://corpora.tika.apache.org/base/docs/govdocs1/924/924562.pdf"
    name = "tika-924562.pdf"

    reader = PdfReader(BytesIO(get_pdf_from_url(url, name=name)))
    for page in reader.pages:
        page.compress_content_streams()


def test_name_object_read_from_stream_unicode_error():  # L588
    url = "https://corpora.tika.apache.org/base/docs/govdocs1/974/974966.pdf"
    name = "tika-974966.pdf"

    reader = PdfReader(BytesIO(get_pdf_from_url(url, name=name)))
    for page in reader.pages:
        page.extract_text()


def test_bool_repr():
    url = "https://corpora.tika.apache.org/base/docs/govdocs1/932/932449.pdf"
    name = "tika-932449.pdf"

    reader = PdfReader(BytesIO(get_pdf_from_url(url, name=name)))
    with open("tmp-fields-report.txt", "w") as fp:
        fields = reader.get_fields(fileobj=fp)
    assert fields

    # cleanup
    os.remove("tmp-fields-report.txt")


def test_issue_997():
    url = "https://github.com/py-pdf/PyPDF2/files/8908874/Exhibit_A-2_930_Enterprise_Zone_Tax_Credits_final.pdf"
    name = "gh-issue-997.pdf"

    merger = PdfMerger()
    merged_filename = "tmp-out.pdf"
    with pytest.warns(PdfReadWarning, match="not defined"):
        merger.append(
            BytesIO(get_pdf_from_url(url, name=name))
        )  # here the error raises
    with open(merged_filename, "wb") as f:
        merger.write(f)
    merger.close()

    # cleanup
    os.remove(merged_filename)


<<<<<<< HEAD
def test_annotation_builder_free_text():
    # Arrange
    pdf_path = os.path.join(RESOURCE_ROOT, "crazyones.pdf")
    reader = PdfReader(pdf_path)
    page = reader.pages[0]
    writer = PdfWriter()
    writer.add_page(page)

    # Act
    annotation = AnnotationBuilder.free_text(
        "Hello World\nThis is the second line!",
        rect=(50, 550, 200, 650),
        font="Arial",
        bold=True,
        italic=True,
        font_size="20pt",
        font_color="00ff00",
        border_color="0000ff",
        bg_color="cdcdcd",
    )
    writer.add_annotation(0, annotation)

    # Assert: You need to inspect the file manually
    target = "out-annotation-free-text.pdf"
    with open("out-annotation-free-text.pdf", "wb") as fp:
        writer.write(fp)

    os.remove(target)  # comment this out for manual inspection
=======
def test_CheckboxRadioButtonAttributes_opt():
    assert "/Opt" in CheckboxRadioButtonAttributes.attributes_dict()
>>>>>>> 6899c744
<|MERGE_RESOLUTION|>--- conflicted
+++ resolved
@@ -495,7 +495,6 @@
     os.remove(merged_filename)
 
 
-<<<<<<< HEAD
 def test_annotation_builder_free_text():
     # Arrange
     pdf_path = os.path.join(RESOURCE_ROOT, "crazyones.pdf")
@@ -524,7 +523,7 @@
         writer.write(fp)
 
     os.remove(target)  # comment this out for manual inspection
-=======
+
+
 def test_CheckboxRadioButtonAttributes_opt():
-    assert "/Opt" in CheckboxRadioButtonAttributes.attributes_dict()
->>>>>>> 6899c744
+    assert "/Opt" in CheckboxRadioButtonAttributes.attributes_dict()