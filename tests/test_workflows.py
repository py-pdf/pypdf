"""
Tests in this module behave like user code.

They don't mock/patch anything, they cover typical user needs.
"""

import binascii
import os
import sys
from io import BytesIO
from pathlib import Path
from re import findall

import pytest

from pypdf import PdfMerger, PdfReader, PdfWriter
from pypdf.constants import PageAttributes as PG
from pypdf.errors import PdfReadError, PdfReadWarning
from pypdf.generic import ContentStream, read_object

from . import get_pdf_from_url, normalize_warnings

TESTS_ROOT = Path(__file__).parent.resolve()
PROJECT_ROOT = TESTS_ROOT.parent
RESOURCE_ROOT = PROJECT_ROOT / "resources"

sys.path.append(str(PROJECT_ROOT))


def test_basic_features(tmp_path):
    pdf_path = RESOURCE_ROOT / "crazyones.pdf"
    reader = PdfReader(pdf_path)
    writer = PdfWriter()

    assert len(reader.pages) == 1

    # add page 1 from input1 to output document, unchanged
    writer.add_page(reader.pages[0])

    # add page 2 from input1, but rotated clockwise 90 degrees
    writer.add_page(reader.pages[0].rotate(90))

    # add page 3 from input1, but first add a watermark from another PDF:
    page3 = reader.pages[0]
    watermark_pdf = pdf_path
    watermark = PdfReader(watermark_pdf)
    page3.merge_page(watermark.pages[0])
    writer.add_page(page3)

    # add page 4 from input1, but crop it to half size:
    page4 = reader.pages[0]
    page4.mediabox.upper_right = (
        page4.mediabox.right / 2,
        page4.mediabox.top / 2,
    )
    del page4.mediabox
    writer.add_page(page4)

    # add some Javascript to launch the print window on opening this PDF.
    # the password dialog may prevent the print dialog from being shown,
    # comment the the encription lines, if that's the case, to try this out
    writer.add_js("this.print({bUI:true,bSilent:false,bShrinkToFit:true});")

    # encrypt your new PDF and add a password
    password = "secret"
    writer.encrypt(password)

    # finally, write "output" to pypdf-output.pdf
    write_path = tmp_path / "pypdf-output.pdf"
    with open(write_path, "wb") as output_stream:
        writer.write(output_stream)


def test_dropdown_items():
    inputfile = RESOURCE_ROOT / "libreoffice-form.pdf"
    reader = PdfReader(inputfile)
    fields = reader.get_fields()
    assert "/Opt" in fields["Nationality"]


def test_PdfReaderFileLoad():
    """
    Test loading and parsing of a file. Extract text of the file and compare to expected
    textual output. Expected outcome: file loads, text matches expected.
    """

    with open(RESOURCE_ROOT / "crazyones.pdf", "rb") as inputfile:
        # Load PDF file from file
        reader = PdfReader(inputfile)
        page = reader.pages[0]

        # Retrieve the text of the PDF
        with open(RESOURCE_ROOT / "crazyones.txt", "rb") as pdftext_file:
            pdftext = pdftext_file.read()

        text = page.extract_text().encode("utf-8")

        # Compare the text of the PDF to a known source
        for expected_line, actual_line in zip(text.split(b"\n"), pdftext.split(b"\n")):
            assert expected_line == actual_line

        assert text == pdftext, (
            "PDF extracted text differs from expected value.\n\nExpected:\n\n%r\n\nExtracted:\n\n%r\n\n"
            % (pdftext, text)
        )


def test_PdfReaderJpegImage():
    """
    Test loading and parsing of a file. Extract the image of the file and compare to expected
    textual output. Expected outcome: file loads, image matches expected.
    """

    with open(RESOURCE_ROOT / "jpeg.pdf", "rb") as inputfile:
        # Load PDF file from file
        reader = PdfReader(inputfile)

        # Retrieve the text of the image
        with open(RESOURCE_ROOT / "jpeg.txt") as pdftext_file:
            imagetext = pdftext_file.read()

        page = reader.pages[0]
        x_object = page[PG.RESOURCES]["/XObject"].get_object()
        data = x_object["/Im4"].get_data()

        # Compare the text of the PDF to a known source
        assert binascii.hexlify(data).decode() == imagetext, (
            "PDF extracted image differs from expected value.\n\nExpected:\n\n%r\n\nExtracted:\n\n%r\n\n"
            % (imagetext, binascii.hexlify(data).decode())
        )


def test_decrypt():
    with open(RESOURCE_ROOT / "libreoffice-writer-password.pdf", "rb") as inputfile:
        reader = PdfReader(inputfile)
        assert reader.is_encrypted is True
        reader.decrypt("openpassword")
        assert len(reader.pages) == 1
        assert reader.is_encrypted is True
        metadict = reader.metadata
        assert dict(metadict) == {
            "/CreationDate": "D:20220403203552+02'00'",
            "/Creator": "Writer",
            "/Producer": "LibreOffice 6.4",
        }


def test_text_extraction_encrypted():
    inputfile = RESOURCE_ROOT / "libreoffice-writer-password.pdf"
    reader = PdfReader(inputfile)
    assert reader.is_encrypted is True
    reader.decrypt("openpassword")
    assert (
        reader.pages[0]
        .extract_text()
        .replace("\n", "")
        .strip()
        .startswith("Lorem ipsum dolor sit amet")
    )


@pytest.mark.parametrize("degree", [0, 90, 180, 270, 360, -90])
def test_rotate(degree):
    with open(RESOURCE_ROOT / "crazyones.pdf", "rb") as inputfile:
        reader = PdfReader(inputfile)
        page = reader.pages[0]
        page.rotate(degree)


def test_rotate_45():
    with open(RESOURCE_ROOT / "crazyones.pdf", "rb") as inputfile:
        reader = PdfReader(inputfile)
        page = reader.pages[0]
        with pytest.raises(ValueError) as exc:
            page.rotate(45)
        assert exc.value.args[0] == "Rotation angle must be a multiple of 90"


@pytest.mark.external
@pytest.mark.slow
@pytest.mark.parametrize(
    ("enable", "url", "pages"),
    [
        (True, "https://arxiv.org/pdf/2201.00214.pdf", [0, 1, 5, 10]),
        (
            True,
            "https://github.com/py-pdf/sample-files/raw/main/009-pdflatex-geotopo/GeoTopo.pdf",
            [0, 1, 5, 10],
        ),
        (True, "https://arxiv.org/pdf/2201.00151.pdf", [0, 1, 5, 10]),
        (True, "https://arxiv.org/pdf/1707.09725.pdf", [0, 1, 5, 10]),
        (True, "https://arxiv.org/pdf/2201.00021.pdf", [0, 1, 5, 8]),
        (True, "https://arxiv.org/pdf/2201.00037.pdf", [0, 1, 5, 10]),
        (True, "https://arxiv.org/pdf/2201.00069.pdf", [0, 1, 5, 10]),
        (True, "https://arxiv.org/pdf/2201.00178.pdf", [0, 1, 5, 10]),
        (True, "https://arxiv.org/pdf/2201.00201.pdf", [0, 1, 5, 8]),
        (True, "https://arxiv.org/pdf/1602.06541.pdf", [0, 1, 5, 10]),
        (True, "https://arxiv.org/pdf/2201.00200.pdf", [0, 1, 5, 6]),
        (True, "https://arxiv.org/pdf/2201.00022.pdf", [0, 1, 5, 10]),
        (True, "https://arxiv.org/pdf/2201.00029.pdf", [0, 1, 6, 10]),
        # #1145
        (True, "https://github.com/py-pdf/pypdf/files/9174594/2017.pdf", [0]),
        # #1145, remaining issue (empty arguments for FlateEncoding)
        (
            True,
            "https://github.com/py-pdf/pypdf/files/9175966/2015._pb_decode_pg0.pdf",
            [0],
        ),
        # 6 instead of 5: as there is an issue in page 5 (missing objects)
        # and too complex to handle the warning without hiding real regressions
        (True, "https://arxiv.org/pdf/1601.03642.pdf", [0, 1, 5, 7]),
        (
            True,
            "https://github.com/py-pdf/pypdf/files/3796761/17343_2008_Order_09-Jan-2019.pdf",
            [0, 1],
        ),
        (
            True,
            "https://github.com/py-pdf/pypdf/files/8884471/ssi_manwaring.pdf",
            [0, 1],
        ),
        (True, "https://github.com/py-pdf/pypdf/files/8884469/999092.pdf", [0, 1]),
        (
            True,
            "file://" + str(RESOURCE_ROOT / "test Orient.pdf"),
            [0],
        ),  # TODO: preparation of text orientation validation
        (
            True,
            "https://github.com/py-pdf/pypdf/files/8884470/fdocuments.in_sweet-fundamentals-of-crystallography.pdf",
            [0, 1, 34, 35, 36, 118, 119, 120, 121],
        ),
        (True, "https://github.com/py-pdf/pypdf/files/8884493/998167.pdf", [0]),
        (
            True,
            "https://corpora.tika.apache.org/base/docs/govdocs1/971/971703.pdf",
            [0, 1, 5, 8, 14],
        ),
        (  # faulty PDF, wrongly linearized and with 2 trailer, second with /Root
            True,
            "https://corpora.tika.apache.org/base/docs/govdocs1/989/989691.pdf",
            [0],
        ),
    ],
)
def test_extract_textbench(enable, url, pages, print_result=False):
    if not enable:
        return
    try:
        reader = PdfReader(BytesIO(get_pdf_from_url(url, url.split("/")[-1])))
        for page_number in pages:
            if print_result:
                print(f"**************** {url} / page {page_number} ****************")
            rst = reader.pages[page_number].extract_text()
            if print_result:
                print(f"{rst}\n*****************************\n")
    except PdfReadWarning:
        pass


@pytest.mark.slow
def test_orientations():
    p = PdfReader(RESOURCE_ROOT / "test Orient.pdf").pages[0]
    with pytest.warns(DeprecationWarning):
        p.extract_text("", "")
    with pytest.warns(DeprecationWarning):
        p.extract_text("", "", 0)
    with pytest.warns(DeprecationWarning):
        p.extract_text("", "", 0, 200)

    with pytest.warns(DeprecationWarning):
        p.extract_text(Tj_sep="", TJ_sep="")
    assert findall("\\((.)\\)", p.extract_text()) == ["T", "B", "L", "R"]
    with pytest.raises(Exception):
        p.extract_text(None)
    with pytest.raises(Exception):
        p.extract_text("", 0)
    with pytest.raises(Exception):
        p.extract_text("", "", None)
    with pytest.raises(Exception):
        p.extract_text("", "", 0, "")
    with pytest.raises(Exception):
        p.extract_text(0, "")

    p.extract_text(0, 0)
    p.extract_text(orientations=0)

    for (req, rst) in (
        (0, ["T"]),
        (90, ["L"]),
        (180, ["B"]),
        (270, ["R"]),
        ((0,), ["T"]),
        ((0, 180), ["T", "B"]),
        ((45,), []),
    ):
        assert (
            findall("\\((.)\\)", p.extract_text(req)) == rst
        ), f"extract_text({req}) => {rst}"


@pytest.mark.samples
@pytest.mark.external
@pytest.mark.parametrize(
    ("base_path", "overlay_path"),
    [
        (
            "resources/crazyones.pdf",
            "sample-files/013-reportlab-overlay/reportlab-overlay.pdf",
        ),
        (
            "https://corpora.tika.apache.org/base/docs/govdocs1/935/935981.pdf",
            "sample-files/013-reportlab-overlay/reportlab-overlay.pdf",
        ),
    ],
)
def test_overlay(base_path, overlay_path):
    if base_path.startswith("http"):
        base_path = BytesIO(get_pdf_from_url(base_path, name="tika-935981.pdf"))
    else:
        base_path = PROJECT_ROOT / base_path
    reader = PdfReader(base_path)
    writer = PdfWriter()

    reader_overlay = PdfReader(PROJECT_ROOT / overlay_path)
    overlay = reader_overlay.pages[0]

    for page in reader.pages:
        page.merge_page(overlay)
        writer.add_page(page)
    with open("dont_commit_overlay.pdf", "wb") as fp:
        writer.write(fp)

    # Cleanup
    os.remove("dont_commit_overlay.pdf")  # remove for manual inspection


@pytest.mark.external
@pytest.mark.slow
@pytest.mark.parametrize(
    ("url", "name"),
    [
        (
            "https://corpora.tika.apache.org/base/docs/govdocs1/924/924546.pdf",
            "tika-924546.pdf",
        )
    ],
)
def test_merge_with_warning(tmp_path, url, name):
    data = BytesIO(get_pdf_from_url(url, name=name))
    reader = PdfReader(data)
    merger = PdfMerger()
    merger.append(reader)
    # This could actually be a performance bottleneck:
    merger.write(tmp_path / "tmp.merged.pdf")


@pytest.mark.external
@pytest.mark.parametrize(
    ("url", "name"),
    [
        (
            "https://corpora.tika.apache.org/base/docs/govdocs1/980/980613.pdf",
            "tika-980613.pdf",
        )
    ],
)
def test_merge(tmp_path, url, name):
    data = BytesIO(get_pdf_from_url(url, name=name))
    reader = PdfReader(data)
    merger = PdfMerger()
    merger.append(reader)
    merger.write(tmp_path / "tmp.merged.pdf")


@pytest.mark.external
@pytest.mark.parametrize(
    ("url", "name"),
    [
        (
            "https://corpora.tika.apache.org/base/docs/govdocs1/935/935996.pdf",
            "tika-935996.pdf",
        )
    ],
)
def test_get_metadata(url, name):
    data = BytesIO(get_pdf_from_url(url, name=name))
    reader = PdfReader(data)
    reader.metadata


@pytest.mark.external
@pytest.mark.parametrize(
    ("url", "name", "strict", "exception"),
    [
        (
            "https://corpora.tika.apache.org/base/docs/govdocs1/938/938702.pdf",
            "tika-938702.pdf",
            False,
            None,  # iss #1090 is now fixed
        ),
        (
            "https://corpora.tika.apache.org/base/docs/govdocs1/942/942358.pdf",
            "tika-942358.pdf",
            False,
            None,
        ),
        (
            "https://corpora.tika.apache.org/base/docs/govdocs1/911/911260.pdf",
            "tika-911260.pdf",
            False,
            None,
        ),
        (
            "https://corpora.tika.apache.org/base/docs/govdocs1/992/992472.pdf",
            "tika-992472.pdf",
            False,
            None,
        ),
        (
            "https://corpora.tika.apache.org/base/docs/govdocs1/978/978477.pdf",
            "tika-978477.pdf",
            False,
            None,
        ),
        (
            "https://corpora.tika.apache.org/base/docs/govdocs1/960/960317.pdf",
            "tika-960317.pdf",
            False,
            None,
        ),
        (
            "https://corpora.tika.apache.org/base/docs/govdocs1/930/930513.pdf",
            "tika-930513.pdf",
            False,
            None,
        ),
        (
            "https://corpora.tika.apache.org/base/docs/govdocs1/918/918113.pdf",
            "tika-918113.pdf",
            True,
            None,
        ),
        (
            "https://corpora.tika.apache.org/base/docs/govdocs1/940/940704.pdf",
            "tika-940704.pdf",
            True,
            None,
        ),
        (
            "https://corpora.tika.apache.org/base/docs/govdocs1/976/976488.pdf",
            "tika-976488.pdf",
            True,
            None,
        ),
        (
            "https://corpora.tika.apache.org/base/docs/govdocs1/948/948176.pdf",
            "tika-948176.pdf",
            True,
            None,
        ),
    ],
)
def test_extract_text(url, name, strict, exception):
    data = BytesIO(get_pdf_from_url(url, name=name))
    reader = PdfReader(data, strict=strict)
    if not exception:
        for page in reader.pages:
            page.extract_text()
    else:
        exc, exc_text = exception
        with pytest.raises(exc) as ex_info:
            for page in reader.pages:
                page.extract_text()
        assert ex_info.value.args[0] == exc_text


@pytest.mark.external
@pytest.mark.parametrize(
    ("url", "name"),
    [
        (
            "https://corpora.tika.apache.org/base/docs/govdocs1/938/938702.pdf",
            "tika-938702.pdf",
        ),
        (
            "https://corpora.tika.apache.org/base/docs/govdocs1/957/957304.pdf",
            "tika-957304.pdf",
        ),
    ],
)
def test_compress_raised(url, name):
    data = BytesIO(get_pdf_from_url(url, name=name))
    reader = PdfReader(data)
    # no more error since iss #1090 fix
    for page in reader.pages:
        page.compress_content_streams()


@pytest.mark.external
@pytest.mark.slow
@pytest.mark.parametrize(
    ("url", "name", "strict"),
    [
        (
            "https://corpora.tika.apache.org/base/docs/govdocs1/915/915194.pdf",
            "tika-915194.pdf",
            False,
        ),
        (
            "https://corpora.tika.apache.org/base/docs/govdocs1/950/950337.pdf",
            "tika-950337.pdf",
            False,
        ),
        (
            "https://corpora.tika.apache.org/base/docs/govdocs1/962/962292.pdf",
            "tika-962292.pdf",
            True,
        ),
    ],
)
def test_compress(url, name, strict):
    data = BytesIO(get_pdf_from_url(url, name=name))
    reader = PdfReader(data, strict=strict)
    # TODO: which page exactly?
    # TODO: Is it reasonable to have an exception here?
    for page in reader.pages:
        page.compress_content_streams()


@pytest.mark.external
@pytest.mark.parametrize(
    ("url", "name"),
    [
        (
            "https://corpora.tika.apache.org/base/docs/govdocs1/961/961883.pdf",
            "tika-961883.pdf",
        ),
    ],
)
def test_get_fields_warns(tmp_path, caplog, url, name):
    data = BytesIO(get_pdf_from_url(url, name=name))
    reader = PdfReader(data)
    write_path = tmp_path / "tmp.txt"
    with open(write_path, "w") as fp:
        retrieved_fields = reader.get_fields(fileobj=fp)

    assert retrieved_fields == {}
    assert normalize_warnings(caplog.text) == ["Object 2 0 not defined."]


@pytest.mark.external
@pytest.mark.parametrize(
    ("url", "name"),
    [
        (
            "https://corpora.tika.apache.org/base/docs/govdocs1/942/942050.pdf",
            "tika-942050.pdf",
        ),
    ],
)
def test_get_fields_no_warning(tmp_path, url, name):
    data = BytesIO(get_pdf_from_url(url, name=name))
    reader = PdfReader(data)
    write_path = tmp_path / "tmp.txt"
    with open(write_path, "w") as fp:
        retrieved_fields = reader.get_fields(fileobj=fp)

    assert len(retrieved_fields) == 10


@pytest.mark.external
def test_scale_rectangle_indirect_object():
    url = "https://corpora.tika.apache.org/base/docs/govdocs1/999/999944.pdf"
    name = "tika-999944.pdf"
    data = BytesIO(get_pdf_from_url(url, name=name))
    reader = PdfReader(data)

    for page in reader.pages:
        page.scale(sx=2, sy=3)


def test_merge_output(caplog):
    # Arrange
    base = RESOURCE_ROOT / "Seige_of_Vicksburg_Sample_OCR.pdf"
    crazy = RESOURCE_ROOT / "crazyones.pdf"
    expected = RESOURCE_ROOT / "Seige_of_Vicksburg_Sample_OCR-crazyones-merged.pdf"

    # Act
    merger = PdfMerger(strict=True)
    merger.append(base)
    msg = "Xref table not zero-indexed. ID numbers for objects will be corrected."
    assert normalize_warnings(caplog.text) == [msg]
    merger.merge(1, crazy)
    stream = BytesIO()
    merger.write(stream)

    # Assert
    stream.seek(0)
    actual = stream.read()
    with open(expected, "rb") as fp:
        expected_data = fp.read()
    if actual != expected_data:
        # See https://github.com/pytest-dev/pytest/issues/9124
        assert (
            False
        ), f"len(actual) = {len(actual):,} vs len(expected) = {len(expected_data):,}"

    # Cleanup
    merger.close()


@pytest.mark.external
@pytest.mark.parametrize(
    ("url", "name"),
    [
        (
            "https://corpora.tika.apache.org/base/docs/govdocs1/994/994636.pdf",
            "tika-994636.pdf",
        ),
        (
            "https://corpora.tika.apache.org/base/docs/govdocs1/952/952133.pdf",
            "tika-952133.pdf",
        ),
        (  # JPXDecode
            "https://corpora.tika.apache.org/base/docs/govdocs1/914/914568.pdf",
            "tika-914568.pdf",
        ),
        (
            "https://corpora.tika.apache.org/base/docs/govdocs1/952/952016.pdf",
            "tika-952016.pdf",
        ),
        (
            "https://corpora.tika.apache.org/base/docs/govdocs1/965/965118.pdf",
            "tika-952016.pdf",
        ),
        (
            "https://corpora.tika.apache.org/base/docs/govdocs1/959/959184.pdf",
            "tika-959184.pdf",
        ),
        (
            "https://corpora.tika.apache.org/base/docs/govdocs1/958/958496.pdf",
            "tika-958496.pdf",
        ),
        (
            "https://corpora.tika.apache.org/base/docs/govdocs1/972/972174.pdf",
            "tika-972174.pdf",
        ),
        (
            "https://corpora.tika.apache.org/base/docs/govdocs1/972/972243.pdf",
            "tika-972243.pdf",
        ),
        (
            "https://corpora.tika.apache.org/base/docs/govdocs1/969/969502.pdf",
            "tika-969502.pdf",
        ),
        ("https://arxiv.org/pdf/2201.00214.pdf", "arxiv-2201.00214.pdf"),
    ],
)
def test_image_extraction(url, name):
    data = BytesIO(get_pdf_from_url(url, name=name))
    reader = PdfReader(data)

    images_extracted = []
    root = Path("extracted-images")
    if not root.exists():
        os.mkdir(root)

    for page in reader.pages:
        for image in page.images:
            filename = root / image.name
            with open(filename, "wb") as img:
                img.write(image.data)
            images_extracted.append(filename)

    # Cleanup
    do_cleanup = True  # set this to False for manual inspection
    if do_cleanup:
        for filepath in images_extracted:
            if os.path.exists(filepath):
                os.remove(filepath)


@pytest.mark.external
def test_image_extraction_strict():
    # Emits log messages
    url = "https://corpora.tika.apache.org/base/docs/govdocs1/914/914102.pdf"
    name = "tika-914102.pdf"
    data = BytesIO(get_pdf_from_url(url, name=name))
    reader = PdfReader(data, strict=True)

    images_extracted = []
    root = Path("extracted-images")
    if not root.exists():
        os.mkdir(root)

    for page in reader.pages:
        for image in page.images:
            filename = root / image.name
            with open(filename, "wb") as fp:
                fp.write(image.data)
            images_extracted.append(filename)

    # Cleanup
    do_cleanup = True  # set this to False for manual inspection
    if do_cleanup:
        for filepath in images_extracted:
            if os.path.exists(filepath):
                os.remove(filepath)


@pytest.mark.external
@pytest.mark.parametrize(
    ("url", "name"),
    [
        (
            "https://corpora.tika.apache.org/base/docs/govdocs1/977/977609.pdf",
            "tika-977609.pdf",
        ),
    ],
)
def test_image_extraction2(url, name):
    data = BytesIO(get_pdf_from_url(url, name=name))
    reader = PdfReader(data)

    images_extracted = []
    root = Path("extracted-images")
    if not root.exists():
        os.mkdir(root)

    for page in reader.pages:
        for image in page.images:
            filename = root / image.name
            with open(filename, "wb") as img:
                img.write(image.data)
            images_extracted.append(filename)

    # Cleanup
    do_cleanup = True  # set this to False for manual inspection
    if do_cleanup:
        for filepath in images_extracted:
            if os.path.exists(filepath):
                os.remove(filepath)


@pytest.mark.external
@pytest.mark.parametrize(
    ("url", "name"),
    [
        (
            "https://corpora.tika.apache.org/base/docs/govdocs1/918/918137.pdf",
            "tika-918137.pdf",
        ),
        (
            "https://unglueit-files.s3.amazonaws.com/ebf/7552c42e9280b4476e59e77acc0bc812.pdf",
            "7552c42e9280b4476e59e77acc0bc812.pdf",
        ),
    ],
)
def test_get_outline(url, name):
    data = BytesIO(get_pdf_from_url(url, name=name))
    reader = PdfReader(data)
    reader.outline


@pytest.mark.external
@pytest.mark.parametrize(
    ("url", "name"),
    [
        (
            "https://corpora.tika.apache.org/base/docs/govdocs1/935/935981.pdf",
            "tika-935981.pdf",
        ),
        (
            "https://corpora.tika.apache.org/base/docs/govdocs1/937/937334.pdf",
            "tika-937334.pdf",
        ),
    ],
)
def test_get_xfa(url, name):
    data = BytesIO(get_pdf_from_url(url, name=name))
    reader = PdfReader(data)
    reader.xfa


@pytest.mark.external
@pytest.mark.parametrize(
    ("url", "name", "strict"),
    [
        (
            "https://corpora.tika.apache.org/base/docs/govdocs1/988/988698.pdf",
            "tika-988698.pdf",
            False,
        ),
        (
            "https://corpora.tika.apache.org/base/docs/govdocs1/914/914133.pdf",
            "tika-988698.pdf",
            False,
        ),
        (
            "https://corpora.tika.apache.org/base/docs/govdocs1/912/912552.pdf",
            "tika-912552.pdf",
            False,
        ),
        (
            "https://corpora.tika.apache.org/base/docs/govdocs1/914/914102.pdf",
            "tika-914102.pdf",
            True,
        ),
    ],
)
def test_get_fonts(url, name, strict):
    data = BytesIO(get_pdf_from_url(url, name=name))
    reader = PdfReader(data, strict=strict)
    for page in reader.pages:
        page._get_fonts()


@pytest.mark.external
@pytest.mark.parametrize(
    ("url", "name", "strict"),
    [
        (
            "https://corpora.tika.apache.org/base/docs/govdocs1/942/942303.pdf",
            "tika-942303.pdf",
            True,
        ),
        (
            "https://corpora.tika.apache.org/base/docs/govdocs1/935/935981.pdf",
            "tika-935981.pdf",
            True,
        ),
        (
            "https://corpora.tika.apache.org/base/docs/govdocs1/967/967399.pdf",
            "tika-967399.pdf",
            True,
        ),
        (
            "https://corpora.tika.apache.org/base/docs/govdocs1/935/935981.pdf",
            "tika-935981.pdf",
            False,
        ),
    ],
)
def test_get_xmp(url, name, strict):
    data = BytesIO(get_pdf_from_url(url, name=name))
    reader = PdfReader(data, strict=strict)
    xmp_info = reader.xmp_metadata
    if xmp_info:
        xmp_info.dc_contributor
        xmp_info.dc_coverage
        xmp_info.dc_creator
        xmp_info.dc_date
        xmp_info.dc_description
        xmp_info.dc_format
        xmp_info.dc_identifier
        xmp_info.dc_language
        xmp_info.dc_publisher
        xmp_info.dc_relation
        xmp_info.dc_rights
        xmp_info.dc_source
        xmp_info.dc_subject
        xmp_info.dc_title
        xmp_info.dc_type
        xmp_info.pdf_keywords
        xmp_info.pdf_pdfversion
        xmp_info.pdf_producer
        xmp_info.xmp_create_date
        xmp_info.xmp_modify_date
        xmp_info.xmp_metadata_date
        xmp_info.xmp_creator_tool
        xmp_info.xmpmm_document_id
        xmp_info.xmpmm_instance_id
        xmp_info.custom_properties


@pytest.mark.external
def test_tounicode_is_identity():
    url = "https://github.com/py-pdf/pypdf/files/9998335/FP_Thesis.pdf"
    name = "FP_Thesis.pdf"
    data = BytesIO(get_pdf_from_url(url, name=name))
    reader = PdfReader(data, strict=False)
    reader.pages[0].extract_text()


@pytest.mark.external
<<<<<<< HEAD
def test_append_forms():
    # from #1538
    writer = PdfWriter()

    url = "https://github.com/py-pdf/pypdf/files/10367412/pdfa.pdf"
    name = "form_a.pdf"
    reader1 = PdfReader(BytesIO(get_pdf_from_url(url, name=name)))
    reader1.add_form_topname("form_a")
    writer.append(reader1)

    url = "https://github.com/py-pdf/pypdf/files/10367413/pdfb.pdf"
    name = "form_b.pdf"
    reader2 = PdfReader(BytesIO(get_pdf_from_url(url, name=name)))
    reader2.add_form_topname("form_b")
    writer.append(reader2)

    b = BytesIO()
    writer.write(b)
    reader = PdfReader(b)
    assert len(reader.get_form_text_fields()) == len(
        reader1.get_form_text_fields()
    ) + len(reader2.get_form_text_fields())
=======
def test_extra_test_iss1541():
    url = "https://github.com/py-pdf/pypdf/files/10418158/tst_iss1541.pdf"
    name = "tst_iss1541.pdf"
    data = BytesIO(get_pdf_from_url(url, name=name))
    reader = PdfReader(data, strict=False)
    reader.pages[0].extract_text()

    cs = ContentStream(reader.pages[0]["/Contents"], None, None)
    cs.operations.insert(-1, ([], b"EMC"))
    bu = BytesIO()
    cs.write_to_stream(bu, None)
    bu.seek(0)
    ContentStream(read_object(bu, None, None), None, None).operations

    cs = ContentStream(reader.pages[0]["/Contents"], None, None)
    cs.operations.insert(-1, ([], b"E!C"))
    bu = BytesIO()
    cs.write_to_stream(bu, None)
    bu.seek(0)
    with pytest.raises(PdfReadError) as exc:
        ContentStream(read_object(bu, None, None), None, None).operations
    assert exc.value.args[0] == "Unexpected end of stream"

    buf2 = BytesIO(data.getbuffer())
    reader = PdfReader(
        BytesIO(bytes(buf2.getbuffer()).replace(b"EI \n", b"E! \n")), strict=False
    )
    with pytest.raises(PdfReadError) as exc:
        reader.pages[0].extract_text()
    assert exc.value.args[0] == "Unexpected end of stream"
>>>>>>> f494e61e
<|MERGE_RESOLUTION|>--- conflicted
+++ resolved
@@ -884,7 +884,6 @@
 
 
 @pytest.mark.external
-<<<<<<< HEAD
 def test_append_forms():
     # from #1538
     writer = PdfWriter()
@@ -907,7 +906,8 @@
     assert len(reader.get_form_text_fields()) == len(
         reader1.get_form_text_fields()
     ) + len(reader2.get_form_text_fields())
-=======
+
+
 def test_extra_test_iss1541():
     url = "https://github.com/py-pdf/pypdf/files/10418158/tst_iss1541.pdf"
     name = "tst_iss1541.pdf"
@@ -937,5 +937,4 @@
     )
     with pytest.raises(PdfReadError) as exc:
         reader.pages[0].extract_text()
-    assert exc.value.args[0] == "Unexpected end of stream"
->>>>>>> f494e61e
+    assert exc.value.args[0] == "Unexpected end of stream"