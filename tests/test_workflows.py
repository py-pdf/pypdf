--- conflicted
+++ resolved
@@ -403,15 +403,8 @@
                         images_extracted.append(filename)
 
     # Cleanup
-<<<<<<< HEAD
-    return
-    for filepath in images_extracted:
-        if os.path.exists(filepath):
-            os.remove(filepath)
-=======
     do_cleanup = True  # set this to False for manual inspection
     if do_cleanup:
         for filepath in images_extracted:
             if os.path.exists(filepath):
-                os.remove(filepath)
->>>>>>> 67d962d5
+                os.remove(filepath)