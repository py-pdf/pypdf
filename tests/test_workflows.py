"""
Tests in this module behave like user code.

They don't mock/patch anything, they cover typical user needs.
"""

import binascii
import sys
from io import BytesIO
from pathlib import Path
from re import findall

import pytest
from PIL import Image, ImageChops
from PIL import __version__ as pil_version

from pypdf import PdfMerger, PdfReader, PdfWriter
from pypdf.constants import PageAttributes as PG
from pypdf.errors import PdfReadError, PdfReadWarning
from pypdf.generic import (
    ArrayObject,
    ContentStream,
    DictionaryObject,
    NameObject,
    TextStringObject,
    read_object,
)

from . import PILContext, get_data_from_url, normalize_warnings

TESTS_ROOT = Path(__file__).parent.resolve()
PROJECT_ROOT = TESTS_ROOT.parent
RESOURCE_ROOT = PROJECT_ROOT / "resources"
SAMPLE_ROOT = PROJECT_ROOT / "sample-files"

sys.path.append(str(PROJECT_ROOT))


def test_basic_features(tmp_path):
    pdf_path = RESOURCE_ROOT / "crazyones.pdf"
    reader = PdfReader(pdf_path)
    writer = PdfWriter()

    assert len(reader.pages) == 1

    # add page 1 from input1 to output document, unchanged
    writer.add_page(reader.pages[0])

    # add page 2 from input1, but rotated clockwise 90 degrees
    writer.add_page(reader.pages[0].rotate(90))

    # add page 3 from input1, but first add a watermark from another PDF:
    page3 = reader.pages[0]
    watermark_pdf = pdf_path
    watermark = PdfReader(watermark_pdf)
    page3.merge_page(watermark.pages[0])
    writer.add_page(page3)

    # add page 4 from input1, but crop it to half size:
    page4 = reader.pages[0]
    page4.mediabox.upper_right = (
        page4.mediabox.right / 2,
        page4.mediabox.top / 2,
    )
    del page4.mediabox
    writer.add_page(page4)

    # add some Javascript to launch the print window on opening this PDF.
    # the password dialog may prevent the print dialog from being shown,
    # comment the encryption lines, if that's the case, to try this out
    writer.add_js("this.print({bUI:true,bSilent:false,bShrinkToFit:true});")

    # encrypt your new PDF and add a password
    password = "secret"
    writer.encrypt(password)
    # doing it twice should not change anything
    writer.encrypt(password)

    # finally, write "output" to pypdf-output.pdf
    write_path = tmp_path / "pypdf-output.pdf"
    with open(write_path, "wb") as output_stream:
        writer.write(output_stream)


def test_dropdown_items():
    inputfile = RESOURCE_ROOT / "libreoffice-form.pdf"
    reader = PdfReader(inputfile)
    fields = reader.get_fields()
    assert "/Opt" in fields["Nationality"]


def test_pdfreader_file_load():
    """
    Test loading and parsing of a file.

    Extract text of the file and compare to expected textual output. Expected
    outcome: file loads, text matches expected.
    """
    with open(RESOURCE_ROOT / "crazyones.pdf", "rb") as inputfile:
        # Load PDF file from file
        reader = PdfReader(inputfile)
        page = reader.pages[0]

        # Retrieve the text of the PDF
        with open(RESOURCE_ROOT / "crazyones.txt", "rb") as pdftext_file:
            pdftext = pdftext_file.read()

        text = page.extract_text().encode("utf-8")

        # Compare the text of the PDF to a known source
        for expected_line, actual_line in zip(text.splitlines(), pdftext.splitlines()):
            assert expected_line == actual_line

        pdftext = pdftext.replace(b"\r\n", b"\n")  # fix for windows
        assert text == pdftext, (
            "PDF extracted text differs from expected value.\n\n"
            "Expected:\n\n%r\n\nExtracted:\n\n%r\n\n" % (pdftext, text)
        )


def test_pdfreader_jpeg_image():
    """
    Test loading and parsing of a file. Extract the image of the file and
    compare to expected textual output.

    Expected outcome: file loads, image matches expected.
    """
    with open(RESOURCE_ROOT / "jpeg.pdf", "rb") as inputfile:
        # Load PDF file from file
        reader = PdfReader(inputfile)

        # Retrieve the text of the image
        with open(RESOURCE_ROOT / "jpeg.txt") as pdftext_file:
            imagetext = pdftext_file.read()

        page = reader.pages[0]
        x_object = page[PG.RESOURCES]["/XObject"].get_object()
        data = x_object["/Im4"].get_data()

        # Compare the text of the PDF to a known source
        assert binascii.hexlify(data).decode() == imagetext, (
            "PDF extracted image differs from expected value.\n\n"
            "Expected:\n\n%r\n\nExtracted:\n\n%r\n\n"
            % (imagetext, binascii.hexlify(data).decode())
        )


def test_decrypt():
    with open(RESOURCE_ROOT / "libreoffice-writer-password.pdf", "rb") as inputfile:
        reader = PdfReader(inputfile)
        assert reader.is_encrypted is True
        reader.decrypt("openpassword")
        assert len(reader.pages) == 1
        assert reader.is_encrypted is True
        metadict = reader.metadata
        assert dict(metadict) == {
            "/CreationDate": "D:20220403203552+02'00'",
            "/Creator": "Writer",
            "/Producer": "LibreOffice 6.4",
        }


def test_text_extraction_encrypted():
    inputfile = RESOURCE_ROOT / "libreoffice-writer-password.pdf"
    reader = PdfReader(inputfile)
    assert reader.is_encrypted is True
    reader.decrypt("openpassword")
    assert (
        reader.pages[0]
        .extract_text()
        .replace("\n", "")
        .strip()
        .startswith("Lorem ipsum dolor sit amet")
    )


@pytest.mark.parametrize("degree", [0, 90, 180, 270, 360, -90])
def test_rotate(degree):
    with open(RESOURCE_ROOT / "crazyones.pdf", "rb") as inputfile:
        reader = PdfReader(inputfile)
        page = reader.pages[0]
        page.rotate(degree)


def test_rotate_45():
    with open(RESOURCE_ROOT / "crazyones.pdf", "rb") as inputfile:
        reader = PdfReader(inputfile)
        page = reader.pages[0]
        with pytest.raises(ValueError) as exc:
            page.rotate(45)
        assert exc.value.args[0] == "Rotation angle must be a multiple of 90"


@pytest.mark.enable_socket()
@pytest.mark.slow()
@pytest.mark.parametrize(
    ("enable", "url", "pages"),
    [
        (True, "https://arxiv.org/pdf/2201.00214.pdf", [0, 1, 5, 10]),
        (
            True,
            "https://github.com/py-pdf/sample-files/raw/main/009-pdflatex-geotopo/GeoTopo.pdf",
            [0, 1, 5, 10],
        ),
        (True, "https://arxiv.org/pdf/2201.00151.pdf", [0, 1, 5, 10]),
        (True, "https://arxiv.org/pdf/1707.09725.pdf", [0, 1, 5, 10]),
        (True, "https://arxiv.org/pdf/2201.00021.pdf", [0, 1, 5, 8]),
        (True, "https://arxiv.org/pdf/2201.00037.pdf", [0, 1, 5, 10]),
        (True, "https://arxiv.org/pdf/2201.00069.pdf", [0, 1, 5, 10]),
        (True, "https://arxiv.org/pdf/2201.00178.pdf", [0, 1, 5, 10]),
        (True, "https://arxiv.org/pdf/2201.00201.pdf", [0, 1, 5, 8]),
        (True, "https://arxiv.org/pdf/1602.06541.pdf", [0, 1, 5, 10]),
        (True, "https://arxiv.org/pdf/2201.00200.pdf", [0, 1, 5, 6]),
        (True, "https://arxiv.org/pdf/2201.00022.pdf", [0, 1, 5, 10]),
        (True, "https://arxiv.org/pdf/2201.00029.pdf", [0, 1, 6, 10]),
        # #1145
        (True, "https://github.com/py-pdf/pypdf/files/9174594/2017.pdf", [0]),
        # #1145, remaining issue (empty arguments for FlateEncoding)
        (
            True,
            "https://github.com/py-pdf/pypdf/files/9175966/2015._pb_decode_pg0.pdf",
            [0],
        ),
        # 6 instead of 5: as there is an issue in page 5 (missing objects)
        # and too complex to handle the warning without hiding real regressions
        (True, "https://arxiv.org/pdf/1601.03642.pdf", [0, 1, 5, 7]),
        (
            True,
            "https://github.com/py-pdf/pypdf/files/3796761/17343_2008_Order_09-Jan-2019.pdf",
            [0, 1],
        ),
        (
            True,
            "https://github.com/py-pdf/pypdf/files/8884471/ssi_manwaring.pdf",
            [0, 1],
        ),
        (True, "https://github.com/py-pdf/pypdf/files/8884469/999092.pdf", [0, 1]),
        (
            True,
            "file://" + str(RESOURCE_ROOT / "test Orient.pdf"),
            [0],
        ),  # TODO: preparation of text orientation validation
        (
            True,
            "https://github.com/py-pdf/pypdf/files/8884470/fdocuments.in_sweet-fundamentals-of-crystallography.pdf",
            [0, 1, 34, 35, 36, 118, 119, 120, 121],
        ),
        (True, "https://github.com/py-pdf/pypdf/files/8884493/998167.pdf", [0]),
        (
            True,
            "https://corpora.tika.apache.org/base/docs/govdocs1/971/971703.pdf",
            [0, 1, 5, 8, 14],
        ),
        (  # faulty PDF, wrongly linearized and with 2 trailer, second with /Root
            True,
            "https://corpora.tika.apache.org/base/docs/govdocs1/989/989691.pdf",
            [0],
        ),
    ],
)
def test_extract_textbench(enable, url, pages, print_result=False):
    if not enable:
        return
    try:
        reader = PdfReader(BytesIO(get_data_from_url(url, url.split("/")[-1])))
        for page_number in pages:
            if print_result:
                print(f"**************** {url} / page {page_number} ****************")
            rst = reader.pages[page_number].extract_text()
            if print_result:
                print(f"{rst}\n*****************************\n")
    except PdfReadWarning:
        pass


@pytest.mark.slow()
def test_orientations():
    p = PdfReader(RESOURCE_ROOT / "test Orient.pdf").pages[0]
    p.extract_text("", "")
    p.extract_text("", "", 0)
    p.extract_text("", "", 0, 200)
    p.extract_text()
    assert findall("\\((.)\\)", p.extract_text()) == ["T", "B", "L", "R"]
    with pytest.raises(Exception):
        p.extract_text(None)
    p.extract_text("", 0)
    with pytest.raises(Exception):
        p.extract_text("", "", None)
    with pytest.raises(Exception):
        p.extract_text("", "", 0, "")
    with pytest.raises(Exception):
        p.extract_text(0, "")

    p.extract_text(0, 0)
    p.extract_text(orientations=0)

    for req, rst in (
        (0, ["T"]),
        (90, ["L"]),
        (180, ["B"]),
        (270, ["R"]),
        ((0,), ["T"]),
        ((0, 180), ["T", "B"]),
        ((45,), []),
    ):
        assert (
            findall("\\((.)\\)", p.extract_text(req)) == rst
        ), f"extract_text({req}) => {rst}"


@pytest.mark.samples()
@pytest.mark.enable_socket()
@pytest.mark.parametrize(
    ("base_path", "overlay_path"),
    [
        (
            "resources/crazyones.pdf",
            "sample-files/013-reportlab-overlay/reportlab-overlay.pdf",
        ),
        (
            "https://corpora.tika.apache.org/base/docs/govdocs1/935/935981.pdf",
            "sample-files/013-reportlab-overlay/reportlab-overlay.pdf",
        ),
    ],
)
def test_overlay(pdf_file_path, base_path, overlay_path):
    if base_path.startswith("http"):
        base_path = BytesIO(get_data_from_url(base_path, name="tika-935981.pdf"))
    else:
        base_path = PROJECT_ROOT / base_path
    reader = PdfReader(base_path)
    writer = PdfWriter()

    reader_overlay = PdfReader(PROJECT_ROOT / overlay_path)
    overlay = reader_overlay.pages[0]

    for page in reader.pages:
        page.merge_page(overlay)
        writer.add_page(page)
    with open(pdf_file_path, "wb") as fp:
        writer.write(fp)


@pytest.mark.enable_socket()
@pytest.mark.slow()
@pytest.mark.parametrize(
    ("url", "name"),
    [
        (
            "https://corpora.tika.apache.org/base/docs/govdocs1/924/924546.pdf",
            "tika-924546.pdf",
        )
    ],
)
@pytest.mark.filterwarnings("ignore::DeprecationWarning")
def test_merge_with_warning(tmp_path, url, name):
    data = BytesIO(get_data_from_url(url, name=name))
    reader = PdfReader(data)
    merger = PdfMerger()
    merger.append(reader)
    # This could actually be a performance bottleneck:
    merger.write(tmp_path / "tmp.merged.pdf")


@pytest.mark.enable_socket()
@pytest.mark.parametrize(
    ("url", "name"),
    [
        (
            "https://corpora.tika.apache.org/base/docs/govdocs1/980/980613.pdf",
            "tika-980613.pdf",
        )
    ],
)
@pytest.mark.filterwarnings("ignore::DeprecationWarning")
def test_merge(tmp_path, url, name):
    data = BytesIO(get_data_from_url(url, name=name))
    reader = PdfReader(data)
    merger = PdfMerger()
    merger.append(reader)
    merger.write(tmp_path / "tmp.merged.pdf")


@pytest.mark.enable_socket()
@pytest.mark.parametrize(
    ("url", "name", "expected_metadata"),
    [
        (
            "https://corpora.tika.apache.org/base/docs/govdocs1/935/935996.pdf",
            "tika-935996.pdf",
            {
                "/Author": "Unknown",
                "/CreationDate": "Thursday, May 06, 1999 3:56:54 PM",
                "/Creator": "C:DEBÆł8",
                "/Keywords": "",
                "/Producer": "Acrobat PDFWriter 3.02 for Windows",
                "/Subject": "",
                "/Title": "C:DEBÆł8-6R.PDF",
            },
        )
    ],
)
def test_get_metadata(url, name, expected_metadata):
    data = BytesIO(get_data_from_url(url, name=name))
    reader = PdfReader(data)
    data = reader.metadata
    assert expected_metadata == data


@pytest.mark.enable_socket()
@pytest.mark.parametrize(
    ("url", "name", "strict", "exception"),
    [
        (
            "https://corpora.tika.apache.org/base/docs/govdocs1/938/938702.pdf",
            "tika-938702.pdf",
            False,
            None,  # iss #1090 is now fixed
        ),
        (
            "https://corpora.tika.apache.org/base/docs/govdocs1/942/942358.pdf",
            "tika-942358.pdf",
            False,
            None,
        ),
        (
            "https://corpora.tika.apache.org/base/docs/govdocs1/911/911260.pdf",
            "tika-911260.pdf",
            False,
            None,
        ),
        (
            "https://corpora.tika.apache.org/base/docs/govdocs1/992/992472.pdf",
            "tika-992472.pdf",
            False,
            None,
        ),
        (
            "https://corpora.tika.apache.org/base/docs/govdocs1/978/978477.pdf",
            "tika-978477.pdf",
            False,
            None,
        ),
        (
            "https://corpora.tika.apache.org/base/docs/govdocs1/960/960317.pdf",
            "tika-960317.pdf",
            False,
            None,
        ),
        (
            "https://corpora.tika.apache.org/base/docs/govdocs1/930/930513.pdf",
            "tika-930513.pdf",
            False,
            None,
        ),
        (
            "https://corpora.tika.apache.org/base/docs/govdocs1/918/918113.pdf",
            "tika-918113.pdf",
            True,
            None,
        ),
        (
            "https://corpora.tika.apache.org/base/docs/govdocs1/940/940704.pdf",
            "tika-940704.pdf",
            True,
            None,
        ),
        (
            "https://corpora.tika.apache.org/base/docs/govdocs1/976/976488.pdf",
            "tika-976488.pdf",
            True,
            None,
        ),
        (
            "https://corpora.tika.apache.org/base/docs/govdocs1/948/948176.pdf",
            "tika-948176.pdf",
            True,
            None,
        ),
    ],
)
def test_extract_text(url, name, strict, exception):
    data = BytesIO(get_data_from_url(url, name=name))
    reader = PdfReader(data, strict=strict)
    if not exception:
        for page in reader.pages:
            page.extract_text()
    else:
        exc, exc_text = exception
        with pytest.raises(exc) as ex_info:
            for page in reader.pages:
                page.extract_text()
        assert ex_info.value.args[0] == exc_text


@pytest.mark.enable_socket()
@pytest.mark.parametrize(
    ("url", "name"),
    [
        (
            "https://corpora.tika.apache.org/base/docs/govdocs1/938/938702.pdf",
            "tika-938702.pdf",
        ),
        (
            "https://corpora.tika.apache.org/base/docs/govdocs1/957/957304.pdf",
            "tika-957304.pdf",
        ),
        (
            "https://corpora.tika.apache.org/base/docs/govdocs1/915/915194.pdf",
            "tika-915194.pdf",
        ),
        (
            "https://corpora.tika.apache.org/base/docs/govdocs1/950/950337.pdf",
            "tika-950337.pdf",
        ),
        (
            "https://corpora.tika.apache.org/base/docs/govdocs1/962/962292.pdf",
            "tika-962292.pdf",
        ),
    ],
)
def test_compress_raised(url, name):
    data = BytesIO(get_data_from_url(url, name=name))
    reader = PdfReader(data)
    writer = PdfWriter()
    writer.clone_document_from_reader(reader)
    # no more error since iss #1090 fix
    for page in writer.pages:
        page.compress_content_streams()


@pytest.mark.enable_socket()
@pytest.mark.parametrize(
    ("url", "name"),
    [
        (
            "https://corpora.tika.apache.org/base/docs/govdocs1/961/961883.pdf",
            "tika-961883.pdf",
        ),
    ],
)
def test_get_fields_warns(tmp_path, caplog, url, name):
    data = BytesIO(get_data_from_url(url, name=name))
    reader = PdfReader(data)
    write_path = tmp_path / "tmp.txt"
    with open(write_path, "w") as fp:
        retrieved_fields = reader.get_fields(fileobj=fp)

    assert retrieved_fields == {}
    assert normalize_warnings(caplog.text) == [
        "Ignoring wrong pointing object 1 65536 (offset 0)",
        "Ignoring wrong pointing object 2 65536 (offset 0)",
        "Object 2 0 not defined.",
    ]


@pytest.mark.enable_socket()
@pytest.mark.parametrize(
    ("url", "name"),
    [
        (
            "https://corpora.tika.apache.org/base/docs/govdocs1/942/942050.pdf",
            "tika-942050.pdf",
        ),
    ],
)
def test_get_fields_no_warning(tmp_path, url, name):
    data = BytesIO(get_data_from_url(url, name=name))
    reader = PdfReader(data)
    write_path = tmp_path / "tmp.txt"
    with open(write_path, "w") as fp:
        retrieved_fields = reader.get_fields(fileobj=fp)

    assert len(retrieved_fields) == 10


@pytest.mark.enable_socket()
def test_scale_rectangle_indirect_object():
    url = "https://corpora.tika.apache.org/base/docs/govdocs1/999/999944.pdf"
    name = "tika-999944.pdf"
    data = BytesIO(get_data_from_url(url, name=name))
    reader = PdfReader(data)

    for page in reader.pages:
        page.scale(sx=2, sy=3)


@pytest.mark.filterwarnings("ignore::DeprecationWarning")
def test_merge_output(caplog):
    # Arrange
    base = RESOURCE_ROOT / "Seige_of_Vicksburg_Sample_OCR.pdf"
    crazy = RESOURCE_ROOT / "crazyones.pdf"
    expected = RESOURCE_ROOT / "Seige_of_Vicksburg_Sample_OCR-crazyones-merged.pdf"

    # Act
    merger = PdfMerger(strict=True)
    merger.append(base)
    msg = "Xref table not zero-indexed. ID numbers for objects will be corrected."
    assert normalize_warnings(caplog.text) == [msg]
    merger.merge(1, crazy)
    stream = BytesIO()
    merger.write(stream)

    # Assert
    stream.seek(0)
    actual = stream.read()
    with open(expected, "rb") as fp:
        expected_data = fp.read()
    if actual != expected_data:
        # See https://github.com/pytest-dev/pytest/issues/9124
        pytest.fail(
            f"len(actual) = {len(actual):,} vs len(expected) = {len(expected_data):,}"
        )

    # Cleanup
    merger.close()


@pytest.mark.enable_socket()
@pytest.mark.parametrize(
    ("url", "name"),
    [
        (
            "https://corpora.tika.apache.org/base/docs/govdocs1/994/994636.pdf",
            "tika-994636.pdf",
        ),
        (
            "https://corpora.tika.apache.org/base/docs/govdocs1/952/952133.pdf",
            "tika-952133.pdf",
        ),
        (  # JPXDecode
            "https://corpora.tika.apache.org/base/docs/govdocs1/914/914568.pdf",
            "tika-914568.pdf",
        ),
        (
            "https://corpora.tika.apache.org/base/docs/govdocs1/952/952016.pdf",
            "tika-952016.pdf",
        ),
        (
            "https://corpora.tika.apache.org/base/docs/govdocs1/965/965118.pdf",
            "tika-952016.pdf",
        ),
        (
            "https://corpora.tika.apache.org/base/docs/govdocs1/959/959184.pdf",
            "tika-959184.pdf",
        ),
        (
            "https://corpora.tika.apache.org/base/docs/govdocs1/958/958496.pdf",
            "tika-958496.pdf",
        ),
        (
            "https://corpora.tika.apache.org/base/docs/govdocs1/972/972174.pdf",
            "tika-972174.pdf",
        ),
        (
            "https://corpora.tika.apache.org/base/docs/govdocs1/972/972243.pdf",
            "tika-972243.pdf",
        ),
        (
            "https://corpora.tika.apache.org/base/docs/govdocs1/969/969502.pdf",
            "tika-969502.pdf",
        ),
        ("https://arxiv.org/pdf/2201.00214.pdf", "arxiv-2201.00214.pdf"),
    ],
)
def test_image_extraction(url, name):
    data = BytesIO(get_data_from_url(url, name=name))
    reader = PdfReader(data)

    images_extracted = []
    root = Path("extracted-images")
    if not root.exists():
        root.mkdir()

    with PILContext():
        for page in reader.pages:
            for image in page.images:
                filename = root / image.name
                with open(filename, "wb") as img:
                    img.write(image.data)
                images_extracted.append(filename)

    # Cleanup
    do_cleanup = True  # set this to False for manual inspection
    if do_cleanup:
        for filepath in images_extracted:
            if Path(filepath).exists():
                Path(filepath).unlink()


@pytest.mark.enable_socket()
def test_image_extraction_strict():
    # Emits log messages
    url = "https://corpora.tika.apache.org/base/docs/govdocs1/914/914102.pdf"
    name = "tika-914102.pdf"
    data = BytesIO(get_data_from_url(url, name=name))
    reader = PdfReader(data, strict=True)

    images_extracted = []
    root = Path("extracted-images")
    if not root.exists():
        root.mkdir()

    for page in reader.pages:
        for image in page.images:
            filename = root / image.name
            with open(filename, "wb") as fp:
                fp.write(image.data)
            images_extracted.append(filename)

    # Cleanup
    do_cleanup = True  # set this to False for manual inspection
    if do_cleanup:
        for filepath in images_extracted:
            if Path(filepath).exists():
                Path(filepath).unlink()


@pytest.mark.enable_socket()
@pytest.mark.parametrize(
    ("url", "name"),
    [
        (
            "https://corpora.tika.apache.org/base/docs/govdocs1/977/977609.pdf",
            "tika-977609.pdf",
        ),
    ],
)
def test_image_extraction2(url, name):
    data = BytesIO(get_data_from_url(url, name=name))
    reader = PdfReader(data)

    images_extracted = []
    root = Path("extracted-images")
    if not root.exists():
        root.mkdir()

    for page in reader.pages:
        for image in page.images:
            filename = root / image.name
            with open(filename, "wb") as img:
                img.write(image.data)
            images_extracted.append(filename)

    # Cleanup
    do_cleanup = True  # set this to False for manual inspection
    if do_cleanup:
        for filepath in images_extracted:
            if Path(filepath).exists():
                Path(filepath).unlink()


@pytest.mark.enable_socket()
@pytest.mark.parametrize(
    ("url", "name"),
    [
        (
            "https://corpora.tika.apache.org/base/docs/govdocs1/918/918137.pdf",
            "tika-918137.pdf",
        ),
        (
            "https://unglueit-files.s3.amazonaws.com/ebf/7552c42e9280b4476e59e77acc0bc812.pdf",
            "7552c42e9280b4476e59e77acc0bc812.pdf",
        ),
    ],
)
def test_get_outline(url, name):
    data = BytesIO(get_data_from_url(url, name=name))
    reader = PdfReader(data)
    reader.outline


@pytest.mark.enable_socket()
@pytest.mark.parametrize(
    ("url", "name"),
    [
        (
            "https://corpora.tika.apache.org/base/docs/govdocs1/935/935981.pdf",
            "tika-935981.pdf",
        ),
        (
            "https://corpora.tika.apache.org/base/docs/govdocs1/937/937334.pdf",
            "tika-937334.pdf",
        ),
    ],
)
def test_get_xfa(url, name):
    data = BytesIO(get_data_from_url(url, name=name))
    reader = PdfReader(data)
    reader.xfa


@pytest.mark.enable_socket()
@pytest.mark.parametrize(
    ("url", "name", "strict"),
    [
        (
            "https://corpora.tika.apache.org/base/docs/govdocs1/988/988698.pdf",
            "tika-988698.pdf",
            False,
        ),
        (
            "https://corpora.tika.apache.org/base/docs/govdocs1/914/914133.pdf",
            "tika-988698.pdf",
            False,
        ),
        (
            "https://corpora.tika.apache.org/base/docs/govdocs1/912/912552.pdf",
            "tika-912552.pdf",
            False,
        ),
        (
            "https://corpora.tika.apache.org/base/docs/govdocs1/914/914102.pdf",
            "tika-914102.pdf",
            True,
        ),
    ],
)
def test_get_fonts(url, name, strict):
    data = BytesIO(get_data_from_url(url, name=name))
    reader = PdfReader(data, strict=strict)
    for page in reader.pages:
        page._get_fonts()


@pytest.mark.enable_socket()
@pytest.mark.parametrize(
    ("url", "name", "strict"),
    [
        (
            "https://corpora.tika.apache.org/base/docs/govdocs1/942/942303.pdf",
            "tika-942303.pdf",
            True,
        ),
        (
            "https://corpora.tika.apache.org/base/docs/govdocs1/935/935981.pdf",
            "tika-935981.pdf",
            True,
        ),
        (
            "https://corpora.tika.apache.org/base/docs/govdocs1/967/967399.pdf",
            "tika-967399.pdf",
            True,
        ),
        (
            "https://corpora.tika.apache.org/base/docs/govdocs1/935/935981.pdf",
            "tika-935981.pdf",
            False,
        ),
    ],
)
def test_get_xmp(url, name, strict):
    data = BytesIO(get_data_from_url(url, name=name))
    reader = PdfReader(data, strict=strict)
    xmp_info = reader.xmp_metadata
    if xmp_info:
        xmp_info.dc_contributor
        xmp_info.dc_coverage
        xmp_info.dc_creator
        xmp_info.dc_date
        xmp_info.dc_description
        xmp_info.dc_format
        xmp_info.dc_identifier
        xmp_info.dc_language
        xmp_info.dc_publisher
        xmp_info.dc_relation
        xmp_info.dc_rights
        xmp_info.dc_source
        xmp_info.dc_subject
        xmp_info.dc_title
        xmp_info.dc_type
        xmp_info.pdf_keywords
        xmp_info.pdf_pdfversion
        xmp_info.pdf_producer
        xmp_info.xmp_create_date
        xmp_info.xmp_modify_date
        xmp_info.xmp_metadata_date
        xmp_info.xmp_creator_tool
        xmp_info.xmpmm_document_id
        xmp_info.xmpmm_instance_id
        xmp_info.custom_properties


@pytest.mark.enable_socket()
def test_tounicode_is_identity():
    url = "https://github.com/py-pdf/pypdf/files/9998335/FP_Thesis.pdf"
    name = "FP_Thesis.pdf"
    data = BytesIO(get_data_from_url(url, name=name))
    reader = PdfReader(data, strict=False)
    reader.pages[0].extract_text()


@pytest.mark.enable_socket()
def test_append_forms():
    # from #1538
    writer = PdfWriter()

    url = "https://github.com/py-pdf/pypdf/files/10367412/pdfa.pdf"
    name = "form_a.pdf"
    reader1 = PdfReader(BytesIO(get_data_from_url(url, name=name)))
    reader1.add_form_topname("form_a")
    writer.append(reader1)

    url = "https://github.com/py-pdf/pypdf/files/10367413/pdfb.pdf"
    name = "form_b.pdf"
    reader2 = PdfReader(BytesIO(get_data_from_url(url, name=name)))
    reader2.add_form_topname("form_b")
    writer.append(reader2)

    b = BytesIO()
    writer.write(b)
    reader = PdfReader(b)
    assert len(reader.get_form_text_fields()) == len(
        reader1.get_form_text_fields()
    ) + len(reader2.get_form_text_fields())


@pytest.mark.enable_socket()
def test_extra_test_iss1541():
    url = "https://github.com/py-pdf/pypdf/files/10418158/tst_iss1541.pdf"
    name = "tst_iss1541.pdf"
    data = BytesIO(get_data_from_url(url, name=name))
    reader = PdfReader(data, strict=False)
    reader.pages[0].extract_text()

    cs = ContentStream(reader.pages[0]["/Contents"], None, None)
    cs.operations.insert(-1, ([], b"EMC"))
    stream = BytesIO()
    cs.write_to_stream(stream)
    stream.seek(0)
    ContentStream(read_object(stream, None, None), None, None).operations

    cs = ContentStream(reader.pages[0]["/Contents"], None, None)
    cs.operations.insert(-1, ([], b"E!C"))
    stream = BytesIO()
    cs.write_to_stream(stream)
    stream.seek(0)
    ContentStream(read_object(stream, None, None), None, None).operations

    b = BytesIO(data.getbuffer())
    reader = PdfReader(
        BytesIO(bytes(b.getbuffer()).replace(b"EI \n", b"E! \n")), strict=False
    )
    with pytest.raises(PdfReadError) as exc:
        reader.pages[0].extract_text()
    assert exc.value.args[0] == "Unexpected end of stream"


@pytest.mark.enable_socket()
def test_fields_returning_stream():
    """This problem was reported in #424"""
    url = "https://github.com/mstamy2/PyPDF2/files/1948267/Simple.form.pdf"
    name = "tst_iss424.pdf"
    data = BytesIO(get_data_from_url(url, name=name))
    reader = PdfReader(data, strict=False)
    assert "BtchIssQATit_time" in reader.get_form_text_fields()["TimeStampData"]


def test_replace_image(tmp_path):
    writer = PdfWriter(clone_from=RESOURCE_ROOT / "labeled-edges-center-image.pdf")
    reader = PdfReader(RESOURCE_ROOT / "jpeg.pdf")
    img = reader.pages[0].images[0].image
    if int(pil_version.split(".")[0]) < 9:
        img = img.convert("RGB")
    writer.pages[0].images[0].replace(img)
    b = BytesIO()
    writer.write(b)
    reader2 = PdfReader(b)
    if int(pil_version.split(".")[0]) >= 9:
        assert reader2.pages[0].images[0].image.mode == "RGBA"
    # very simple image distance evaluation
    diff = ImageChops.difference(reader2.pages[0].images[0].image, img)
    d = sum(diff.convert("L").getdata()) / (diff.size[0] * diff.size[1])
    assert d < 1.5
    img = img.convert("RGB")  # quality does not apply to RGBA/JP2
    writer.pages[0].images[0].replace(img, quality=20)
    diff = ImageChops.difference(writer.pages[0].images[0].image, img)
    d1 = sum(diff.convert("L").getdata()) / (diff.size[0] * diff.size[1])
    assert d1 > d
    # extra tests for coverage
    with pytest.raises(TypeError) as exc:
        reader.pages[0].images[0].replace(img)
    assert exc.value.args[0] == "Can not update an image not belonging to a PdfWriter"
    i = writer.pages[0].images[0]
    with pytest.raises(TypeError) as exc:
        i.replace(reader.pages[0].images[0])  # missing .image
    assert exc.value.args[0] == "new_image shall be a PIL Image"
    i.indirect_reference = None  # to behave like an inline image
    with pytest.raises(TypeError) as exc:
        i.replace(reader.pages[0].images[0].image)
    assert exc.value.args[0] == "Can not update an inline image"


@pytest.mark.enable_socket()
def test_inline_images():
    """This problem was reported in #424"""
    url = "https://arxiv.org/pdf/2201.00151.pdf"
    name = "2201.00151.pdf"
    reader = PdfReader(BytesIO(get_data_from_url(url, name=name)))
    url = "https://github.com/py-pdf/pypdf/assets/4083478/28e8b87c-be2c-40d9-9c86-15c7819021bf"
    name = "inline4.png"
    img_ref = Image.open(BytesIO(get_data_from_url(url, name=name)))
    assert list(reader.pages[1].images[4].image.getdata()) == list(img_ref.getdata())
    with pytest.raises(KeyError):
        reader.pages[0].images["~999~"]
    del reader.pages[1]["/Resources"]["/ColorSpace"]["/R124"]
    reader.pages[1].inline_images = None  # to force recalculation
    with pytest.raises(PdfReadError):
        reader.pages[1].images["~1~"]

    co = reader.pages[0].get_contents()
    co.operations.append(([], b"BI"))
    reader.pages[0][NameObject("/Contents")] = co
    reader.pages[0].images.keys()

    with pytest.raises(TypeError) as exc:
        reader.pages[0].images[0].replace(img_ref)
    assert exc.value.args[0] == "Can not update an inline image"

    _a = {}
    for x, y in reader.pages[2].images[0:-2].items():
        _a[x] = y
    with pytest.raises(KeyError) as exc:
        reader.pages[2]._get_image(("test",))

    url = "https://github.com/py-pdf/pypdf/files/15233597/bug1065245.pdf"
<<<<<<< HEAD
    name = "iss2598c.pdf"  # test coming from another test in test_image.py
=======
    name = "iss2598c.pdf"  # test data also used in test_images.py/test_inline_image_extraction()
>>>>>>> 7481f36d
    reader = PdfReader(BytesIO(get_data_from_url(url, name=name)))
    assert len(reader.pages[0].images) == 3


@pytest.mark.enable_socket()
def test_iss():
    url = "https://github.com/py-pdf/pypdf/files/11801077/lv2018tconv.pdf"
    name = "lv2018tconv.pdf"
    reader = PdfReader(BytesIO(get_data_from_url(url, name=name)))
    for i, page in enumerate(reader.pages):
        print(i)
        page.extract_text()


@pytest.mark.enable_socket()
def test_cr_with_cm_operation():
    """Issue #2138"""
    url = "https://github.com/py-pdf/pypdf/files/12483807/AEO.1172.pdf"
    name = "iss2138.pdf"
    reader = PdfReader(BytesIO(get_data_from_url(url, name=name)))
    assert (
        """STATUS: FNL
STYLE: 1172 1172 KNIT SHORTIE SUMMER-B 2023
Company: AMERICAN EAGLE OUTFITTERS
Division / Dept: 50 / 170
Season: SUMMER-B 2023"""
        in reader.pages[0].extract_text()
    )
    # currently there is still a white space on last line missing
    # so we can not do a full comparison.


def remove_trailing_whitespace(text: str) -> str:
    text = text.strip()
    return "\n".join(line.rstrip() for line in text.splitlines())


@pytest.mark.samples()
@pytest.mark.parametrize(
    ("pdf_path", "expected_path"),
    [
        (
            SAMPLE_ROOT / "026-latex-multicolumn/multicolumn.pdf",
            RESOURCE_ROOT / "multicolumn-lorem-ipsum.txt",
        ),
        (
            SAMPLE_ROOT / "010-pdflatex-forms/pdflatex-forms.pdf",
            RESOURCE_ROOT / "010-pdflatex-forms.txt",
        ),
    ],
)
def test_text_extraction_layout_mode(pdf_path, expected_path):
    reader = PdfReader(pdf_path)
    actual = reader.pages[0].extract_text(extraction_mode="layout")
    expected = expected_path.read_text(encoding="utf-8")
    # We don't care about trailing whitespace
    assert remove_trailing_whitespace(actual) == remove_trailing_whitespace(expected)


@pytest.mark.enable_socket()
def test_layout_mode_space_vertically():
    reader = PdfReader(BytesIO(get_data_from_url(name="iss2138.pdf")))
    # remove automatically added final newline
    expected = (
        (RESOURCE_ROOT / "AEO.1172.layout.txt").read_text(encoding="utf-8").rstrip()
    )
    assert expected == reader.pages[0].extract_text(
        extraction_mode="layout", layout_mode_space_vertically=False
    )


@pytest.mark.enable_socket()
@pytest.mark.parametrize(
    ("rotation", "strip_rotated"), [(90, True), (180, False), (270, True)]
)
def test_layout_mode_rotations(rotation, strip_rotated):
    reader = PdfReader(BytesIO(get_data_from_url(name="iss2138.pdf")))
    rotated_page = reader.pages[0].rotate(rotation)
    rotated_page.transfer_rotation_to_content()
    expected = ""
    if not strip_rotated:
        expected = (
            (RESOURCE_ROOT / "AEO.1172.layout.rot180.txt")
            .read_text(encoding="utf-8")
            .rstrip()
        )  # remove automatically added final newline
    assert expected == rotated_page.extract_text(
        extraction_mode="layout",
        layout_mode_space_vertically=False,
        layout_mode_strip_rotated=strip_rotated,
    )


def test_text_extraction_invalid_mode():
    pdf_path = RESOURCE_ROOT / "crazyones.pdf"
    reader = PdfReader(pdf_path)
    with pytest.raises(ValueError, match="Invalid text extraction mode"):
        reader.pages[0].extract_text(extraction_mode="foo")  # type: ignore


@pytest.mark.enable_socket()
def test_get_page_showing_field():
    """
    Uses testfile from #2452 in order to get fields on multiple pages,
        choices boxes,...
    """
    url = "https://github.com/py-pdf/pypdf/files/14031491/Form_Structure_v50.pdf"
    name = "iss2452.pdf"
    reader = PdfReader(BytesIO(get_data_from_url(url, name)))
    writer = PdfWriter(clone_from=reader)

    # validate with Field:  only works on Reader (no get_fields on writer yet)
    fld = reader.get_fields()
    assert [
        p.page_number for p in reader.get_pages_showing_field(fld["FormVersion"])
    ] == [0]

    # validate with dictionary object
    # NRCategory field is a radio box
    assert [
        p.page_number
        for p in reader.get_pages_showing_field(
            reader.trailer["/Root"]["/AcroForm"]["/Fields"][8].get_object()
        )
    ] == [0, 0, 0, 0, 0]
    assert [
        p.page_number
        for p in writer.get_pages_showing_field(
            writer._root_object["/AcroForm"]["/Fields"][8].get_object()
        )
    ] == [0, 0, 0, 0, 0]

    # validate with IndirectObject
    # SiteID field is a textbox on multiple pages
    assert [
        p.page_number
        for p in reader.get_pages_showing_field(
            reader.trailer["/Root"]["/AcroForm"]["/Fields"][99]
        )
    ] == [0, 1]
    assert [
        p.page_number
        for p in writer.get_pages_showing_field(
            writer._root_object["/AcroForm"]["/Fields"][99]
        )
    ] == [0, 1]
    # test directly on the widget:
    assert [
        p.page_number
        for p in reader.get_pages_showing_field(
            reader.trailer["/Root"]["/AcroForm"]["/Fields"][99]["/Kids"][1]
        )
    ] == [1]
    assert [
        p.page_number
        for p in writer.get_pages_showing_field(
            writer._root_object["/AcroForm"]["/Fields"][99]["/Kids"][1]
        )
    ] == [1]

    # Exceptions:
    # Invalid Object
    with pytest.raises(ValueError) as exc:
        reader.get_pages_showing_field(None)
    with pytest.raises(ValueError) as exc:
        writer.get_pages_showing_field(None)
    assert "field type is invalid" in exc.value.args[0]

    # Damage Field
    del reader.trailer["/Root"]["/AcroForm"]["/Fields"][1].get_object()["/FT"]
    del writer._root_object["/AcroForm"]["/Fields"][1].get_object()["/FT"]
    with pytest.raises(ValueError) as exc:
        reader.get_pages_showing_field(
            reader.trailer["/Root"]["/AcroForm"]["/Fields"][1]
        )
    with pytest.raises(ValueError) as exc:
        writer.get_pages_showing_field(writer._root_object["/AcroForm"]["/Fields"][1])
    assert "field is not valid" in exc.value.args[0]

    # missing Parent in field
    del reader.trailer["/Root"]["/AcroForm"]["/Fields"][99]["/Kids"][1].get_object()[
        "/Parent"
    ]
    del writer._root_object["/AcroForm"]["/Fields"][99]["/Kids"][1].get_object()[
        "/Parent"
    ]
    with pytest.raises(ValueError) as exc:
        reader.get_pages_showing_field(
            reader.trailer["/Root"]["/AcroForm"]["/Fields"][1]
        )
    with pytest.raises(ValueError) as exc:
        writer.get_pages_showing_field(writer._root_object["/AcroForm"]["/Fields"][1])

    # remove "/P" (optional)
    del reader.trailer["/Root"]["/AcroForm"]["/Fields"][8]["/Kids"][1].get_object()[
        "/P"
    ]
    del writer._root_object["/AcroForm"]["/Fields"][8]["/Kids"][1].get_object()["/P"]
    assert [
        p.page_number
        for p in reader.get_pages_showing_field(
            reader.trailer["/Root"]["/AcroForm"]["/Fields"][8]["/Kids"][1]
        )
    ] == [0]
    assert [
        p.page_number
        for p in writer.get_pages_showing_field(
            writer._root_object["/AcroForm"]["/Fields"][8]["/Kids"][1]
        )
    ] == [0]
    assert [
        p.page_number
        for p in reader.get_pages_showing_field(
            reader.trailer["/Root"]["/AcroForm"]["/Fields"][8].get_object()
        )
    ] == [0, 0, 0, 0, 0]
    assert [
        p.page_number
        for p in writer.get_pages_showing_field(
            writer._root_object["/AcroForm"]["/Fields"][8].get_object()
        )
    ] == [0, 0, 0, 0, 0]

    # Grouping fields
    reader.trailer["/Root"]["/AcroForm"]["/Fields"][-1].get_object()[
        NameObject("/Kids")
    ] = ArrayObject([reader.trailer["/Root"]["/AcroForm"]["/Fields"][0]])
    del reader.trailer["/Root"]["/AcroForm"]["/Fields"][-1].get_object()["/T"]
    del reader.trailer["/Root"]["/AcroForm"]["/Fields"][-1].get_object()["/P"]
    del reader.trailer["/Root"]["/AcroForm"]["/Fields"][-1].get_object()["/Subtype"]
    writer._root_object["/AcroForm"]["/Fields"].append(
        writer._add_object(
            DictionaryObject(
                {
                    NameObject("/T"): TextStringObject("grouping"),
                    NameObject("/FT"): NameObject("/Tx"),
                    NameObject("/Kids"): ArrayObject(
                        [reader.trailer["/Root"]["/AcroForm"]["/Fields"][0]]
                    ),
                }
            )
        )
    )
    assert [
        p.page_number
        for p in reader.get_pages_showing_field(
            reader.trailer["/Root"]["/AcroForm"]["/Fields"][-1]
        )
    ] == []
    assert [
        p.page_number
        for p in writer.get_pages_showing_field(
            writer._root_object["/AcroForm"]["/Fields"][-1]
        )
    ] == []


@pytest.mark.enable_socket()
def test_extract_empty_page():
    """Cf #2533"""
    url = "https://github.com/py-pdf/pypdf/files/14718318/test.pdf"
    name = "iss2533.pdf"
    reader = PdfReader(BytesIO(get_data_from_url(url, name)))
    assert reader.pages[1].extract_text(extraction_mode="layout") == ""<|MERGE_RESOLUTION|>--- conflicted
+++ resolved
@@ -1024,11 +1024,7 @@
         reader.pages[2]._get_image(("test",))
 
     url = "https://github.com/py-pdf/pypdf/files/15233597/bug1065245.pdf"
-<<<<<<< HEAD
-    name = "iss2598c.pdf"  # test coming from another test in test_image.py
-=======
     name = "iss2598c.pdf"  # test data also used in test_images.py/test_inline_image_extraction()
->>>>>>> 7481f36d
     reader = PdfReader(BytesIO(get_data_from_url(url, name=name)))
     assert len(reader.pages[0].images) == 3
 
