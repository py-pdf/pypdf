--- conflicted
+++ resolved
@@ -6,13 +6,8 @@
 import pytest
 
 import PyPDF2
-<<<<<<< HEAD
 from PyPDF2 import PdfMerger, PdfReader, PdfWriter
-from PyPDF2.generic import Destination
-=======
-from PyPDF2 import PdfMerger, PdfReader
 from PyPDF2.generic import Destination, Fit
->>>>>>> 76334777
 
 from . import get_pdf_from_url
 
