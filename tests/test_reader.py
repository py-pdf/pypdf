import io
import os
import time
from io import BytesIO
from pathlib import Path

import pytest

from PyPDF2 import PdfReader
from PyPDF2._reader import convert_to_int, convertToInt
from PyPDF2.constants import ImageAttributes as IA
from PyPDF2.constants import PageAttributes as PG
from PyPDF2.errors import (
    EmptyFileError,
    FileNotDecryptedError,
    PdfReadError,
    PdfReadWarning,
    WrongPasswordError,
)
<<<<<<< HEAD
from PyPDF2.generic import ArrayObject, Destination
=======
from PyPDF2.generic import (
    Destination,
    DictionaryObject,
    NameObject,
    NumberObject,
    TextStringObject,
)
>>>>>>> 17897d98

from . import get_pdf_from_url, normalize_warnings

try:
    from Crypto.Cipher import AES  # noqa: F401

    HAS_PYCRYPTODOME = True
except ImportError:
    HAS_PYCRYPTODOME = False

TESTS_ROOT = Path(__file__).parent.resolve()
PROJECT_ROOT = TESTS_ROOT.parent
RESOURCE_ROOT = PROJECT_ROOT / "resources"
SAMPLE_ROOT = PROJECT_ROOT / "sample-files"


@pytest.mark.parametrize(
    ("src", "num_pages"),
    [("selenium-PyPDF2-issue-177.pdf", 1), ("pdflatex-outline.pdf", 4)],
)
def test_get_num_pages(src, num_pages):
    src = RESOURCE_ROOT / src
    reader = PdfReader(src)
    assert len(reader.pages) == num_pages


@pytest.mark.parametrize(
    ("pdf_path", "expected"),
    [
        (
            RESOURCE_ROOT / "crazyones.pdf",
            {
                "/CreationDate": "D:20150604133406-06'00'",
                "/Creator": " XeTeX output 2015.06.04:1334",
                "/Producer": "xdvipdfmx (20140317)",
            },
        ),
        (
            RESOURCE_ROOT / "metadata.pdf",
            {
                "/CreationDate": "D:20220415093243+02'00'",
                "/ModDate": "D:20220415093243+02'00'",
                "/Creator": "pdflatex, or other tool",
                "/Producer": "Latex with hyperref, or other system",
                "/Author": "Martin Thoma",
                "/Keywords": "Some Keywords, other keywords; more keywords",
                "/Subject": "The Subject",
                "/Title": "The Title",
                "/Trapped": "/False",
                "/PTEX.Fullbanner": (
                    "This is pdfTeX, Version "
                    "3.141592653-2.6-1.40.23 (TeX Live 2021) "
                    "kpathsea version 6.3.3"
                ),
            },
        ),
    ],
    ids=["crazyones", "metadata"],
)
def test_read_metadata(pdf_path, expected):
    with open(pdf_path, "rb") as inputfile:
        reader = PdfReader(inputfile)
        docinfo = reader.metadata
        assert docinfo is not None
        metadict = dict(docinfo)
        assert metadict == expected
        docinfo.title
        docinfo.title_raw
        docinfo.author
        docinfo.author_raw
        docinfo.creator
        docinfo.creator_raw
        docinfo.producer
        docinfo.producer_raw
        docinfo.subject
        docinfo.subject_raw
        docinfo.creation_date
        docinfo.creation_date_raw
        docinfo.modification_date
        docinfo.modification_date_raw
        if "/Title" in metadict:
            assert metadict["/Title"] == docinfo.title


@pytest.mark.samples
@pytest.mark.parametrize(
    "pdf_path", [SAMPLE_ROOT / "017-unreadable-meta-data/unreadablemetadata.pdf"]
)
def test_broken_meta_data(pdf_path):
    with open(pdf_path, "rb") as f:
        reader = PdfReader(f)
        with pytest.raises(
            PdfReadError,
            match=r"trailer not found or does not point to document information directory",
        ):
            reader.metadata


@pytest.mark.parametrize(
    "src",
    [
        RESOURCE_ROOT / "crazyones.pdf",
        RESOURCE_ROOT / "commented.pdf",
    ],
)
def test_get_annotations(src):
    reader = PdfReader(src)

    for page in reader.pages:
        if PG.ANNOTS in page:
            for annot in page[PG.ANNOTS]:
                subtype = annot.get_object()[IA.SUBTYPE]
                if subtype == "/Text":
                    annot.get_object()[PG.CONTENTS]


@pytest.mark.parametrize(
    ("src", "nb_attachments"),
    [
        (RESOURCE_ROOT / "attachment.pdf", 1),
        (RESOURCE_ROOT / "crazyones.pdf", 0),
    ],
)
def test_get_attachments(src, nb_attachments):
    reader = PdfReader(src)

    attachments = {}
    for page in reader.pages:
        if PG.ANNOTS in page:
            for annotation in page[PG.ANNOTS]:
                annotobj = annotation.get_object()
                if annotobj[IA.SUBTYPE] == "/FileAttachment":
                    fileobj = annotobj["/FS"]
                    attachments[fileobj["/F"]] = fileobj["/EF"]["/F"].get_data()
    assert len(attachments) == nb_attachments


@pytest.mark.parametrize(
    ("src", "outline_elements"),
    [
        (RESOURCE_ROOT / "pdflatex-outline.pdf", 9),
        (RESOURCE_ROOT / "crazyones.pdf", 0),
    ],
)
def test_get_outline(src, outline_elements):
    reader = PdfReader(src)
    outline = reader.outline
    assert len(outline) == outline_elements


@pytest.mark.parametrize(
    ("src", "expected_images"),
    [
        ("pdflatex-outline.pdf", []),
        ("crazyones.pdf", []),
        ("git.pdf", ["Image9.png"]),
        pytest.param(
            "imagemagick-lzw.pdf",
            ["Im0.png"],
            marks=pytest.mark.xfail(reason="broken image extraction"),
        ),
        pytest.param(
            "imagemagick-ASCII85Decode.pdf",
            ["Im0.png"],
            marks=pytest.mark.xfail(reason="broken image extraction"),
        ),
        ("imagemagick-CCITTFaxDecode.pdf", ["Im0.tiff"]),
    ],
)
def test_get_images(src, expected_images):
    from PIL import Image

    src_abs = RESOURCE_ROOT / src
    reader = PdfReader(src_abs)

    with pytest.raises(TypeError):
        page = reader.pages["0"]

    page = reader.pages[-1]
    page = reader.pages[0]

    images_extracted = page.images
    assert len(images_extracted) == len(expected_images)
    for image, expected_image in zip(images_extracted, expected_images):
        assert image.name == expected_image
        try:
            fn = f"test-out-{src}-{image.name}"
            with open(fn, "wb") as fp:
                fp.write(image.data)
                assert (
                    image.name.split(".")[-1].upper()
                    == Image.open(io.BytesIO(image.data)).format
                )
        finally:
            try:
                os.remove(fn)
            except Exception:
                pass


@pytest.mark.parametrize(
    ("strict", "with_prev_0", "startx_correction", "should_fail", "warning_msgs"),
    [
        (
            True,
            False,
            -1,
            False,
            [
                "startxref on same line as offset",
                "Xref table not zero-indexed. "
                "ID numbers for objects will be corrected.",
            ],
        ),  # all nominal => no fail
        (True, True, -1, True, ""),  # Prev=0 => fail expected
        (
            False,
            False,
            -1,
            False,
            ["startxref on same line as offset"],
        ),
        (
            False,
            True,
            -1,
            False,
            [
                "startxref on same line as offset",
                "/Prev=0 in the trailer - assuming there is no previous xref table",
            ],
        ),  # Prev =0 => no strict so tolerant
        (True, False, 0, True, ""),  # error on startxref, in strict => fail expected
        (True, True, 0, True, ""),
        (
            False,
            False,
            0,
            False,
            ["startxref on same line as offset", "incorrect startxref pointer(1)"],
        ),  # error on startxref, but no strict => xref rebuilt,no fail
        (
            False,
            True,
            0,
            False,
            ["startxref on same line as offset", "incorrect startxref pointer(1)"],
        ),
    ],
)
def test_get_images_raw(
    caplog, strict, with_prev_0, startx_correction, should_fail, warning_msgs
):
    pdf_data = (
        b"%%PDF-1.7\n"
        b"1 0 obj << /Count 1 /Kids [4 0 R] /Type /Pages >> endobj\n"
        b"2 0 obj << >> endobj\n"
        b"3 0 obj << >> endobj\n"
        b"4 0 obj << /Contents 3 0 R /CropBox [0.0 0.0 2550.0 3508.0]"
        b" /MediaBox [0.0 0.0 2550.0 3508.0] /Parent 1 0 R"
        b" /Resources << /Font << >> >>"
        b" /Rotate 0 /Type /Page >> endobj\n"
        b"5 0 obj << /Pages 1 0 R /Type /Catalog >> endobj\n"
        b"xref 1 5\n"
        b"%010d 00000 n\n"
        b"%010d 00000 n\n"
        b"%010d 00000 n\n"
        b"%010d 00000 n\n"
        b"%010d 00000 n\n"
        b"trailer << %s/Root 5 0 R /Size 6 >>\n"
        b"startxref %d\n"
        b"%%%%EOF"
    )
    pdf_data = pdf_data % (
        pdf_data.find(b"1 0 obj"),
        pdf_data.find(b"2 0 obj"),
        pdf_data.find(b"3 0 obj"),
        pdf_data.find(b"4 0 obj"),
        pdf_data.find(b"5 0 obj"),
        b"/Prev 0 " if with_prev_0 else b"",
        # startx_correction should be -1 due to double % at the beginning
        # inducing an error on startxref computation
        pdf_data.find(b"xref") + startx_correction,
    )
    pdf_stream = io.BytesIO(pdf_data)
    if should_fail:
        with pytest.raises(PdfReadError) as exc, pytest.warns(PdfReadWarning):
            PdfReader(pdf_stream, strict=strict)
        assert exc.type == PdfReadError
        if startx_correction == -1:
            assert (
                exc.value.args[0]
                == "/Prev=0 in the trailer (try opening with strict=False)"
            )
    else:
        PdfReader(pdf_stream, strict=strict)
        assert normalize_warnings(caplog.text) == warning_msgs


def test_issue297(caplog):
    path = RESOURCE_ROOT / "issue-297.pdf"
    with pytest.raises(PdfReadError) as exc:
        reader = PdfReader(path, strict=True)
    assert caplog.text == ""
    assert "Broken xref table" in exc.value.args[0]
    reader = PdfReader(path, strict=False)
    assert normalize_warnings(caplog.text) == ["incorrect startxref pointer(1)"]
    reader.pages[0]


@pytest.mark.parametrize(
    ("pdffile", "password", "should_fail"),
    [
        ("encrypted-file.pdf", "test", False),
        ("encrypted-file.pdf", b"test", False),
        ("encrypted-file.pdf", "qwerty", True),
        ("encrypted-file.pdf", b"qwerty", True),
    ],
)
def test_get_page_of_encrypted_file(pdffile, password, should_fail):
    """
    Check if we can read a page of an encrypted file.

    This is a regression test for issue 327:
    IndexError for get_page() of decrypted file
    """
    path = RESOURCE_ROOT / pdffile
    if should_fail:
        with pytest.raises(PdfReadError):
            PdfReader(path, password=password)
    else:
        PdfReader(path, password=password).pages[0]


@pytest.mark.parametrize(
    ("src", "expected", "expected_get_fields"),
    [
        (
            "form.pdf",
            {"foo": ""},
            {"foo": {"/DV": "", "/FT": "/Tx", "/T": "foo", "/V": ""}},
        ),
        (
            "form_acrobatReader.pdf",
            {"foo": "Bar"},
            {"foo": {"/DV": "", "/FT": "/Tx", "/T": "foo", "/V": "Bar"}},
        ),
        (
            "form_evince.pdf",
            {"foo": "bar"},
            {"foo": {"/DV": "", "/FT": "/Tx", "/T": "foo", "/V": "bar"}},
        ),
        (
            "crazyones.pdf",
            {},
            None,
        ),
    ],
)
def test_get_form(src, expected, expected_get_fields):
    """Check if we can read out form data."""
    src = RESOURCE_ROOT / src
    reader = PdfReader(src)
    fields = reader.get_form_text_fields()
    assert fields == expected

    with open("tmp-fields-report.txt", "w") as f:
        fields = reader.get_fields(fileobj=f)
    assert fields == expected_get_fields
    if fields:
        for field in fields.values():
            # Just access the attributes
            [
                field.field_type,
                field.parent,
                field.kids,
                field.name,
                field.alternate_name,
                field.mapping_name,
                field.flags,
                field.value,
                field.default_value,
                field.additional_actions,
            ]

    # cleanup
    os.remove("tmp-fields-report.txt")


@pytest.mark.parametrize(
    ("src", "page_nb"),
    [
        ("form.pdf", 0),
        ("pdflatex-outline.pdf", 2),
    ],
)
def test_get_page_number(src, page_nb):
    src = RESOURCE_ROOT / src
    reader = PdfReader(src)
    page = reader.pages[page_nb]
    assert reader.get_page_number(page) == page_nb


@pytest.mark.parametrize(
    ("src", "expected"),
    [("form.pdf", None), ("AutoCad_Simple.pdf", "/SinglePage")],
)
def test_get_page_layout(src, expected):
    src = RESOURCE_ROOT / src
    reader = PdfReader(src)
    assert reader.page_layout == expected


@pytest.mark.parametrize(
    ("src", "expected"),
    [
        ("form.pdf", "/UseNone"),
        ("crazyones.pdf", None),
    ],
)
def test_get_page_mode(src, expected):
    src = RESOURCE_ROOT / src
    reader = PdfReader(src)
    assert reader.page_mode == expected


def test_read_empty():
    with pytest.raises(EmptyFileError) as exc:
        PdfReader(io.BytesIO())
    assert exc.value.args[0] == "Cannot read an empty file"


def test_read_malformed_header():
    with pytest.raises(PdfReadError) as exc:
        PdfReader(io.BytesIO(b"foo"), strict=True)
    assert exc.value.args[0] == "PDF starts with 'foo', but '%PDF-' expected"


def test_read_malformed_body():
    with pytest.raises(PdfReadError) as exc:
        PdfReader(io.BytesIO(b"%PDF-"), strict=True)
    assert (
        exc.value.args[0] == "EOF marker not found"
    )  # used to be:STREAM_TRUNCATED_PREMATURELY


def test_read_prev_0_trailer():
    pdf_data = (
        b"%%PDF-1.7\n"
        b"1 0 obj << /Count 1 /Kids [4 0 R] /Type /Pages >> endobj\n"
        b"2 0 obj << >> endobj\n"
        b"3 0 obj << >> endobj\n"
        b"4 0 obj << /Contents 3 0 R /CropBox [0.0 0.0 2550.0 3508.0]"
        b" /MediaBox [0.0 0.0 2550.0 3508.0] /Parent 1 0 R"
        b" /Resources << /Font << >> >>"
        b" /Rotate 0 /Type /Page >> endobj\n"
        b"5 0 obj << /Pages 1 0 R /Type /Catalog >> endobj\n"
        b"xref 1 5\n"
        b"%010d 00000 n\n"
        b"%010d 00000 n\n"
        b"%010d 00000 n\n"
        b"%010d 00000 n\n"
        b"%010d 00000 n\n"
        b"trailer << %s/Root 5 0 R /Size 6 >>\n"
        b"startxref %d\n"
        b"%%%%EOF"
    )
    with_prev_0 = True
    pdf_data = pdf_data % (
        pdf_data.find(b"1 0 obj"),
        pdf_data.find(b"2 0 obj"),
        pdf_data.find(b"3 0 obj"),
        pdf_data.find(b"4 0 obj"),
        pdf_data.find(b"5 0 obj"),
        b"/Prev 0 " if with_prev_0 else b"",
        pdf_data.find(b"xref") - 1,
    )
    pdf_stream = io.BytesIO(pdf_data)
    with pytest.raises(PdfReadError) as exc, pytest.warns(PdfReadWarning):
        PdfReader(pdf_stream, strict=True)
    assert exc.value.args[0] == "/Prev=0 in the trailer (try opening with strict=False)"


def test_read_missing_startxref():
    pdf_data = (
        b"%%PDF-1.7\n"
        b"1 0 obj << /Count 1 /Kids [4 0 R] /Type /Pages >> endobj\n"
        b"2 0 obj << >> endobj\n"
        b"3 0 obj << >> endobj\n"
        b"4 0 obj << /Contents 3 0 R /CropBox [0.0 0.0 2550.0 3508.0]"
        b" /MediaBox [0.0 0.0 2550.0 3508.0] /Parent 1 0 R"
        b" /Resources << /Font << >> >>"
        b" /Rotate 0 /Type /Page >> endobj\n"
        b"5 0 obj << /Pages 1 0 R /Type /Catalog >> endobj\n"
        b"xref 1 5\n"
        b"%010d 00000 n\n"
        b"%010d 00000 n\n"
        b"%010d 00000 n\n"
        b"%010d 00000 n\n"
        b"%010d 00000 n\n"
        b"trailer << /Root 5 0 R /Size 6 >>\n"
        # Removed for this test: b"startxref %d\n"
        b"%%%%EOF"
    )
    pdf_data = pdf_data % (
        pdf_data.find(b"1 0 obj"),
        pdf_data.find(b"2 0 obj"),
        pdf_data.find(b"3 0 obj"),
        pdf_data.find(b"4 0 obj"),
        pdf_data.find(b"5 0 obj"),
        # Removed for this test: pdf_data.find(b"xref") - 1,
    )
    pdf_stream = io.BytesIO(pdf_data)
    with pytest.raises(PdfReadError) as exc:
        PdfReader(pdf_stream, strict=True)
    assert exc.value.args[0] == "startxref not found"


def test_read_unknown_zero_pages(caplog):
    pdf_data = (
        b"%%PDF-1.7\n"
        b"1 0 obj << /Count 1 /Kids [4 0 R] /Type /Pages >> endobj\n"
        b"2 0 obj << >> endobj\n"
        b"3 0 obj << >> endobj\n"
        b"4 0 obj << /Contents 3 0 R /CropBox [0.0 0.0 2550.0 3508.0]"
        b" /MediaBox [0.0 0.0 2550.0 3508.0] /Parent 1 0 R"
        b" /Resources << /Font << >> >>"
        b" /Rotate 0 /Type /Page >> endobj\n"
        # Pages 0 0 is the key point:
        b"5 0 obj << /Pages 0 0 R /Type /Catalog >> endobj\n"
        b"xref 1 5\n"
        b"%010d 00000 n\n"
        b"%010d 00000 n\n"
        b"%010d 00000 n\n"
        b"%010d 00000 n\n"
        b"%010d 00000 n\n"
        b"trailer << /Root 5 1 R /Size 6 >>\n"
        b"startxref %d\n"
        b"%%%%EOF"
    )
    pdf_data = pdf_data % (
        pdf_data.find(b"1 0 obj"),
        pdf_data.find(b"2 0 obj"),
        pdf_data.find(b"3 0 obj"),
        pdf_data.find(b"4 0 obj"),
        pdf_data.find(b"5 0 obj"),
        pdf_data.find(b"xref") - 1,
    )
    pdf_stream = io.BytesIO(pdf_data)
    reader = PdfReader(pdf_stream, strict=True)
    warnings = [
        "startxref on same line as offset",
        "Xref table not zero-indexed. ID numbers for objects will be corrected.",
    ]
    assert normalize_warnings(caplog.text) == warnings
    with pytest.raises(PdfReadError) as exc, pytest.warns(PdfReadWarning):
        len(reader.pages)

    assert exc.value.args[0] == "Could not find object."
    reader = PdfReader(pdf_stream, strict=False)
    warnings += [
        "Object 5 1 not defined.",
        "startxref on same line as offset",
    ]
    assert normalize_warnings(caplog.text) == warnings
    with pytest.raises(AttributeError) as exc, pytest.warns(PdfReadWarning):
        len(reader.pages)
    assert exc.value.args[0] == "'NoneType' object has no attribute 'get_object'"


def test_read_encrypted_without_decryption():
    src = RESOURCE_ROOT / "libreoffice-writer-password.pdf"
    reader = PdfReader(src)
    with pytest.raises(FileNotDecryptedError) as exc:
        len(reader.pages)
    assert exc.value.args[0] == "File has not been decrypted"


def test_get_destination_page_number():
    src = RESOURCE_ROOT / "pdflatex-outline.pdf"
    reader = PdfReader(src)
    outline = reader.outline
    for outline_item in outline:
        if not isinstance(outline_item, list):
            reader.get_destination_page_number(outline_item)


def test_do_not_get_stuck_on_large_files_without_start_xref():
    """Tests for the absence of a DoS bug, where a large file without an startxref mark
    would cause the library to hang for minutes to hours"""
    start_time = time.time()
    broken_stream = BytesIO(b"\0" * 5 * 1000 * 1000)
    with pytest.raises(PdfReadError):
        PdfReader(broken_stream)
    parse_duration = time.time() - start_time
    # parsing is expected take less than a second on a modern cpu, but include a large
    # tolerance to account for busy or slow systems
    assert parse_duration < 60


@pytest.mark.external
def test_decrypt_when_no_id():
    """
    Decrypt an encrypted file that's missing the 'ID' value in its
    trailer.
    https://github.com/mstamy2/PyPDF2/issues/608
    """

    with open(RESOURCE_ROOT / "encrypted_doc_no_id.pdf", "rb") as inputfile:
        ipdf = PdfReader(inputfile)
        ipdf.decrypt("")
        assert ipdf.metadata == {"/Producer": "European Patent Office"}


def test_reader_properties():
    reader = PdfReader(RESOURCE_ROOT / "crazyones.pdf")
    assert reader.outline == []
    assert len(reader.pages) == 1
    assert reader.page_layout is None
    assert reader.page_mode is None
    assert reader.is_encrypted is False


@pytest.mark.parametrize(
    "strict",
    [True, False],
)
def test_issue604(caplog, strict):
    """Test with invalid destinations"""  # todo
    with open(RESOURCE_ROOT / "issue-604.pdf", "rb") as f:
        pdf = None
        outline = None
        if strict:
            pdf = PdfReader(f, strict=strict)
            with pytest.raises(PdfReadError) as exc, pytest.warns(PdfReadWarning):
                outline = pdf.outline
            if "Unknown Destination" not in exc.value.args[0]:
                raise Exception("Expected exception not raised")
            return  # outline is not correct
        else:
            pdf = PdfReader(f, strict=strict)
            outline = pdf.outline
            msg = [
                "Unknown destination: ms_Thyroid_2_2020_071520_watermarked.pdf [0, 1]"
            ]
            assert normalize_warnings(caplog.text) == msg

        def get_dest_pages(x):
            if isinstance(x, list):
                r = [get_dest_pages(y) for y in x]
                return r
            else:
                return pdf.get_destination_page_number(x) + 1

        out = []

        # oi can be destination or a list:preferred to just print them
        for oi in outline:
            out.append(get_dest_pages(oi))


def test_decode_permissions():
    reader = PdfReader(RESOURCE_ROOT / "crazyones.pdf")
    base = {
        "accessability": False,
        "annotations": False,
        "assemble": False,
        "copy": False,
        "forms": False,
        "modify": False,
        "print_high_quality": False,
        "print": False,
    }

    print_ = base.copy()
    print_["print"] = True
    assert reader.decode_permissions(4) == print_

    modify = base.copy()
    modify["modify"] = True
    assert reader.decode_permissions(8) == modify


def test_pages_attribute():
    pdf_path = RESOURCE_ROOT / "crazyones.pdf"
    reader = PdfReader(pdf_path)

    # Test if getting as slice throws an error
    assert len(reader.pages[:]) == 1

    with pytest.raises(IndexError) as exc:
        reader.pages[-1000]

    assert exc.value.args[0] == "sequence index out of range"

    with pytest.raises(IndexError):
        reader.pages[1000]

    assert exc.value.args[0] == "sequence index out of range"


def test_convert_to_int():
    assert convert_to_int(b"\x01", 8) == 1


def test_convert_to_int_error():
    with pytest.raises(PdfReadError) as exc:
        convert_to_int(b"256", 16)
    assert exc.value.args[0] == "invalid size in convert_to_int"


def test_convertToInt_deprecated():
    msg = (
        "convertToInt is deprecated and will be removed in PyPDF2 3.0.0. "
        "Use convert_to_int instead."
    )
    with pytest.warns(
        PendingDeprecationWarning,
        match=msg,
    ):
        assert convertToInt(b"\x01", 8) == 1


@pytest.mark.external
def test_iss925():
    url = "https://github.com/py-pdf/PyPDF2/files/8796328/1.pdf"
    reader = PdfReader(BytesIO(get_pdf_from_url(url, name="iss925.pdf")))

    for page_sliced in reader.pages:
        page_object = page_sliced.get_object()
        # Extracts the PDF's Annots (Annotations and Commenting):
        annots = page_object.get("/Annots")
        if annots is not None:
            for annot in annots:
                annot.get_object()


def test_get_object():
    reader = PdfReader(RESOURCE_ROOT / "hello-world.pdf")
    assert reader.get_object(22)["/Type"] == "/Catalog"
    assert reader._get_indirect_object(22, 0)["/Type"] == "/Catalog"


@pytest.mark.xfail(reason="#591")
def test_extract_text_hello_world():
    reader = PdfReader(RESOURCE_ROOT / "hello-world.pdf")
    text = reader.pages[0].extract_text().split("\n")
    assert text == [
        "English:",
        "Hello World",
        "Arabic:",
        "مرحبا بالعالم",
        "Russian:",
        "Привет, мир",
        "Chinese (traditional):",
        "你好世界",
        "Thai:",
        "สวัสดีชาวโลก",
        "Japanese:",
        "こんにちは世界",
    ]


def test_read_path():
    path = Path(RESOURCE_ROOT, "crazyones.pdf")
    reader = PdfReader(path)
    assert len(reader.pages) == 1


def test_read_not_binary_mode(caplog):
    with open(RESOURCE_ROOT / "crazyones.pdf") as f:
        msg = "PdfReader stream/file object is not in binary mode. It may not be read correctly."
        with pytest.raises(io.UnsupportedOperation):
            PdfReader(f)
    assert normalize_warnings(caplog.text) == [msg]


@pytest.mark.external
@pytest.mark.skipif(not HAS_PYCRYPTODOME, reason="No pycryptodome")
def test_read_form_416():
    url = (
        "https://www.fda.gov/downloads/AboutFDA/ReportsManualsForms/Forms/UCM074728.pdf"
    )
    reader = PdfReader(BytesIO(get_pdf_from_url(url, name="issue_416.pdf")))
    fields = reader.get_form_text_fields()
    assert len(fields) > 0


@pytest.mark.external
def test_extract_text_xref_issue_2(caplog):
    # pdf/0264cf510015b2a4b395a15cb23c001e.pdf
    url = "https://corpora.tika.apache.org/base/docs/govdocs1/981/981961.pdf"
    msg = "incorrect startxref pointer(2)"
    reader = PdfReader(BytesIO(get_pdf_from_url(url, name="tika-981961.pdf")))
    for page in reader.pages:
        page.extract_text()
    assert normalize_warnings(caplog.text) == [msg]


@pytest.mark.external
@pytest.mark.slow
def test_extract_text_xref_issue_3(caplog):
    # pdf/0264cf510015b2a4b395a15cb23c001e.pdf
    url = "https://corpora.tika.apache.org/base/docs/govdocs1/977/977774.pdf"
    msg = "incorrect startxref pointer(3)"
    reader = PdfReader(BytesIO(get_pdf_from_url(url, name="tika-977774.pdf")))
    for page in reader.pages:
        page.extract_text()
    assert normalize_warnings(caplog.text) == [msg]


@pytest.mark.external
def test_extract_text_pdf15():
    # pdf/0264cf510015b2a4b395a15cb23c001e.pdf
    url = "https://corpora.tika.apache.org/base/docs/govdocs1/976/976030.pdf"
    reader = PdfReader(BytesIO(get_pdf_from_url(url, name="tika-976030.pdf")))
    for page in reader.pages:
        page.extract_text()


@pytest.mark.external
def test_extract_text_xref_table_21_bytes_clrf():
    # pdf/0264cf510015b2a4b395a15cb23c001e.pdf
    url = "https://corpora.tika.apache.org/base/docs/govdocs1/956/956939.pdf"
    reader = PdfReader(BytesIO(get_pdf_from_url(url, name="tika-956939.pdf")))
    for page in reader.pages:
        page.extract_text()


@pytest.mark.external
def test_get_fields():
    url = "https://corpora.tika.apache.org/base/docs/govdocs1/972/972486.pdf"
    name = "tika-972486.pdf"
    reader = PdfReader(BytesIO(get_pdf_from_url(url, name=name)))
    fields = reader.get_fields()
    assert fields is not None
    assert "c1-1" in fields
    assert dict(fields["c1-1"]) == ({"/FT": "/Btn", "/T": "c1-1"})


@pytest.mark.external
@pytest.mark.filterwarnings("ignore::PyPDF2.errors.PdfReadWarning")
def test_get_fields_read_else_block():
    # covers also issue 1089
    url = "https://corpora.tika.apache.org/base/docs/govdocs1/934/934771.pdf"
    name = "tika-934771.pdf"
    PdfReader(BytesIO(get_pdf_from_url(url, name=name)))


@pytest.mark.external
def test_get_fields_read_else_block2():
    url = "https://corpora.tika.apache.org/base/docs/govdocs1/914/914902.pdf"
    name = "tika-914902.pdf"
    reader = PdfReader(BytesIO(get_pdf_from_url(url, name=name)))
    fields = reader.get_fields()
    assert fields is None


@pytest.mark.external
@pytest.mark.filterwarnings("ignore::PyPDF2.errors.PdfReadWarning")
def test_get_fields_read_else_block3():
    url = "https://corpora.tika.apache.org/base/docs/govdocs1/957/957721.pdf"
    name = "tika-957721.pdf"
    PdfReader(BytesIO(get_pdf_from_url(url, name=name)))


@pytest.mark.external
def test_metadata_is_none():
    url = "https://corpora.tika.apache.org/base/docs/govdocs1/963/963692.pdf"
    name = "tika-963692.pdf"
    reader = PdfReader(BytesIO(get_pdf_from_url(url, name=name)))
    assert reader.metadata is None


@pytest.mark.external
def test_get_fields_read_write_report():
    url = "https://corpora.tika.apache.org/base/docs/govdocs1/909/909655.pdf"
    name = "tika-909655.pdf"
    reader = PdfReader(BytesIO(get_pdf_from_url(url, name=name)))
    with open("tmp-fields-report.txt", "w") as fp:
        fields = reader.get_fields(fileobj=fp)
    assert fields

    # cleanup
    os.remove("tmp-fields-report.txt")


@pytest.mark.parametrize(
    "src",
    [
        RESOURCE_ROOT / "crazyones.pdf",
        RESOURCE_ROOT / "commented.pdf",
    ],
)
def test_xfa(src):
    reader = PdfReader(src)
    assert reader.xfa is None


@pytest.mark.external
def test_xfa_non_empty():
    url = "https://corpora.tika.apache.org/base/docs/govdocs1/942/942050.pdf"
    name = "tika-942050.pdf"
    reader = PdfReader(BytesIO(get_pdf_from_url(url, name=name)))
    assert list(reader.xfa.keys()) == [
        "preamble",
        "config",
        "template",
        "PDFSecurity",
        "datasets",
        "postamble",
    ]


@pytest.mark.parametrize(
    "src,pdf_header",
    [
        (RESOURCE_ROOT / "attachment.pdf", "%PDF-1.5"),
        (RESOURCE_ROOT / "crazyones.pdf", "%PDF-1.5"),
    ],
)
def test_header(src, pdf_header):
    reader = PdfReader(src)

    assert reader.pdf_header == pdf_header


@pytest.mark.external
def test_outline_color():
    url = "https://corpora.tika.apache.org/base/docs/govdocs1/924/924546.pdf"
    name = "tika-924546.pdf"
    reader = PdfReader(BytesIO(get_pdf_from_url(url, name=name)))
    assert reader.outline[0].color == [0, 0, 1]


@pytest.mark.external
def test_outline_font_format():
    url = "https://corpora.tika.apache.org/base/docs/govdocs1/924/924546.pdf"
    name = "tika-924546.pdf"
    reader = PdfReader(BytesIO(get_pdf_from_url(url, name=name)))
    assert reader.outline[0].font_format == 2


def get_outline_property(outline, attribute_name: str):
    results = []
    if isinstance(outline, list):
        for outline_item in outline:
            if isinstance(outline_item, Destination):
                results.append(getattr(outline_item, attribute_name))
            else:
                results.append(get_outline_property(outline_item, attribute_name))
    else:
        raise ValueError(f"got {type(outline)}")
    return results


@pytest.mark.samples
def test_outline_title_issue_1121():
    reader = PdfReader(SAMPLE_ROOT / "014-outlines/mistitled_outlines_example.pdf")

    assert get_outline_property(reader.outline, "title") == [
        "First",
        [
            "Second",
            "Third",
            "Fourth",
            [
                "Fifth",
                "Sixth",
            ],
            "Seventh",
            [
                "Eighth",
                "Ninth",
            ],
        ],
        "Tenth",
        [
            "Eleventh",
            "Twelfth",
            "Thirteenth",
            "Fourteenth",
        ],
        "Fifteenth",
        [
            "Sixteenth",
            "Seventeenth",
        ],
        "Eighteenth",
        "Nineteenth",
        [
            "Twentieth",
            "Twenty-first",
            "Twenty-second",
            "Twenty-third",
            "Twenty-fourth",
            "Twenty-fifth",
            "Twenty-sixth",
            "Twenty-seventh",
        ],
    ]


@pytest.mark.samples
def test_outline_count():
    reader = PdfReader(SAMPLE_ROOT / "014-outlines/mistitled_outlines_example.pdf")

    assert get_outline_property(reader.outline, "outline_count") == [
        5,
        [
            None,
            None,
            2,
            [
                None,
                None,
            ],
            -2,
            [
                None,
                None,
            ],
        ],
        4,
        [
            None,
            None,
            None,
            None,
        ],
        -2,
        [
            None,
            None,
        ],
        None,
        8,
        [
            None,
            None,
            None,
            None,
            None,
            None,
            None,
            None,
        ],
    ]


def test_outline_missing_title(caplog):
    # Strict
    reader = PdfReader(RESOURCE_ROOT / "outline-without-title.pdf", strict=True)
    with pytest.raises(PdfReadError) as exc:
        reader.outline
    assert exc.value.args[0].startswith("Outline Entry Missing /Title attribute:")

    # Non-strict : no errors
    reader = PdfReader(RESOURCE_ROOT / "outline-without-title.pdf", strict=False)
    assert reader.outline[0]["/Title"] == ""


@pytest.mark.external
def test_named_destination():
    # 1st case : the named_dest are stored directly as a dictionnary, PDF1.1 style
    url = "https://github.com/py-pdf/PyPDF2/files/9197028/lorem_ipsum.pdf"
    name = "lorem_ipsum.pdf"
    reader = PdfReader(BytesIO(get_pdf_from_url(url, name=name)))
    assert len(reader.named_destinations) > 0
    # 2nd case : Dest below names and with Kids...
    url = "https://opensource.adobe.com/dc-acrobat-sdk-docs/standards/pdfstandards/pdf/PDF32000_2008.pdf"
    name = "PDF32000_2008.pdf"
    reader = PdfReader(BytesIO(get_pdf_from_url(url, name=name)))
    assert len(reader.named_destinations) > 0
    # 3nd case : Dests with Name tree
    # TODO : case to be added


@pytest.mark.external
def test_outline_with_missing_named_destination():
    url = "https://corpora.tika.apache.org/base/docs/govdocs1/913/913678.pdf"
    name = "tika-913678.pdf"
    reader = PdfReader(BytesIO(get_pdf_from_url(url, name=name)))
    # outline items in document reference a named destination that is not defined
    assert reader.outline[1][0].title.startswith("Report for 2002AZ3B: Microbial")


@pytest.mark.external
def test_outline_with_empty_action():
    url = "https://corpora.tika.apache.org/base/docs/govdocs1/924/924546.pdf"
    name = "tika-924546.pdf"
    reader = PdfReader(BytesIO(get_pdf_from_url(url, name=name)))
    # outline items (entitled Tables and Figures) utilize an empty action (/A)
    # that has no type or destination
    assert reader.outline[-4].title == "Tables"


def test_outline_with_invalid_destinations():
    reader = PdfReader(RESOURCE_ROOT / "outlines-with-invalid-destinations.pdf")
    # contains 9 outline items, 6 with invalid destinations caused by different malformations
    assert len(reader.outline) == 9


@pytest.mark.external
def test_PdfReaderMultipleDefinitions(caplog):
    # iss325
    url = "https://github.com/py-pdf/PyPDF2/files/9176644/multipledefs.pdf"
    name = "multipledefs.pdf"
    reader = PdfReader(BytesIO(get_pdf_from_url(url, name=name)))
    reader.pages[0].extract_text()
    assert normalize_warnings(caplog.text) == [
        "Multiple definitions in dictionary at byte 0xb5 for key /Group"
    ]


def test_wrong_password_error():
    encrypted_pdf_path = RESOURCE_ROOT / "encrypted-file.pdf"
    with pytest.raises(WrongPasswordError):
        PdfReader(
            encrypted_pdf_path,
            password="definitely_the_wrong_password!",
        )


def test_get_page_number_by_indirect():
    reader = PdfReader(RESOURCE_ROOT / "crazyones.pdf")
    reader._get_page_number_by_indirect(1)


@pytest.mark.external
def test_corrupted_xref_table():
    # issue #1292
    url = "https://github.com/py-pdf/PyPDF2/files/9444747/BreezeManual.orig.pdf"
    name = "BreezeMan1.pdf"
    reader = PdfReader(BytesIO(get_pdf_from_url(url, name=name)))
    reader.pages[0].extract_text()
    url = "https://github.com/py-pdf/PyPDF2/files/9444748/BreezeManual.failed.pdf"
    name = "BreezeMan2.pdf"
    reader = PdfReader(BytesIO(get_pdf_from_url(url, name=name)))
    reader.pages[0].extract_text()


@pytest.mark.external
def test_reader(caplog):
    # iss #1273
    url = "https://github.com/py-pdf/PyPDF2/files/9464742/shiv_resume.pdf"
    name = "shiv_resume.pdf"
    reader = PdfReader(BytesIO(get_pdf_from_url(url, name=name)))
    assert "Previous trailer can not be read" in caplog.text
    caplog.clear()
    # first call requires some reparations...
    reader.pages[0].extract_text()
    assert "repaired" in caplog.text
    assert "found" in caplog.text
    caplog.clear()
    # ...and now no more required
    reader.pages[0].extract_text()
    assert caplog.text == ""


@pytest.mark.external
def test_zeroing_xref():
    # iss #328
    url = "https://github.com/py-pdf/PyPDF2/files/9066120/UTA_OSHA_3115_Fall_Protection_Training_09162021_.pdf"
    name = "UTA_OSHA.pdf"
    reader = PdfReader(BytesIO(get_pdf_from_url(url, name=name)))
    len(reader.pages)


<<<<<<< HEAD
def test_thread():
    url = "https://github.com/py-pdf/PyPDF2/files/9066120/UTA_OSHA_3115_Fall_Protection_Training_09162021_.pdf"
    name = "UTA_OSHA.pdf"
    reader = PdfReader(BytesIO(get_pdf_from_url(url, name=name)))
    assert reader.threads is None
    url = "https://corpora.tika.apache.org/base/docs/govdocs1/924/924666.pdf"
    name = "tika-924666.pdf"
    reader = PdfReader(BytesIO(get_pdf_from_url(url, name=name)))
    assert isinstance(reader.threads, ArrayObject)
    assert len(reader.threads) >= 1
=======
def test_build_outline_item(caplog):
    url = "https://github.com/py-pdf/PyPDF2/files/9464742/shiv_resume.pdf"
    name = "shiv_resume.pdf"
    reader = PdfReader(BytesIO(get_pdf_from_url(url, name=name)))
    outline = reader._build_outline_item(
        DictionaryObject(
            {
                NameObject("/Title"): TextStringObject("Toto"),
                NameObject("/Dest"): NumberObject(2),
            }
        )
    )
    assert "Removed unexpected destination 2 from destination" in caplog.text
    assert outline["/Title"] == "Toto"
    reader.strict = True
    with pytest.raises(PdfReadError) as exc:
        reader._build_outline_item(
            DictionaryObject(
                {
                    NameObject("/Title"): TextStringObject("Toto"),
                    NameObject("/Dest"): NumberObject(2),
                }
            )
        )
    assert "Unexpected destination 2" in exc.value.args[0]
>>>>>>> 17897d98
<|MERGE_RESOLUTION|>--- conflicted
+++ resolved
@@ -17,17 +17,14 @@
     PdfReadWarning,
     WrongPasswordError,
 )
-<<<<<<< HEAD
-from PyPDF2.generic import ArrayObject, Destination
-=======
 from PyPDF2.generic import (
+    ArrayObject,
     Destination,
     DictionaryObject,
     NameObject,
     NumberObject,
     TextStringObject,
 )
->>>>>>> 17897d98
 
 from . import get_pdf_from_url, normalize_warnings
 
@@ -1197,7 +1194,6 @@
     len(reader.pages)
 
 
-<<<<<<< HEAD
 def test_thread():
     url = "https://github.com/py-pdf/PyPDF2/files/9066120/UTA_OSHA_3115_Fall_Protection_Training_09162021_.pdf"
     name = "UTA_OSHA.pdf"
@@ -1208,7 +1204,8 @@
     reader = PdfReader(BytesIO(get_pdf_from_url(url, name=name)))
     assert isinstance(reader.threads, ArrayObject)
     assert len(reader.threads) >= 1
-=======
+
+
 def test_build_outline_item(caplog):
     url = "https://github.com/py-pdf/PyPDF2/files/9464742/shiv_resume.pdf"
     name = "shiv_resume.pdf"
@@ -1233,5 +1230,4 @@
                 }
             )
         )
-    assert "Unexpected destination 2" in exc.value.args[0]
->>>>>>> 17897d98
+    assert "Unexpected destination 2" in exc.value.args[0]