--- conflicted
+++ resolved
@@ -643,12 +643,8 @@
                 return pdf.get_destination_page_number(x) + 1
 
         out = []
-<<<<<<< HEAD
-
-        # b can be destination or a list:preferred to just print them
-=======
+
         # oi can be destination or a list:preferred to just print them
->>>>>>> 89033cb3
         for oi in outline:
             out.append(get_dest_pages(oi))
 
