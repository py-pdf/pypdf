--- conflicted
+++ resolved
@@ -1294,11 +1294,7 @@
     caplog.clear()
     # first call requires some reparations...
     reader.pages[0].extract_text()
-<<<<<<< HEAD
-    # no more true: assert "repaired" in caplog.text
     assert "found" in caplog.text
-=======
->>>>>>> e35df5ad
     caplog.clear()
     # ...and now no more required
     reader.pages[0].extract_text()
