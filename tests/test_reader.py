import io
import os
import time
from io import BytesIO
from pathlib import Path

import pytest

from PyPDF2 import PdfReader
from PyPDF2._reader import convert_to_int, convertToInt
from PyPDF2.constants import ImageAttributes as IA
from PyPDF2.constants import PageAttributes as PG
from PyPDF2.constants import Ressources as RES
from PyPDF2.errors import (
    STREAM_TRUNCATED_PREMATURELY,
    PdfReadError,
    PdfReadWarning,
)
from PyPDF2.filters import _xobj_to_image
from PyPDF2.generic import Destination

from . import get_pdf_from_url

try:
    from Crypto.Cipher import AES  # noqa: F401

    HAS_PYCRYPTODOME = True
except ImportError:
    HAS_PYCRYPTODOME = False

TESTS_ROOT = os.path.abspath(os.path.dirname(__file__))
PROJECT_ROOT = os.path.dirname(TESTS_ROOT)
RESOURCE_ROOT = os.path.join(PROJECT_ROOT, "resources")
EXTERNAL_ROOT = Path(PROJECT_ROOT) / "sample-files"


@pytest.mark.parametrize(
    ("src", "num_pages"),
    [("selenium-PyPDF2-issue-177.pdf", 1), ("pdflatex-outline.pdf", 4)],
)
def test_get_num_pages(src, num_pages):
    src = os.path.join(RESOURCE_ROOT, src)
    reader = PdfReader(src)
    assert len(reader.pages) == num_pages


@pytest.mark.parametrize(
    ("pdf_path", "expected"),
    [
        (
            os.path.join(RESOURCE_ROOT, "crazyones.pdf"),
            {
                "/CreationDate": "D:20150604133406-06'00'",
                "/Creator": " XeTeX output 2015.06.04:1334",
                "/Producer": "xdvipdfmx (20140317)",
            },
        ),
        (
            os.path.join(RESOURCE_ROOT, "metadata.pdf"),
            {
                "/CreationDate": "D:20220415093243+02'00'",
                "/ModDate": "D:20220415093243+02'00'",
                "/Creator": "pdflatex, or other tool",
                "/Producer": "Latex with hyperref, or other system",
                "/Author": "Martin Thoma",
                "/Keywords": "Some Keywords, other keywords; more keywords",
                "/Subject": "The Subject",
                "/Title": "The Title",
                "/Trapped": "/False",
                "/PTEX.Fullbanner": (
                    "This is pdfTeX, Version "
                    "3.141592653-2.6-1.40.23 (TeX Live 2021) "
                    "kpathsea version 6.3.3"
                ),
            },
        ),
    ],
    ids=["crazyones", "metadata"],
)
def test_read_metadata(pdf_path, expected):
    with open(pdf_path, "rb") as inputfile:
        reader = PdfReader(inputfile)
        docinfo = reader.metadata
        assert docinfo is not None
        metadict = dict(docinfo)
        assert metadict == expected
        docinfo.title
        docinfo.title_raw
        docinfo.author
        docinfo.author_raw
        docinfo.creator
        docinfo.creator_raw
        docinfo.producer
        docinfo.producer_raw
        docinfo.subject
        docinfo.subject_raw
        if "/Title" in metadict:
            assert metadict["/Title"] == docinfo.title


@pytest.mark.parametrize(
    "src",
    [
        (os.path.join(RESOURCE_ROOT, "crazyones.pdf")),
        (os.path.join(RESOURCE_ROOT, "commented.pdf")),
    ],
)
def test_get_annotations(src):
    reader = PdfReader(src)

    for page in reader.pages:
        if PG.ANNOTS in page:
            for annot in page[PG.ANNOTS]:
                subtype = annot.get_object()[IA.SUBTYPE]
                if subtype == "/Text":
                    annot.get_object()[PG.CONTENTS]


@pytest.mark.parametrize(
    "src",
    [
        (os.path.join(RESOURCE_ROOT, "attachment.pdf")),
        (os.path.join(RESOURCE_ROOT, "crazyones.pdf")),
    ],
)
def test_get_attachments(src):
    reader = PdfReader(src)

    attachments = {}
    for page in reader.pages:
        if PG.ANNOTS in page:
            for annotation in page[PG.ANNOTS]:
                annotobj = annotation.get_object()
                if annotobj[IA.SUBTYPE] == "/FileAttachment":
                    fileobj = annotobj["/FS"]
                    attachments[fileobj["/F"]] = fileobj["/EF"]["/F"].get_data()
    return attachments


@pytest.mark.parametrize(
    ("src", "outline_elements"),
    [
        (os.path.join(RESOURCE_ROOT, "pdflatex-outline.pdf"), 9),
        (os.path.join(RESOURCE_ROOT, "crazyones.pdf"), 0),
    ],
)
def test_get_outlines(src, outline_elements):
    reader = PdfReader(src)
    outlines = reader._get_outlines()
    assert len(outlines) == outline_elements


@pytest.mark.parametrize(
    ("src", "nb_images"),
    [
        ("pdflatex-outline.pdf", 0),
        ("crazyones.pdf", 0),
        ("git.pdf", 1),
        ("imagemagick-lzw.pdf", 1),
        ("imagemagick-ASCII85Decode.pdf", 1),
        ("imagemagick-CCITTFaxDecode.pdf", 1),
    ],
)
def test_get_images(src, nb_images):
    src = os.path.join(RESOURCE_ROOT, src)
    reader = PdfReader(src)

    with pytest.raises(TypeError):
        page = reader.pages["0"]

    page = reader.pages[-1]
    page = reader.pages[0]

    images_extracted = []

    if RES.XOBJECT in page[PG.RESOURCES]:
        x_object = page[PG.RESOURCES][RES.XOBJECT].get_object()

        for obj in x_object:
            if x_object[obj][IA.SUBTYPE] == "/Image":
                extension, byte_stream = _xobj_to_image(x_object[obj])
                if extension is not None:
                    filename = obj[1:] + ".png"
                    with open(filename, "wb") as img:
                        img.write(byte_stream)
                    images_extracted.append(filename)

    assert len(images_extracted) == nb_images

    # Cleanup
    for filepath in images_extracted:
        os.remove(filepath)


@pytest.mark.parametrize(
    ("strict", "with_prev_0", "startx_correction", "should_fail"),
    [
        (True, False, -1, False),  # all nominal => no fail
        (True, True, -1, True),  # Prev=0 => fail expected
        (False, False, -1, False),
        (False, True, -1, False),  # Prev =0 => no strict so tolerant
        (True, False, 0, True),  # error on startxref, in strict => fail expected
        (True, True, 0, True),
        (
            False,
            False,
            0,
            False,
        ),  # error on startxref, but no strict => xref rebuilt,no fail
        (False, True, 0, False),
    ],
)
def test_get_images_raw(strict, with_prev_0, startx_correction, should_fail):
    pdf_data = (
        b"%%PDF-1.7\n"
        b"1 0 obj << /Count 1 /Kids [4 0 R] /Type /Pages >> endobj\n"
        b"2 0 obj << >> endobj\n"
        b"3 0 obj << >> endobj\n"
        b"4 0 obj << /Contents 3 0 R /CropBox [0.0 0.0 2550.0 3508.0]"
        b" /MediaBox [0.0 0.0 2550.0 3508.0] /Parent 1 0 R"
        b" /Resources << /Font << >> >>"
        b" /Rotate 0 /Type /Page >> endobj\n"
        b"5 0 obj << /Pages 1 0 R /Type /Catalog >> endobj\n"
        b"xref 1 5\n"
        b"%010d 00000 n\n"
        b"%010d 00000 n\n"
        b"%010d 00000 n\n"
        b"%010d 00000 n\n"
        b"%010d 00000 n\n"
        b"trailer << %s/Root 5 0 R /Size 6 >>\n"
        b"startxref %d\n"
        b"%%%%EOF"
    )
    pdf_data = pdf_data % (
        pdf_data.find(b"1 0 obj"),
        pdf_data.find(b"2 0 obj"),
        pdf_data.find(b"3 0 obj"),
        pdf_data.find(b"4 0 obj"),
        pdf_data.find(b"5 0 obj"),
        b"/Prev 0 " if with_prev_0 else b"",
        # startx_correction should be -1 due to double % at the beginning inducing an error on startxref computation
        pdf_data.find(b"xref") + startx_correction,
    )
    pdf_stream = io.BytesIO(pdf_data)
    if should_fail:
        with pytest.raises(PdfReadError) as exc, pytest.warns(PdfReadWarning):
            PdfReader(pdf_stream, strict=strict)
        assert exc.type == PdfReadError
        if startx_correction == -1:
            assert (
                exc.value.args[0]
                == "/Prev=0 in the trailer (try opening with strict=False)"
            )
    else:
        with pytest.warns(PdfReadWarning):
            PdfReader(pdf_stream, strict=strict)


def test_issue297():
    path = os.path.join(RESOURCE_ROOT, "issue-297.pdf")
    with pytest.raises(PdfReadError) as exc, pytest.warns(PdfReadWarning):
        reader = PdfReader(path, strict=True)
    assert "Broken xref table" in exc.value.args[0]
    with pytest.warns(PdfReadWarning):
        reader = PdfReader(path, strict=False)
    reader.pages[0]


@pytest.mark.parametrize(
    ("pdffile", "password", "should_fail"),
    [
        ("encrypted-file.pdf", "test", False),
        ("encrypted-file.pdf", "qwerty", True),
        ("encrypted-file.pdf", b"qwerty", True),
    ],
)
def test_get_page_of_encrypted_file(pdffile, password, should_fail):
    """
    Check if we can read a page of an encrypted file.

    This is a regression test for issue 327:
    IndexError for get_page() of decrypted file
    """
    path = os.path.join(RESOURCE_ROOT, pdffile)
    if should_fail:
        with pytest.raises(PdfReadError):
            PdfReader(path, password=password)
    else:
        PdfReader(path, password=password).pages[0]


@pytest.mark.parametrize(
    ("src", "expected", "expected_get_fields"),
    [
        (
            "form.pdf",
            {"foo": ""},
            {"foo": {"/DV": "", "/FT": "/Tx", "/T": "foo", "/V": ""}},
        ),
        (
            "form_acrobatReader.pdf",
            {"foo": "Bar"},
            {"foo": {"/DV": "", "/FT": "/Tx", "/T": "foo", "/V": "Bar"}},
        ),
        (
            "form_evince.pdf",
            {"foo": "bar"},
            {"foo": {"/DV": "", "/FT": "/Tx", "/T": "foo", "/V": "bar"}},
        ),
        (
            "crazyones.pdf",
            {},
            None,
        ),
    ],
)
def test_get_form(src, expected, expected_get_fields):
    """Check if we can read out form data."""
    src = os.path.join(RESOURCE_ROOT, src)
    reader = PdfReader(src)
    fields = reader.get_form_text_fields()
    assert fields == expected

    with open("tmp-fields-report.txt", "w") as f:
        fields = reader.get_fields(fileobj=f)
    assert fields == expected_get_fields
    if fields:
        for field in fields.values():
            # Just access the attributes
            [
                field.field_type,
                field.parent,
                field.kids,
                field.name,
                field.alternate_name,
                field.mapping_name,
                field.flags,
                field.value,
                field.default_value,
                field.additional_actions,
            ]

    # cleanup
    os.remove("tmp-fields-report.txt")


@pytest.mark.parametrize(
    ("src", "page_nb"),
    [
        ("form.pdf", 0),
        ("pdflatex-outline.pdf", 2),
    ],
)
def test_get_page_number(src, page_nb):
    src = os.path.join(RESOURCE_ROOT, src)
    reader = PdfReader(src)
    page = reader.pages[page_nb]
    assert reader.get_page_number(page) == page_nb


@pytest.mark.parametrize(
    ("src", "expected"),
    [("form.pdf", None), ("AutoCad_Simple.pdf", "/SinglePage")],
)
def test_get_page_layout(src, expected):
    src = os.path.join(RESOURCE_ROOT, src)
    reader = PdfReader(src)
    assert reader.page_layout == expected


@pytest.mark.parametrize(
    ("src", "expected"),
    [
        ("form.pdf", "/UseNone"),
        ("crazyones.pdf", None),
    ],
)
def test_get_page_mode(src, expected):
    src = os.path.join(RESOURCE_ROOT, src)
    reader = PdfReader(src)
    assert reader.page_mode == expected


def test_read_empty():
    with pytest.raises(PdfReadError) as exc:
        PdfReader(io.BytesIO())
    assert exc.value.args[0] == "Cannot read an empty file"


def test_read_malformed_header():
    with pytest.raises(PdfReadError) as exc:
        PdfReader(io.BytesIO(b"foo"), strict=True)
    assert exc.value.args[0] == "PDF starts with 'foo', but '%PDF-' expected"


def test_read_malformed_body():
    with pytest.raises(PdfReadError) as exc:
        PdfReader(io.BytesIO(b"%PDF-"), strict=True)
    assert exc.value.args[0] == STREAM_TRUNCATED_PREMATURELY


def test_read_prev_0_trailer():
    pdf_data = (
        b"%%PDF-1.7\n"
        b"1 0 obj << /Count 1 /Kids [4 0 R] /Type /Pages >> endobj\n"
        b"2 0 obj << >> endobj\n"
        b"3 0 obj << >> endobj\n"
        b"4 0 obj << /Contents 3 0 R /CropBox [0.0 0.0 2550.0 3508.0]"
        b" /MediaBox [0.0 0.0 2550.0 3508.0] /Parent 1 0 R"
        b" /Resources << /Font << >> >>"
        b" /Rotate 0 /Type /Page >> endobj\n"
        b"5 0 obj << /Pages 1 0 R /Type /Catalog >> endobj\n"
        b"xref 1 5\n"
        b"%010d 00000 n\n"
        b"%010d 00000 n\n"
        b"%010d 00000 n\n"
        b"%010d 00000 n\n"
        b"%010d 00000 n\n"
        b"trailer << %s/Root 5 0 R /Size 6 >>\n"
        b"startxref %d\n"
        b"%%%%EOF"
    )
    with_prev_0 = True
    pdf_data = pdf_data % (
        pdf_data.find(b"1 0 obj"),
        pdf_data.find(b"2 0 obj"),
        pdf_data.find(b"3 0 obj"),
        pdf_data.find(b"4 0 obj"),
        pdf_data.find(b"5 0 obj"),
        b"/Prev 0 " if with_prev_0 else b"",
        pdf_data.find(b"xref") - 1,
    )
    pdf_stream = io.BytesIO(pdf_data)
    with pytest.raises(PdfReadError) as exc, pytest.warns(PdfReadWarning):
        PdfReader(pdf_stream, strict=True)
    assert exc.value.args[0] == "/Prev=0 in the trailer (try opening with strict=False)"


def test_read_missing_startxref():
    pdf_data = (
        b"%%PDF-1.7\n"
        b"1 0 obj << /Count 1 /Kids [4 0 R] /Type /Pages >> endobj\n"
        b"2 0 obj << >> endobj\n"
        b"3 0 obj << >> endobj\n"
        b"4 0 obj << /Contents 3 0 R /CropBox [0.0 0.0 2550.0 3508.0]"
        b" /MediaBox [0.0 0.0 2550.0 3508.0] /Parent 1 0 R"
        b" /Resources << /Font << >> >>"
        b" /Rotate 0 /Type /Page >> endobj\n"
        b"5 0 obj << /Pages 1 0 R /Type /Catalog >> endobj\n"
        b"xref 1 5\n"
        b"%010d 00000 n\n"
        b"%010d 00000 n\n"
        b"%010d 00000 n\n"
        b"%010d 00000 n\n"
        b"%010d 00000 n\n"
        b"trailer << /Root 5 0 R /Size 6 >>\n"
        # Removed for this test: b"startxref %d\n"
        b"%%%%EOF"
    )
    pdf_data = pdf_data % (
        pdf_data.find(b"1 0 obj"),
        pdf_data.find(b"2 0 obj"),
        pdf_data.find(b"3 0 obj"),
        pdf_data.find(b"4 0 obj"),
        pdf_data.find(b"5 0 obj"),
        # Removed for this test: pdf_data.find(b"xref") - 1,
    )
    pdf_stream = io.BytesIO(pdf_data)
    with pytest.raises(PdfReadError) as exc:
        PdfReader(pdf_stream, strict=True)
    assert exc.value.args[0] == "startxref not found"


def test_read_unknown_zero_pages():
    pdf_data = (
        b"%%PDF-1.7\n"
        b"1 0 obj << /Count 1 /Kids [4 0 R] /Type /Pages >> endobj\n"
        b"2 0 obj << >> endobj\n"
        b"3 0 obj << >> endobj\n"
        b"4 0 obj << /Contents 3 0 R /CropBox [0.0 0.0 2550.0 3508.0]"
        b" /MediaBox [0.0 0.0 2550.0 3508.0] /Parent 1 0 R"
        b" /Resources << /Font << >> >>"
        b" /Rotate 0 /Type /Page >> endobj\n"
        # Pages 0 0 is the key point:
        b"5 0 obj << /Pages 0 0 R /Type /Catalog >> endobj\n"
        b"xref 1 5\n"
        b"%010d 00000 n\n"
        b"%010d 00000 n\n"
        b"%010d 00000 n\n"
        b"%010d 00000 n\n"
        b"%010d 00000 n\n"
        b"trailer << /Root 5 1 R /Size 6 >>\n"
        b"startxref %d\n"
        b"%%%%EOF"
    )
    pdf_data = pdf_data % (
        pdf_data.find(b"1 0 obj"),
        pdf_data.find(b"2 0 obj"),
        pdf_data.find(b"3 0 obj"),
        pdf_data.find(b"4 0 obj"),
        pdf_data.find(b"5 0 obj"),
        pdf_data.find(b"xref") - 1,
    )
    pdf_stream = io.BytesIO(pdf_data)
    with pytest.warns(PdfReadWarning):
        reader = PdfReader(pdf_stream, strict=True)
    with pytest.raises(PdfReadError) as exc, pytest.warns(PdfReadWarning):
        len(reader.pages)

    assert exc.value.args[0] == "Could not find object."
    with pytest.warns(PdfReadWarning):
        reader = PdfReader(pdf_stream, strict=False)
    with pytest.raises(AttributeError) as exc, pytest.warns(PdfReadWarning):
        len(reader.pages)
    assert exc.value.args[0] == "'NoneType' object has no attribute 'get_object'"


def test_read_encrypted_without_decryption():
    src = os.path.join(RESOURCE_ROOT, "libreoffice-writer-password.pdf")
    reader = PdfReader(src)
    with pytest.raises(PdfReadError) as exc:
        len(reader.pages)
    assert exc.value.args[0] == "File has not been decrypted"


def test_get_destination_page_number():
    src = os.path.join(RESOURCE_ROOT, "pdflatex-outline.pdf")
    reader = PdfReader(src)
    outlines = reader._get_outlines()
    for outline in outlines:
        if not isinstance(outline, list):
            reader.get_destination_page_number(outline)


def test_do_not_get_stuck_on_large_files_without_start_xref():
    """Tests for the absence of a DoS bug, where a large file without an startxref mark
    would cause the library to hang for minutes to hours"""
    start_time = time.time()
    broken_stream = BytesIO(b"\0" * 5 * 1000 * 1000)
    with pytest.raises(PdfReadError):
        PdfReader(broken_stream)
    parse_duration = time.time() - start_time
    # parsing is expected take less than a second on a modern cpu, but include a large
    # tolerance to account for busy or slow systems
    assert parse_duration < 60


def test_decrypt_when_no_id():
    """
    Decrypt an encrypted file that's missing the 'ID' value in its
    trailer.
    https://github.com/mstamy2/PyPDF2/issues/608
    """

    with open(
        os.path.join(RESOURCE_ROOT, "encrypted_doc_no_id.pdf"), "rb"
    ) as inputfile:
        ipdf = PdfReader(inputfile)
        ipdf.decrypt("")
        assert ipdf.metadata == {"/Producer": "European Patent Office"}


def test_reader_properties():
    reader = PdfReader(os.path.join(RESOURCE_ROOT, "crazyones.pdf"))
    assert reader.outlines == []
    assert len(reader.pages) == 1
    assert reader.page_layout is None
    assert reader.page_mode is None
    assert reader.is_encrypted is False


@pytest.mark.parametrize(
    "strict",
    [(True), (False)],
)
def test_issue604(strict):
    """Test with invalid destinations"""  # todo
    with open(os.path.join(RESOURCE_ROOT, "issue-604.pdf"), "rb") as f:
        pdf = None
        bookmarks = None
        if strict:
            pdf = PdfReader(f, strict=strict)
            with pytest.raises(PdfReadError) as exc, pytest.warns(PdfReadWarning):
                bookmarks = pdf._get_outlines()
            if "Unknown Destination" not in exc.value.args[0]:
                raise Exception("Expected exception not raised")
            return  # bookmarks not correct
        else:
            pdf = PdfReader(f, strict=strict)
            with pytest.warns(PdfReadWarning):
                bookmarks = pdf._get_outlines()

        def get_dest_pages(x):
            if isinstance(x, list):
                r = [get_dest_pages(y) for y in x]
                return r
            else:
                return pdf.get_destination_page_number(x) + 1

        out = []
        for (
            b
        ) in bookmarks:  # b can be destination or a list:preferred to just print them
            out.append(get_dest_pages(b))


def test_decode_permissions():
    reader = PdfReader(os.path.join(RESOURCE_ROOT, "crazyones.pdf"))
    base = {
        "accessability": False,
        "annotations": False,
        "assemble": False,
        "copy": False,
        "forms": False,
        "modify": False,
        "print_high_quality": False,
        "print": False,
    }

    print_ = base.copy()
    print_["print"] = True
    assert reader.decode_permissions(4) == print_

    modify = base.copy()
    modify["modify"] = True
    assert reader.decode_permissions(8) == modify


def test_pages_attribute():
    pdf_path = os.path.join(RESOURCE_ROOT, "crazyones.pdf")
    reader = PdfReader(pdf_path)

    # Test if getting as slice throws an error
    assert len(reader.pages[:]) == 1

    with pytest.raises(IndexError) as exc:
        reader.pages[-1000]

    assert exc.value.args[0] == "sequence index out of range"

    with pytest.raises(IndexError):
        reader.pages[1000]

    assert exc.value.args[0] == "sequence index out of range"


def test_convert_to_int():
    assert convert_to_int(b"\x01", 8) == 1


def test_convert_to_int_error():
    with pytest.raises(PdfReadError) as exc:
        convert_to_int(b"256", 16)
    assert exc.value.args[0] == "invalid size in convert_to_int"


def test_convertToInt_deprecated():
    msg = (
        "convertToInt is deprecated and will be removed in PyPDF2 3.0.0. "
        "Use convert_to_int instead."
    )
    with pytest.warns(
        PendingDeprecationWarning,
        match=msg,
    ):
        assert convertToInt(b"\x01", 8) == 1


def test_iss925():
    url = "https://github.com/py-pdf/PyPDF2/files/8796328/1.pdf"
    reader = PdfReader(BytesIO(get_pdf_from_url(url, name="iss925.pdf")))

    for page_sliced in reader.pages:
        page_object = page_sliced.get_object()
        # Extracts the PDF's Annots (Annotations and Commenting):
        annots = page_object.get("/Annots")
        if annots is not None:
            for annot in annots:
                annot.get_object()


@pytest.mark.xfail(reason="#591")
def test_extract_text_hello_world():
    reader = PdfReader(os.path.join(RESOURCE_ROOT, "hello-world.pdf"))
    text = reader.pages[0].extract_text().split("\n")
    assert text == [
        "English:",
        "Hello World",
        "Arabic:",
        "مرحبا بالعالم",
        "Russian:",
        "Привет, мир",
        "Chinese (traditional):",
        "你好世界",
        "Thai:",
        "สวัสดีชาวโลก",
        "Japanese:",
        "こんにちは世界",
    ]


def test_read_path():
    path = Path(RESOURCE_ROOT, "crazyones.pdf")
    reader = PdfReader(path)
    assert len(reader.pages) == 1


def test_read_not_binary_mode():
    with open(os.path.join(RESOURCE_ROOT, "crazyones.pdf")) as f:
        msg = "PdfReader stream/file object is not in binary mode. It may not be read correctly."
        with pytest.warns(PdfReadWarning, match=msg), pytest.raises(
            io.UnsupportedOperation
        ):
            PdfReader(f)


@pytest.mark.skipif(not HAS_PYCRYPTODOME, reason="No pycryptodome")
def test_read_form_416():
    url = (
        "https://www.fda.gov/downloads/AboutFDA/ReportsManualsForms/Forms/UCM074728.pdf"
    )
    reader = PdfReader(BytesIO(get_pdf_from_url(url, name="issue_416.pdf")))
    fields = reader.get_form_text_fields()
    assert len(fields) > 0


def test_extract_text_xref_issue_2():
    # pdf/0264cf510015b2a4b395a15cb23c001e.pdf
    url = "https://corpora.tika.apache.org/base/docs/govdocs1/981/981961.pdf"
    msg = r"incorrect startxref pointer\(2\)"
    with pytest.warns(PdfReadWarning, match=msg):
        reader = PdfReader(BytesIO(get_pdf_from_url(url, name="tika-981961.pdf")))
    for page in reader.pages:
        page.extract_text()


def test_extract_text_xref_issue_3():
    # pdf/0264cf510015b2a4b395a15cb23c001e.pdf
    url = "https://corpora.tika.apache.org/base/docs/govdocs1/977/977774.pdf"
    msg = r"incorrect startxref pointer\(3\)"
    with pytest.warns(PdfReadWarning, match=msg):
        reader = PdfReader(BytesIO(get_pdf_from_url(url, name="tika-977774.pdf")))
    for page in reader.pages:
        page.extract_text()


def test_extract_text_pdf15():
    # pdf/0264cf510015b2a4b395a15cb23c001e.pdf
    url = "https://corpora.tika.apache.org/base/docs/govdocs1/976/976030.pdf"
    reader = PdfReader(BytesIO(get_pdf_from_url(url, name="tika-976030.pdf")))
    for page in reader.pages:
        page.extract_text()


def test_extract_text_xref_table_21_bytes_clrf():
    # pdf/0264cf510015b2a4b395a15cb23c001e.pdf
    url = "https://corpora.tika.apache.org/base/docs/govdocs1/956/956939.pdf"
    reader = PdfReader(BytesIO(get_pdf_from_url(url, name="tika-956939.pdf")))
    for page in reader.pages:
        page.extract_text()


def test_get_fields():
    url = "https://corpora.tika.apache.org/base/docs/govdocs1/972/972486.pdf"
    name = "tika-972486.pdf"
    reader = PdfReader(BytesIO(get_pdf_from_url(url, name=name)))
    fields = reader.get_fields()
    assert fields is not None
    assert "c1-1" in fields
    assert dict(fields["c1-1"]) == ({"/FT": "/Btn", "/T": "c1-1"})


# covers also issue 1089
@pytest.mark.filterwarnings("ignore::PyPDF2.errors.PdfReadWarning")
def test_get_fields_read_else_block():
    url = "https://corpora.tika.apache.org/base/docs/govdocs1/934/934771.pdf"
    name = "tika-934771.pdf"
    PdfReader(BytesIO(get_pdf_from_url(url, name=name)))


def test_get_fields_read_else_block2():
    url = "https://corpora.tika.apache.org/base/docs/govdocs1/914/914902.pdf"
    name = "tika-914902.pdf"
    reader = PdfReader(BytesIO(get_pdf_from_url(url, name=name)))
    fields = reader.get_fields()
    assert fields is None


@pytest.mark.filterwarnings("ignore::PyPDF2.errors.PdfReadWarning")
def test_get_fields_read_else_block3():
    url = "https://corpora.tika.apache.org/base/docs/govdocs1/957/957721.pdf"
    name = "tika-957721.pdf"
    PdfReader(BytesIO(get_pdf_from_url(url, name=name)))


def test_metadata_is_none():
    url = "https://corpora.tika.apache.org/base/docs/govdocs1/963/963692.pdf"
    name = "tika-963692.pdf"
    reader = PdfReader(BytesIO(get_pdf_from_url(url, name=name)))
    assert reader.metadata is None


def test_get_fields_read_write_report():
    url = "https://corpora.tika.apache.org/base/docs/govdocs1/909/909655.pdf"
    name = "tika-909655.pdf"
    reader = PdfReader(BytesIO(get_pdf_from_url(url, name=name)))
    with open("tmp-fields-report.txt", "w") as fp:
        fields = reader.get_fields(fileobj=fp)
    assert fields

    # cleanup
    os.remove("tmp-fields-report.txt")


<<<<<<< HEAD
def test_unexpected_destination():
    url = "https://corpora.tika.apache.org/base/docs/govdocs1/913/913678.pdf"
    name = "tika-913678.pdf"
    reader = PdfReader(BytesIO(get_pdf_from_url(url, name=name)))
    merger = PdfMerger()
    merger.append(reader)


=======
>>>>>>> c5298848
@pytest.mark.parametrize(
    "src",
    [
        (os.path.join(RESOURCE_ROOT, "crazyones.pdf")),
        (os.path.join(RESOURCE_ROOT, "commented.pdf")),
    ],
)
def test_xfa(src):
    reader = PdfReader(src)
    assert reader.xfa is None


def test_xfa_non_empty():
    url = "https://corpora.tika.apache.org/base/docs/govdocs1/942/942050.pdf"
    name = "tika-942050.pdf"
    reader = PdfReader(BytesIO(get_pdf_from_url(url, name=name)))
    assert list(reader.xfa.keys()) == [
        "preamble",
        "config",
        "template",
        "PDFSecurity",
        "datasets",
        "postamble",
    ]


@pytest.mark.parametrize(
    "src,pdf_header",
    [
        (os.path.join(RESOURCE_ROOT, "attachment.pdf"), "%PDF-1.5"),
        (os.path.join(RESOURCE_ROOT, "crazyones.pdf"), "%PDF-1.5"),
    ],
)
def test_header(src, pdf_header):
    reader = PdfReader(src)

    assert reader.pdf_header == pdf_header


def test_outline_color():
    url = "https://corpora.tika.apache.org/base/docs/govdocs1/924/924546.pdf"
    name = "tika-924546.pdf"
    reader = PdfReader(BytesIO(get_pdf_from_url(url, name=name)))
    assert reader.outlines[0].color == [0, 0, 1]


def test_outline_font_format():
    url = "https://corpora.tika.apache.org/base/docs/govdocs1/924/924546.pdf"
    name = "tika-924546.pdf"
    reader = PdfReader(BytesIO(get_pdf_from_url(url, name=name)))
    assert reader.outlines[0].font_format == 2


def get_outlines_property(outlines, attribute_name: str):
    results = []
    if isinstance(outlines, list):
        for outline in outlines:
            if isinstance(outline, Destination):
                results.append(getattr(outline, attribute_name))
            else:
                results.append(get_outlines_property(outline, attribute_name))
    else:
        raise ValueError(f"got {type(outlines)}")
    return results


def test_outline_title_issue_1121():
    reader = PdfReader(EXTERNAL_ROOT / "014-outlines/mistitled_outlines_example.pdf")

    assert get_outlines_property(reader.outlines, "title") == [
        "First",
        [
            "Second",
            "Third",
            "Fourth",
            [
                "Fifth",
                "Sixth",
            ],
            "Seventh",
            [
                "Eighth",
                "Ninth",
            ],
        ],
        "Tenth",
        [
            "Eleventh",
            "Twelfth",
            "Thirteenth",
            "Fourteenth",
        ],
        "Fifteenth",
        [
            "Sixteenth",
            "Seventeenth",
        ],
        "Eighteenth",
        "Nineteenth",
        [
            "Twentieth",
            "Twenty-first",
            "Twenty-second",
            "Twenty-third",
            "Twenty-fourth",
            "Twenty-fifth",
            "Twenty-sixth",
            "Twenty-seventh",
        ],
    ]


def test_outline_count():
    reader = PdfReader(EXTERNAL_ROOT / "014-outlines/mistitled_outlines_example.pdf")

    assert get_outlines_property(reader.outlines, "outline_count") == [
        5,
        [
            None,
            None,
            2,
            [
                None,
                None,
            ],
            -2,
            [
                None,
                None,
            ],
        ],
        4,
        [
            None,
            None,
            None,
            None,
        ],
        -2,
        [
            None,
            None,
        ],
        None,
        8,
        [
            None,
            None,
            None,
            None,
            None,
            None,
            None,
            None,
        ],
    ]


def test_outline_missing_title():
    reader = PdfReader(
        os.path.join(RESOURCE_ROOT, "outline-without-title.pdf"), strict=True
    )
    with pytest.raises(PdfReadError) as exc:
        reader.outlines
    assert exc.value.args[0].startswith("Outline Entry Missing /Title attribute:")


def test_outline_with_missing_named_destination():
    url = "https://corpora.tika.apache.org/base/docs/govdocs1/913/913678.pdf"
    name = "tika-913678.pdf"
    reader = PdfReader(BytesIO(get_pdf_from_url(url, name=name)))
    # outline items in document reference a named destination that is not defined
    assert reader.outlines[1][0].title.startswith("Report for 2002AZ3B: Microbial")


def test_outline_with_empty_action():
    url = "https://corpora.tika.apache.org/base/docs/govdocs1/924/924546.pdf"
    name = "tika-924546.pdf"
    reader = PdfReader(BytesIO(get_pdf_from_url(url, name=name)))
    # outline (entitled Tables and Figures) utilize an empty action (/A)
    # that has no type or destination
    assert reader.outlines[-4].title == "Tables"


def test_outlines_with_invalid_destinations():
    reader = PdfReader(
        os.path.join(RESOURCE_ROOT, "outlines-with-invalid-destinations.pdf")
    )
    # contains 9 outlines, 6 with invalid destinations caused by different malformations
    assert len(reader.outlines) == 9<|MERGE_RESOLUTION|>--- conflicted
+++ resolved
@@ -812,7 +812,6 @@
     os.remove("tmp-fields-report.txt")
 
 
-<<<<<<< HEAD
 def test_unexpected_destination():
     url = "https://corpora.tika.apache.org/base/docs/govdocs1/913/913678.pdf"
     name = "tika-913678.pdf"
@@ -821,8 +820,6 @@
     merger.append(reader)
 
 
-=======
->>>>>>> c5298848
 @pytest.mark.parametrize(
     "src",
     [
