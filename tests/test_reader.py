import io
import os
import time
from io import BytesIO
from pathlib import Path

import pytest

from PyPDF2 import PdfReader
from PyPDF2._reader import convert_to_int, convertToInt
from PyPDF2.constants import ImageAttributes as IA
from PyPDF2.constants import PageAttributes as PG
from PyPDF2.constants import Ressources as RES
from PyPDF2.errors import (
    EmptyFileError,
    FileNotDecryptedError,
    PdfReadError,
    PdfReadWarning,
    WrongPasswordError,
)
from PyPDF2.filters import _xobj_to_image
from PyPDF2.generic import Destination

from . import get_pdf_from_url, normalize_warnings

try:
    from Crypto.Cipher import AES  # noqa: F401

    HAS_PYCRYPTODOME = True
except ImportError:
    HAS_PYCRYPTODOME = False

TESTS_ROOT = Path(__file__).parent.resolve()
PROJECT_ROOT = TESTS_ROOT.parent
RESOURCE_ROOT = PROJECT_ROOT / "resources"
EXTERNAL_ROOT = PROJECT_ROOT / "sample-files"


@pytest.mark.parametrize(
    ("src", "num_pages"),
    [("selenium-PyPDF2-issue-177.pdf", 1), ("pdflatex-outline.pdf", 4)],
)
def test_get_num_pages(src, num_pages):
    src = RESOURCE_ROOT / src
    reader = PdfReader(src)
    assert len(reader.pages) == num_pages


@pytest.mark.parametrize(
    ("pdf_path", "expected"),
    [
        (
            RESOURCE_ROOT / "crazyones.pdf",
            {
                "/CreationDate": "D:20150604133406-06'00'",
                "/Creator": " XeTeX output 2015.06.04:1334",
                "/Producer": "xdvipdfmx (20140317)",
            },
        ),
        (
            RESOURCE_ROOT / "metadata.pdf",
            {
                "/CreationDate": "D:20220415093243+02'00'",
                "/ModDate": "D:20220415093243+02'00'",
                "/Creator": "pdflatex, or other tool",
                "/Producer": "Latex with hyperref, or other system",
                "/Author": "Martin Thoma",
                "/Keywords": "Some Keywords, other keywords; more keywords",
                "/Subject": "The Subject",
                "/Title": "The Title",
                "/Trapped": "/False",
                "/PTEX.Fullbanner": (
                    "This is pdfTeX, Version "
                    "3.141592653-2.6-1.40.23 (TeX Live 2021) "
                    "kpathsea version 6.3.3"
                ),
            },
        ),
    ],
    ids=["crazyones", "metadata"],
)
def test_read_metadata(pdf_path, expected):
    with open(pdf_path, "rb") as inputfile:
        reader = PdfReader(inputfile)
        docinfo = reader.metadata
        assert docinfo is not None
        metadict = dict(docinfo)
        assert metadict == expected
        docinfo.title
        docinfo.title_raw
        docinfo.author
        docinfo.author_raw
        docinfo.creator
        docinfo.creator_raw
        docinfo.producer
        docinfo.producer_raw
        docinfo.subject
        docinfo.subject_raw
        if "/Title" in metadict:
            assert metadict["/Title"] == docinfo.title


@pytest.mark.parametrize(
    "pdf_path",
    [EXTERNAL_ROOT / "017-unreadable-meta-data/unreadablemetadata.pdf"]
)
def test_broken_meta_data(pdf_path):
    with open(pdf_path, 'rb') as f:
        reader = PdfReader(f)
        with pytest.raises(PdfReadError, match=r"trailer not found or does not point to document information directory"):
            reader.metadata


@pytest.mark.parametrize(
    "src",
    [
        RESOURCE_ROOT / "crazyones.pdf",
        RESOURCE_ROOT / "commented.pdf",
    ],
)
def test_get_annotations(src):
    reader = PdfReader(src)

    for page in reader.pages:
        if PG.ANNOTS in page:
            for annot in page[PG.ANNOTS]:
                subtype = annot.get_object()[IA.SUBTYPE]
                if subtype == "/Text":
                    annot.get_object()[PG.CONTENTS]


@pytest.mark.parametrize(
    "src",
    [
        RESOURCE_ROOT / "attachment.pdf",
        RESOURCE_ROOT / "crazyones.pdf",
    ],
)
def test_get_attachments(src):
    reader = PdfReader(src)

    attachments = {}
    for page in reader.pages:
        if PG.ANNOTS in page:
            for annotation in page[PG.ANNOTS]:
                annotobj = annotation.get_object()
                if annotobj[IA.SUBTYPE] == "/FileAttachment":
                    fileobj = annotobj["/FS"]
                    attachments[fileobj["/F"]] = fileobj["/EF"]["/F"].get_data()
    return attachments


@pytest.mark.parametrize(
    ("src", "outline_elements"),
    [
        (RESOURCE_ROOT / "pdflatex-outline.pdf", 9),
        (RESOURCE_ROOT / "crazyones.pdf", 0),
    ],
)
def test_get_outline(src, outline_elements):
    reader = PdfReader(src)
    outline = reader.outline
    assert len(outline) == outline_elements


@pytest.mark.parametrize(
    ("src", "nb_images"),
    [
        ("pdflatex-outline.pdf", 0),
        ("crazyones.pdf", 0),
        ("git.pdf", 1),
        ("imagemagick-lzw.pdf", 1),
        ("imagemagick-ASCII85Decode.pdf", 1),
        ("imagemagick-CCITTFaxDecode.pdf", 1),
    ],
)
def test_get_images(src, nb_images):
    src = RESOURCE_ROOT / src
    reader = PdfReader(src)

    with pytest.raises(TypeError):
        page = reader.pages["0"]

    page = reader.pages[-1]
    page = reader.pages[0]

    images_extracted = []

    if RES.XOBJECT in page[PG.RESOURCES]:
        x_object = page[PG.RESOURCES][RES.XOBJECT].get_object()

        for obj in x_object:
            if x_object[obj][IA.SUBTYPE] == "/Image":
                extension, byte_stream = _xobj_to_image(x_object[obj])
                if extension is not None:
                    filename = obj[1:] + ".png"
                    with open(filename, "wb") as img:
                        img.write(byte_stream)
                    images_extracted.append(filename)

    assert len(images_extracted) == nb_images

    # Cleanup
    for filepath in images_extracted:
        os.remove(filepath)


@pytest.mark.parametrize(
    ("strict", "with_prev_0", "startx_correction", "should_fail", "warning_msgs"),
    [
        (
            True,
            False,
            -1,
            False,
            [
                "startxref on same line as offset",
                "Xref table not zero-indexed. "
                "ID numbers for objects will be corrected.",
            ],
        ),  # all nominal => no fail
        (True, True, -1, True, ""),  # Prev=0 => fail expected
        (
            False,
            False,
            -1,
            False,
            ["startxref on same line as offset"],
        ),
        (
            False,
            True,
            -1,
            False,
            [
                "startxref on same line as offset",
                "/Prev=0 in the trailer - assuming there is no previous xref table",
            ],
        ),  # Prev =0 => no strict so tolerant
        (True, False, 0, True, ""),  # error on startxref, in strict => fail expected
        (True, True, 0, True, ""),
        (
            False,
            False,
            0,
            False,
            ["startxref on same line as offset", "incorrect startxref pointer(1)"],
        ),  # error on startxref, but no strict => xref rebuilt,no fail
        (
            False,
            True,
            0,
            False,
            ["startxref on same line as offset", "incorrect startxref pointer(1)"],
        ),
    ],
)
def test_get_images_raw(
    caplog, strict, with_prev_0, startx_correction, should_fail, warning_msgs
):
    pdf_data = (
        b"%%PDF-1.7\n"
        b"1 0 obj << /Count 1 /Kids [4 0 R] /Type /Pages >> endobj\n"
        b"2 0 obj << >> endobj\n"
        b"3 0 obj << >> endobj\n"
        b"4 0 obj << /Contents 3 0 R /CropBox [0.0 0.0 2550.0 3508.0]"
        b" /MediaBox [0.0 0.0 2550.0 3508.0] /Parent 1 0 R"
        b" /Resources << /Font << >> >>"
        b" /Rotate 0 /Type /Page >> endobj\n"
        b"5 0 obj << /Pages 1 0 R /Type /Catalog >> endobj\n"
        b"xref 1 5\n"
        b"%010d 00000 n\n"
        b"%010d 00000 n\n"
        b"%010d 00000 n\n"
        b"%010d 00000 n\n"
        b"%010d 00000 n\n"
        b"trailer << %s/Root 5 0 R /Size 6 >>\n"
        b"startxref %d\n"
        b"%%%%EOF"
    )
    pdf_data = pdf_data % (
        pdf_data.find(b"1 0 obj"),
        pdf_data.find(b"2 0 obj"),
        pdf_data.find(b"3 0 obj"),
        pdf_data.find(b"4 0 obj"),
        pdf_data.find(b"5 0 obj"),
        b"/Prev 0 " if with_prev_0 else b"",
        # startx_correction should be -1 due to double % at the beginning
        # inducing an error on startxref computation
        pdf_data.find(b"xref") + startx_correction,
    )
    pdf_stream = io.BytesIO(pdf_data)
    if should_fail:
        with pytest.raises(PdfReadError) as exc, pytest.warns(PdfReadWarning):
            PdfReader(pdf_stream, strict=strict)
        assert exc.type == PdfReadError
        if startx_correction == -1:
            assert (
                exc.value.args[0]
                == "/Prev=0 in the trailer (try opening with strict=False)"
            )
    else:
        PdfReader(pdf_stream, strict=strict)
        assert normalize_warnings(caplog.text) == warning_msgs


def test_issue297(caplog):
    path = RESOURCE_ROOT / "issue-297.pdf"
    with pytest.raises(PdfReadError) as exc:
        reader = PdfReader(path, strict=True)
    assert caplog.text == ""
    assert "Broken xref table" in exc.value.args[0]
    reader = PdfReader(path, strict=False)
    assert normalize_warnings(caplog.text) == ["incorrect startxref pointer(1)"]
    reader.pages[0]


@pytest.mark.parametrize(
    ("pdffile", "password", "should_fail"),
    [
        ("encrypted-file.pdf", "test", False),
        ("encrypted-file.pdf", b"test", False),
        ("encrypted-file.pdf", "qwerty", True),
        ("encrypted-file.pdf", b"qwerty", True),
    ],
)
def test_get_page_of_encrypted_file(pdffile, password, should_fail):
    """
    Check if we can read a page of an encrypted file.

    This is a regression test for issue 327:
    IndexError for get_page() of decrypted file
    """
    path = RESOURCE_ROOT / pdffile
    if should_fail:
        with pytest.raises(PdfReadError):
            PdfReader(path, password=password)
    else:
        PdfReader(path, password=password).pages[0]


@pytest.mark.parametrize(
    ("src", "expected", "expected_get_fields"),
    [
        (
            "form.pdf",
            {"foo": ""},
            {"foo": {"/DV": "", "/FT": "/Tx", "/T": "foo", "/V": ""}},
        ),
        (
            "form_acrobatReader.pdf",
            {"foo": "Bar"},
            {"foo": {"/DV": "", "/FT": "/Tx", "/T": "foo", "/V": "Bar"}},
        ),
        (
            "form_evince.pdf",
            {"foo": "bar"},
            {"foo": {"/DV": "", "/FT": "/Tx", "/T": "foo", "/V": "bar"}},
        ),
        (
            "crazyones.pdf",
            {},
            None,
        ),
    ],
)
def test_get_form(src, expected, expected_get_fields):
    """Check if we can read out form data."""
    src = RESOURCE_ROOT / src
    reader = PdfReader(src)
    fields = reader.get_form_text_fields()
    assert fields == expected

    with open("tmp-fields-report.txt", "w") as f:
        fields = reader.get_fields(fileobj=f)
    assert fields == expected_get_fields
    if fields:
        for field in fields.values():
            # Just access the attributes
            [
                field.field_type,
                field.parent,
                field.kids,
                field.name,
                field.alternate_name,
                field.mapping_name,
                field.flags,
                field.value,
                field.default_value,
                field.additional_actions,
            ]

    # cleanup
    os.remove("tmp-fields-report.txt")


@pytest.mark.parametrize(
    ("src", "page_nb"),
    [
        ("form.pdf", 0),
        ("pdflatex-outline.pdf", 2),
    ],
)
def test_get_page_number(src, page_nb):
    src = RESOURCE_ROOT / src
    reader = PdfReader(src)
    page = reader.pages[page_nb]
    assert reader.get_page_number(page) == page_nb


@pytest.mark.parametrize(
    ("src", "expected"),
    [("form.pdf", None), ("AutoCad_Simple.pdf", "/SinglePage")],
)
def test_get_page_layout(src, expected):
    src = RESOURCE_ROOT / src
    reader = PdfReader(src)
    assert reader.page_layout == expected


@pytest.mark.parametrize(
    ("src", "expected"),
    [
        ("form.pdf", "/UseNone"),
        ("crazyones.pdf", None),
    ],
)
def test_get_page_mode(src, expected):
    src = RESOURCE_ROOT / src
    reader = PdfReader(src)
    assert reader.page_mode == expected


def test_read_empty():
    with pytest.raises(EmptyFileError) as exc:
        PdfReader(io.BytesIO())
    assert exc.value.args[0] == "Cannot read an empty file"


def test_read_malformed_header():
    with pytest.raises(PdfReadError) as exc:
        PdfReader(io.BytesIO(b"foo"), strict=True)
    assert exc.value.args[0] == "PDF starts with 'foo', but '%PDF-' expected"


def test_read_malformed_body():
    with pytest.raises(PdfReadError) as exc:
        PdfReader(io.BytesIO(b"%PDF-"), strict=True)
    assert (
        exc.value.args[0] == "EOF marker not found"
    )  # used to be:STREAM_TRUNCATED_PREMATURELY


def test_read_prev_0_trailer():
    pdf_data = (
        b"%%PDF-1.7\n"
        b"1 0 obj << /Count 1 /Kids [4 0 R] /Type /Pages >> endobj\n"
        b"2 0 obj << >> endobj\n"
        b"3 0 obj << >> endobj\n"
        b"4 0 obj << /Contents 3 0 R /CropBox [0.0 0.0 2550.0 3508.0]"
        b" /MediaBox [0.0 0.0 2550.0 3508.0] /Parent 1 0 R"
        b" /Resources << /Font << >> >>"
        b" /Rotate 0 /Type /Page >> endobj\n"
        b"5 0 obj << /Pages 1 0 R /Type /Catalog >> endobj\n"
        b"xref 1 5\n"
        b"%010d 00000 n\n"
        b"%010d 00000 n\n"
        b"%010d 00000 n\n"
        b"%010d 00000 n\n"
        b"%010d 00000 n\n"
        b"trailer << %s/Root 5 0 R /Size 6 >>\n"
        b"startxref %d\n"
        b"%%%%EOF"
    )
    with_prev_0 = True
    pdf_data = pdf_data % (
        pdf_data.find(b"1 0 obj"),
        pdf_data.find(b"2 0 obj"),
        pdf_data.find(b"3 0 obj"),
        pdf_data.find(b"4 0 obj"),
        pdf_data.find(b"5 0 obj"),
        b"/Prev 0 " if with_prev_0 else b"",
        pdf_data.find(b"xref") - 1,
    )
    pdf_stream = io.BytesIO(pdf_data)
    with pytest.raises(PdfReadError) as exc, pytest.warns(PdfReadWarning):
        PdfReader(pdf_stream, strict=True)
    assert exc.value.args[0] == "/Prev=0 in the trailer (try opening with strict=False)"


def test_read_missing_startxref():
    pdf_data = (
        b"%%PDF-1.7\n"
        b"1 0 obj << /Count 1 /Kids [4 0 R] /Type /Pages >> endobj\n"
        b"2 0 obj << >> endobj\n"
        b"3 0 obj << >> endobj\n"
        b"4 0 obj << /Contents 3 0 R /CropBox [0.0 0.0 2550.0 3508.0]"
        b" /MediaBox [0.0 0.0 2550.0 3508.0] /Parent 1 0 R"
        b" /Resources << /Font << >> >>"
        b" /Rotate 0 /Type /Page >> endobj\n"
        b"5 0 obj << /Pages 1 0 R /Type /Catalog >> endobj\n"
        b"xref 1 5\n"
        b"%010d 00000 n\n"
        b"%010d 00000 n\n"
        b"%010d 00000 n\n"
        b"%010d 00000 n\n"
        b"%010d 00000 n\n"
        b"trailer << /Root 5 0 R /Size 6 >>\n"
        # Removed for this test: b"startxref %d\n"
        b"%%%%EOF"
    )
    pdf_data = pdf_data % (
        pdf_data.find(b"1 0 obj"),
        pdf_data.find(b"2 0 obj"),
        pdf_data.find(b"3 0 obj"),
        pdf_data.find(b"4 0 obj"),
        pdf_data.find(b"5 0 obj"),
        # Removed for this test: pdf_data.find(b"xref") - 1,
    )
    pdf_stream = io.BytesIO(pdf_data)
    with pytest.raises(PdfReadError) as exc:
        PdfReader(pdf_stream, strict=True)
    assert exc.value.args[0] == "startxref not found"


def test_read_unknown_zero_pages(caplog):
    pdf_data = (
        b"%%PDF-1.7\n"
        b"1 0 obj << /Count 1 /Kids [4 0 R] /Type /Pages >> endobj\n"
        b"2 0 obj << >> endobj\n"
        b"3 0 obj << >> endobj\n"
        b"4 0 obj << /Contents 3 0 R /CropBox [0.0 0.0 2550.0 3508.0]"
        b" /MediaBox [0.0 0.0 2550.0 3508.0] /Parent 1 0 R"
        b" /Resources << /Font << >> >>"
        b" /Rotate 0 /Type /Page >> endobj\n"
        # Pages 0 0 is the key point:
        b"5 0 obj << /Pages 0 0 R /Type /Catalog >> endobj\n"
        b"xref 1 5\n"
        b"%010d 00000 n\n"
        b"%010d 00000 n\n"
        b"%010d 00000 n\n"
        b"%010d 00000 n\n"
        b"%010d 00000 n\n"
        b"trailer << /Root 5 1 R /Size 6 >>\n"
        b"startxref %d\n"
        b"%%%%EOF"
    )
    pdf_data = pdf_data % (
        pdf_data.find(b"1 0 obj"),
        pdf_data.find(b"2 0 obj"),
        pdf_data.find(b"3 0 obj"),
        pdf_data.find(b"4 0 obj"),
        pdf_data.find(b"5 0 obj"),
        pdf_data.find(b"xref") - 1,
    )
    pdf_stream = io.BytesIO(pdf_data)
    reader = PdfReader(pdf_stream, strict=True)
    warnings = [
        "startxref on same line as offset",
        "Xref table not zero-indexed. ID numbers for objects will be corrected.",
    ]
    assert normalize_warnings(caplog.text) == warnings
    with pytest.raises(PdfReadError) as exc, pytest.warns(PdfReadWarning):
        len(reader.pages)

    assert exc.value.args[0] == "Could not find object."
    reader = PdfReader(pdf_stream, strict=False)
    warnings += [
        "Object 5 1 not defined.",
        "startxref on same line as offset",
    ]
    assert normalize_warnings(caplog.text) == warnings
    with pytest.raises(AttributeError) as exc, pytest.warns(PdfReadWarning):
        len(reader.pages)
    assert exc.value.args[0] == "'NoneType' object has no attribute 'get_object'"


def test_read_encrypted_without_decryption():
    src = RESOURCE_ROOT / "libreoffice-writer-password.pdf"
    reader = PdfReader(src)
    with pytest.raises(FileNotDecryptedError) as exc:
        len(reader.pages)
    assert exc.value.args[0] == "File has not been decrypted"


def test_get_destination_page_number():
    src = RESOURCE_ROOT / "pdflatex-outline.pdf"
    reader = PdfReader(src)
    outline = reader.outline
    for outline_item in outline:
        if not isinstance(outline_item, list):
            reader.get_destination_page_number(outline_item)


def test_do_not_get_stuck_on_large_files_without_start_xref():
    """Tests for the absence of a DoS bug, where a large file without an startxref mark
    would cause the library to hang for minutes to hours"""
    start_time = time.time()
    broken_stream = BytesIO(b"\0" * 5 * 1000 * 1000)
    with pytest.raises(PdfReadError):
        PdfReader(broken_stream)
    parse_duration = time.time() - start_time
    # parsing is expected take less than a second on a modern cpu, but include a large
    # tolerance to account for busy or slow systems
    assert parse_duration < 60


def test_decrypt_when_no_id():
    """
    Decrypt an encrypted file that's missing the 'ID' value in its
    trailer.
    https://github.com/mstamy2/PyPDF2/issues/608
    """

    with open(RESOURCE_ROOT / "encrypted_doc_no_id.pdf", "rb") as inputfile:
        ipdf = PdfReader(inputfile)
        ipdf.decrypt("")
        assert ipdf.metadata == {"/Producer": "European Patent Office"}


def test_reader_properties():
    reader = PdfReader(RESOURCE_ROOT / "crazyones.pdf")
    assert reader.outline == []
    assert len(reader.pages) == 1
    assert reader.page_layout is None
    assert reader.page_mode is None
    assert reader.is_encrypted is False


@pytest.mark.parametrize(
    "strict",
    [True, False],
)
def test_issue604(caplog, strict):
    """Test with invalid destinations"""  # todo
    with open(RESOURCE_ROOT / "issue-604.pdf", "rb") as f:
        pdf = None
        outline = None
        if strict:
            pdf = PdfReader(f, strict=strict)
            with pytest.raises(PdfReadError) as exc, pytest.warns(PdfReadWarning):
                outline = pdf.outline
            if "Unknown Destination" not in exc.value.args[0]:
                raise Exception("Expected exception not raised")
            return  # outline is not correct
        else:
            pdf = PdfReader(f, strict=strict)
            outline = pdf.outline
            msg = [
                "Unknown destination: ms_Thyroid_2_2020_071520_watermarked.pdf [0, 1]"
            ]
            assert normalize_warnings(caplog.text) == msg

        def get_dest_pages(x):
            if isinstance(x, list):
                r = [get_dest_pages(y) for y in x]
                return r
            else:
                return pdf.get_destination_page_number(x) + 1

        out = []

        # oi can be destination or a list:preferred to just print them
        for oi in outline:
            out.append(get_dest_pages(oi))


def test_decode_permissions():
    reader = PdfReader(RESOURCE_ROOT / "crazyones.pdf")
    base = {
        "accessability": False,
        "annotations": False,
        "assemble": False,
        "copy": False,
        "forms": False,
        "modify": False,
        "print_high_quality": False,
        "print": False,
    }

    print_ = base.copy()
    print_["print"] = True
    assert reader.decode_permissions(4) == print_

    modify = base.copy()
    modify["modify"] = True
    assert reader.decode_permissions(8) == modify


def test_pages_attribute():
    pdf_path = RESOURCE_ROOT / "crazyones.pdf"
    reader = PdfReader(pdf_path)

    # Test if getting as slice throws an error
    assert len(reader.pages[:]) == 1

    with pytest.raises(IndexError) as exc:
        reader.pages[-1000]

    assert exc.value.args[0] == "sequence index out of range"

    with pytest.raises(IndexError):
        reader.pages[1000]

    assert exc.value.args[0] == "sequence index out of range"


def test_convert_to_int():
    assert convert_to_int(b"\x01", 8) == 1


def test_convert_to_int_error():
    with pytest.raises(PdfReadError) as exc:
        convert_to_int(b"256", 16)
    assert exc.value.args[0] == "invalid size in convert_to_int"


def test_convertToInt_deprecated():
    msg = (
        "convertToInt is deprecated and will be removed in PyPDF2 3.0.0. "
        "Use convert_to_int instead."
    )
    with pytest.warns(
        PendingDeprecationWarning,
        match=msg,
    ):
        assert convertToInt(b"\x01", 8) == 1


def test_iss925():
    url = "https://github.com/py-pdf/PyPDF2/files/8796328/1.pdf"
    reader = PdfReader(BytesIO(get_pdf_from_url(url, name="iss925.pdf")))

    for page_sliced in reader.pages:
        page_object = page_sliced.get_object()
        # Extracts the PDF's Annots (Annotations and Commenting):
        annots = page_object.get("/Annots")
        if annots is not None:
            for annot in annots:
                annot.get_object()


@pytest.mark.xfail(reason="#591")
def test_extract_text_hello_world():
    reader = PdfReader(RESOURCE_ROOT / "hello-world.pdf")
    text = reader.pages[0].extract_text().split("\n")
    assert text == [
        "English:",
        "Hello World",
        "Arabic:",
        "مرحبا بالعالم",
        "Russian:",
        "Привет, мир",
        "Chinese (traditional):",
        "你好世界",
        "Thai:",
        "สวัสดีชาวโลก",
        "Japanese:",
        "こんにちは世界",
    ]


def test_read_path():
    path = Path(RESOURCE_ROOT, "crazyones.pdf")
    reader = PdfReader(path)
    assert len(reader.pages) == 1


def test_read_not_binary_mode(caplog):
    with open(RESOURCE_ROOT / "crazyones.pdf") as f:
        msg = "PdfReader stream/file object is not in binary mode. It may not be read correctly."
        with pytest.raises(io.UnsupportedOperation):
            PdfReader(f)
    assert normalize_warnings(caplog.text) == [msg]


@pytest.mark.skipif(not HAS_PYCRYPTODOME, reason="No pycryptodome")
def test_read_form_416():
    url = (
        "https://www.fda.gov/downloads/AboutFDA/ReportsManualsForms/Forms/UCM074728.pdf"
    )
    reader = PdfReader(BytesIO(get_pdf_from_url(url, name="issue_416.pdf")))
    fields = reader.get_form_text_fields()
    assert len(fields) > 0


def test_extract_text_xref_issue_2(caplog):
    # pdf/0264cf510015b2a4b395a15cb23c001e.pdf
    url = "https://corpora.tika.apache.org/base/docs/govdocs1/981/981961.pdf"
    msg = "incorrect startxref pointer(2)"
    reader = PdfReader(BytesIO(get_pdf_from_url(url, name="tika-981961.pdf")))
    for page in reader.pages:
        page.extract_text()
    assert normalize_warnings(caplog.text) == [msg]


def test_extract_text_xref_issue_3(caplog):
    # pdf/0264cf510015b2a4b395a15cb23c001e.pdf
    url = "https://corpora.tika.apache.org/base/docs/govdocs1/977/977774.pdf"
    msg = "incorrect startxref pointer(3)"
    reader = PdfReader(BytesIO(get_pdf_from_url(url, name="tika-977774.pdf")))
    for page in reader.pages:
        page.extract_text()
    assert normalize_warnings(caplog.text) == [msg]


def test_extract_text_pdf15():
    # pdf/0264cf510015b2a4b395a15cb23c001e.pdf
    url = "https://corpora.tika.apache.org/base/docs/govdocs1/976/976030.pdf"
    reader = PdfReader(BytesIO(get_pdf_from_url(url, name="tika-976030.pdf")))
    for page in reader.pages:
        page.extract_text()


def test_extract_text_xref_table_21_bytes_clrf():
    # pdf/0264cf510015b2a4b395a15cb23c001e.pdf
    url = "https://corpora.tika.apache.org/base/docs/govdocs1/956/956939.pdf"
    reader = PdfReader(BytesIO(get_pdf_from_url(url, name="tika-956939.pdf")))
    for page in reader.pages:
        page.extract_text()


def test_get_fields():
    url = "https://corpora.tika.apache.org/base/docs/govdocs1/972/972486.pdf"
    name = "tika-972486.pdf"
    reader = PdfReader(BytesIO(get_pdf_from_url(url, name=name)))
    fields = reader.get_fields()
    assert fields is not None
    assert "c1-1" in fields
    assert dict(fields["c1-1"]) == ({"/FT": "/Btn", "/T": "c1-1"})


# covers also issue 1089
@pytest.mark.filterwarnings("ignore::PyPDF2.errors.PdfReadWarning")
def test_get_fields_read_else_block():
    url = "https://corpora.tika.apache.org/base/docs/govdocs1/934/934771.pdf"
    name = "tika-934771.pdf"
    PdfReader(BytesIO(get_pdf_from_url(url, name=name)))


def test_get_fields_read_else_block2():
    url = "https://corpora.tika.apache.org/base/docs/govdocs1/914/914902.pdf"
    name = "tika-914902.pdf"
    reader = PdfReader(BytesIO(get_pdf_from_url(url, name=name)))
    fields = reader.get_fields()
    assert fields is None


@pytest.mark.filterwarnings("ignore::PyPDF2.errors.PdfReadWarning")
def test_get_fields_read_else_block3():
    url = "https://corpora.tika.apache.org/base/docs/govdocs1/957/957721.pdf"
    name = "tika-957721.pdf"
    PdfReader(BytesIO(get_pdf_from_url(url, name=name)))


def test_metadata_is_none():
    url = "https://corpora.tika.apache.org/base/docs/govdocs1/963/963692.pdf"
    name = "tika-963692.pdf"
    reader = PdfReader(BytesIO(get_pdf_from_url(url, name=name)))
    assert reader.metadata is None


def test_get_fields_read_write_report():
    url = "https://corpora.tika.apache.org/base/docs/govdocs1/909/909655.pdf"
    name = "tika-909655.pdf"
    reader = PdfReader(BytesIO(get_pdf_from_url(url, name=name)))
    with open("tmp-fields-report.txt", "w") as fp:
        fields = reader.get_fields(fileobj=fp)
    assert fields

    # cleanup
    os.remove("tmp-fields-report.txt")


@pytest.mark.parametrize(
    "src",
    [
        RESOURCE_ROOT / "crazyones.pdf",
        RESOURCE_ROOT / "commented.pdf",
    ],
)
def test_xfa(src):
    reader = PdfReader(src)
    assert reader.xfa is None


def test_xfa_non_empty():
    url = "https://corpora.tika.apache.org/base/docs/govdocs1/942/942050.pdf"
    name = "tika-942050.pdf"
    reader = PdfReader(BytesIO(get_pdf_from_url(url, name=name)))
    assert list(reader.xfa.keys()) == [
        "preamble",
        "config",
        "template",
        "PDFSecurity",
        "datasets",
        "postamble",
    ]


@pytest.mark.parametrize(
    "src,pdf_header",
    [
        (RESOURCE_ROOT / "attachment.pdf", "%PDF-1.5"),
        (RESOURCE_ROOT / "crazyones.pdf", "%PDF-1.5"),
    ],
)
def test_header(src, pdf_header):
    reader = PdfReader(src)

    assert reader.pdf_header == pdf_header


def test_outline_color():
    url = "https://corpora.tika.apache.org/base/docs/govdocs1/924/924546.pdf"
    name = "tika-924546.pdf"
    reader = PdfReader(BytesIO(get_pdf_from_url(url, name=name)))
    assert reader.outline[0].color == [0, 0, 1]


def test_outline_font_format():
    url = "https://corpora.tika.apache.org/base/docs/govdocs1/924/924546.pdf"
    name = "tika-924546.pdf"
    reader = PdfReader(BytesIO(get_pdf_from_url(url, name=name)))
    assert reader.outline[0].font_format == 2


def get_outline_property(outline, attribute_name: str):
    results = []
    if isinstance(outline, list):
        for outline_item in outline:
            if isinstance(outline_item, Destination):
                results.append(getattr(outline_item, attribute_name))
            else:
                results.append(get_outline_property(outline_item, attribute_name))
    else:
        raise ValueError(f"got {type(outline)}")
    return results


def test_outline_title_issue_1121():
    reader = PdfReader(EXTERNAL_ROOT / "014-outlines/mistitled_outlines_example.pdf")

    assert get_outline_property(reader.outline, "title") == [
        "First",
        [
            "Second",
            "Third",
            "Fourth",
            [
                "Fifth",
                "Sixth",
            ],
            "Seventh",
            [
                "Eighth",
                "Ninth",
            ],
        ],
        "Tenth",
        [
            "Eleventh",
            "Twelfth",
            "Thirteenth",
            "Fourteenth",
        ],
        "Fifteenth",
        [
            "Sixteenth",
            "Seventeenth",
        ],
        "Eighteenth",
        "Nineteenth",
        [
            "Twentieth",
            "Twenty-first",
            "Twenty-second",
            "Twenty-third",
            "Twenty-fourth",
            "Twenty-fifth",
            "Twenty-sixth",
            "Twenty-seventh",
        ],
    ]


def test_outline_count():
    reader = PdfReader(EXTERNAL_ROOT / "014-outlines/mistitled_outlines_example.pdf")

    assert get_outline_property(reader.outline, "outline_count") == [
        5,
        [
            None,
            None,
            2,
            [
                None,
                None,
            ],
            -2,
            [
                None,
                None,
            ],
        ],
        4,
        [
            None,
            None,
            None,
            None,
        ],
        -2,
        [
            None,
            None,
        ],
        None,
        8,
        [
            None,
            None,
            None,
            None,
            None,
            None,
            None,
            None,
        ],
    ]


def test_outline_missing_title():
    # Strict
    reader = PdfReader(RESOURCE_ROOT / "outline-without-title.pdf", strict=True)
    with pytest.raises(PdfReadError) as exc:
        reader.outline
    assert exc.value.args[0].startswith("Outline Entry Missing /Title attribute:")

    # Non-strict
    with pytest.raises(ValueError) as exc:
        reader = PdfReader(RESOURCE_ROOT / "outline-without-title.pdf", strict=False)
        reader.outline
    assert exc.value.args[0] == "value must be PdfObject"


def test_named_destination():
    # 1st case : the named_dest are stored directly as a dictionnary, PDF1.1 style
    url = "https://github.com/py-pdf/PyPDF2/files/9197028/lorem_ipsum.pdf"
    name = "lorem_ipsum.pdf"
    reader = PdfReader(BytesIO(get_pdf_from_url(url, name=name)))
    assert len(reader.named_destinations) > 0
    # 2nd case : Dest below names and with Kids...
    url = "https://opensource.adobe.com/dc-acrobat-sdk-docs/standards/pdfstandards/pdf/PDF32000_2008.pdf"
    name = "PDF32000_2008.pdf"
    reader = PdfReader(BytesIO(get_pdf_from_url(url, name=name)))
    assert len(reader.named_destinations) > 0
    # 3nd case : Dests with Name tree
    # TODO : case to be added


def test_outline_with_missing_named_destination():
    url = "https://corpora.tika.apache.org/base/docs/govdocs1/913/913678.pdf"
    name = "tika-913678.pdf"
    reader = PdfReader(BytesIO(get_pdf_from_url(url, name=name)))
    # outline items in document reference a named destination that is not defined
    assert reader.outline[1][0].title.startswith("Report for 2002AZ3B: Microbial")


def test_outline_with_empty_action():
    url = "https://corpora.tika.apache.org/base/docs/govdocs1/924/924546.pdf"
    name = "tika-924546.pdf"
    reader = PdfReader(BytesIO(get_pdf_from_url(url, name=name)))
    # outline items (entitled Tables and Figures) utilize an empty action (/A)
    # that has no type or destination
    assert reader.outline[-4].title == "Tables"


def test_outline_with_invalid_destinations():
    reader = PdfReader(RESOURCE_ROOT / "outlines-with-invalid-destinations.pdf")
    # contains 9 outline items, 6 with invalid destinations caused by different malformations
    assert len(reader.outline) == 9


def test_PdfReaderMultipleDefinitions(caplog):
    # iss325
    url = "https://github.com/py-pdf/PyPDF2/files/9176644/multipledefs.pdf"
    name = "multipledefs.pdf"
    reader = PdfReader(BytesIO(get_pdf_from_url(url, name=name)))
    reader.pages[0].extract_text()
    assert normalize_warnings(caplog.text) == [
        "Multiple definitions in dictionary at byte 0xb5 for key /Group"
    ]


def test_wrong_password_error():
    encrypted_pdf_path = RESOURCE_ROOT / "encrypted-file.pdf"
    with pytest.raises(WrongPasswordError):
        PdfReader(
            encrypted_pdf_path,
            password="definitely_the_wrong_password!",
        )


def test_get_page_number_by_indirect():
    reader = PdfReader(RESOURCE_ROOT / "crazyones.pdf")
    reader._get_page_number_by_indirect(1)


def test_corrupted_xref_table():
    # issue #1292
    url = "https://github.com/py-pdf/PyPDF2/files/9444747/BreezeManual.orig.pdf"
    name = "BreezeMan1.pdf"
    reader = PdfReader(BytesIO(get_pdf_from_url(url, name=name)))
    reader.pages[0].extract_text()

<<<<<<< HEAD
    # slightly different
    url = "https://github.com/py-pdf/PyPDF2/files/9444748/BreezeManual.failed.pdf"
    name = "BreezeMan2.pdf"
    reader = PdfReader(BytesIO(get_pdf_from_url(url, name=name)))


def test_reader():
    # iss #1273
    url = "https://github.com/py-pdf/PyPDF2/files/9464742/shiv_resume.pdf"
    name = "shiv_resume.pdf"
    reader = PdfReader(BytesIO(get_pdf_from_url(url, name=name)))
    reader.pages[0].extract_text()
    # TODO : rerun a second time the extraction to see there is no log the second time
=======
    url = "https://github.com/py-pdf/PyPDF2/files/9444748/BreezeManual.failed.pdf"
    name = "BreezeMan2.pdf"
    reader = PdfReader(BytesIO(get_pdf_from_url(url, name=name)))
    try:
        reader.pages[0].extract_text()
    except Exception:
        pass  # Exception normal
    else:
        raise Exception("page 0 should not be corrupted")
>>>>>>> 7a95708b
<|MERGE_RESOLUTION|>--- conflicted
+++ resolved
@@ -1113,8 +1113,6 @@
     name = "BreezeMan1.pdf"
     reader = PdfReader(BytesIO(get_pdf_from_url(url, name=name)))
     reader.pages[0].extract_text()
-
-<<<<<<< HEAD
     # slightly different
     url = "https://github.com/py-pdf/PyPDF2/files/9444748/BreezeManual.failed.pdf"
     name = "BreezeMan2.pdf"
@@ -1127,15 +1125,4 @@
     name = "shiv_resume.pdf"
     reader = PdfReader(BytesIO(get_pdf_from_url(url, name=name)))
     reader.pages[0].extract_text()
-    # TODO : rerun a second time the extraction to see there is no log the second time
-=======
-    url = "https://github.com/py-pdf/PyPDF2/files/9444748/BreezeManual.failed.pdf"
-    name = "BreezeMan2.pdf"
-    reader = PdfReader(BytesIO(get_pdf_from_url(url, name=name)))
-    try:
-        reader.pages[0].extract_text()
-    except Exception:
-        pass  # Exception normal
-    else:
-        raise Exception("page 0 should not be corrupted")
->>>>>>> 7a95708b
+    # TODO : rerun a second time the extraction to see there is no log the second time