--- conflicted
+++ resolved
@@ -712,10 +712,7 @@
             PdfReader(f)
 
 
-<<<<<<< HEAD
-=======
 @pytest.mark.skipif(not HAS_PYCRYPTODOME, reason="No pycryptodome")
->>>>>>> 9b048a26
 def test_read_form_416():
     url = (
         "https://www.fda.gov/downloads/AboutFDA/ReportsManualsForms/Forms/UCM074728.pdf"
