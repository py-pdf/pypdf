import io
import os
import time
from io import BytesIO
from pathlib import Path

import pytest

from PyPDF2 import PdfMerger, PdfReader
from PyPDF2._reader import convert_to_int, convertToInt
from PyPDF2.constants import ImageAttributes as IA
from PyPDF2.constants import PageAttributes as PG
from PyPDF2.constants import Ressources as RES
from PyPDF2.errors import (
    STREAM_TRUNCATED_PREMATURELY,
    PdfReadError,
    PdfReadWarning,
)
from PyPDF2.filters import _xobj_to_image

from . import get_pdf_from_url

TESTS_ROOT = os.path.abspath(os.path.dirname(__file__))
PROJECT_ROOT = os.path.dirname(TESTS_ROOT)
RESOURCE_ROOT = os.path.join(PROJECT_ROOT, "resources")


@pytest.mark.parametrize(
    ("src", "num_pages"),
    [("selenium-PyPDF2-issue-177.pdf", 1), ("pdflatex-outline.pdf", 4)],
)
def test_get_num_pages(src, num_pages):
    src = os.path.join(RESOURCE_ROOT, src)
    reader = PdfReader(src)
    assert len(reader.pages) == num_pages


@pytest.mark.parametrize(
    ("pdf_path", "expected"),
    [
        (
            os.path.join(RESOURCE_ROOT, "crazyones.pdf"),
            {
                "/CreationDate": "D:20150604133406-06'00'",
                "/Creator": " XeTeX output 2015.06.04:1334",
                "/Producer": "xdvipdfmx (20140317)",
            },
        ),
        (
            os.path.join(RESOURCE_ROOT, "metadata.pdf"),
            {
                "/CreationDate": "D:20220415093243+02'00'",
                "/ModDate": "D:20220415093243+02'00'",
                "/Creator": "pdflatex, or other tool",
                "/Producer": "Latex with hyperref, or other system",
                "/Author": "Martin Thoma",
                "/Keywords": "Some Keywords, other keywords; more keywords",
                "/Subject": "The Subject",
                "/Title": "The Title",
                "/Trapped": "/False",
                "/PTEX.Fullbanner": (
                    "This is pdfTeX, Version "
                    "3.141592653-2.6-1.40.23 (TeX Live 2021) "
                    "kpathsea version 6.3.3"
                ),
            },
        ),
    ],
    ids=["crazyones", "metadata"],
)
def test_read_metadata(pdf_path, expected):
    with open(pdf_path, "rb") as inputfile:
        reader = PdfReader(inputfile)
        docinfo = reader.metadata
        assert docinfo is not None
        metadict = dict(docinfo)
        assert metadict == expected
        docinfo.title
        docinfo.title_raw
        docinfo.author
        docinfo.author_raw
        docinfo.creator
        docinfo.creator_raw
        docinfo.producer
        docinfo.producer_raw
        docinfo.subject
        docinfo.subject_raw
        if "/Title" in metadict:
            assert metadict["/Title"] == docinfo.title


@pytest.mark.parametrize(
    "src",
    [
        (os.path.join(RESOURCE_ROOT, "crazyones.pdf")),
        (os.path.join(RESOURCE_ROOT, "commented.pdf")),
    ],
)
def test_get_annotations(src):
    reader = PdfReader(src)

    for page in reader.pages:
        if PG.ANNOTS in page:
            for annot in page[PG.ANNOTS]:
                subtype = annot.get_object()[IA.SUBTYPE]
                if subtype == "/Text":
                    annot.get_object()[PG.CONTENTS]


@pytest.mark.parametrize(
    "src",
    [
        (os.path.join(RESOURCE_ROOT, "attachment.pdf")),
        (os.path.join(RESOURCE_ROOT, "crazyones.pdf")),
    ],
)
def test_get_attachments(src):
    reader = PdfReader(src)

    attachments = {}
    for page in reader.pages:
        if PG.ANNOTS in page:
            for annotation in page[PG.ANNOTS]:
                annotobj = annotation.get_object()
                if annotobj[IA.SUBTYPE] == "/FileAttachment":
                    fileobj = annotobj["/FS"]
                    attachments[fileobj["/F"]] = fileobj["/EF"]["/F"].get_data()
    return attachments


@pytest.mark.parametrize(
    ("src", "outline_elements"),
    [
        (os.path.join(RESOURCE_ROOT, "pdflatex-outline.pdf"), 9),
        (os.path.join(RESOURCE_ROOT, "crazyones.pdf"), 0),
    ],
)
def test_get_outlines(src, outline_elements):
    reader = PdfReader(src)
    outlines = reader._get_outlines()
    assert len(outlines) == outline_elements


@pytest.mark.parametrize(
    ("src", "nb_images"),
    [
        ("pdflatex-outline.pdf", 0),
        ("crazyones.pdf", 0),
        ("git.pdf", 1),
        ("imagemagick-lzw.pdf", 1),
        ("imagemagick-ASCII85Decode.pdf", 1),
        ("imagemagick-CCITTFaxDecode.pdf", 1),
    ],
)
def test_get_images(src, nb_images):
    src = os.path.join(RESOURCE_ROOT, src)
    reader = PdfReader(src)

    with pytest.raises(TypeError):
        page = reader.pages["0"]

    page = reader.pages[-1]
    page = reader.pages[0]

    images_extracted = []

    if RES.XOBJECT in page[PG.RESOURCES]:
        x_object = page[PG.RESOURCES][RES.XOBJECT].get_object()

        for obj in x_object:
            if x_object[obj][IA.SUBTYPE] == "/Image":
                extension, byte_stream = _xobj_to_image(x_object[obj])
                if extension is not None:
                    filename = obj[1:] + ".png"
                    with open(filename, "wb") as img:
                        img.write(byte_stream)
                    images_extracted.append(filename)

    assert len(images_extracted) == nb_images

    # Cleanup
    for filepath in images_extracted:
        os.remove(filepath)


@pytest.mark.parametrize(
    ("strict", "with_prev_0", "startx_correction", "should_fail"),
    [
        (True, False, -1, False),  # all nominal => no fail
        (True, True, -1, True),  # Prev=0 => fail expected
        (False, False, -1, False),
        (False, True, -1, False),  # Prev =0 => no strict so tolerant
        (True, False, 0, True),  # error on startxref, in strict => fail expected
        (True, True, 0, True),
        (
            False,
            False,
            0,
            False,
        ),  # error on startxref, but no strict => xref rebuilt,no fail
        (False, True, 0, False),
    ],
)
def test_get_images_raw(strict, with_prev_0, startx_correction, should_fail):
    pdf_data = (
        b"%%PDF-1.7\n"
        b"1 0 obj << /Count 1 /Kids [4 0 R] /Type /Pages >> endobj\n"
        b"2 0 obj << >> endobj\n"
        b"3 0 obj << >> endobj\n"
        b"4 0 obj << /Contents 3 0 R /CropBox [0.0 0.0 2550.0 3508.0]"
        b" /MediaBox [0.0 0.0 2550.0 3508.0] /Parent 1 0 R"
        b" /Resources << /Font << >> >>"
        b" /Rotate 0 /Type /Page >> endobj\n"
        b"5 0 obj << /Pages 1 0 R /Type /Catalog >> endobj\n"
        b"xref 1 5\n"
        b"%010d 00000 n\n"
        b"%010d 00000 n\n"
        b"%010d 00000 n\n"
        b"%010d 00000 n\n"
        b"%010d 00000 n\n"
        b"trailer << %s/Root 5 0 R /Size 6 >>\n"
        b"startxref %d\n"
        b"%%%%EOF"
    )
    pdf_data = pdf_data % (
        pdf_data.find(b"1 0 obj"),
        pdf_data.find(b"2 0 obj"),
        pdf_data.find(b"3 0 obj"),
        pdf_data.find(b"4 0 obj"),
        pdf_data.find(b"5 0 obj"),
        b"/Prev 0 " if with_prev_0 else b"",
        # startx_correction should be -1 due to double % at the beginning indiducing an error on startxref computation
        pdf_data.find(b"xref") + startx_correction,
    )
    pdf_stream = io.BytesIO(pdf_data)
    if should_fail:
        with pytest.raises(PdfReadError) as exc, pytest.warns(PdfReadWarning):
            PdfReader(pdf_stream, strict=strict)
        assert exc.type == PdfReadError
        if startx_correction == -1:
            assert (
                exc.value.args[0]
                == "/Prev=0 in the trailer (try opening with strict=False)"
            )
    else:
        with pytest.warns(PdfReadWarning):
            PdfReader(pdf_stream, strict=strict)


def test_issue297():
    path = os.path.join(RESOURCE_ROOT, "issue-297.pdf")
    with pytest.raises(PdfReadError) as exc, pytest.warns(PdfReadWarning):
        reader = PdfReader(path, strict=True)
    assert "Broken xref table" in exc.value.args[0]
    with pytest.warns(PdfReadWarning):
        reader = PdfReader(path, strict=False)
    reader.pages[0]


@pytest.mark.parametrize(
    ("pdffile", "password", "should_fail"),
    [
        ("encrypted-file.pdf", "test", False),
        ("encrypted-file.pdf", "qwerty", True),
        ("encrypted-file.pdf", b"qwerty", True),
    ],
)
def test_get_page_of_encrypted_file(pdffile, password, should_fail):
    """
    Check if we can read a page of an encrypted file.

    This is a regression test for issue 327:
    IndexError for get_page() of decrypted file
    """
    path = os.path.join(RESOURCE_ROOT, pdffile)
    if should_fail:
        with pytest.raises(PdfReadError):
            PdfReader(path, password=password)
    else:
        PdfReader(path, password=password).pages[0]


@pytest.mark.parametrize(
    ("pdffile", "password"),
    [
        ("crazyones-encrypted-256.pdf", "password"),
    ],
)
def test_get_page_of_encrypted_file_new_algorithm(pdffile, password):
    """
    Check if we can read a page of an encrypted file.

    This is a regression test for issue 327:
    IndexError for get_page() of decrypted file
    """
    path = os.path.join(RESOURCE_ROOT, pdffile)
    with pytest.raises(NotImplementedError) as exc:
        PdfReader(path, password=password).pages[0]
    assert exc.value.args[0] == "encryption R=6 NOT supported!"


@pytest.mark.parametrize(
    ("src", "expected", "expected_get_fields"),
    [
        (
            "form.pdf",
            {"foo": ""},
            {"foo": {"/DV": "", "/FT": "/Tx", "/T": "foo", "/V": ""}},
        ),
        (
            "form_acrobatReader.pdf",
            {"foo": "Bar"},
            {"foo": {"/DV": "", "/FT": "/Tx", "/T": "foo", "/V": "Bar"}},
        ),
        (
            "form_evince.pdf",
            {"foo": "bar"},
            {"foo": {"/DV": "", "/FT": "/Tx", "/T": "foo", "/V": "bar"}},
        ),
        (
            "crazyones.pdf",
            {},
            None,
        ),
    ],
)
def test_get_form(src, expected, expected_get_fields):
    """Check if we can read out form data."""
    src = os.path.join(RESOURCE_ROOT, src)
    reader = PdfReader(src)
    fields = reader.get_form_text_fields()
    assert fields == expected

    with open("tmp-fields-report.txt", "w") as f:
        fields = reader.get_fields(fileobj=f)
    assert fields == expected_get_fields
    if fields:
        for field in fields.values():
            # Just access the attributes
            [
                field.field_type,
                field.parent,
                field.kids,
                field.name,
                field.alternate_name,
                field.mapping_name,
                field.flags,
                field.value,
                field.default_value,
                field.additional_actions,
            ]

    # cleanup
    os.remove("tmp-fields-report.txt")


@pytest.mark.parametrize(
    ("src", "page_nb"),
    [
        ("form.pdf", 0),
        ("pdflatex-outline.pdf", 2),
    ],
)
def test_get_page_number(src, page_nb):
    src = os.path.join(RESOURCE_ROOT, src)
    reader = PdfReader(src)
    page = reader.pages[page_nb]
    assert reader.get_page_number(page) == page_nb


@pytest.mark.parametrize(
    ("src", "expected"),
    [("form.pdf", None), ("AutoCad_Simple.pdf", "/SinglePage")],
)
def test_get_page_layout(src, expected):
    src = os.path.join(RESOURCE_ROOT, src)
    reader = PdfReader(src)
    assert reader.page_layout == expected


@pytest.mark.parametrize(
    ("src", "expected"),
    [
        ("form.pdf", "/UseNone"),
        ("crazyones.pdf", None),
    ],
)
def test_get_page_mode(src, expected):
    src = os.path.join(RESOURCE_ROOT, src)
    reader = PdfReader(src)
    assert reader.page_mode == expected


def test_read_empty():
    with pytest.raises(PdfReadError) as exc:
        PdfReader(io.BytesIO())
    assert exc.value.args[0] == "Cannot read an empty file"


def test_read_malformed_header():
    with pytest.raises(PdfReadError) as exc:
        PdfReader(io.BytesIO(b"foo"), strict=True)
    assert exc.value.args[0] == "PDF starts with 'foo', but '%PDF-' expected"


def test_read_malformed_body():
    with pytest.raises(PdfReadError) as exc:
        PdfReader(io.BytesIO(b"%PDF-"), strict=True)
    assert exc.value.args[0] == STREAM_TRUNCATED_PREMATURELY


def test_read_prev_0_trailer():
    pdf_data = (
        b"%%PDF-1.7\n"
        b"1 0 obj << /Count 1 /Kids [4 0 R] /Type /Pages >> endobj\n"
        b"2 0 obj << >> endobj\n"
        b"3 0 obj << >> endobj\n"
        b"4 0 obj << /Contents 3 0 R /CropBox [0.0 0.0 2550.0 3508.0]"
        b" /MediaBox [0.0 0.0 2550.0 3508.0] /Parent 1 0 R"
        b" /Resources << /Font << >> >>"
        b" /Rotate 0 /Type /Page >> endobj\n"
        b"5 0 obj << /Pages 1 0 R /Type /Catalog >> endobj\n"
        b"xref 1 5\n"
        b"%010d 00000 n\n"
        b"%010d 00000 n\n"
        b"%010d 00000 n\n"
        b"%010d 00000 n\n"
        b"%010d 00000 n\n"
        b"trailer << %s/Root 5 0 R /Size 6 >>\n"
        b"startxref %d\n"
        b"%%%%EOF"
    )
    with_prev_0 = True
    pdf_data = pdf_data % (
        pdf_data.find(b"1 0 obj"),
        pdf_data.find(b"2 0 obj"),
        pdf_data.find(b"3 0 obj"),
        pdf_data.find(b"4 0 obj"),
        pdf_data.find(b"5 0 obj"),
        b"/Prev 0 " if with_prev_0 else b"",
        pdf_data.find(b"xref") - 1,
    )
    pdf_stream = io.BytesIO(pdf_data)
    with pytest.raises(PdfReadError) as exc, pytest.warns(PdfReadWarning):
        PdfReader(pdf_stream, strict=True)
    assert exc.value.args[0] == "/Prev=0 in the trailer (try opening with strict=False)"


def test_read_missing_startxref():
    pdf_data = (
        b"%%PDF-1.7\n"
        b"1 0 obj << /Count 1 /Kids [4 0 R] /Type /Pages >> endobj\n"
        b"2 0 obj << >> endobj\n"
        b"3 0 obj << >> endobj\n"
        b"4 0 obj << /Contents 3 0 R /CropBox [0.0 0.0 2550.0 3508.0]"
        b" /MediaBox [0.0 0.0 2550.0 3508.0] /Parent 1 0 R"
        b" /Resources << /Font << >> >>"
        b" /Rotate 0 /Type /Page >> endobj\n"
        b"5 0 obj << /Pages 1 0 R /Type /Catalog >> endobj\n"
        b"xref 1 5\n"
        b"%010d 00000 n\n"
        b"%010d 00000 n\n"
        b"%010d 00000 n\n"
        b"%010d 00000 n\n"
        b"%010d 00000 n\n"
        b"trailer << /Root 5 0 R /Size 6 >>\n"
        # Removed for this test: b"startxref %d\n"
        b"%%%%EOF"
    )
    pdf_data = pdf_data % (
        pdf_data.find(b"1 0 obj"),
        pdf_data.find(b"2 0 obj"),
        pdf_data.find(b"3 0 obj"),
        pdf_data.find(b"4 0 obj"),
        pdf_data.find(b"5 0 obj"),
        # Removed for this test: pdf_data.find(b"xref") - 1,
    )
    pdf_stream = io.BytesIO(pdf_data)
    with pytest.raises(PdfReadError) as exc:
        PdfReader(pdf_stream, strict=True)
    assert exc.value.args[0] == "startxref not found"


def test_read_unknown_zero_pages():
    pdf_data = (
        b"%%PDF-1.7\n"
        b"1 0 obj << /Count 1 /Kids [4 0 R] /Type /Pages >> endobj\n"
        b"2 0 obj << >> endobj\n"
        b"3 0 obj << >> endobj\n"
        b"4 0 obj << /Contents 3 0 R /CropBox [0.0 0.0 2550.0 3508.0]"
        b" /MediaBox [0.0 0.0 2550.0 3508.0] /Parent 1 0 R"
        b" /Resources << /Font << >> >>"
        b" /Rotate 0 /Type /Page >> endobj\n"
        # Pages 0 0 is the key point:
        b"5 0 obj << /Pages 0 0 R /Type /Catalog >> endobj\n"
        b"xref 1 5\n"
        b"%010d 00000 n\n"
        b"%010d 00000 n\n"
        b"%010d 00000 n\n"
        b"%010d 00000 n\n"
        b"%010d 00000 n\n"
        b"trailer << /Root 5 1 R /Size 6 >>\n"
        b"startxref %d\n"
        b"%%%%EOF"
    )
    pdf_data = pdf_data % (
        pdf_data.find(b"1 0 obj"),
        pdf_data.find(b"2 0 obj"),
        pdf_data.find(b"3 0 obj"),
        pdf_data.find(b"4 0 obj"),
        pdf_data.find(b"5 0 obj"),
        pdf_data.find(b"xref") - 1,
    )
    pdf_stream = io.BytesIO(pdf_data)
    with pytest.warns(PdfReadWarning):
        reader = PdfReader(pdf_stream, strict=True)
    with pytest.raises(PdfReadError) as exc, pytest.warns(PdfReadWarning):
        len(reader.pages)

    assert exc.value.args[0] == "Could not find object."
    with pytest.warns(PdfReadWarning):
        reader = PdfReader(pdf_stream, strict=False)
    with pytest.raises(AttributeError) as exc, pytest.warns(PdfReadWarning):
        len(reader.pages)
    assert exc.value.args[0] == "'NoneType' object has no attribute 'get_object'"


def test_read_encrypted_without_decryption():
    src = os.path.join(RESOURCE_ROOT, "libreoffice-writer-password.pdf")
    reader = PdfReader(src)
    with pytest.raises(PdfReadError) as exc:
        len(reader.pages)
    assert exc.value.args[0] == "File has not been decrypted"


def test_get_destination_page_number():
    src = os.path.join(RESOURCE_ROOT, "pdflatex-outline.pdf")
    reader = PdfReader(src)
    outlines = reader._get_outlines()
    for outline in outlines:
        if not isinstance(outline, list):
            reader.get_destination_page_number(outline)


def test_do_not_get_stuck_on_large_files_without_start_xref():
    """Tests for the absence of a DoS bug, where a large file without an startxref mark
    would cause the library to hang for minutes to hours"""
    start_time = time.time()
    broken_stream = BytesIO(b"\0" * 5 * 1000 * 1000)
    with pytest.raises(PdfReadError):
        PdfReader(broken_stream)
    parse_duration = time.time() - start_time
    # parsing is expected take less than a second on a modern cpu, but include a large
    # tolerance to account for busy or slow systems
    assert parse_duration < 60


def test_decrypt_when_no_id():
    """
    Decrypt an encrypted file that's missing the 'ID' value in its
    trailer.
    https://github.com/mstamy2/PyPDF2/issues/608
    """

    with open(
        os.path.join(RESOURCE_ROOT, "encrypted_doc_no_id.pdf"), "rb"
    ) as inputfile:
        ipdf = PdfReader(inputfile)
        ipdf.decrypt("")
        assert ipdf.metadata == {"/Producer": "European Patent Office"}


def test_reader_properties():
    reader = PdfReader(os.path.join(RESOURCE_ROOT, "crazyones.pdf"))
    assert reader.outlines == []
    assert len(reader.pages) == 1
    assert reader.page_layout is None
    assert reader.page_mode is None
    assert reader.is_encrypted is False


@pytest.mark.parametrize(
    "strict",
    [(True), (False)],
)
def test_issue604(strict):
    """Test with invalid destinations"""  # todo
    with open(os.path.join(RESOURCE_ROOT, "issue-604.pdf"), "rb") as f:
        pdf = None
        bookmarks = None
        if strict:
            pdf = PdfReader(f, strict=strict)
            with pytest.raises(PdfReadError) as exc, pytest.warns(PdfReadWarning):
                bookmarks = pdf._get_outlines()
            if "Unknown Destination" not in exc.value.args[0]:
                raise Exception("Expected exception not raised")
            return  # bookmarks not correct
        else:
            pdf = PdfReader(f, strict=strict)
            with pytest.warns(PdfReadWarning):
                bookmarks = pdf._get_outlines()

        def get_dest_pages(x):
            if isinstance(x, list):
                r = [get_dest_pages(y) for y in x]
                return r
            else:
                return pdf.get_destination_page_number(x) + 1

        out = []
        for (
            b
        ) in bookmarks:  # b can be destination or a list:preferred to just print them
            out.append(get_dest_pages(b))


def test_decode_permissions():
    reader = PdfReader(os.path.join(RESOURCE_ROOT, "crazyones.pdf"))
    base = {
        "accessability": False,
        "annotations": False,
        "assemble": False,
        "copy": False,
        "forms": False,
        "modify": False,
        "print_high_quality": False,
        "print": False,
    }

    print_ = base.copy()
    print_["print"] = True
    assert reader.decode_permissions(4) == print_

    modify = base.copy()
    modify["modify"] = True
    assert reader.decode_permissions(8) == modify


def test_pages_attribute():
    pdf_path = os.path.join(RESOURCE_ROOT, "crazyones.pdf")
    reader = PdfReader(pdf_path)

    # Test if getting as slice throws an error
    assert len(reader.pages[:]) == 1


def test_convert_to_int():
    assert convert_to_int(b"\x01", 8) == 1


def test_convert_to_int_error():
    with pytest.raises(PdfReadError) as exc:
        convert_to_int(b"256", 16)
    assert exc.value.args[0] == "invalid size in convert_to_int"


def test_convertToInt_deprecated():
    msg = (
        "convertToInt is deprecated and will be removed in PyPDF2 3.0.0. "
        "Use convert_to_int instead."
    )
    with pytest.warns(
        PendingDeprecationWarning,
        match=msg,
    ):
        assert convertToInt(b"\x01", 8) == 1


def test_iss925():
    url = "https://github.com/py-pdf/PyPDF2/files/8796328/1.pdf"
    reader = PdfReader(BytesIO(get_pdf_from_url(url, name="iss925.pdf")))

    for page_sliced in reader.pages:
        page_object = page_sliced.get_object()
        # Extracts the PDF's Annots (Annotations and Commenting):
        annots = page_object.get("/Annots")
        if annots is not None:
            for annot in annots:
                annot.get_object()


@pytest.mark.xfail(reason="#591")
def test_extract_text_hello_world():
    reader = PdfReader(os.path.join(RESOURCE_ROOT, "hello-world.pdf"))
    text = reader.pages[0].extract_text().split("\n")
    assert text == [
        "English:",
        "Hello World",
        "Arabic:",
        "مرحبا بالعالم",
        "Russian:",
        "Привет, мир",
        "Chinese (traditional):",
        "你好世界",
        "Thai:",
        "สวัสดีชาวโลก",
        "Japanese:",
        "こんにちは世界",
    ]


def test_read_path():
    path = Path(os.path.join(RESOURCE_ROOT, "crazyones.pdf"))
    reader = PdfReader(path)
    assert len(reader.pages) == 1


def test_read_not_binary_mode():
    with open(os.path.join(RESOURCE_ROOT, "crazyones.pdf")) as f:
        msg = "PdfReader stream/file object is not in binary mode. It may not be read correctly."
        with pytest.warns(PdfReadWarning, match=msg), pytest.raises(
            io.UnsupportedOperation
        ):
            PdfReader(f)


@pytest.mark.xfail(reason="#416")
def test_read_form_416():
    url = (
        "https://www.fda.gov/downloads/AboutFDA/ReportsManualsForms/Forms/UCM074728.pdf"
    )
    reader = PdfReader(BytesIO(get_pdf_from_url(url, name="issue_416.pdf")))
    fields = reader.get_form_text_fields()
    assert len(fields) > 0


def test_extract_text_xref_issue_2():
    # pdf/0264cf510015b2a4b395a15cb23c001e.pdf
    url = "https://corpora.tika.apache.org/base/docs/govdocs1/981/981961.pdf"
    msg = r"incorrect startxref pointer\(2\)"
    with pytest.warns(PdfReadWarning, match=msg):
        reader = PdfReader(BytesIO(get_pdf_from_url(url, name="tika-981961.pdf")))
    for page in reader.pages:
        page.extract_text()


def test_extract_text_xref_issue_3():
    # pdf/0264cf510015b2a4b395a15cb23c001e.pdf
    url = "https://corpora.tika.apache.org/base/docs/govdocs1/977/977774.pdf"
    msg = r"incorrect startxref pointer\(3\)"
    with pytest.warns(PdfReadWarning, match=msg):
        reader = PdfReader(BytesIO(get_pdf_from_url(url, name="tika-977774.pdf")))
    for page in reader.pages:
        page.extract_text()


def test_extract_text_pdf15():
    # pdf/0264cf510015b2a4b395a15cb23c001e.pdf
    url = "https://corpora.tika.apache.org/base/docs/govdocs1/976/976030.pdf"
    reader = PdfReader(BytesIO(get_pdf_from_url(url, name="tika-976030.pdf")))
    for page in reader.pages:
        page.extract_text()


def test_extract_text_xref_table_21_bytes_clrf():
    # pdf/0264cf510015b2a4b395a15cb23c001e.pdf
    url = "https://corpora.tika.apache.org/base/docs/govdocs1/956/956939.pdf"
    reader = PdfReader(BytesIO(get_pdf_from_url(url, name="tika-956939.pdf")))
    for page in reader.pages:
        page.extract_text()


def test_get_fields():
    url = "https://corpora.tika.apache.org/base/docs/govdocs1/972/972486.pdf"
    name = "tika-972486.pdf"
    reader = PdfReader(BytesIO(get_pdf_from_url(url, name=name)))
    fields = reader.get_fields()
    assert fields is not None
    assert "c1-1" in fields
    assert dict(fields["c1-1"]) == ({"/FT": "/Btn", "/T": "c1-1"})


def test_get_fields_read_else_block():
    url = "https://corpora.tika.apache.org/base/docs/govdocs1/934/934771.pdf"
    name = "tika-934771.pdf"
    with pytest.raises(PdfReadError) as exc:
        PdfReader(BytesIO(get_pdf_from_url(url, name=name)))
    assert exc.value.args[0] == "Could not find xref table at specified location"


def test_get_fields_read_else_block2():
    url = "https://corpora.tika.apache.org/base/docs/govdocs1/914/914902.pdf"
    name = "tika-914902.pdf"
    reader = PdfReader(BytesIO(get_pdf_from_url(url, name=name)))
    fields = reader.get_fields()
    assert fields is None


def test_get_fields_read_else_block3():
    url = "https://corpora.tika.apache.org/base/docs/govdocs1/957/957721.pdf"
    name = "tika-957721.pdf"
    with pytest.raises(PdfReadError) as exc:
        PdfReader(BytesIO(get_pdf_from_url(url, name=name)))
    assert exc.value.args[0] == "Could not find xref table at specified location"


def test_metadata_is_none():
    url = "https://corpora.tika.apache.org/base/docs/govdocs1/963/963692.pdf"
    name = "tika-963692.pdf"
    reader = PdfReader(BytesIO(get_pdf_from_url(url, name=name)))
    assert reader.metadata is None


def test_get_fields_read_write_report():
    url = "https://corpora.tika.apache.org/base/docs/govdocs1/909/909655.pdf"
    name = "tika-909655.pdf"
    reader = PdfReader(BytesIO(get_pdf_from_url(url, name=name)))
    with open("tmp-fields-report.txt", "w") as fp:
        fields = reader.get_fields(fileobj=fp)
    assert fields

    # cleanup
    os.remove("tmp-fields-report.txt")


def test_unexpected_destination():
    url = "https://corpora.tika.apache.org/base/docs/govdocs1/913/913678.pdf"
    name = "tika-913678.pdf"
    reader = PdfReader(BytesIO(get_pdf_from_url(url, name=name)))
    merger = PdfMerger()
    with pytest.raises(PdfReadError) as exc:
        merger.append(reader)
    assert exc.value.args[0] == "Unexpected destination '/1'"


@pytest.mark.parametrize(
<<<<<<< HEAD
    "src",
    [
        (os.path.join(RESOURCE_ROOT, "crazyones.pdf")),
        (os.path.join(RESOURCE_ROOT, "commented.pdf")),
    ],
)
def test_xfa(src):
    reader = PdfReader(src)
    assert reader.xfa is None


def test_xfa_non_empty():
    url = "https://corpora.tika.apache.org/base/docs/govdocs1/942/942050.pdf"
    name = "tika-942050.pdf"
    reader = PdfReader(BytesIO(get_pdf_from_url(url, name=name)))
    assert list(reader.xfa.keys()) == [
        "preamble",
        "config",
        "template",
        "PDFSecurity",
        "datasets",
        "postamble",
    ]
=======
    "src,pdf_header",
    [
        (os.path.join(RESOURCE_ROOT, "attachment.pdf"), "%PDF-1.5"),
        (os.path.join(RESOURCE_ROOT, "crazyones.pdf"), "%PDF-1.5"),
    ],
)
def test_header(src, pdf_header):
    reader = PdfReader(src)

    assert reader.pdf_header == pdf_header
>>>>>>> 3c750c1f
<|MERGE_RESOLUTION|>--- conflicted
+++ resolved
@@ -824,7 +824,6 @@
 
 
 @pytest.mark.parametrize(
-<<<<<<< HEAD
     "src",
     [
         (os.path.join(RESOURCE_ROOT, "crazyones.pdf")),
@@ -848,7 +847,9 @@
         "datasets",
         "postamble",
     ]
-=======
+
+    
+@pytest.mark.parametrize(
     "src,pdf_header",
     [
         (os.path.join(RESOURCE_ROOT, "attachment.pdf"), "%PDF-1.5"),
@@ -858,5 +859,4 @@
 def test_header(src, pdf_header):
     reader = PdfReader(src)
 
-    assert reader.pdf_header == pdf_header
->>>>>>> 3c750c1f
+    assert reader.pdf_header == pdf_header