"""Test the `make_release.py` script."""
from pathlib import Path
from unittest import mock

import pytest

DATA_PATH = Path(__file__).parent.resolve() / "data"


GIT_LOG__VERSION_4_0_1 = """
b7bfd0d7eddfd0865a94cc9e7027df6596242cf7:::BUG: Use NumberObject for /Border elements of annotations (#2451):::rsinger417
8cacb0fc8fee9920b0515d1289e6ee8191eb3f21:::DOC: Document easier way to update metadata (#2454):::Stefan
3fb63f7e3839ce39ac98978c996f3086ba230a20:::TST: Avoid catching not emitted warnings (#2429):::Stefan
61b73d49778e8f0fb172d5323e67677c9974e420:::DOC: Typo `Polyline` → `PolyLine` in adding-pdf-annotations.md (#2426):::CWKSC
f851a532a5ec23b572d86bd7185b327a3fac6b58:::DEV: Bump codecov/codecov-action from 3 to 4 (#2430):::dependabot[bot]""".encode()  # noqa: E501

COMMITS__VERSION_4_0_1 = DATA_PATH.joinpath("commits__version_4_0_1.json")


def test_get_git_commits_since_tag():
    make_release = pytest.importorskip("make_release")

    with open(COMMITS__VERSION_4_0_1, mode="rb") as commits, mock.patch(
        "urllib.request.urlopen", side_effect=lambda n: commits
    ), mock.patch("subprocess.check_output", return_value=GIT_LOG__VERSION_4_0_1):
        commits = make_release.get_git_commits_since_tag("4.0.1")
    assert commits == [
        make_release.Change(
            commit_hash="b7bfd0d7eddfd0865a94cc9e7027df6596242cf7",
            prefix="BUG",
            message="Use NumberObject for /Border elements of annotations (#2451)",
            author="rsinger417",
            author_login="rsinger417",
        ),
        make_release.Change(
            commit_hash="8cacb0fc8fee9920b0515d1289e6ee8191eb3f21",
            prefix="DOC",
            message="Document easier way to update metadata (#2454)",
            author="Stefan",
            author_login="stefan6419846",
        ),
        make_release.Change(
            commit_hash="3fb63f7e3839ce39ac98978c996f3086ba230a20",
            prefix="TST",
            message="Avoid catching not emitted warnings (#2429)",
            author="Stefan",
            author_login="stefan6419846",
        ),
        make_release.Change(
            commit_hash="61b73d49778e8f0fb172d5323e67677c9974e420",
            prefix="DOC",
            message="Typo `Polyline` → `PolyLine` in adding-pdf-annotations.md (#2426)",
            author="CWKSC",
            author_login="CWKSC",
        ),
        make_release.Change(
            commit_hash="f851a532a5ec23b572d86bd7185b327a3fac6b58",
            prefix="DEV",
            message="Bump codecov/codecov-action from 3 to 4 (#2430)",
            author="dependabot[bot]",
            author_login="dependabot[bot]",
        ),
    ]


def test_get_formatted_changes():
    make_release = pytest.importorskip("make_release")

    with open(COMMITS__VERSION_4_0_1, mode="rb") as commits, mock.patch(
        "urllib.request.urlopen", side_effect=lambda n: commits
    ), mock.patch("subprocess.check_output", return_value=GIT_LOG__VERSION_4_0_1):
        output, output_with_user = make_release.get_formatted_changes("4.0.1")

    assert (
        output
        == """
### Bug Fixes (BUG)
- Use NumberObject for /Border elements of annotations (#2451)

### Documentation (DOC)
- Document easier way to update metadata (#2454)
- Typo `Polyline` → `PolyLine` in adding-pdf-annotations.md (#2426)

### Developer Experience (DEV)
- Bump codecov/codecov-action from 3 to 4 (#2430)

### Testing (TST)
- Avoid catching not emitted warnings (#2429)
"""
    )
    assert (
        output_with_user
        == """
### Bug Fixes (BUG)
- Use NumberObject for /Border elements of annotations (#2451) by @rsinger417

### Documentation (DOC)
- Document easier way to update metadata (#2454) by @stefan6419846
- Typo `Polyline` → `PolyLine` in adding-pdf-annotations.md (#2426) by @CWKSC

### Developer Experience (DEV)
- Bump codecov/codecov-action from 3 to 4 (#2430) by @dependabot[bot]

### Testing (TST)
<<<<<<< HEAD
- Avoid catching not emitted warnings (#2429) by @stefan6419846
"""


def test_get_formatted_changes__other():
    make_release = pytest.importorskip("make_release")

    changes = [
        make_release.Change(
            commit_hash="f20c36eabd59ea661f30c5da35af7c9e435c7de9",
            prefix="",
            message="Improve lossless compression example (#2488)",
            author="j-t-1",
            author_login="j-t-1"
        ),
        make_release.Change(
            commit_hash="afbee382f8fd2b39588db6470b9b2b2c82905318",
            prefix="ENH",
            message="Add reattach_fields function (#2480)",
            author="pubpub-zz",
            author_login="pubpub-zz"
        ),
        make_release.Change(
            commit_hash="cd705f959064d8125397ddf4f7bdd2ea296f889f",
            prefix="FIX",
            message="Broken test due to expired test file URL (#2468)",
            author="pubpub-zz",
            author_login="pubpub-zz"
        ),
    ]
    with mock.patch.object(make_release, "get_git_commits_since_tag", return_value=changes):
        output, output_with_user = make_release.get_formatted_changes("dummy")

    assert output == """
### New Features (ENH)
- Add reattach_fields function (#2480)

### Other
- : Improve lossless compression example (#2488)
- FIX: Broken test due to expired test file URL (#2468)
"""

    assert output_with_user == """
### New Features (ENH)
- Add reattach_fields function (#2480) by @pubpub-zz

### Other
- : Improve lossless compression example (#2488) by @j-t-1
- FIX: Broken test due to expired test file URL (#2468) by @pubpub-zz
"""
=======
-  Avoid catching not emitted warnings (#2429) by @stefan6419846
"""
    )
>>>>>>> 719ff25d
<|MERGE_RESOLUTION|>--- conflicted
+++ resolved
@@ -102,7 +102,6 @@
 - Bump codecov/codecov-action from 3 to 4 (#2430) by @dependabot[bot]
 
 ### Testing (TST)
-<<<<<<< HEAD
 - Avoid catching not emitted warnings (#2429) by @stefan6419846
 """
 
@@ -153,8 +152,4 @@
 - : Improve lossless compression example (#2488) by @j-t-1
 - FIX: Broken test due to expired test file URL (#2468) by @pubpub-zz
 """
-=======
--  Avoid catching not emitted warnings (#2429) by @stefan6419846
-"""
-    )
->>>>>>> 719ff25d
+    )