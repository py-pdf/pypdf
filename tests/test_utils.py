import io
import os

import pytest

import PyPDF2._utils
from PyPDF2._utils import (
    mark_location,
    matrix_multiply,
    read_block_backwards,
    read_previous_line,
    read_until_regex,
    read_until_whitespace,
    skip_over_comment,
    skip_over_whitespace,
)
from PyPDF2.errors import PdfStreamError

TESTS_ROOT = os.path.abspath(os.path.dirname(__file__))
PROJECT_ROOT = os.path.dirname(TESTS_ROOT)
RESOURCE_ROOT = os.path.join(PROJECT_ROOT, "resources")


@pytest.mark.parametrize(
    ("stream", "expected"),
    [
        (io.BytesIO(b"foo"), False),
        (io.BytesIO(b""), False),
        (io.BytesIO(b" "), True),
        (io.BytesIO(b"  "), True),
        (io.BytesIO(b"  \n"), True),
        (io.BytesIO(b"    \n"), True),
    ],
)
def test_skip_over_whitespace(stream, expected):
    assert skip_over_whitespace(stream) == expected


def test_read_until_whitespace():
    assert read_until_whitespace(io.BytesIO(b"foo"), maxchars=1) == b"f"


@pytest.mark.parametrize(
    ("stream", "remainder"),
    [
        (io.BytesIO(b"% foobar\n"), b""),
        (io.BytesIO(b""), b""),
        (io.BytesIO(b" "), b" "),
        (io.BytesIO(b"% foo%\nbar"), b"bar"),
    ],
)
def test_skip_over_comment(stream, remainder):
    skip_over_comment(stream)
    assert stream.read() == remainder


def test_read_until_regex_premature_ending_raise():
    import re

    stream = io.BytesIO(b"")
    with pytest.raises(PdfStreamError) as exc:
        read_until_regex(stream, re.compile(b"."))
    assert exc.value.args[0] == "Stream has ended unexpectedly"


def test_read_until_regex_premature_ending_name():
    import re

    stream = io.BytesIO(b"")
    assert read_until_regex(stream, re.compile(b"."), ignore_eof=True) == b""


@pytest.mark.parametrize(
    ("a", "b", "expected"),
    [
        (((3,),), ((7,),), ((21,),)),
        (((3, 7),), ((5,), (13,)), ((3 * 5.0 + 7 * 13,),)),
        (((3,), (7,)), ((5, 13),), ((3 * 5, 3 * 13), (7 * 5, 7 * 13))),
    ],
)
def test_matrix_multiply(a, b, expected):
    assert matrix_multiply(a, b) == expected


def test_mark_location():
    stream = io.BytesIO(b"abde" * 6000)
    mark_location(stream)
    os.remove("PyPDF2_pdfLocation.txt")  # cleanup


def test_hex_str():
    assert PyPDF2._utils.hex_str(10) == "0xa"


def test_b():
    assert PyPDF2._utils.b_("foo") == b"foo"
    assert PyPDF2._utils.b_("😀") == "😀".encode()
    assert PyPDF2._utils.b_("‰") == "‰".encode()
    assert PyPDF2._utils.b_("▷") == "▷".encode()
    assert PyPDF2._utils.b_("世") == "世".encode()


def test_deprecate_no_replacement():
    with pytest.raises(PendingDeprecationWarning) as exc:
        PyPDF2._utils.deprecate_no_replacement("foo")
    error_msg = "foo is deprecated and will be removed in PyPDF2 3.0.0."
    assert exc.value.args[0] == error_msg
<<<<<<< HEAD
# fake line for change
=======


@pytest.mark.parametrize(
    ("left", "up", "upleft", "expected"),
    [
        (0, 0, 0, 0),
        (1, 0, 0, 1),
        (0, 1, 0, 1),
        (0, 0, 1, 0),
        (1, 2, 3, 1),
        (2, 1, 3, 1),
        (1, 3, 2, 2),
        (3, 1, 2, 2),
        (3, 2, 1, 3),
    ],
)
def test_paeth_predictor(left, up, upleft, expected):
    assert PyPDF2._utils.paeth_predictor(left, up, upleft) == expected


@pytest.mark.parametrize(
    ("dat", "pos", "to_read"),
    [
        (b"", 0, 1),
        (b"a", 0, 1),
        (b"abc", 0, 10),
    ],
)
def test_read_block_backwards_errs(dat, pos, to_read):
    with pytest.raises(PdfStreamError) as _:
        s = io.BytesIO(dat)
        s.seek(pos)
        read_block_backwards(s, to_read)


@pytest.mark.parametrize(
    ("dat", "pos", "to_read", "expected", "expected_pos"),
    [
        (b"abc", 1, 0, b"", 1),
        (b"abc", 1, 1, b"a", 0),
        (b"abc", 2, 1, b"b", 1),
        (b"abc", 2, 2, b"ab", 0),
        (b"abc", 3, 1, b"c", 2),
        (b"abc", 3, 2, b"bc", 1),
        (b"abc", 3, 3, b"abc", 0),
    ],
)
def test_read_block_backwards(dat, pos, to_read, expected, expected_pos):
    s = io.BytesIO(dat)
    s.seek(pos)
    assert read_block_backwards(s, to_read) == expected
    assert s.tell() == expected_pos


def test_read_block_backwards_at_start():
    s = io.BytesIO(b"abc")
    with pytest.raises(PdfStreamError) as _:
        read_previous_line(s)


@pytest.mark.parametrize(
    ("dat", "pos", "expected", "expected_pos"),
    [
        (b"abc", 1, b"a", 0),
        (b"abc", 2, b"ab", 0),
        (b"abc", 3, b"abc", 0),
        (b"abc\n", 3, b"abc", 0),
        (b"abc\n", 4, b"", 3),
        (b"abc\n\r", 4, b"", 3),
        (b"abc\nd", 5, b"d", 3),
        # Skip over multiple CR/LF bytes
        (b"abc\n\r\ndef", 9, b"def", 3),
        # Include a block full of newlines...
        (
            b"abc" + b"\n" * (2 * io.DEFAULT_BUFFER_SIZE) + b"d",
            2 * io.DEFAULT_BUFFER_SIZE + 4,
            b"d",
            3,
        ),
        # Include a block full of non-newline characters
        (
            b"abc\n" + b"d" * (2 * io.DEFAULT_BUFFER_SIZE),
            2 * io.DEFAULT_BUFFER_SIZE + 4,
            b"d" * (2 * io.DEFAULT_BUFFER_SIZE),
            3,
        ),
        # Both
        (
            b"abcxyz"
            + b"\n" * (2 * io.DEFAULT_BUFFER_SIZE)
            + b"d" * (2 * io.DEFAULT_BUFFER_SIZE),
            4 * io.DEFAULT_BUFFER_SIZE + 6,
            b"d" * (2 * io.DEFAULT_BUFFER_SIZE),
            6,
        ),
    ],
)
def test_read_previous_line(dat, pos, expected, expected_pos):
    s = io.BytesIO(dat)
    s.seek(pos)
    assert read_previous_line(s) == expected
    assert s.tell() == expected_pos
>>>>>>> 336d659c
<|MERGE_RESOLUTION|>--- conflicted
+++ resolved
@@ -104,110 +104,4 @@
     with pytest.raises(PendingDeprecationWarning) as exc:
         PyPDF2._utils.deprecate_no_replacement("foo")
     error_msg = "foo is deprecated and will be removed in PyPDF2 3.0.0."
-    assert exc.value.args[0] == error_msg
-<<<<<<< HEAD
-# fake line for change
-=======
-
-
-@pytest.mark.parametrize(
-    ("left", "up", "upleft", "expected"),
-    [
-        (0, 0, 0, 0),
-        (1, 0, 0, 1),
-        (0, 1, 0, 1),
-        (0, 0, 1, 0),
-        (1, 2, 3, 1),
-        (2, 1, 3, 1),
-        (1, 3, 2, 2),
-        (3, 1, 2, 2),
-        (3, 2, 1, 3),
-    ],
-)
-def test_paeth_predictor(left, up, upleft, expected):
-    assert PyPDF2._utils.paeth_predictor(left, up, upleft) == expected
-
-
-@pytest.mark.parametrize(
-    ("dat", "pos", "to_read"),
-    [
-        (b"", 0, 1),
-        (b"a", 0, 1),
-        (b"abc", 0, 10),
-    ],
-)
-def test_read_block_backwards_errs(dat, pos, to_read):
-    with pytest.raises(PdfStreamError) as _:
-        s = io.BytesIO(dat)
-        s.seek(pos)
-        read_block_backwards(s, to_read)
-
-
-@pytest.mark.parametrize(
-    ("dat", "pos", "to_read", "expected", "expected_pos"),
-    [
-        (b"abc", 1, 0, b"", 1),
-        (b"abc", 1, 1, b"a", 0),
-        (b"abc", 2, 1, b"b", 1),
-        (b"abc", 2, 2, b"ab", 0),
-        (b"abc", 3, 1, b"c", 2),
-        (b"abc", 3, 2, b"bc", 1),
-        (b"abc", 3, 3, b"abc", 0),
-    ],
-)
-def test_read_block_backwards(dat, pos, to_read, expected, expected_pos):
-    s = io.BytesIO(dat)
-    s.seek(pos)
-    assert read_block_backwards(s, to_read) == expected
-    assert s.tell() == expected_pos
-
-
-def test_read_block_backwards_at_start():
-    s = io.BytesIO(b"abc")
-    with pytest.raises(PdfStreamError) as _:
-        read_previous_line(s)
-
-
-@pytest.mark.parametrize(
-    ("dat", "pos", "expected", "expected_pos"),
-    [
-        (b"abc", 1, b"a", 0),
-        (b"abc", 2, b"ab", 0),
-        (b"abc", 3, b"abc", 0),
-        (b"abc\n", 3, b"abc", 0),
-        (b"abc\n", 4, b"", 3),
-        (b"abc\n\r", 4, b"", 3),
-        (b"abc\nd", 5, b"d", 3),
-        # Skip over multiple CR/LF bytes
-        (b"abc\n\r\ndef", 9, b"def", 3),
-        # Include a block full of newlines...
-        (
-            b"abc" + b"\n" * (2 * io.DEFAULT_BUFFER_SIZE) + b"d",
-            2 * io.DEFAULT_BUFFER_SIZE + 4,
-            b"d",
-            3,
-        ),
-        # Include a block full of non-newline characters
-        (
-            b"abc\n" + b"d" * (2 * io.DEFAULT_BUFFER_SIZE),
-            2 * io.DEFAULT_BUFFER_SIZE + 4,
-            b"d" * (2 * io.DEFAULT_BUFFER_SIZE),
-            3,
-        ),
-        # Both
-        (
-            b"abcxyz"
-            + b"\n" * (2 * io.DEFAULT_BUFFER_SIZE)
-            + b"d" * (2 * io.DEFAULT_BUFFER_SIZE),
-            4 * io.DEFAULT_BUFFER_SIZE + 6,
-            b"d" * (2 * io.DEFAULT_BUFFER_SIZE),
-            6,
-        ),
-    ],
-)
-def test_read_previous_line(dat, pos, expected, expected_pos):
-    s = io.BytesIO(dat)
-    s.seek(pos)
-    assert read_previous_line(s) == expected
-    assert s.tell() == expected_pos
->>>>>>> 336d659c
+    assert exc.value.args[0] == error_msg