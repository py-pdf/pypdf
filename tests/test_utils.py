"""Test the pypdf._utils module."""
import io
from pathlib import Path

import pytest

import pypdf._utils
from pypdf._utils import (
    File,
    Version,
    _get_max_pdf_version_header,
    _human_readable_bytes,
    deprecate_with_replacement,
    deprecation_bookmark,
    deprecation_no_replacement,
    mark_location,
    matrix_multiply,
    parse_iso8824_date,
    read_block_backwards,
    read_previous_line,
    read_until_regex,
    read_until_whitespace,
    rename_kwargs,
    skip_over_comment,
    skip_over_whitespace,
)
from pypdf.errors import DeprecationError, PdfReadError, PdfStreamError

from . import is_sublist

TESTS_ROOT = Path(__file__).parent.resolve()
PROJECT_ROOT = TESTS_ROOT.parent
RESOURCE_ROOT = PROJECT_ROOT / "resources"


@pytest.mark.parametrize(
    ("stream", "expected"),
    [
        (io.BytesIO(b"foo"), False),
        (io.BytesIO(b""), False),
        (io.BytesIO(b" "), True),
        (io.BytesIO(b"  "), True),
        (io.BytesIO(b"  \n"), True),
        (io.BytesIO(b"    \n"), True),
    ],
)
def test_skip_over_whitespace(stream, expected):
    assert skip_over_whitespace(stream) == expected


def test_read_until_whitespace():
    assert read_until_whitespace(io.BytesIO(b"foo"), maxchars=1) == b"f"


@pytest.mark.parametrize(
    ("stream", "remainder"),
    [
        (io.BytesIO(b"% foobar\n"), b""),
        (io.BytesIO(b""), b""),
        (io.BytesIO(b" "), b" "),
        (io.BytesIO(b"% foo%\nbar"), b"bar"),
    ],
)
def test_skip_over_comment(stream, remainder):
    skip_over_comment(stream)
    assert stream.read() == remainder


def test_read_until_regex_premature_ending_name():
    import re

    stream = io.BytesIO(b"")
    assert read_until_regex(stream, re.compile(b".")) == b""


@pytest.mark.parametrize(
    ("a", "b", "expected"),
    [
        (((3,),), ((7,),), ((21,),)),
        (((3, 7),), ((5,), (13,)), ((3 * 5.0 + 7 * 13,),)),
        (((3,), (7,)), ((5, 13),), ((3 * 5, 3 * 13), (7 * 5, 7 * 13))),
    ],
)
def test_matrix_multiply(a, b, expected):
    assert matrix_multiply(a, b) == expected


def test_mark_location():
    stream = io.BytesIO(b"abde" * 6000)
    mark_location(stream)
    Path("pypdf_pdfLocation.txt").unlink()  # cleanup


@pytest.mark.parametrize(
    ("input_str", "expected"),
    [
        ("foo", b"foo"),
        ("😀", "😀".encode()),
        ("‰", "‰".encode()),
        ("▷", "▷".encode()),
        ("世", "世".encode()),
        # A multi-character string example with non-latin-1 characters:
        ("😀😃", "😀😃".encode()),
    ],
)
def test_b(input_str: str, expected: str):
    assert pypdf._utils.b_(input_str) == expected


def test_deprecate_no_replacement():
    with pytest.warns(DeprecationWarning) as warn:
        pypdf._utils.deprecate_no_replacement("foo")
    error_msg = "foo is deprecated and will be removed in pypdf 3.0.0."
    assert warn[0].message.args[0] == error_msg


@pytest.mark.parametrize(
    ("left", "up", "upleft", "expected"),
    [
        (0, 0, 0, 0),
        (1, 0, 0, 1),
        (0, 1, 0, 1),
        (0, 0, 1, 0),
        (1, 2, 3, 1),
        (2, 1, 3, 1),
        (1, 3, 2, 2),
        (3, 1, 2, 2),
        (3, 2, 1, 3),
    ],
)
def test_paeth_predictor(left, up, upleft, expected):
    assert pypdf._utils.paeth_predictor(left, up, upleft) == expected


@pytest.mark.parametrize(
    ("dat", "pos", "to_read", "expected", "expected_pos"),
    [
        (b"abc", 1, 0, b"", 1),
        (b"abc", 1, 1, b"a", 0),
        (b"abc", 2, 1, b"b", 1),
        (b"abc", 2, 2, b"ab", 0),
        (b"abc", 3, 1, b"c", 2),
        (b"abc", 3, 2, b"bc", 1),
        (b"abc", 3, 3, b"abc", 0),
        (b"", 0, 1, None, 0),
        (b"a", 0, 1, None, 0),
        (b"abc", 0, 10, None, 0),
    ],
)
def test_read_block_backwards(dat, pos, to_read, expected, expected_pos):
    s = io.BytesIO(dat)
    s.seek(pos)
    if expected is not None:
        assert read_block_backwards(s, to_read) == expected
    else:
        with pytest.raises(PdfStreamError):
            read_block_backwards(s, to_read)
    assert s.tell() == expected_pos


def test_read_block_backwards_at_start():
    s = io.BytesIO(b"abc")
    with pytest.raises(PdfStreamError) as _:
        read_previous_line(s)


@pytest.mark.parametrize(
    ("dat", "pos", "expected", "expected_pos"),
    [
        (b"abc", 1, b"a", 0),
        (b"abc", 2, b"ab", 0),
        (b"abc", 3, b"abc", 0),
        (b"abc\n", 3, b"abc", 0),
        (b"abc\n", 4, b"", 3),
        (b"abc\n\r", 4, b"", 3),
        (b"abc\nd", 5, b"d", 3),
        # Skip over multiple CR/LF bytes
        (b"abc\n\r\ndef", 9, b"def", 3),
    ],
    ids=list(range(8)),
)
def test_read_previous_line(dat, pos, expected, expected_pos):
    s = io.BytesIO(dat)
    s.seek(pos)
    assert read_previous_line(s) == expected
    assert s.tell() == expected_pos


# for unknown reason if the parameters are passed through pytest, errors are reported
def test_read_previous_line2():
    # Include a block full of newlines...
    test_read_previous_line(
        b"abc" + b"\n" * (2 * io.DEFAULT_BUFFER_SIZE) + b"d",
        2 * io.DEFAULT_BUFFER_SIZE + 4,
        b"d",
        3,
    )
    # Include a block full of non-newline characters
    test_read_previous_line(
        b"abc\n" + b"d" * (2 * io.DEFAULT_BUFFER_SIZE),
        2 * io.DEFAULT_BUFFER_SIZE + 4,
        b"d" * (2 * io.DEFAULT_BUFFER_SIZE),
        3,
    )
    # Both
    test_read_previous_line(
        b"abcxyz"
        + b"\n" * (2 * io.DEFAULT_BUFFER_SIZE)
        + b"d" * (2 * io.DEFAULT_BUFFER_SIZE),
        4 * io.DEFAULT_BUFFER_SIZE + 6,
        b"d" * (2 * io.DEFAULT_BUFFER_SIZE),
        6,
    )


def test_get_max_pdf_version_header():
    with pytest.raises(ValueError) as exc:
        _get_max_pdf_version_header(b"", b"PDF-1.2")
    assert exc.value.args[0] == "neither b'' nor b'PDF-1.2' are proper headers"


def test_read_block_backwards_exception():
    stream = io.BytesIO(b"foobar")
    stream.seek(6)
    with pytest.raises(PdfReadError) as exc:
        read_block_backwards(stream, 7)
    assert exc.value.args[0] == "Could not read malformed PDF file"


def test_deprecation_bookmark():
    @deprecation_bookmark(old_param="new_param")
    def foo(old_param: int = 1, baz: int = 2) -> None:
        pass

    with pytest.raises(DeprecationError) as exc:
        foo(old_param=12, new_param=13)
    expected_msg = "old_param is deprecated as an argument. Use new_param instead"
    assert exc.value.args[0] == expected_msg


def test_deprecate_with_replacement():
    def foo() -> None:
        deprecate_with_replacement("foo", "bar", removed_in="4.3.2")
        pass

    with pytest.warns(
        DeprecationWarning,
        match="foo is deprecated and will be removed in pypdf 4.3.2. Use bar instead.",
    ):
        foo()


def test_deprecation_no_replacement():
    def foo() -> None:
        deprecation_no_replacement("foo", removed_in="4.3.2")
        pass

    with pytest.raises(
        DeprecationError,
        match="foo is deprecated and was removed in pypdf 4.3.2.",
    ):
        foo()


def test_rename_kwargs():
    import functools
    from typing import Any, Callable

    def deprecation_bookmark_nofail(**aliases: str) -> Callable:
        """
        Decorator for deprecated term "bookmark".

        To be used for methods and function arguments
            outline_item = a bookmark
            outline = a collection of outline items.
        """

        def decoration(func: Callable) -> Any:  # type: ignore
            @functools.wraps(func)
            def wrapper(*args: Any, **kwargs: Any) -> Any:  # type: ignore
                rename_kwargs(func.__name__, kwargs, aliases, fail=False)
                return func(*args, **kwargs)

            return wrapper

        return decoration

    @deprecation_bookmark_nofail(old_param="new_param")
    def foo(old_param: int = 1, baz: int = 2, new_param: int = 1) -> None:
        pass

    expected_msg = (
        "foo received both old_param and new_param as an argument. "
        "old_param is deprecated. Use new_param instead."
    )
    with pytest.raises(TypeError, match=expected_msg):
        foo(old_param=12, new_param=13)

    with pytest.warns(
        DeprecationWarning,
        match="old_param is deprecated as an argument. Use new_param instead",
    ):
        foo(old_param=12)


@pytest.mark.parametrize(
    ("input_int", "expected_output"),
    [
        (123, "123 Byte"),
        (1234, "1.2 kB"),
        (123_456, "123.5 kB"),
        (1_234_567, "1.2 MB"),
        (1_234_567_890, "1.2 GB"),
        (1_234_567_890_000, "1234.6 GB"),
    ],
)
def test_human_readable_bytes(input_int, expected_output):
    """_human_readable_bytes correctly transforms the integer to a string."""
    assert _human_readable_bytes(input_int) == expected_output


def test_file_class():
    """File class can be instanciated and string representation is ok."""
    f = File(name="image.png", data=b"")
    assert str(f) == "File(name=image.png, data: 0 Byte)"
    assert repr(f) == "File(name=image.png, data: 0 Byte, hash: 0)"


@pytest.mark.parametrize(
    ("text", "expected"),
    [
        ("D:20210318000756", "2021-03-18T00:07:56"),
        ("20210318000756", "2021-03-18T00:07:56"),
        ("D:2021", "2021-01-01T00:00:00"),
        ("D:202103", "2021-03-01T00:00:00"),
        ("D:20210304", "2021-03-04T00:00:00"),
        ("D:2021030402", "2021-03-04T02:00:00"),
        ("D:20210408054711", "2021-04-08T05:47:11"),
        ("D:20210408054711Z", "2021-04-08T05:47:11+00:00"),
        ("D:20210408054711Z00", "2021-04-08T05:47:11+00:00"),
        ("D:20210408054711Z0000", "2021-04-08T05:47:11+00:00"),
        ("D:20210408075331+02'00'", "2021-04-08T07:53:31+02:00"),
        ("D:20210408075331-03'00'", "2021-04-08T07:53:31-03:00"),
    ],
)
def test_parse_datetime(text, expected):
    date = parse_iso8824_date(text)
    date_str = (date.isoformat() + date.strftime("%z"))[: len(expected)]
    assert date_str == expected


def test_parse_datetime_err():
    with pytest.raises(ValueError) as ex:
        parse_iso8824_date("D:20210408T054711Z")
    assert ex.value.args[0] == "Can not convert date: D:20210408T054711Z"
    assert parse_iso8824_date("D:20210408054711").tzinfo is None


<<<<<<< HEAD
def test_is_sublist():
    # Basic checks:
    assert is_sublist([0, 1], [0, 1, 2]) is True
    assert is_sublist([0, 2], [0, 1, 2]) is True
    assert is_sublist([1, 2], [0, 1, 2]) is True
    assert is_sublist([0, 3], [0, 1, 2]) is False
    # Ensure order is checked:
    assert is_sublist([1, 0], [0, 1, 2]) is False
    # Ensure duplicates are handled:
    assert is_sublist([0, 1, 1], [0, 1, 1, 2]) is True
    assert is_sublist([0, 1, 1], [0, 1, 2]) is False
    # Edge cases with empty lists:
    assert is_sublist([], [0, 1, 2]) is True
    assert is_sublist([0, 1], []) is False
    # Self-sublist edge case:
    assert is_sublist([0, 1, 2], [0, 1, 2]) is True
=======
@pytest.mark.parametrize(
    ("left", "right", "is_less_than"),
    [
        ("1", "2", True),
        ("2", "1", False),
        ("1", "1", False),
        ("1.0", "1.1", True),
        ("1", "1.1", True),
        # suffix left
        ("1a", "2", True),
        ("2a", "1", False),
        ("1a", "1", False),
        ("1.0a", "1.1", True),
        # I'm not sure about that, but seems special enoguht that it
        # probably doesn't matter:
        ("1a", "1.1", False),
        # suffix right
        ("1", "2a", True),
        ("2", "1a", False),
        ("1", "1a", True),
        ("1.0", "1.1a", True),
        ("1", "1.1a", True),
        ("", "0.0.0", True),
        # just suffix matters ... hm, I think this is actually wrong:
        ("1.0a", "1.0", False),
        ("1.0", "1.0a", True),
    ],
)
def test_version_compare(left, right, is_less_than):
    assert (Version(left) < Version(right)) is is_less_than


def test_version_compare_equal_str():
    a = Version("1.0")
    assert (a == "1.0") is False


def test_version_compare_lt_str():
    a = Version("1.0")
    with pytest.raises(ValueError) as exc:
        a < "1.0"  # noqa
    assert exc.value.args[0] == "Version cannot be compared against <class 'str'>"


def test_bad_version():
    assert Version("a").components == [(0, "a")]
>>>>>>> 4c511f98
<|MERGE_RESOLUTION|>--- conflicted
+++ resolved
@@ -356,7 +356,6 @@
     assert parse_iso8824_date("D:20210408054711").tzinfo is None
 
 
-<<<<<<< HEAD
 def test_is_sublist():
     # Basic checks:
     assert is_sublist([0, 1], [0, 1, 2]) is True
@@ -373,7 +372,8 @@
     assert is_sublist([0, 1], []) is False
     # Self-sublist edge case:
     assert is_sublist([0, 1, 2], [0, 1, 2]) is True
-=======
+
+
 @pytest.mark.parametrize(
     ("left", "right", "is_less_than"),
     [
@@ -419,5 +419,4 @@
 
 
 def test_bad_version():
-    assert Version("a").components == [(0, "a")]
->>>>>>> 4c511f98
+    assert Version("a").components == [(0, "a")]