--- conflicted
+++ resolved
@@ -359,7 +359,6 @@
 
 
 @pytest.mark.enable_socket()
-<<<<<<< HEAD
 def test_ff_fe_starting_lut():
     """Cf issue #2660"""
     url = "https://github.com/py-pdf/pypdf/files/15385628/original_before_merge.pdf"
@@ -373,7 +372,9 @@
     img = Image.open(BytesIO(get_data_from_url(url, name=name)))
     assert image_similarity(writer.pages[1].images[0].image, img) == 1.0
     assert image_similarity(reader.pages[1].images[0].image, img) == 1.0
-=======
+
+
+@pytest.mark.enable_socket()
 def test_inline_image_extraction():
     """Cf #2598"""
     url = "https://github.com/py-pdf/pypdf/files/14982414/lebo102.pdf"
@@ -440,4 +441,4 @@
     name = "iss2598d.png"
     img = Image.open(BytesIO(get_data_from_url(url, name=name)))
     assert image_similarity(reader.pages[0].images[0].image, img) == 1
->>>>>>> 6dafbbe4
+    