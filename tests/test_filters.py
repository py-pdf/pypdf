--- conflicted
+++ resolved
@@ -646,7 +646,6 @@
     assert caplog.text == ""
 
 
-<<<<<<< HEAD
 def test_jbig2decode__binary_errors():
     with mock.patch("pypdf.filters._JBIG2DEC_BINARY", None), \
             pytest.raises(DependencyError, match="jbig2dec binary is not available."):
@@ -664,7 +663,8 @@
             mock.patch("pypdf.filters._JBIG2DEC_BINARY", "/usr/bin/jbig2dec"), \
             pytest.raises(DependencyError, match="jbig2dec>=0.15 is required."):
         JBIG2Decode.decode(b"dummy")
-=======
+
+
 @pytest.mark.enable_socket
 def test_ccitt_fax_decode__black_is_1():
     url = "https://github.com/user-attachments/files/19288881/imagemagick-CCITTFaxDecode_BlackIs1-true.pdf"
@@ -676,5 +676,4 @@
     expected_image_inverted = other_reader.pages[0].images[0].image
     expected_pixels = list(ImageOps.invert(expected_image_inverted).getdata())
     actual_pixels = list(actual_image.getdata())
-    assert expected_pixels == actual_pixels
->>>>>>> a548ca1a
+    assert expected_pixels == actual_pixels