--- conflicted
+++ resolved
@@ -1,10 +1,6 @@
 """Test the pypdf.filters module."""
 import shutil
 import string
-<<<<<<< HEAD
-=======
-import subprocess
->>>>>>> 30db3efc
 from io import BytesIO
 from itertools import product as cartesian_product
 from pathlib import Path
@@ -263,42 +259,6 @@
 
 
 @pytest.mark.enable_socket()
-<<<<<<< HEAD
-=======
-def test_image_without_pillow(tmp_path):
-    url = "https://corpora.tika.apache.org/base/docs/govdocs1/914/914102.pdf"
-    name = "tika-914102.pdf"
-    _ = get_data_from_url(url, name=name)
-    pdf_path = Path(__file__).parent / "pdf_cache" / name
-
-    source_file = tmp_path / "script.py"
-    source_file.write_text(f"""
-import sys
-from pypdf import PdfReader
-
-import pytest
-
-
-sys.modules["PIL"] = None
-reader = PdfReader("{pdf_path.resolve()}", strict=True)
-
-for page in reader.pages:
-    with pytest.raises(ImportError) as exc:
-        page.images[0]
-    assert exc.value.args[0] == (
-        "pillow is required to do image extraction. "
-        "It can be installed via 'pip install pypdf[image]'"
-    ), exc.value.args[0]
-""")
-    result = subprocess.run(  # noqa: UP022
-        [shutil.which("python"), source_file], stdout=subprocess.PIPE, stderr=subprocess.PIPE  # noqa: S603
-    )
-    assert result.returncode == 0
-    assert result.stdout == b""
-    assert result.stderr == b"Superfluous whitespace found in object header b'4' b'0'\n"
-
-@pytest.mark.enable_socket()
->>>>>>> 30db3efc
 def test_issue_1737():
     url = "https://github.com/py-pdf/pypdf/files/11068604/tt1.pdf"
     name = "iss1737.pdf"
