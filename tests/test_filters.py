"""Test the pypdf.filters module."""

import os
import shutil
import string
import subprocess
from io import BytesIO
from itertools import product as cartesian_product
from pathlib import Path
<<<<<<< HEAD
from unittest.mock import patch
=======
from unittest import mock
>>>>>>> 1c9eacd8

import pytest
from PIL import Image, ImageOps

from pypdf import PdfReader
from pypdf.errors import DependencyError, DeprecationError, PdfReadError, PdfStreamError
from pypdf.filters import (
    ASCII85Decode,
    ASCIIHexDecode,
    BrotliDecode,
    CCITParameters,
    CCITTFaxDecode,
    CCITTParameters,
    FlateDecode,
    JBIG2Decode,
)
from pypdf.generic import (
    ArrayObject,
    ContentStream,
    DictionaryObject,
    IndirectObject,
    NameObject,
    NullObject,
    NumberObject,
)
<<<<<<< HEAD
from pypdf.generic import (
    ArrayObject,
    DictionaryObject,
    IndirectObject,
    NameObject,
    NumberObject,
)
=======
>>>>>>> 1c9eacd8

from . import PILContext, get_data_from_url
from .test_encryption import HAS_AES
from .test_images import image_similarity

filter_inputs = (
    string.ascii_lowercase,
    string.ascii_uppercase,
    string.ascii_letters,
    string.digits,
    string.hexdigits,
    string.punctuation,
    string.whitespace,  # Add more...
)

TESTS_ROOT = Path(__file__).parent.resolve()
PROJECT_ROOT = TESTS_ROOT.parent
RESOURCE_ROOT = PROJECT_ROOT / "resources"


@pytest.mark.parametrize(
    ("predictor", "s"), list(cartesian_product([1], filter_inputs))
)
def test_flate_decode_encode(predictor, s):
    """FlateDecode encode() and decode() methods work as expected."""
    codec = FlateDecode()
    s = s.encode()
    encoded = codec.encode(s)
    assert codec.decode(encoded, DictionaryObject({"/Predictor": predictor})) == s


@pytest.mark.parametrize("s", filter_inputs)
def test_brotli_decode_encode(s):
    pytest.importorskip("brotli", reason="brotli library not installed")

    codec = BrotliDecode()
    s_bytes = s.encode()
    encoded = codec.encode(s_bytes)
    assert encoded != s_bytes  # Ensure encoding actually happened
    decoded = codec.decode(encoded)
    assert decoded == s_bytes


@patch("pypdf.filters.brotli", None)
def test_brotli_missing_installation():
    from pypdf.filters import BrotliDecode, decode_stream_data

    # Test direct decode call
    codec = BrotliDecode()
    with pytest.raises(ImportError) as exc_info_decode:
        codec.decode(b"test data")
    assert "Brotli library not installed" in str(exc_info_decode.value)

    # Test direct encode call
    with pytest.raises(ImportError) as exc_info_encode:
        codec.encode(b"test data")
    assert "Brotli library not installed" in str(exc_info_encode.value)

    # Test call via decode_stream_data
    stream = DictionaryObject()
    stream[NameObject("/Filter")] = NameObject("/BrotliDecode")
    stream._data = b"dummy compressed data"
    with pytest.raises(ImportError) as exc_info_stream:
        decode_stream_data(stream)
    assert "Brotli library not installed" in str(exc_info_stream.value)


def test_brotli_decode_encode_with_real_module():
    pytest.importorskip("brotli", reason="brotli library not installed")

    s = b"Hello, Brotli!"
    codec = BrotliDecode()
    encoded = codec.encode(s)
    assert encoded != s  # Ensure encoding actually happened
    assert codec.decode(encoded) == s


def test_flatedecode_unsupported_predictor():
    """
    FlateDecode raises PdfReadError for unsupported predictors.

    Predictors outside the [10, 15] range are not supported.

    This test function checks that a PdfReadError is raised when decoding with
    unsupported predictors. Once this predictor support is updated in the
    future, this test case may be removed.
    """
    codec = FlateDecode()
    predictors = (-10, -1, 0, 9, 16, 20, 100)

    for predictor, s in cartesian_product(predictors, filter_inputs):
        s = s.encode()
        with pytest.raises(PdfReadError):
            codec.decode(codec.encode(s), DictionaryObject({"/Predictor": predictor}))


@pytest.mark.parametrize("params", [ArrayObject([]), ArrayObject([{"/Predictor": 1}])])
def test_flate_decode_decompress_with_array_params(params):
    """FlateDecode decode() method works correctly with array parameters."""
    codec = FlateDecode()
    s = b""
    encoded = codec.encode(s)
    with pytest.raises(DeprecationError):
        assert codec.decode(encoded, params) == s


@pytest.mark.parametrize(
    ("data", "expected"),
    [
        (">", b""),
        (
            "6162636465666768696a6b6c6d6e6f707172737475767778797a>",
            string.ascii_lowercase.encode(),
        ),
        (
            "4142434445464748494a4b4c4d4e4f505152535455565758595a>",
            string.ascii_uppercase.encode(),
        ),
        (
            "6162636465666768696a6b6c6d6e6f707172737475767778797a4142434445464748494a4b4c4d4e4f505152535455565758595a>",
            string.ascii_letters.encode(),
        ),
        ("30313233343536373839>", string.digits.encode()),
        (
            "3  031323334353637   3839>",
            string.digits.encode(),
        ),  # Same as previous, but whitespaced
        ("30313233343536373839616263646566414243444546>", string.hexdigits.encode()),
        ("20090a0d0b0c>", string.whitespace.encode()),
        # Odd number of hexadecimal digits behaves as if a 0 (zero) followed the last digit
        ("3938373635343332313>", string.digits[::-1].encode()),
    ],
    ids=[
        "empty",
        "ascii_lowercase",
        "ascii_uppercase",
        "ascii_letters",
        "digits",
        "digits_whitespace",
        "hexdigits",
        "whitespace",
        "odd_number",
    ],
)
def test_ascii_hex_decode_method(data, expected):
    """
    Feeds a bunch of values to ASCIIHexDecode.decode() and ensures the
    correct output is returned.
    """
    assert ASCIIHexDecode.decode(data) == expected


def test_ascii_hex_decode_missing_eod():
    """ASCIIHexDecode.decode() raises error when no EOD character is present."""
    # with pytest.raises(PdfStreamError) as exc:
    ASCIIHexDecode.decode("")
    # assert exc.value.args[0] == "Unexpected EOD in ASCIIHexDecode"


@pytest.mark.enable_socket
def test_decode_ahx():
    """
    See #1979
    Gray Image in CMYK : requiring reverse
    """
    reader = PdfReader(BytesIO(get_data_from_url(name="NewJersey.pdf")))
    for p in reader.pages:
        _ = list(p.images.keys())


def test_ascii85decode_with_overflow():
    inputs = (
        v + "~>"
        for v in "\x01\x02\x03\x04\x05\x06\x07\x08\x0e\x0f"
        "\x10\x11\x12\x13\x14\x15\x16\x17\x18\x19\x1a"
        "\x1b\x1c\x1d\x1e\x1fvwxy{|}~\x7f\x80\x81\x82"
        "\x83\x84\x85\x86\x87\x88\x89\x8a\x8b\x8c\x8d"
        "\x8e\x8f\x90\x91\x92\x93\x94\x95\x96\x97\x98"
        "\x99\x9a\x9b\x9c\x9d\x9e\x9f\xa0¡¢£¤¥¦§¨©ª«¬"
        "\xad®¯°±²³´µ¶·¸¹º»¼½¾¿ÀÁÂÃÄÅÆÇ"
    )

    for i in inputs:
        with pytest.raises(ValueError):
            ASCII85Decode.decode(i)


def test_ascii85decode_five_zero_bytes():
    """
    ASCII85Decode handles the special case of five zero bytes correctly.

    ISO 32000-1:2008 §7.4.3:

    «As a special case, if all five bytes are 0, they shall be represented by
    the character with code 122 (z) instead of by five exclamation points
    (!!!!!).»
    """
    inputs = ("z", "zz", "zzz")
    exp_outputs = (
        b"\x00\x00\x00\x00",
        b"\x00\x00\x00\x00" * 2,
        b"\x00\x00\x00\x00" * 3,
    )

    assert ASCII85Decode.decode("!!!!!~>") == ASCII85Decode.decode("z~>")

    for expected, i in zip(exp_outputs, inputs):
        assert ASCII85Decode.decode(i + "~>") == expected


def test_ccitparameters():
    with pytest.warns(
        DeprecationWarning,
        match="CCITParameters is deprecated and will be removed in pypdf 6.0.0. Use CCITTParameters instead",
    ):
        params = CCITParameters()
        assert params.K == 0  # zero is the default according to page 78
        assert params.group == 3


def test_ccittparameters():
    params = CCITTParameters()
    assert params.K == 0  # zero is the default according to page 78
    assert params.group == 3


@pytest.mark.parametrize(
    ("parameters", "expected_k"),
    [
        (None, 0),
        (ArrayObject([{"/K": NumberObject(1)}, {"/Columns": NumberObject(13)}]), 1),
    ],
)
def test_ccitt_get_parameters(parameters, expected_k):
    parameters = CCITTFaxDecode._get_parameters(parameters=parameters, rows=0)
    assert parameters.K == expected_k  # noqa: SIM300


def test_ccitt_get_parameters__indirect_object():
    class Pdf:
        def get_object(self, reference) -> NumberObject:
            return NumberObject(42)

    parameters = CCITTFaxDecode._get_parameters(
        parameters=None, rows=IndirectObject(13, 1, Pdf())
    )
    assert parameters.rows == 42


def test_ccitt_fax_decode():
    data = b""
    parameters = DictionaryObject(
        {"/K": NumberObject(-1), "/Columns": NumberObject(17)}
    )

    # This was just the result pypdf 1.27.9 returned.
    # It would be awesome if we could check if that is actually correct.
    assert CCITTFaxDecode.decode(data, parameters) == (
        b"II*\x00\x08\x00\x00\x00\x08\x00\x00\x01\x04\x00\x01\x00\x00\x00\x11\x00"
        b"\x00\x00\x01\x01\x04\x00\x01\x00\x00\x00\x00\x00\x00\x00\x02\x01"
        b"\x03\x00\x01\x00\x00\x00\x01\x00\x00\x00\x03\x01\x03\x00\x01\x00"
        b"\x00\x00\x04\x00\x00\x00\x06\x01\x03\x00\x01\x00\x00\x00\x00\x00"
        b"\x00\x00\x11\x01\x04\x00\x01\x00\x00\x00l\x00\x00\x00\x16\x01"
        b"\x04\x00\x01\x00\x00\x00\x00\x00\x00\x00\x17\x01\x04\x00\x01\x00"
        b"\x00\x00\x00\x00\x00\x00\x00\x00"
    )


@pytest.mark.enable_socket
def test_decompress_zlib_error(caplog):
    reader = PdfReader(BytesIO(get_data_from_url(name="tika-952445.pdf")))
    for page in reader.pages:
        page.extract_text()
    assert "incorrect startxref pointer(3)" in caplog.text


@pytest.mark.enable_socket
def test_lzw_decode_neg1():
    reader = PdfReader(BytesIO(get_data_from_url(name="tika-921632.pdf")))
    page = reader.pages[47]
    assert page.extract_text().startswith("Chapter 2")


@pytest.mark.enable_socket
def test_issue_399():
    reader = PdfReader(BytesIO(get_data_from_url(name="tika-976970.pdf")))
    reader.pages[1].extract_text()


@pytest.mark.enable_socket
def test_image_without_pillow(tmp_path):
    env = os.environ.copy()
    env["COVERAGE_PROCESS_START"] = "pyproject.toml"

    name = "tika-914102.pdf"
    pdf_path = Path(__file__).parent / "pdf_cache" / name
    pdf_path_str = pdf_path.resolve().as_posix()

    source_file = tmp_path / "script.py"
    source_file.write_text(
        f"""
import sys
from pypdf import PdfReader

import pytest


sys.modules["PIL"] = None
reader = PdfReader("{pdf_path_str}", strict=True)

for page in reader.pages:
    with pytest.raises(ImportError) as exc:
        page.images[0]
    assert exc.value.args[0] == (
        "pillow is required to do image extraction. "
        "It can be installed via 'pip install pypdf[image]'"
    ), exc.value.args[0]
"""
    )

    try:
        env["PYTHONPATH"] = "." + os.pathsep + env["PYTHONPATH"]
    except KeyError:
        env["PYTHONPATH"] = "."
    result = subprocess.run(  # noqa: S603  # We have the control here.
        [shutil.which("python"), source_file],
        capture_output=True,
        env=env,
    )
    assert result.returncode == 0
    assert result.stdout == b""
    assert (
        result.stderr.replace(b"\r", b"")
        == b"Superfluous whitespace found in object header b'4' b'0'\n"
    )


@pytest.mark.enable_socket
def test_issue_1737():
    reader = PdfReader(BytesIO(get_data_from_url(name="iss1737.pdf")))
    reader.pages[0]["/Resources"]["/XObject"]["/Im0"].get_data()
    reader.pages[0]["/Resources"]["/XObject"]["/Im1"].get_data()
    reader.pages[0]["/Resources"]["/XObject"]["/Im2"].get_data()


@pytest.mark.enable_socket
def test_pa_image_extraction():
    """
    PNG images with PA mode can be extracted.

    This is a regression test for issue #1801
    """
    reader = PdfReader(BytesIO(get_data_from_url(name="issue-1801.pdf")))

    page0 = reader.pages[0]
    images = page0.images
    assert len(images) == 1
    assert images[0].name == "Im1.png"

    # Ensure visual appearance
    data = get_data_from_url(name="issue-1801.png")
    assert data == images[0].data


@pytest.mark.enable_socket
def test_1bit_image_extraction():
    """Cf issue #1814"""
    reader = PdfReader(BytesIO(get_data_from_url(name="grimm10")))
    for p in reader.pages:
        p.images


@pytest.mark.enable_socket
def test_png_transparency_reverse():
    """Cf issue #1599"""
    pdf_path = RESOURCE_ROOT / "labeled-edges-center-image.pdf"
    reader = PdfReader(pdf_path)
    refimg = Image.open(
        BytesIO(get_data_from_url(name="labeled-edges-center-image.png"))
    )
    data = reader.pages[0].images[0]
    img = Image.open(BytesIO(data.data))
    assert ".jp2" in data.name
    assert list(img.getdata()) == list(refimg.getdata())


@pytest.mark.enable_socket
def test_iss1787():
    """Cf issue #1787"""
    reader = PdfReader(BytesIO(get_data_from_url(name="pdf_font_garbled.pdf")))
    refimg = Image.open(BytesIO(get_data_from_url(name="watermark1.png")))
    data = reader.pages[0].images[0]
    img = Image.open(BytesIO(data.data))
    assert ".png" in data.name
    assert list(img.getdata()) == list(refimg.getdata())
    obj = data.indirect_reference.get_object()
    obj["/DecodeParms"][NameObject("/Columns")] = NumberObject(1000)
    obj.decoded_self = None
    with pytest.raises(
        expected_exception=PdfReadError, match="^Unsupported PNG filter 244$"
    ):
        _ = reader.pages[0].images[0]


@pytest.mark.enable_socket
def test_tiff_predictor():
    """Decode Tiff Predictor 2 Images"""
    reader = PdfReader(BytesIO(get_data_from_url(name="tika-977609.pdf")))
    refimg = Image.open(BytesIO(get_data_from_url(name="tifimage.png")))
    data = reader.pages[0].images[0]
    img = Image.open(BytesIO(data.data))
    assert ".png" in data.name
    assert list(img.getdata()) == list(refimg.getdata())


@pytest.mark.enable_socket
def test_rgba():
    """Decode RGB with transparency"""
    with PILContext():
        reader = PdfReader(BytesIO(get_data_from_url(name="tika-972174.pdf")))
        data = reader.pages[0].images[0]
        assert ".jp2" in data.name
        similarity = image_similarity(
            data.image, BytesIO(get_data_from_url(name="tika-972174_p0-im0.png"))
        )
        assert similarity > 0.99


@pytest.mark.enable_socket
def test_cmyk():
    """Decode CMYK"""
    # JPEG compression
    try:
        from Crypto.Cipher import AES  # noqa: F401
    except ImportError:
        return  # the file is encrypted
    reader = PdfReader(BytesIO(get_data_from_url(name="Vitocal.pdf")))
    refimg = BytesIO(get_data_from_url(name="VitocalImage.png"))
    data = reader.pages[1].images[0]
    assert data.image.mode == "CMYK"
    assert ".jpg" in data.name
    assert image_similarity(data.image, refimg) > 0.99
    # deflate
    reader = PdfReader(BytesIO(get_data_from_url(name="cmyk_deflate.pdf")))
    refimg = BytesIO(get_data_from_url(name="cmyk_deflate.tif"))
    data = reader.pages[0].images[0]
    assert data.image.mode == "CMYK"
    assert ".tif" in data.name
    assert image_similarity(data.image, refimg) > 0.999  # lossless compression expected


@pytest.mark.enable_socket
def test_iss1863():
    """Test doc from iss1863"""
    reader = PdfReader(BytesIO(get_data_from_url(name="o1whh9b3.pdf")))
    for p in reader.pages:
        for i in p.images:
            i.name


@pytest.mark.enable_socket
def test_read_images():
    reader = PdfReader(BytesIO(get_data_from_url(name="selbst.72916.pdf")))
    page = reader.pages[0]
    for _ in page.images:
        pass


@pytest.mark.enable_socket
def test_cascaded_filters_images():
    reader = PdfReader(BytesIO(get_data_from_url(name="iss1912.pdf")))
    # for focus, analyse the page 23
    for p in reader.pages:
        for i in p.images:
            _ = i.name, i.image


@pytest.mark.enable_socket
def test_calrgb():
    reader = PdfReader(BytesIO(get_data_from_url(name="calRGB.pdf")))
    reader.pages[0].images[0]


@pytest.mark.enable_socket
def test_index_lookup():
    """The lookup is provided as an str and bytes"""
    reader = PdfReader(BytesIO(get_data_from_url(name="2023USDC.pdf")))
    # TextStringObject Lookup
    refimg = BytesIO(get_data_from_url(name="iss1982_im1.png"))
    data = reader.pages[0].images[-1]
    assert data.image.mode == "RGB"
    assert image_similarity(data.image, refimg) > 0.999
    # ByteStringObject Lookup
    refimg = BytesIO(get_data_from_url(name="iss1982_im2.png"))
    data = reader.pages[-1].images[-1]
    assert data.image.mode == "RGB"
    assert image_similarity(data.image, refimg) > 0.999
    # indexed CMYK images
    # currently with a TODO as we convert the palette to RGB
    reader = PdfReader(BytesIO(get_data_from_url(name="tika-972174.pdf")))
    refimg = Image.open(BytesIO(get_data_from_url(name="usa.png")))
    data = reader.pages[0].images["/Im3"]
    # assert data.image.mode == "PA" but currently "RGBA"
    assert image_similarity(data.image, refimg) > 0.999


@pytest.mark.enable_socket
def test_2bits_image():
    """From #1954, test with 2bits image. TODO: 4bits also"""
    reader = PdfReader(BytesIO(get_data_from_url(name="paid.pdf")))
    url_png = "https://user-images.githubusercontent.com/4083478/253568117-ca95cc85-9dea-4145-a5e0-032f1c1aa322.png"
    name_png = "Paid.png"
    refimg = BytesIO(get_data_from_url(url_png, name=name_png))
    data = reader.pages[0].images[0]
    assert image_similarity(data.image, refimg) > 0.99


@pytest.mark.enable_socket
def test_gray_devicen_cmyk():
    """
    Cf #1979
    Gray Image in CMYK : requiring reverse
    """
    url = "https://github.com/py-pdf/pypdf/files/12080338/example_121.pdf"
    name = "gray_cmyk.pdf"
    reader = PdfReader(BytesIO(get_data_from_url(url, name=name)))
    url_png = "https://user-images.githubusercontent.com/4083478/254545494-42df4949-1557-4f2d-acca-6be6e8de1122.png"
    name_png = "velo.png"
    refimg = BytesIO(get_data_from_url(url_png, name=name_png))
    data = reader.pages[0].images[0]
    assert data.image.mode == "L"
    assert image_similarity(data.image, refimg) > 0.999


@pytest.mark.enable_socket
def test_runlengthdecode():
    """From #1954, test with 2bits image. TODO: 4bits also"""
    url = "https://github.com/py-pdf/pypdf/files/12159941/out.pdf"
    name = "RunLengthDecode.pdf"
    reader = PdfReader(BytesIO(get_data_from_url(url, name=name)))
    url_png = "https://user-images.githubusercontent.com/4083478/255940800-6d63972e-a3d6-4cf9-aa6f-0793af24cded.png"
    name_png = "RunLengthDecode.png"
    refimg = BytesIO(get_data_from_url(url_png, name=name_png))
    data = reader.pages[0].images[0]
    assert image_similarity(data.image, refimg) > 0.999
    url = "https://github.com/py-pdf/pypdf/files/12162905/out.pdf"
    name = "FailedRLE1.pdf"
    reader = PdfReader(BytesIO(get_data_from_url(url, name=name)))
    reader.pages[0].images[0]
    url = "https://github.com/py-pdf/pypdf/files/12162926/out.pdf"
    name = "FailedRLE2.pdf"
    reader.pages[0].images[0]


@pytest.mark.enable_socket
def test_gray_separation_cmyk():
    """
    Cf #1955
    Gray Image in Separation/RGB : requiring reverse
    """
    url = "https://github.com/py-pdf/pypdf/files/12143372/tt.pdf"
    name = "TestWithSeparationBlack.pdf"
    reader = PdfReader(BytesIO(get_data_from_url(url, name=name)))
    url_png = "https://user-images.githubusercontent.com/4083478/254545494-42df4949-1557-4f2d-acca-6be6e8de1122.png"
    name_png = "velo.png"  # reused
    refimg = BytesIO(get_data_from_url(url_png, name=name_png))
    data = reader.pages[0].images[0]
    assert data.image.mode == "L"
    assert image_similarity(data.image, refimg) > 0.999


@pytest.mark.enable_socket
def test_singleton_device():
    """From #2023"""
    url = "https://github.com/py-pdf/pypdf/files/12177287/tt.pdf"
    name = "pypdf_with_arr_deviceRGB.pdf"
    reader = PdfReader(BytesIO(get_data_from_url(url, name=name)))
    reader.pages[0].images[0]


@pytest.mark.enable_socket
def test_jpx_no_spacecode():
    """From #2061"""
    url = "https://github.com/py-pdf/pypdf/files/12253581/tt2.pdf"
    name = "jpx_no_spacecode.pdf"
    reader = PdfReader(BytesIO(get_data_from_url(url, name=name)))
    im = reader.pages[0].images[0]
    # create an object without filter and without colorspace
    # just for coverage
    del im.indirect_reference.get_object()["/Filter"]
    with pytest.raises(PdfReadError) as exc:
        reader.pages[0].images[0]
    assert exc.value.args[0].startswith("ColorSpace field not found")


@pytest.mark.enable_socket
def test_encodedstream_lookup():
    """From #2124"""
    url = "https://github.com/py-pdf/pypdf/files/12455580/10.pdf"
    name = "iss2124.pdf"
    reader = PdfReader(BytesIO(get_data_from_url(url, name=name)))
    reader.pages[12].images[0]


@pytest.mark.enable_socket
def test_convert_1_to_la():
    """From #2165"""
    url = "https://github.com/py-pdf/pypdf/files/12543290/whitepaper.WBT.token.blockchain.whitepaper.pdf"
    name = "iss2165.pdf"
    reader = PdfReader(BytesIO(get_data_from_url(url, name=name)))
    for i in reader.pages[13].images:
        _ = i


@pytest.mark.enable_socket
def test_nested_device_n_color_space():
    """From #2240"""
    url = "https://github.com/py-pdf/pypdf/files/12814018/out1.pdf"
    name = "issue2240.pdf"
    reader = PdfReader(BytesIO(get_data_from_url(url, name=name)))
    reader.pages[0].images[0]


@pytest.mark.enable_socket
@pytest.mark.skipif(not HAS_AES, reason="No AES implementation")
def test_flate_decode_with_image_mode_1():
    """From #2248"""
    url = "https://github.com/py-pdf/pypdf/files/12847339/Prototype-Declaration-VDE4110-HYD-5000-20000-ZSS-DE.pdf"
    name = "issue2248.pdf"
    reader = PdfReader(BytesIO(get_data_from_url(url, name=name)))
    for image in reader.pages[7].images:
        _ = image


@pytest.mark.enable_socket
def test_flate_decode_with_image_mode_1__whitespace_at_end_of_lookup():
    """From #2331"""
    url = "https://github.com/py-pdf/pypdf/files/13611048/out1.pdf"
    name = "issue2331.pdf"
    reader = PdfReader(BytesIO(get_data_from_url(url, name=name)))
    reader.pages[0].images[0]


@pytest.mark.enable_socket
def test_ascii85decode__invalid_end__recoverable(caplog):
    """From #2996"""
    url = "https://github.com/user-attachments/files/18050808/1af7d56a-5c8c-4914-85b3-b2536a5525cd.pdf"
    name = "issue2996.pdf"
    reader = PdfReader(BytesIO(get_data_from_url(url, name=name)))

    page = reader.pages[1]
    assert page.extract_text() == ""
    assert "Ignoring missing Ascii85 end marker." in caplog.text


def test_ascii85decode__non_recoverable(caplog):
    # Without our custom handling, this would complain about the final `~>` being missing.
    data = "äöüß"
    with pytest.raises(ValueError, match="Non-Ascii85 digit found: Ã"):
        ASCII85Decode.decode(data)
    assert "Ignoring missing Ascii85 end marker." in caplog.text
    caplog.clear()

    data += "~>"
    with pytest.raises(ValueError, match="Non-Ascii85 digit found: Ã"):
        ASCII85Decode.decode(data)
    assert caplog.text == ""


@pytest.mark.enable_socket
def test_ccitt_fax_decode__black_is_1():
    url = "https://github.com/user-attachments/files/19288881/imagemagick-CCITTFaxDecode_BlackIs1-true.pdf"
    name = "issue3193.pdf"
    reader = PdfReader(BytesIO(get_data_from_url(url, name=name)))
    other_reader = PdfReader(RESOURCE_ROOT / "imagemagick-CCITTFaxDecode.pdf")

    actual_image = reader.pages[0].images[0].image
    expected_image_inverted = other_reader.pages[0].images[0].image
    expected_pixels = list(ImageOps.invert(expected_image_inverted).getdata())
    actual_pixels = list(actual_image.getdata())
    assert expected_pixels == actual_pixels

    # AttributeError: 'NullObject' object has no attribute 'get'
    data_modified = get_data_from_url(url, name=name).replace(
        b"/DecodeParms [ << /K -1 /BlackIs1 true /Columns 16 /Rows 16 >> ]",
        b"/DecodeParms [ null ]"
    )
    reader = PdfReader(BytesIO(data_modified))
    _ = reader.pages[0].images[0].image


@pytest.mark.enable_socket
def test_flate_decode__image_is_none_due_to_size_limit(caplog):
    url = "https://github.com/user-attachments/files/19464256/file.pdf"
    name = "issue3220.pdf"
    reader = PdfReader(BytesIO(get_data_from_url(url, name=name)))
    images = reader.pages[0].images
    assert len(images) == 1
    image = images[0]
    assert image.name == "Im0.png"
    assert image.image is None
    assert (
        "Failed loading image: Image size (180000000 pixels) exceeds limit of "
        "178956970 pixels, could be decompression bomb DOS attack."
    ) in caplog.messages


@pytest.mark.enable_socket
def test_flate_decode__not_rectangular(caplog):
    url = "https://github.com/user-attachments/files/19663603/issue3241_compressed.txt"
    name = "issue3241.txt"
    data = get_data_from_url(url, name=name)
    decode_parms = DictionaryObject()
    decode_parms[NameObject("/Predictor")] = NumberObject(15)
    decode_parms[NameObject("/Columns")] = NumberObject(4881)
    actual = FlateDecode.decode(data=data, decode_parms=decode_parms)
    actual_image = BytesIO()
    Image.frombytes(mode="1", size=(4881, 81), data=actual).save(
        actual_image, format="png"
    )

    url = "https://github.com/user-attachments/assets/c5695850-c076-4255-ab72-7c86851a4a04"
    name = "issue3241.png"
    expected = get_data_from_url(url, name=name)
    assert actual_image.getvalue() == expected
    assert caplog.messages == ["Image data is not rectangular. Adding padding."]


<<<<<<< HEAD
def test_main_decode_brotli_installed():
    pytest.importorskip("brotli", reason="brotli library not installed")

    pdf_path = RESOURCE_ROOT / "brotli-test-pdfs" / "minimal-brotli-compressed.pdf"

    reader = PdfReader(pdf_path)
    page = reader.pages[0]

    # This test specifically exercises the BrotliDecode path in decode_stream_data function
    # when processing a real PDF with BrotliDecode filter
    extracted_text = page.extract_text()

    assert extracted_text.strip() == "Hello, Brotli!"


def test_brotli_module_importability():
    from pypdf.filters import BrotliDecode

    assert BrotliDecode is not None
=======
def test_jbig2decode__binary_errors():
    with mock.patch("pypdf.filters.JBIG2DEC_BINARY", None), \
            pytest.raises(DependencyError, match="jbig2dec binary is not available."):
        JBIG2Decode.decode(b"dummy")

    result = subprocess.CompletedProcess(
        args=["dummy"], returncode=0, stdout=b"",
        stderr=(
            b"jbig2dec: unrecognized option '--embedded'\n"
            b"Usage: jbig2dec [options] <file.jbig2>\n"
            b"   or  jbig2dec [options] <global_stream> <page_stream>\n"
        )
    )
    with mock.patch("pypdf.filters.subprocess.run", return_value=result), \
            mock.patch("pypdf.filters.JBIG2DEC_BINARY", "/usr/bin/jbig2dec"), \
            pytest.raises(DependencyError, match="jbig2dec>=0.15 is required."):
        JBIG2Decode.decode(b"dummy")


@pytest.mark.skipif(condition=not JBIG2Decode._is_binary_compatible(), reason="Requires recent jbig2dec")
def test_jbig2decode__edge_cases(caplog):
    image_data = (
        b'\x00\x00\x00\x010\x00\x01\x00\x00\x00\x13\x00\x00\x00\x05\x00\x00\x00\x05\x00\x00\x00\x00\x00\x00\x00\x00\x00\x00\x00\x00\x00\x00\x02\x06"'
        b'\x00\x01\x00\x00\x00\x1c\x00\x00\x00\x05\x00\x00\x00\x05\x00\x00\x00\x00\x00\x00\x00\x00\x00\x00\x00\x00\x00\x00\x01\x9f\xa8_\xff\xac'

    )
    jbig2_globals = b"\x00\x00\x00\x00\x00\x01\x00\x00\x00\x00\x18\x00\x00\x03\xff\xfd\xff\x02\xfe\xfe\xfe\x00\x00\x00\x01\x00\x00\x00\x01R\xd0u7\xff\xac"  # noqa: E501

    # Validation: Is our image data valid?
    content_stream = ContentStream(stream=None, pdf=None)
    content_stream.set_data(jbig2_globals)
    result = JBIG2Decode.decode(image_data, decode_parms=DictionaryObject({"/JBIG2Globals": content_stream}))
    image = Image.open(BytesIO(result), formats=("PNG",))
    for x in range(5):
        for y in range(5):
            assert image.getpixel((x, y)) == (255 if x < 3 else 0), (x, y)
    assert caplog.messages == []

    # No decode_params. Completely white image.
    result = JBIG2Decode.decode(image_data)
    image = Image.open(BytesIO(result), formats=("PNG",))
    for x in range(5):
        for y in range(5):
            assert image.getpixel((x, y)) == 255, (x, y)
    assert caplog.messages == [
        "jbig2dec WARNING text region refers to no symbol dictionaries (segment 0x00000002)",
        "jbig2dec WARNING ignoring out of range symbol ID (0/0) (segment 0x00000002)"
    ]
    caplog.clear()

    # JBIG2Globals is NULL. Completely white image.
    result = JBIG2Decode.decode(image_data, decode_parms=DictionaryObject({"/JBIG2Globals": NullObject()}))
    image = Image.open(BytesIO(result), formats=("PNG",))
    for x in range(5):
        for y in range(5):
            assert image.getpixel((x, y)) == 255, (x, y)
    assert caplog.messages == [
        "jbig2dec WARNING text region refers to no symbol dictionaries (segment 0x00000002)",
        "jbig2dec WARNING ignoring out of range symbol ID (0/0) (segment 0x00000002)"
    ]
    caplog.clear()

    # JBIG2Globals is DictionaryObject. Completely white image.
    result = JBIG2Decode.decode(image_data, decode_parms=DictionaryObject({"/JBIG2Globals": DictionaryObject()}))
    image = Image.open(BytesIO(result), formats=("PNG",))
    for x in range(5):
        for y in range(5):
            assert image.getpixel((x, y)) == 255, (x, y)
    assert caplog.messages == [
        "jbig2dec WARNING text region refers to no symbol dictionaries (segment 0x00000002)",
        "jbig2dec WARNING ignoring out of range symbol ID (0/0) (segment 0x00000002)"
    ]
    caplog.clear()

    # Invalid input.
    with pytest.raises(PdfStreamError, match="Unable to decode JBIG2 data. Exit code: 1"):
        JBIG2Decode.decode(b"aaaaaa")
    assert caplog.messages == [
        "jbig2dec FATAL ERROR page has no image, cannot be completed",
        "jbig2dec WARNING unable to complete page"
    ]
>>>>>>> 1c9eacd8
<|MERGE_RESOLUTION|>--- conflicted
+++ resolved
@@ -7,11 +7,8 @@
 from io import BytesIO
 from itertools import product as cartesian_product
 from pathlib import Path
-<<<<<<< HEAD
 from unittest.mock import patch
-=======
 from unittest import mock
->>>>>>> 1c9eacd8
 
 import pytest
 from PIL import Image, ImageOps
@@ -37,16 +34,6 @@
     NullObject,
     NumberObject,
 )
-<<<<<<< HEAD
-from pypdf.generic import (
-    ArrayObject,
-    DictionaryObject,
-    IndirectObject,
-    NameObject,
-    NumberObject,
-)
-=======
->>>>>>> 1c9eacd8
 
 from . import PILContext, get_data_from_url
 from .test_encryption import HAS_AES
@@ -775,7 +762,6 @@
     assert caplog.messages == ["Image data is not rectangular. Adding padding."]
 
 
-<<<<<<< HEAD
 def test_main_decode_brotli_installed():
     pytest.importorskip("brotli", reason="brotli library not installed")
 
@@ -795,7 +781,6 @@
     from pypdf.filters import BrotliDecode
 
     assert BrotliDecode is not None
-=======
 def test_jbig2decode__binary_errors():
     with mock.patch("pypdf.filters.JBIG2DEC_BINARY", None), \
             pytest.raises(DependencyError, match="jbig2dec binary is not available."):
@@ -876,5 +861,4 @@
     assert caplog.messages == [
         "jbig2dec FATAL ERROR page has no image, cannot be completed",
         "jbig2dec WARNING unable to complete page"
-    ]
->>>>>>> 1c9eacd8
+    ]