"""Test the pypdf.filters module."""

import os
import shutil
import string
import subprocess
import zlib
from io import BytesIO
from itertools import product as cartesian_product
from pathlib import Path
from typing import cast
from unittest import mock
from unittest.mock import patch

import pytest
from PIL import Image, ImageOps

from pypdf import PdfReader
from pypdf.errors import DependencyError, DeprecationError, LimitReachedError, PdfReadError, PdfStreamError
from pypdf.filters import (
    ASCII85Decode,
    ASCIIHexDecode,
    BrotliDecode,
    CCITParameters,
    CCITTFaxDecode,
    CCITTParameters,
    FlateDecode,
    JBIG2Decode,
<<<<<<< HEAD
    decode_stream_data,
=======
    RunLengthDecode,
    decompress,
>>>>>>> fb6f0a13
)
from pypdf.generic import (
    ArrayObject,
    BooleanObject,
    ContentStream,
    DictionaryObject,
    IndirectObject,
    NameObject,
    NullObject,
    NumberObject,
    StreamObject,
)

from . import PILContext, get_data_from_url
from .test_encryption import HAS_AES

try:
    import brotli  # noqa: F401
    HAS_BROTLI = True
except ImportError:
    HAS_BROTLI = False
from .test_images import image_similarity

filter_inputs = (
    string.ascii_letters,
    string.ascii_lowercase,
    string.ascii_uppercase,
    string.digits,
    string.hexdigits,
    string.octdigits,
    string.punctuation,
    string.printable,
    string.whitespace,  # Add more
)

TESTS_ROOT = Path(__file__).parent.resolve()
PROJECT_ROOT = TESTS_ROOT.parent
RESOURCE_ROOT = PROJECT_ROOT / "resources"


@pytest.mark.parametrize(
    ("predictor", "s"), list(cartesian_product([1], filter_inputs))
)
def test_flate_decode_encode(predictor, s):
    """FlateDecode encode() and decode() methods work as expected."""
    codec = FlateDecode()
    s = s.encode()
    encoded = codec.encode(s)
    assert codec.decode(encoded, DictionaryObject({"/Predictor": predictor})) == s


@pytest.mark.parametrize("s", filter_inputs)
@pytest.mark.skipif(not HAS_BROTLI, reason="brotli library not installed")
def test_brotli_decode_encode(s):
    codec = BrotliDecode()
    s_bytes = s.encode()
    encoded = codec.encode(s_bytes)
    assert encoded != s_bytes  # Ensure encoding actually happened
    decoded = codec.decode(encoded)
    assert decoded == s_bytes


@patch("pypdf.filters.brotli", None)
def test_brotli_missing_installation():
    codec = BrotliDecode()
    with pytest.raises(ImportError) as exc_info_decode:
        codec.decode(b"test data")
    assert "Brotli library not installed" in str(exc_info_decode.value)

    with pytest.raises(ImportError) as exc_info_encode:
        codec.encode(b"test data")
    assert "Brotli library not installed" in str(exc_info_encode.value)

    stream = DictionaryObject()
    stream[NameObject("/Filter")] = NameObject("/BrotliDecode")
    stream._data = b"dummy compressed data"
    with pytest.raises(ImportError) as exc_info_stream:
        decode_stream_data(stream)
    assert "Brotli library not installed" in str(exc_info_stream.value)


@pytest.mark.skipif(not HAS_BROTLI, reason="brotli library not installed")
def test_brotli_decode_encode_with_real_module():
    s = b"Hello, Brotli!"
    codec = BrotliDecode()
    encoded = codec.encode(s)
    assert encoded != s  # Ensure encoding actually happened
    assert codec.decode(encoded) == s


@pytest.mark.skipif(not HAS_BROTLI, reason="brotli library not installed")
def test_brotli_decode_max_output_size():
    """BrotliDecode raises PdfStreamError when output exceeds MAX_OUTPUT_SIZE."""
    large_data = b"A" * 1000
    compressed = BrotliDecode.encode(large_data)
    with patch.object(BrotliDecode, "MAX_OUTPUT_SIZE", 100), \
            pytest.raises(PdfStreamError, match="exceeds maximum allowed size"):
        BrotliDecode.decode(compressed)


def test_flatedecode_unsupported_predictor():
    """
    FlateDecode raises PdfReadError for unsupported predictors.

    Predictor values outside the ranges [1, 2] and [10, 15] are not supported.

    Checks that a PdfReadError is raised when decoding with unsupported predictors.
    """
    codec = FlateDecode()
    predictors = (-10, -1, 0, 3, 9, 16, 20, 100)

    for predictor, s in cartesian_product(predictors, filter_inputs):
        s = s.encode()
        with pytest.raises(PdfReadError):
            codec.decode(codec.encode(s), DictionaryObject({"/Predictor": predictor}))


@pytest.mark.parametrize(
    ("data", "expected"),
    [
        (">", b""),
        (
            "6162636465666768696a6b6c6d6e6f707172737475767778797a>",
            string.ascii_lowercase.encode(),
        ),
        (
            "4142434445464748494a4b4c4d4e4f505152535455565758595a>",
            string.ascii_uppercase.encode(),
        ),
        (
            "6162636465666768696a6b6c6d6e6f707172737475767778797a4142434445464748494a4b4c4d4e4f505152535455565758595a>",
            string.ascii_letters.encode(),
        ),
        ("30313233343536373839>", string.digits.encode()),
        (
            "3  031323334353637   3839>",
            string.digits.encode(),
        ),  # Same as previous, but whitespaced
        ("30313233343536373839616263646566414243444546>", string.hexdigits.encode()),
        ("20090a0d0b0c>", string.whitespace.encode()),
        # Odd number of hexadecimal digits behaves as if a 0 (zero) followed the last digit
        ("3938373635343332313>", string.digits[::-1].encode()),
    ],
    ids=[
        "empty",
        "ascii_lowercase",
        "ascii_uppercase",
        "ascii_letters",
        "digits",
        "digits_whitespace",
        "hexdigits",
        "whitespace",
        "odd_number",
    ],
)
def test_ascii_hex_decode_method(data, expected):
    """
    Feeds a bunch of values to ASCIIHexDecode.decode() and ensures the
    correct output is returned.
    """
    assert ASCIIHexDecode.decode(data) == expected


def test_ascii_hex_decode_missing_eod(caplog):
    """ASCIIHexDecode.decode() logs warning when no EOD character is present."""
    ASCIIHexDecode.decode("")
    assert "missing EOD in ASCIIHexDecode, check if output is OK" in caplog.text


@pytest.mark.enable_socket
def test_decode_ahx():
    """
    See #1979
    Gray Image in CMYK : requiring reverse
    """
    reader = PdfReader(BytesIO(get_data_from_url(name="NewJersey.pdf")))
    for p in reader.pages:
        _ = list(p.images.keys())


def test_ascii85decode_with_overflow():
    inputs = (
        v + "~>"
        for v in "\x01\x02\x03\x04\x05\x06\x07\x08\x0e\x0f"
        "\x10\x11\x12\x13\x14\x15\x16\x17\x18\x19\x1a"
        "\x1b\x1c\x1d\x1e\x1fvwxy{|}~\x7f\x80\x81\x82"
        "\x83\x84\x85\x86\x87\x88\x89\x8a\x8b\x8c\x8d"
        "\x8e\x8f\x90\x91\x92\x93\x94\x95\x96\x97\x98"
        "\x99\x9a\x9b\x9c\x9d\x9e\x9f\xa0¡¢£¤¥¦§¨©ª«¬"
        "\xad®¯°±²³´µ¶·¸¹º»¼½¾¿ÀÁÂÃÄÅÆÇ"
    )

    for i in inputs:
        with pytest.raises(ValueError):
            ASCII85Decode.decode(i)


def test_ascii85decode_five_zero_bytes():
    """
    ASCII85Decode handles the special case of five zero bytes correctly.

    ISO 32000-1:2008 §7.4.3:

    «As a special case, if all five bytes are 0, they shall be represented by
    the character with code 122 (z) instead of by five exclamation points
    (!!!!!).»
    """
    inputs = ("z", "zz", "zzz")
    exp_outputs = (
        b"\x00\x00\x00\x00",
        b"\x00\x00\x00\x00" * 2,
        b"\x00\x00\x00\x00" * 3,
    )

    assert ASCII85Decode.decode("!!!!!~>") == ASCII85Decode.decode("z~>")

    for expected, i in zip(exp_outputs, inputs):
        assert ASCII85Decode.decode(i + "~>") == expected


def test_ccitparameters():
    with pytest.raises(
        DeprecationError,
        match=r"CCITParameters is deprecated and was removed in pypdf 6\.0\.0\. Use CCITTParameters instead",
    ):
        CCITParameters()


def test_ccittparameters():
    params = CCITTParameters()
    assert params.K == 0  # zero is the default according to page 78
    assert params.BlackIs1 is False
    assert params.group == 3


@pytest.mark.parametrize(
    ("parameters", "expected_k", "expected_black_is_1"),
    [
        (None, 0, False),
        (
            ArrayObject([{"/K": NumberObject(1)}, {"/Columns": NumberObject(13)}, {"/BlackIs1": BooleanObject(True)}]),
            1, True
        ),
    ],
)
def test_ccitt_get_parameters(parameters, expected_k, expected_black_is_1):
    parameters = CCITTFaxDecode._get_parameters(parameters=parameters, rows=0)
    assert parameters.K == expected_k  # noqa: SIM300
    assert parameters.BlackIs1 == expected_black_is_1


def test_ccitt_get_parameters__indirect_object():
    class Pdf:
        def get_object(self, reference) -> NumberObject:
            return NumberObject(42)

    parameters = CCITTFaxDecode._get_parameters(
        parameters=None, rows=IndirectObject(13, 1, Pdf())
    )
    assert parameters.rows == 42


def test_ccitt_fax_decode():
    data = b""
    parameters = DictionaryObject(
        {"/K": NumberObject(-1), "/Columns": NumberObject(17)}
    )

    # This is the header of an empty TIFF image.
    assert CCITTFaxDecode.decode(data, parameters) == (
        b"II*\x00\x08\x00\x00\x00\x08\x00\x00\x01\x04\x00\x01\x00\x00\x00\x11\x00"
        b"\x00\x00\x01\x01\x04\x00\x01\x00\x00\x00\x00\x00\x00\x00\x02\x01"
        b"\x03\x00\x01\x00\x00\x00\x01\x00\x00\x00\x03\x01\x03\x00\x01\x00"
        b"\x00\x00\x04\x00\x00\x00\x06\x01\x03\x00\x01\x00\x00\x00\x00\x00"
        b"\x00\x00\x11\x01\x04\x00\x01\x00\x00\x00l\x00\x00\x00\x16\x01"
        b"\x04\x00\x01\x00\x00\x00\x00\x00\x00\x00\x17\x01\x04\x00\x01\x00"
        b"\x00\x00\x00\x00\x00\x00\x00\x00"
    )


@pytest.mark.enable_socket
def test_decompress_zlib_error(caplog):
    reader = PdfReader(BytesIO(get_data_from_url(name="tika-952445.pdf")))
    for page in reader.pages:
        page.extract_text()
    assert "incorrect startxref pointer(3)" in caplog.text


@pytest.mark.enable_socket
def test_lzw_decode_neg1():
    reader = PdfReader(BytesIO(get_data_from_url(name="tika-921632.pdf")))
    page = reader.pages[47]
    assert page.extract_text().startswith("Chapter 2")


@pytest.mark.enable_socket
def test_issue_399():
    reader = PdfReader(BytesIO(get_data_from_url(name="tika-976970.pdf")))
    reader.pages[1].extract_text()


@pytest.mark.enable_socket
def test_image_without_pillow(tmp_path):
    env = os.environ.copy()
    env["COVERAGE_PROCESS_START"] = "pyproject.toml"

    name = "tika-914102.pdf"
    pdf_path = Path(__file__).parent / "pdf_cache" / name
    pdf_path_str = pdf_path.resolve().as_posix()

    source_file = tmp_path / "script.py"
    source_file.write_text(
        f"""
import sys
from pypdf import PdfReader

import pytest


sys.modules["PIL"] = None
reader = PdfReader("{pdf_path_str}", strict=True)

for page in reader.pages:
    with pytest.raises(ImportError) as exc:
        page.images[0]
    assert exc.value.args[0] == (
        "pillow is required to do image extraction. "
        "It can be installed via 'pip install pypdf[image]'"
    ), exc.value.args[0]
"""
    )

    try:
        env["PYTHONPATH"] = "." + os.pathsep + env["PYTHONPATH"]
    except KeyError:
        env["PYTHONPATH"] = "."
    result = subprocess.run(  # noqa: S603  # We have the control here.
        [shutil.which("python"), source_file],
        capture_output=True,
        env=env,
    )
    assert result.returncode == 0
    assert result.stdout == b""
    assert (
        result.stderr.replace(b"\r", b"")
        == b"Superfluous whitespace found in object header b'4' b'0'\n"
    )


@pytest.mark.enable_socket
def test_issue_1737():
    reader = PdfReader(BytesIO(get_data_from_url(name="iss1737.pdf")))
    reader.pages[0]["/Resources"]["/XObject"]["/Im0"].get_data()
    reader.pages[0]["/Resources"]["/XObject"]["/Im1"].get_data()
    reader.pages[0]["/Resources"]["/XObject"]["/Im2"].get_data()


@pytest.mark.enable_socket
def test_pa_image_extraction():
    """
    PNG images with PA mode can be extracted.

    This is a regression test for issue #1801
    """
    reader = PdfReader(BytesIO(get_data_from_url(name="issue-1801.pdf")))

    page0 = reader.pages[0]
    images = page0.images
    assert len(images) == 1
    assert images[0].name == "Im1.png"

    # Ensure visual appearance
    expected_data = BytesIO(get_data_from_url(name="issue-1801.png"))
    assert image_similarity(expected_data, images[0].image) == 1


@pytest.mark.enable_socket
def test_1bit_image_extraction():
    """Cf issue #1814"""
    reader = PdfReader(BytesIO(get_data_from_url(name="grimm10")))
    for p in reader.pages:
        p.images


@pytest.mark.enable_socket
def test_png_transparency_reverse():
    """Cf issue #1599"""
    pdf_path = RESOURCE_ROOT / "labeled-edges-center-image.pdf"
    reader = PdfReader(pdf_path)
    refimg = Image.open(
        BytesIO(get_data_from_url(name="labeled-edges-center-image.png"))
    )
    data = reader.pages[0].images[0]
    img = Image.open(BytesIO(data.data))
    assert ".jp2" in data.name
    assert list(img.getdata()) == list(refimg.getdata())


@pytest.mark.enable_socket
def test_iss1787():
    """Cf issue #1787"""
    reader = PdfReader(BytesIO(get_data_from_url(name="pdf_font_garbled.pdf")))
    refimg = Image.open(BytesIO(get_data_from_url(name="watermark1.png")))
    data = reader.pages[0].images[0]
    img = Image.open(BytesIO(data.data))
    assert ".png" in data.name
    assert list(img.getdata()) == list(refimg.getdata())
    obj = data.indirect_reference.get_object()
    obj["/DecodeParms"][NameObject("/Columns")] = NumberObject(1000)
    obj.decoded_self = None
<<<<<<< HEAD
    with pytest.raises(
        expected_exception=PdfReadError, match="^Unsupported PNG filter 244$"
    ):
=======
    with pytest.raises(expected_exception=PdfReadError, match=r"^Unsupported PNG filter 244$"):
>>>>>>> fb6f0a13
        _ = reader.pages[0].images[0]


@pytest.mark.enable_socket
def test_tiff_predictor():
    """Decode Tiff Predictor 2 Images"""
    reader = PdfReader(BytesIO(get_data_from_url(name="tika-977609.pdf")))
    refimg = Image.open(BytesIO(get_data_from_url(name="tifimage.png")))
    data = reader.pages[0].images[0]
    img = Image.open(BytesIO(data.data))
    assert ".png" in data.name
    assert list(img.getdata()) == list(refimg.getdata())


@pytest.mark.enable_socket
def test_rgba():
    """Decode RGB with transparency"""
    with PILContext():
        reader = PdfReader(BytesIO(get_data_from_url(name="tika-972174.pdf")))
        data = reader.pages[0].images[0]
        assert ".jp2" in data.name
        similarity = image_similarity(
            data.image, BytesIO(get_data_from_url(name="tika-972174_p0-im0.png"))
        )
        assert similarity > 0.99


@pytest.mark.enable_socket
def test_cmyk():
    """Decode CMYK"""
    # JPEG compression
    try:
        from Crypto.Cipher import AES  # noqa: F401, PLC0415
    except ImportError:
        return  # the file is encrypted
    reader = PdfReader(BytesIO(get_data_from_url(name="Vitocal.pdf")))
    refimg = BytesIO(get_data_from_url(name="VitocalImage.png"))
    data = reader.pages[1].images[0]
    assert data.image.mode == "CMYK"
    assert ".jpg" in data.name
    assert image_similarity(data.image, refimg) > 0.99
    # deflate
    reader = PdfReader(BytesIO(get_data_from_url(name="cmyk_deflate.pdf")))
    refimg = BytesIO(get_data_from_url(name="cmyk_deflate.tif"))
    data = reader.pages[0].images[0]
    assert data.image.mode == "CMYK"
    assert ".tif" in data.name
    assert image_similarity(data.image, refimg) > 0.999  # lossless compression expected


@pytest.mark.enable_socket
def test_iss1863():
    """Test doc from iss1863"""
    reader = PdfReader(BytesIO(get_data_from_url(name="o1whh9b3.pdf")))
    for p in reader.pages:
        for i in p.images:
            i.name


@pytest.mark.enable_socket
def test_read_images():
    reader = PdfReader(BytesIO(get_data_from_url(name="selbst.72916.pdf")))
    page = reader.pages[0]
    for _ in page.images:
        pass


@pytest.mark.enable_socket
def test_cascaded_filters_images():
    reader = PdfReader(BytesIO(get_data_from_url(name="iss1912.pdf")))
    # for focus, analyse the page 23
    for p in reader.pages:
        for i in p.images:
            _ = i.name, i.image


@pytest.mark.enable_socket
def test_calrgb():
    reader = PdfReader(BytesIO(get_data_from_url(name="calRGB.pdf")))
    reader.pages[0].images[0]


@pytest.mark.enable_socket
def test_index_lookup():
    """The lookup is provided as an str and bytes"""
    reader = PdfReader(BytesIO(get_data_from_url(name="2023USDC.pdf")))
    # TextStringObject Lookup
    refimg = BytesIO(get_data_from_url(name="iss1982_im1.png"))
    data = reader.pages[0].images[-1]
    assert data.image.mode == "RGB"
    assert image_similarity(data.image, refimg) > 0.999
    # ByteStringObject Lookup
    refimg = BytesIO(get_data_from_url(name="iss1982_im2.png"))
    data = reader.pages[-1].images[-1]
    assert data.image.mode == "RGB"
    assert image_similarity(data.image, refimg) > 0.999
    # indexed CMYK images
    # currently with a TODO as we convert the palette to RGB
    reader = PdfReader(BytesIO(get_data_from_url(name="tika-972174.pdf")))
    refimg = Image.open(BytesIO(get_data_from_url(name="usa.png")))
    data = reader.pages[0].images["/Im3"]
    # assert data.image.mode == "PA" but currently "RGBA"
    assert image_similarity(data.image, refimg) > 0.999


@pytest.mark.enable_socket
def test_2bits_image():
    """From #1954, test with 2bits image. TODO: 4bits also"""
    reader = PdfReader(BytesIO(get_data_from_url(name="paid.pdf")))
    url_png = "https://user-images.githubusercontent.com/4083478/253568117-ca95cc85-9dea-4145-a5e0-032f1c1aa322.png"
    name_png = "Paid.png"
    refimg = BytesIO(get_data_from_url(url_png, name=name_png))
    data = reader.pages[0].images[0]
    assert image_similarity(data.image, refimg) > 0.99


@pytest.mark.enable_socket
def test_gray_devicen_cmyk():
    """
    Cf #1979
    Gray Image in CMYK : requiring reverse
    """
    url = "https://github.com/py-pdf/pypdf/files/12080338/example_121.pdf"
    name = "gray_cmyk.pdf"
    reader = PdfReader(BytesIO(get_data_from_url(url, name=name)))
    url_png = "https://user-images.githubusercontent.com/4083478/254545494-42df4949-1557-4f2d-acca-6be6e8de1122.png"
    name_png = "velo.png"
    refimg = BytesIO(get_data_from_url(url_png, name=name_png))
    data = reader.pages[0].images[0]
    assert data.image.mode == "L"
    assert image_similarity(data.image, refimg) > 0.999


@pytest.mark.enable_socket
def test_runlengthdecode():
    """From #1954, test with 2bits image. TODO: 4bits also"""
    url = "https://github.com/py-pdf/pypdf/files/12159941/out.pdf"
    name = "RunLengthDecode.pdf"
    reader = PdfReader(BytesIO(get_data_from_url(url, name=name)))
    url_png = "https://user-images.githubusercontent.com/4083478/255940800-6d63972e-a3d6-4cf9-aa6f-0793af24cded.png"
    name_png = "RunLengthDecode.png"
    refimg = BytesIO(get_data_from_url(url_png, name=name_png))
    data = reader.pages[0].images[0]
    assert image_similarity(data.image, refimg) > 0.999
    url = "https://github.com/py-pdf/pypdf/files/12162905/out.pdf"
    name = "FailedRLE1.pdf"
    reader = PdfReader(BytesIO(get_data_from_url(url, name=name)))
    reader.pages[0].images[0]
    url = "https://github.com/py-pdf/pypdf/files/12162926/out.pdf"
    name = "FailedRLE2.pdf"
    reader.pages[0].images[0]


@pytest.mark.enable_socket
def test_gray_separation_cmyk():
    """
    Cf #1955
    Gray Image in Separation/RGB : requiring reverse
    """
    url = "https://github.com/py-pdf/pypdf/files/12143372/tt.pdf"
    name = "TestWithSeparationBlack.pdf"
    reader = PdfReader(BytesIO(get_data_from_url(url, name=name)))
    url_png = "https://user-images.githubusercontent.com/4083478/254545494-42df4949-1557-4f2d-acca-6be6e8de1122.png"
    name_png = "velo.png"  # reused
    refimg = BytesIO(get_data_from_url(url_png, name=name_png))
    data = reader.pages[0].images[0]
    assert data.image.mode == "L"
    assert image_similarity(data.image, refimg) > 0.999


@pytest.mark.enable_socket
def test_singleton_device():
    """From #2023"""
    url = "https://github.com/py-pdf/pypdf/files/12177287/tt.pdf"
    name = "pypdf_with_arr_deviceRGB.pdf"
    reader = PdfReader(BytesIO(get_data_from_url(url, name=name)))
    reader.pages[0].images[0]


@pytest.mark.enable_socket
def test_jpx_no_spacecode():
    """From #2061"""
    url = "https://github.com/py-pdf/pypdf/files/12253581/tt2.pdf"
    name = "jpx_no_spacecode.pdf"
    reader = PdfReader(BytesIO(get_data_from_url(url, name=name)))
    im = reader.pages[0].images[0]
    # create an object without filter and without colorspace
    # just for coverage
    del im.indirect_reference.get_object()["/Filter"]
    with pytest.raises(PdfReadError) as exc:
        reader.pages[0].images[0]
    assert exc.value.args[0].startswith("ColorSpace field not found")


@pytest.mark.enable_socket
def test_encodedstream_lookup():
    """From #2124"""
    url = "https://github.com/py-pdf/pypdf/files/12455580/10.pdf"
    name = "iss2124.pdf"
    reader = PdfReader(BytesIO(get_data_from_url(url, name=name)))
    reader.pages[12].images[0]


@pytest.mark.enable_socket
def test_convert_1_to_la():
    """From #2165"""
    url = "https://github.com/py-pdf/pypdf/files/12543290/whitepaper.WBT.token.blockchain.whitepaper.pdf"
    name = "iss2165.pdf"
    reader = PdfReader(BytesIO(get_data_from_url(url, name=name)))
    for i in reader.pages[13].images:
        _ = i


@pytest.mark.enable_socket
def test_nested_device_n_color_space():
    """From #2240"""
    url = "https://github.com/py-pdf/pypdf/files/12814018/out1.pdf"
    name = "issue2240.pdf"
    reader = PdfReader(BytesIO(get_data_from_url(url, name=name)))
    reader.pages[0].images[0]


@pytest.mark.enable_socket
@pytest.mark.skipif(not HAS_AES, reason="No AES implementation")
def test_flate_decode_with_image_mode_1():
    """From #2248"""
    url = "https://github.com/py-pdf/pypdf/files/12847339/Prototype-Declaration-VDE4110-HYD-5000-20000-ZSS-DE.pdf"
    name = "issue2248.pdf"
    reader = PdfReader(BytesIO(get_data_from_url(url, name=name)))
    for image in reader.pages[7].images:
        _ = image


@pytest.mark.enable_socket
def test_flate_decode_with_image_mode_1__whitespace_at_end_of_lookup():
    """From #2331"""
    url = "https://github.com/py-pdf/pypdf/files/13611048/out1.pdf"
    name = "issue2331.pdf"
    reader = PdfReader(BytesIO(get_data_from_url(url, name=name)))
    reader.pages[0].images[0]


@pytest.mark.enable_socket
def test_ascii85decode__invalid_end__recoverable(caplog):
    """From #2996"""
    url = "https://github.com/user-attachments/files/18050808/1af7d56a-5c8c-4914-85b3-b2536a5525cd.pdf"
    name = "issue2996.pdf"
    reader = PdfReader(BytesIO(get_data_from_url(url, name=name)))

    page = reader.pages[1]
    assert page.extract_text() == ""
    assert "Ignoring missing Ascii85 end marker." in caplog.text


def test_ascii85decode__non_recoverable(caplog):
    # Without our custom handling, this would complain about the final `~>` being missing.
    data = "äöüß"
    with pytest.raises(ValueError, match="Non-Ascii85 digit found: Ã"):
        ASCII85Decode.decode(data)
    assert "Ignoring missing Ascii85 end marker." in caplog.text
    caplog.clear()

    data += "~>"
    with pytest.raises(ValueError, match="Non-Ascii85 digit found: Ã"):
        ASCII85Decode.decode(data)
    assert caplog.text == ""


def test_ascii85decode__ignore_whitespaces(caplog):
    """Whitespace characters must be silently ignored"""
    data = b"Cqa;:3k~\n>"
    result = ASCII85Decode.decode(data)
    assert result == b"l\xbe`\x8d:"


@pytest.mark.enable_socket
def test_ccitt_fax_decode__black_is_1():
    url = "https://github.com/user-attachments/files/19288881/imagemagick-CCITTFaxDecode_BlackIs1-true.pdf"
    name = "issue3193.pdf"
    reader = PdfReader(BytesIO(get_data_from_url(url, name=name)))
    other_reader = PdfReader(RESOURCE_ROOT / "imagemagick-CCITTFaxDecode.pdf")

    actual_image = reader.pages[0].images[0].image
    expected_image_inverted = other_reader.pages[0].images[0].image
    expected_pixels = list(ImageOps.invert(expected_image_inverted).getdata())
    actual_pixels = list(actual_image.getdata())
    assert expected_pixels == actual_pixels

    # AttributeError: 'NullObject' object has no attribute 'get'
    data_modified = get_data_from_url(url, name=name).replace(
        b"/DecodeParms [ << /K -1 /BlackIs1 true /Columns 16 /Rows 16 >> ]",
        b"/DecodeParms [ null ]"
    )
    reader = PdfReader(BytesIO(data_modified))
    _ = reader.pages[0].images[0].image


@pytest.mark.enable_socket
def test_flate_decode__image_is_none_due_to_size_limit(caplog):
    url = "https://github.com/user-attachments/files/19464256/file.pdf"
    name = "issue3220.pdf"

    with mock.patch("pypdf.filters.ZLIB_MAX_OUTPUT_LENGTH", 0):
        reader = PdfReader(BytesIO(get_data_from_url(url, name=name)))
        images = reader.pages[0].images
        assert len(images) == 1
        image = images[0]
        assert image.name == "Im0.png"
        assert image.image is None

    assert (
        "Failed loading image: Image size (180000000 pixels) exceeds limit of "
        "178956970 pixels, could be decompression bomb DOS attack."
    ) in caplog.messages


@pytest.mark.enable_socket
def test_flate_decode__not_rectangular(caplog):
    url = "https://github.com/user-attachments/files/19663603/issue3241_compressed.txt"
    name = "issue3241.txt"
    data = get_data_from_url(url, name=name)
    decode_parms = DictionaryObject()
    decode_parms[NameObject("/Predictor")] = NumberObject(15)
    decode_parms[NameObject("/Columns")] = NumberObject(4881)
    actual = FlateDecode.decode(data=data, decode_parms=decode_parms)
<<<<<<< HEAD
    actual_image = BytesIO()
    Image.frombytes(mode="1", size=(4881, 81), data=actual).save(
        actual_image, format="png"
    )
=======
    actual_image = Image.frombytes(mode="1", size=(4881, 81), data=actual)
>>>>>>> fb6f0a13

    url = "https://github.com/user-attachments/assets/c5695850-c076-4255-ab72-7c86851a4a04"
    name = "issue3241.png"
    expected_data = BytesIO(get_data_from_url(url, name=name))
    assert image_similarity(expected_data, actual_image) == 1
    assert caplog.messages == ["Image data is not rectangular. Adding padding."]


@pytest.mark.skipif(not HAS_BROTLI, reason="brotli library not installed")
def test_main_decode_brotli_installed():
    pdf_path = RESOURCE_ROOT / "brotli-test-pdfs" / "minimal-brotli-compressed.pdf"
    reader = PdfReader(pdf_path)
    page = reader.pages[0]
    extracted_text = page.extract_text()
    assert extracted_text.strip() == "Hello, Brotli!"


def test_brotli_module_importability():
    assert BrotliDecode is not None


def test_jbig2decode__binary_errors():
    with mock.patch("pypdf.filters.JBIG2DEC_BINARY", None), \
            pytest.raises(DependencyError, match=r"jbig2dec binary is not available\."):
        JBIG2Decode.decode(b"dummy")

    result = subprocess.CompletedProcess(
        args=["dummy"], returncode=0, stdout=b"",
        stderr=(
            b"jbig2dec: unrecognized option '--embedded'\n"
            b"Usage: jbig2dec [options] <file.jbig2>\n"
            b"   or  jbig2dec [options] <global_stream> <page_stream>\n"
        )
    )
    with mock.patch("pypdf.filters.subprocess.run", return_value=result), \
            mock.patch("pypdf.filters.JBIG2DEC_BINARY", "/usr/bin/jbig2dec"), \
            pytest.raises(DependencyError, match=r"jbig2dec>=0.15 is required\."):
        JBIG2Decode.decode(b"dummy")


@pytest.mark.skipif(condition=not JBIG2Decode._is_binary_compatible(), reason="Requires recent jbig2dec")
def test_jbig2decode__edge_cases(caplog):
    image_data = (
        b'\x00\x00\x00\x010\x00\x01\x00\x00\x00\x13\x00\x00\x00\x05\x00\x00\x00\x05\x00\x00\x00\x00\x00\x00\x00\x00\x00\x00\x00\x00\x00\x00\x02\x06"'
        b'\x00\x01\x00\x00\x00\x1c\x00\x00\x00\x05\x00\x00\x00\x05\x00\x00\x00\x00\x00\x00\x00\x00\x00\x00\x00\x00\x00\x00\x01\x9f\xa8_\xff\xac'

    )
    jbig2_globals = b"\x00\x00\x00\x00\x00\x01\x00\x00\x00\x00\x18\x00\x00\x03\xff\xfd\xff\x02\xfe\xfe\xfe\x00\x00\x00\x01\x00\x00\x00\x01R\xd0u7\xff\xac"  # noqa: E501

    # Validation: Is our image data valid?
    content_stream = ContentStream(stream=None, pdf=None)
    content_stream.set_data(jbig2_globals)
    result = JBIG2Decode.decode(image_data, decode_parms=DictionaryObject({"/JBIG2Globals": content_stream}))
    image = Image.open(BytesIO(result), formats=("PNG",))
    for x in range(5):
        for y in range(5):
            assert image.getpixel((x, y)) == (255 if x < 3 else 0), (x, y)
    assert caplog.messages == []

    # No decode_params. Completely white image.
    result = JBIG2Decode.decode(image_data)
    image = Image.open(BytesIO(result), formats=("PNG",))
    for x in range(5):
        for y in range(5):
            assert image.getpixel((x, y)) == 255, (x, y)
    assert caplog.messages == [
        "jbig2dec WARNING text region refers to no symbol dictionaries (segment 0x00000002)",
        "jbig2dec WARNING ignoring out of range symbol ID (0/0) (segment 0x00000002)"
    ]
    caplog.clear()

    # JBIG2Globals is NULL. Completely white image.
    result = JBIG2Decode.decode(image_data, decode_parms=DictionaryObject({"/JBIG2Globals": NullObject()}))
    image = Image.open(BytesIO(result), formats=("PNG",))
    for x in range(5):
        for y in range(5):
            assert image.getpixel((x, y)) == 255, (x, y)
    assert caplog.messages == [
        "jbig2dec WARNING text region refers to no symbol dictionaries (segment 0x00000002)",
        "jbig2dec WARNING ignoring out of range symbol ID (0/0) (segment 0x00000002)"
    ]
    caplog.clear()

    # JBIG2Globals is DictionaryObject. Completely white image.
    result = JBIG2Decode.decode(image_data, decode_parms=DictionaryObject({"/JBIG2Globals": DictionaryObject()}))
    image = Image.open(BytesIO(result), formats=("PNG",))
    for x in range(5):
        for y in range(5):
            assert image.getpixel((x, y)) == 255, (x, y)
    assert caplog.messages == [
        "jbig2dec WARNING text region refers to no symbol dictionaries (segment 0x00000002)",
        "jbig2dec WARNING ignoring out of range symbol ID (0/0) (segment 0x00000002)"
    ]
    caplog.clear()

    # Invalid input.
    with pytest.raises(PdfStreamError, match=r"Unable to decode JBIG2 data\. Exit code: 1"):
        JBIG2Decode.decode(b"aaaaaa")
    assert caplog.messages == [
        "jbig2dec FATAL ERROR page has no image, cannot be completed",
        "jbig2dec WARNING unable to complete page"
    ]


@pytest.mark.timeout(timeout=30, method="thread")
@pytest.mark.enable_socket
def test_flate_decode_stream_with_faulty_tail_bytes():
    """
    Test for #3332

    The test ensures two things:
        1. stream can be decoded at all
        2. decoding doesn't falls through to last fallback in try-except blocks
           that is too slow and takes ages for this stream
    """
    data = get_data_from_url(
        url="https://github.com/user-attachments/files/20901522/faulty_stream_tail_example.1.pdf",
        name="faulty_stream_tail_example.1.pdf"
    )
    expected = get_data_from_url(
        url="https://github.com/user-attachments/files/20941717/decoded.dat.txt",
        name="faulty_stream_tail_example.1.decoded.dat"
    )
    reader = PdfReader(BytesIO(data))
    obj = reader.get_object(IndirectObject(182, 0, reader))
    assert cast(StreamObject, obj).get_data() == expected


@pytest.mark.enable_socket
def test_rle_decode_with_faulty_tail_byte_in_multi_encoded_stream(caplog):
    """
    Test for #3355

    The test ensures that the inner RLE encoded stream can be decoded,
    because this stream contains an extra faulty newline byte in the
    end that can be ignored during decoding.
    """
    data = get_data_from_url(
        url="https://github.com/user-attachments/files/21038398/test_data_rle.txt",
        name="multi_decoding_example_with_faulty_tail_byte.pdf"
    )
    reader = PdfReader(BytesIO(data))
    obj = reader.get_object(IndirectObject(60, 0, reader))
    cast(StreamObject, obj).get_data()
    assert "Found trailing newline in stream data, check if output is OK" in caplog.messages


@pytest.mark.enable_socket
def test_rle_decode_exception_with_corrupted_stream():
    """
    Additional Test to #3355

    This test must raise the EOD exception during RLE decoding and ensures
    that we do not fail during code coverage analyses in the git PR pipeline.
    """
    data = get_data_from_url(
        url="https://github.com/user-attachments/files/21052626/rle_stream_with_error.txt",
        name="rle_stream_with_error.txt"
    )
    with pytest.raises(PdfStreamError, match="Early EOD in RunLengthDecode"):
        RunLengthDecode.decode(data)


def test_decompress():
    data = string.printable.encode("utf-8") + string.printable[::-1].encode("utf-8")
    compressed = FlateDecode.encode(data)

    # # Decompress regularly.
    decompressed = decompress(compressed)
    assert decompressed == data

    # # Decompress byte-wise.
    with mock.patch("pypdf.filters._decompress_with_limit", side_effect=zlib.error):
        decompressed = decompress(compressed)
        assert decompressed == data

    # Decompress byte-wise with very low output limit.
    with mock.patch("pypdf.filters._decompress_with_limit", side_effect=zlib.error), \
            mock.patch("pypdf.filters.ZLIB_MAX_OUTPUT_LENGTH", len(compressed) - 13), \
            pytest.raises(
                LimitReachedError, match=r"^Limit reached while decompressing\. 12 bytes remaining\."
            ):
        decompress(compressed)<|MERGE_RESOLUTION|>--- conflicted
+++ resolved
@@ -26,12 +26,9 @@
     CCITTParameters,
     FlateDecode,
     JBIG2Decode,
-<<<<<<< HEAD
     decode_stream_data,
-=======
     RunLengthDecode,
     decompress,
->>>>>>> fb6f0a13
 )
 from pypdf.generic import (
     ArrayObject,
@@ -442,13 +439,7 @@
     obj = data.indirect_reference.get_object()
     obj["/DecodeParms"][NameObject("/Columns")] = NumberObject(1000)
     obj.decoded_self = None
-<<<<<<< HEAD
-    with pytest.raises(
-        expected_exception=PdfReadError, match="^Unsupported PNG filter 244$"
-    ):
-=======
     with pytest.raises(expected_exception=PdfReadError, match=r"^Unsupported PNG filter 244$"):
->>>>>>> fb6f0a13
         _ = reader.pages[0].images[0]
 
 
@@ -774,14 +765,7 @@
     decode_parms[NameObject("/Predictor")] = NumberObject(15)
     decode_parms[NameObject("/Columns")] = NumberObject(4881)
     actual = FlateDecode.decode(data=data, decode_parms=decode_parms)
-<<<<<<< HEAD
-    actual_image = BytesIO()
-    Image.frombytes(mode="1", size=(4881, 81), data=actual).save(
-        actual_image, format="png"
-    )
-=======
     actual_image = Image.frombytes(mode="1", size=(4881, 81), data=actual)
->>>>>>> fb6f0a13
 
     url = "https://github.com/user-attachments/assets/c5695850-c076-4255-ab72-7c86851a4a04"
     name = "issue3241.png"
