"""Test the pypdf.filters module."""
import string
import sys
from io import BytesIO
from itertools import product as cartesian_product
from math import sqrt
from pathlib import Path
from unittest.mock import patch

import pytest
from PIL import Image, ImageChops

from pypdf import PdfReader
from pypdf.errors import PdfReadError, PdfStreamError
from pypdf.filters import (
    ASCII85Decode,
    ASCIIHexDecode,
    CCITParameters,
    CCITTFaxDecode,
    FlateDecode,
)
from pypdf.generic import ArrayObject, DictionaryObject, NameObject, NumberObject

from . import get_pdf_from_url

filter_inputs = (
    # "", '', """""",
    string.ascii_lowercase,
    string.ascii_uppercase,
    string.ascii_letters,
    string.digits,
    string.hexdigits,
    string.punctuation,
    string.whitespace,  # Add more...
)

TESTS_ROOT = Path(__file__).parent.resolve()
PROJECT_ROOT = TESTS_ROOT.parent
RESOURCE_ROOT = PROJECT_ROOT / "resources"


@pytest.mark.parametrize(
    ("predictor", "s"), list(cartesian_product([1], filter_inputs))
)
def test_flate_decode_encode(predictor, s):
    """FlateDecode encode() and decode() methods work as expected."""
    codec = FlateDecode()
    s = s.encode()
    encoded = codec.encode(s)
    assert codec.decode(encoded, DictionaryObject({"/Predictor": predictor})) == s


def test_flatedecode_unsupported_predictor():
    """
    FlateDecode raises PdfReadError for unsupported predictors.

    Predictors outside the [10, 15] range are not supported.

    This test function checks that a PdfReadError is raised when decoding with
    unsupported predictors. Once this predictor support is updated in the
    future, this test case may be removed.
    """
    codec = FlateDecode()
    predictors = (-10, -1, 0, 9, 16, 20, 100)

    for predictor, s in cartesian_product(predictors, filter_inputs):
        s = s.encode()
        with pytest.raises(PdfReadError):
            codec.decode(codec.encode(s), DictionaryObject({"/Predictor": predictor}))


@pytest.mark.parametrize(
    "params", [ArrayObject([]), ArrayObject([{"/Predictor": 1}]), "a"]
)
def test_flate_decode_decompress_with_array_params(params):
    """FlateDecode decode() method works correctly with array parameters."""
    codec = FlateDecode()
    s = ""
    s = s.encode()
    encoded = codec.encode(s)
    assert codec.decode(encoded, params) == s


@pytest.mark.parametrize(
    ("data", "expected"),
    [
        (">", b""),
        (
            "6162636465666768696a6b6c6d6e6f707172737475767778797a>",
            string.ascii_lowercase.encode(),
        ),
        (
            "4142434445464748494a4b4c4d4e4f505152535455565758595a>",
            string.ascii_uppercase.encode(),
        ),
        (
            "6162636465666768696a6b6c6d6e6f707172737475767778797a4142434445464748494a4b4c4d4e4f505152535455565758595a>",
            string.ascii_letters.encode(),
        ),
        ("30313233343536373839>", string.digits.encode()),
        (
            "3  031323334353637   3839>",
            string.digits.encode(),
        ),  # Same as previous, but whitespaced
        ("30313233343536373839616263646566414243444546>", string.hexdigits.encode()),
        ("20090a0d0b0c>", string.whitespace.encode()),
    ],
    ids=[
        "empty",
        "ascii_lowercase",
        "ascii_uppercase",
        "ascii_letters",
        "digits",
        "digits_whitespace",
        "hexdigits",
        "whitespace",
    ],
)
def test_ascii_hex_decode_method(data, expected):
    """
    Feeds a bunch of values to ASCIIHexDecode.decode() and ensures the
    correct output is returned.

    TODO What is decode() supposed to do for such inputs as ">>", ">>>" or
    any other not terminated by ">"? (For the latter case, an exception
    is currently raised.)
    """
    assert ASCIIHexDecode.decode(data) == expected


def test_ascii_hex_decode_missing_eod():
    """ASCIIHexDecode.decode() raises error when no EOD character is present."""
    with pytest.raises(PdfStreamError) as exc:
        ASCIIHexDecode.decode("")
    assert exc.value.args[0] == "Unexpected EOD in ASCIIHexDecode"


@pytest.mark.enable_socket()
def test_decode_ahx():
    """
    See #1979
    Gray Image in CMYK : requiring reverse
    """
    url = "https://github.com/py-pdf/pypdf/files/12090692/New.Jersey.Coinbase.staking.securities.charges.2023-0606_Coinbase-Penalty-and-C-D.pdf"
    name = "NewJersey.pdf"
    reader = PdfReader(BytesIO(get_pdf_from_url(url, name=name)))
    for p in reader.pages:
        _ = list(p.images.keys())


@pytest.mark.xfail()
def test_ascii85decode_with_overflow():
    inputs = (
        v + "~>"
        for v in "\x00\x01\x02\x03\x04\x05\x06\x07\x08\x0e\x0f"
        "\x10\x11\x12\x13\x14\x15\x16\x17\x18\x19\x1a"
        "\x1b\x1c\x1d\x1e\x1fvwxy{|}~\x7f\x80\x81\x82"
        "\x83\x84\x85\x86\x87\x88\x89\x8a\x8b\x8c\x8d"
        "\x8e\x8f\x90\x91\x92\x93\x94\x95\x96\x97\x98"
        "\x99\x9a\x9b\x9c\x9d\x9e\x9f\xa0¡¢£¤¥¦§¨©ª«¬"
        "\xad®¯°±²³´µ¶·¸¹º»¼½¾¿ÀÁÂÃÄÅÆÇ"
    )

    for i in inputs:
        with pytest.raises(ValueError) as exc:
            ASCII85Decode.decode(i)
        assert exc.value.args[0] == ""


def test_ascii85decode_five_zero_bytes():
    """
    ASCII85Decode handles the special case of five zero bytes correctly.

    From ISO 32000 (2008) §7.4.3:

    «As a special case, if all five bytes are 0, they shall be represented by
    the character with code 122 (z) instead of by five exclamation points
    (!!!!!).»
    """
    inputs = ("z", "zz", "zzz")
    exp_outputs = (
        b"\x00\x00\x00\x00",
        b"\x00\x00\x00\x00" * 2,
        b"\x00\x00\x00\x00" * 3,
    )

    assert ASCII85Decode.decode("!!!!!") == ASCII85Decode.decode("z")

    for expected, i in zip(exp_outputs, inputs):
        assert ASCII85Decode.decode(i) == expected


def test_ccitparameters():
    parms = CCITParameters()
    assert parms.K == 0  # zero is the default according to page 78
    assert parms.group == 3


@pytest.mark.parametrize(
    ("parameters", "expected_k"),
    [
        (None, 0),
        (ArrayObject([{"/K": 1}, {"/Columns": 13}]), 1),
    ],
)
def test_ccitt_get_parameters(parameters, expected_k):
    parmeters = CCITTFaxDecode._get_parameters(parameters=parameters, rows=0)
    assert parmeters.K == expected_k


def test_ccitt_fax_decode():
    data = b""
    parameters = DictionaryObject(
        {"/K": NumberObject(-1), "/Columns": NumberObject(17)}
    )

    # This was just the result pypdf 1.27.9 returned.
    # It would be awesome if we could check if that is actually correct.
    assert CCITTFaxDecode.decode(data, parameters) == (
        b"II*\x00\x08\x00\x00\x00\x08\x00\x00\x01\x04\x00\x01\x00\x00\x00\x11\x00"
        b"\x00\x00\x01\x01\x04\x00\x01\x00\x00\x00\x00\x00\x00\x00\x02\x01"
        b"\x03\x00\x01\x00\x00\x00\x01\x00\x00\x00\x03\x01\x03\x00\x01\x00"
        b"\x00\x00\x04\x00\x00\x00\x06\x01\x03\x00\x01\x00\x00\x00\x00\x00"
        b"\x00\x00\x11\x01\x04\x00\x01\x00\x00\x00l\x00\x00\x00\x16\x01"
        b"\x04\x00\x01\x00\x00\x00\x00\x00\x00\x00\x17\x01\x04\x00\x01\x00"
        b"\x00\x00\x00\x00\x00\x00\x00\x00"
    )


@pytest.mark.enable_socket()
@patch("pypdf._reader.logger_warning")
def test_decompress_zlib_error(mock_logger_warning):
    url = "https://corpora.tika.apache.org/base/docs/govdocs1/952/952445.pdf"
    name = "tika-952445.pdf"
    reader = PdfReader(BytesIO(get_pdf_from_url(url, name=name)))
    for page in reader.pages:
        page.extract_text()
    mock_logger_warning.assert_called_with(
        "incorrect startxref pointer(3)", "pypdf._reader"
    )


@pytest.mark.enable_socket()
def test_lzw_decode_neg1():
    url = "https://corpora.tika.apache.org/base/docs/govdocs1/921/921632.pdf"
    name = "tika-921632.pdf"
    reader = PdfReader(BytesIO(get_pdf_from_url(url, name=name)))
    page = reader.pages[47]
    with pytest.raises(PdfReadError) as exc:
        page.extract_text()
    assert exc.value.args[0] == "Missed the stop code in LZWDecode!"


@pytest.mark.enable_socket()
def test_issue_399():
    url = "https://corpora.tika.apache.org/base/docs/govdocs1/976/976970.pdf"
    name = "tika-976970.pdf"
    reader = PdfReader(BytesIO(get_pdf_from_url(url, name=name)))
    reader.pages[1].extract_text()


@pytest.mark.enable_socket()
def test_image_without_imagemagic():
    with patch.dict(sys.modules):
        sys.modules["PIL"] = None
        url = "https://corpora.tika.apache.org/base/docs/govdocs1/914/914102.pdf"
        name = "tika-914102.pdf"
        data = BytesIO(get_pdf_from_url(url, name=name))
        reader = PdfReader(data, strict=True)

        for page in reader.pages:
            with pytest.raises(ImportError) as exc:
                page.images[0]
            assert exc.value.args[0] == (
                "pillow is required to do image extraction. "
                "It can be installed via 'pip install pypdf[image]'"
            )


@pytest.mark.enable_socket()
def test_issue_1737():
    url = "https://github.com/py-pdf/pypdf/files/11068604/tt1.pdf"
    name = "iss1737.pdf"
    reader = PdfReader(BytesIO(get_pdf_from_url(url, name=name)))
    reader.pages[0]["/Resources"]["/XObject"]["/Im0"].get_data()
    reader.pages[0]["/Resources"]["/XObject"]["/Im1"].get_data()
    reader.pages[0]["/Resources"]["/XObject"]["/Im2"].get_data()


@pytest.mark.enable_socket()
def test_pa_image_extraction():
    """
    PNG images with PA mode can be extracted.

    This is a regression test for issue #1801
    """
    url = "https://github.com/py-pdf/pypdf/files/11250359/test_img.pdf"
    name = "issue-1801.pdf"
    reader = PdfReader(BytesIO(get_pdf_from_url(url, name=name)))

    page0 = reader.pages[0]
    images = page0.images
    assert len(images) == 1
    assert images[0].name == "Im1.png"

    # Ensure visual appearence
    data = get_pdf_from_url(
        "https://user-images.githubusercontent.com/"
        "1658117/232842886-9d1b0726-3a5b-430d-8464-595d919c266c.png",
        "issue-1801.png",
    )
    assert data == images[0].data


@pytest.mark.enable_socket()
def test_1bit_image_extraction():
    """Cf issue #1814"""
    url = "https://github.com/py-pdf/pypdf/files/11336817/grimm10.pdf"
    name = "grimm10"
    reader = PdfReader(BytesIO(get_pdf_from_url(url, name=name)))
    for p in reader.pages:
        p.images


@pytest.mark.enable_socket()
def test_png_transparency_reverse():
    """Cf issue #1599"""
    pdf_path = RESOURCE_ROOT / "labeled-edges-center-image.pdf"
    reader = PdfReader(pdf_path)
    url_png = "https://user-images.githubusercontent.com/4083478/236685544-a1940b06-fb42-4bb1-b589-1e4ad429d68e.png"
    name_png = "labeled-edges-center-image.png"
    _refimg = Image.open(
        BytesIO(get_pdf_from_url(url_png, name=name_png))
    )  # not a pdf but it works
    data = reader.pages[0].images[0]
    _img = Image.open(BytesIO(data.data))
    assert ".jp2" in data.name
    # assert list(img.getdata()) == list(refimg.getdata())


@pytest.mark.enable_socket()
def test_iss1787():
    """Cf issue #1787"""
    url = "https://github.com/py-pdf/pypdf/files/11219022/pdf_font_garbled.pdf"
    name = "pdf_font_garbled.pdf"
    reader = PdfReader(BytesIO(get_pdf_from_url(url, name=name)))
    url_png = "https://user-images.githubusercontent.com/4083478/236793172-09340aef-3440-4c8a-af85-a91cdad27d46.png"
    name_png = "watermark1.png"
    refimg = Image.open(
        BytesIO(get_pdf_from_url(url_png, name=name_png))
    )  # not a pdf but it works
    data = reader.pages[0].images[0]
    img = Image.open(BytesIO(data.data))
    assert ".png" in data.name
    assert list(img.getdata()) == list(refimg.getdata())
    obj = data.indirect_reference.get_object()
    obj["/DecodeParms"][NameObject("/Columns")] = NumberObject(1000)
    obj.decoded_self = None
    with pytest.raises(PdfReadError) as exc:
        reader.pages[0].images[0]
    assert exc.value.args[0] == "Image data is not rectangular"


@pytest.mark.enable_socket()
def test_tiff_predictor():
    """Decode Tiff Predictor 2 Images"""
    url = "https://corpora.tika.apache.org/base/docs/govdocs1/977/977609.pdf"
    name = "tika-977609.pdf"
    reader = PdfReader(BytesIO(get_pdf_from_url(url, name=name)))
    url_png = "https://user-images.githubusercontent.com/4083478/236793166-288b4b59-dee3-49fd-a04e-410aab06199a.png"
    name_png = "tifimage.png"
    refimg = Image.open(
        BytesIO(get_pdf_from_url(url_png, name=name_png))
    )  # not a pdf but it works
    data = reader.pages[0].images[0]
    img = Image.open(BytesIO(data.data))
    assert ".png" in data.name
    assert list(img.getdata()) == list(refimg.getdata())


@pytest.mark.enable_socket()
def test_rgba():
    """Decode rgb with transparency"""
    url = "https://corpora.tika.apache.org/base/docs/govdocs1/972/972174.pdf"
    name = "tika-972174.pdf"
    reader = PdfReader(BytesIO(get_pdf_from_url(url, name=name)))
    url_png = "https://user-images.githubusercontent.com/4083478/238288207-b77dd38c-34b4-4f4f-810a-bf9db7ca0414.png"
    name_png = "tika-972174_p0-im0.png"
    refimg = Image.open(
        BytesIO(get_pdf_from_url(url_png, name=name_png))
    )  # not a pdf but it works
    data = reader.pages[0].images[0]
    assert ".jp2" in data.name
    diff = ImageChops.difference(data.image, refimg)
    d = sqrt(
        sum([(a * a + b * b + c * c + d * d) for a, b, c, d in diff.getdata()])
    ) / (diff.size[0] * diff.size[1])
    assert d < 0.01


@pytest.mark.enable_socket()
def test_cmyk():
    """Decode cmyk"""
    # JPEG compression
    try:
        from Crypto.Cipher import AES  # noqa: F401
    except ImportError:
        return  # the file is encrypted
    url = "https://github.com/py-pdf/pypdf/files/11962229/DB-5368770_Vitocal_200-G.pdf"
    name = "Vitocal.pdf"
    reader = PdfReader(BytesIO(get_pdf_from_url(url, name=name)))
    url_png = "https://user-images.githubusercontent.com/4083478/251283945-38c5b92c-cf94-473c-bb57-a51b74fc39be.jpg"
    name_png = "VitocalImage.png"
    refimg = Image.open(
        BytesIO(get_pdf_from_url(url_png, name=name_png))
    )  # not a pdf but it works
    data = reader.pages[1].images[0]
    assert data.image.mode == "CMYK"
    assert ".jpg" in data.name
    diff = ImageChops.difference(data.image, refimg)
    d = sqrt(
        sum([(a * a + b * b + c * c + d * d) for a, b, c, d in diff.getdata()])
    ) / (diff.size[0] * diff.size[1])
    assert d < 0.01
    # deflate
    url = "https://github.com/py-pdf/pypdf/files/12078533/cmyk2.pdf"
    name = "cmyk_deflate.pdf"
    reader = PdfReader(BytesIO(get_pdf_from_url(url, name=name)))
    url_png = "https://github.com/py-pdf/pypdf/files/12078556/cmyk.tif.txt"
    name_png = "cmyk_deflate.tif"
    refimg = Image.open(
        BytesIO(get_pdf_from_url(url_png, name=name_png))
    )  # not a pdf but it works
    data = reader.pages[0].images[0]
    assert data.image.mode == "CMYK"
    assert ".tif" in data.name
    diff = ImageChops.difference(data.image, refimg)
    d = sqrt(
        sum([(a * a + b * b + c * c + d * d) for a, b, c, d in diff.getdata()])
    ) / (diff.size[0] * diff.size[1])
    assert d < 0.001  # lossless compression expected


@pytest.mark.enable_socket()
def test_iss1863():
    """Test doc from iss1863"""
    url = "https://github.com/py-pdf/pypdf/files/11578953/USC.EMBA.-.Pre-Season.and.Theme.I.pdf"
    name = "o1whh9b3.pdf"
    reader = PdfReader(BytesIO(get_pdf_from_url(url, name=name)))
    for p in reader.pages:
        for i in p.images:
            i.name


@pytest.mark.enable_socket()
def test_read_images():
    url = "https://www.selbst.de/paidcontent/dl/64733/72916"
    name = "selbst.72916.pdf"
    reader = PdfReader(BytesIO(get_pdf_from_url(url, name=name)))
    page = reader.pages[0]
    for _ in page.images:
        pass


@pytest.mark.enable_socket()
def test_cascaded_filters_images():
    url = "https://github.com/py-pdf/pypdf/files/11845099/GeoTopo-komprimiert.pdf"
    name = "iss1912.pdf"
    reader = PdfReader(BytesIO(get_pdf_from_url(url, name=name)))
    # for focus, analyse the page 23
    for p in reader.pages:
        for i in p.images:
            _ = i.name, i.image


@pytest.mark.enable_socket()
def test_calrgb():
    url = "https://github.com/py-pdf/pypdf/files/12061061/tt.pdf"
    name = "calRGB.pdf"
    reader = PdfReader(BytesIO(get_pdf_from_url(url, name=name)))
    reader.pages[0].images[0]


@pytest.mark.enable_socket()
def test_index_lookup():
    """The lookup is provided as an str and bytes"""
    url = "https://github.com/py-pdf/pypdf/files/12090523/2023.USDC_Circle.Examination.Report.May.2023.pdf"
    name = "2023USDC.pdf"
    reader = PdfReader(BytesIO(get_pdf_from_url(url, name=name)))
    # TextStringObject Lookup
    url_png = "https://github.com/py-pdf/pypdf/files/12144094/im1.png.txt"
    name_png = "iss1982_im1.png"
    refimg = Image.open(
        BytesIO(get_pdf_from_url(url_png, name=name_png))
    )  # not a pdf but it works
    data = reader.pages[0].images[-1]
    assert data.image.mode == "RGB"
    diff = ImageChops.difference(data.image, refimg)
    d = sqrt(sum([(a * a + b * b + c * c) for a, b, c in diff.getdata()])) / (
        diff.size[0] * diff.size[1]
    )
    assert d < 0.001
    # ByteStringObject Lookup
    url_png = "https://github.com/py-pdf/pypdf/files/12144093/im2.png.txt"
    name_png = "iss1982_im2.png"
    refimg = Image.open(
        BytesIO(get_pdf_from_url(url_png, name=name_png))
    )  # not a pdf but it works
    data = reader.pages[-1].images[-1]
    assert data.image.mode == "RGB"
    diff = ImageChops.difference(data.image, refimg)
    d = sqrt(sum([(a * a + b * b + c * c) for a, b, c in diff.getdata()])) / (
        diff.size[0] * diff.size[1]
    )
    assert d < 0.001


@pytest.mark.enable_socket()
def test_2bits_image():
    """From #1954, test with 2bits image. TODO: 4bits also"""
    url = "https://github.com/py-pdf/pypdf/files/12050253/tt.pdf"
    name = "paid.pdf"
    reader = PdfReader(BytesIO(get_pdf_from_url(url, name=name)))
    url_png = "https://user-images.githubusercontent.com/4083478/253568117-ca95cc85-9dea-4145-a5e0-032f1c1aa322.png"
    name_png = "Paid.png"
    refimg = Image.open(
        BytesIO(get_pdf_from_url(url_png, name=name_png))
    )  # not a pdf but it works
    data = reader.pages[0].images[0]
    diff = ImageChops.difference(data.image, refimg)
    d = sqrt(
        sum([(a * a + b * b + c * c + d * d) for a, b, c, d in diff.getdata()])
    ) / (diff.size[0] * diff.size[1])
    assert d < 0.01


@pytest.mark.enable_socket()
def test_gray_devicen_cmyk():
    """
    Cf #1979
    Gray Image in CMYK : requiring reverse
    """
    url = "https://github.com/py-pdf/pypdf/files/12080338/example_121.pdf"
    name = "gray_cmyk.pdf"
    reader = PdfReader(BytesIO(get_pdf_from_url(url, name=name)))
    url_png = "https://user-images.githubusercontent.com/4083478/254545494-42df4949-1557-4f2d-acca-6be6e8de1122.png"
    name_png = "velo.png"
    refimg = Image.open(
        BytesIO(get_pdf_from_url(url_png, name=name_png))
    )  # not a pdf but it works
    data = reader.pages[0].images[0]
    assert data.image.mode == "L"
    diff = ImageChops.difference(data.image, refimg)
    d = sqrt(sum([(a * a) for a in diff.getdata()])) / (diff.size[0] * diff.size[1])
    assert d < 0.001


@pytest.mark.enable_socket()
<<<<<<< HEAD
def test_runlengthdecode():
    """From #1954, test with 2bits image. TODO: 4bits also"""
    url = "https://github.com/py-pdf/pypdf/files/12159941/out.pdf"
    name = "RunLengthDecode.pdf"
    reader = PdfReader(BytesIO(get_pdf_from_url(url, name=name)))
    url_png = "https://user-images.githubusercontent.com/4083478/255940800-6d63972e-a3d6-4cf9-aa6f-0793af24cded.png"
    name_png = "RunLengthDecode.png"
=======
def test_gray_separation_cmyk():
    """
    Cf #1955
    Gray Image in Separation/RGB : requiring reverse
    """
    url = "https://github.com/py-pdf/pypdf/files/12143372/tt.pdf"
    name = "TestWithSeparationBlack.pdf"
    reader = PdfReader(BytesIO(get_pdf_from_url(url, name=name)))
    url_png = "https://user-images.githubusercontent.com/4083478/254545494-42df4949-1557-4f2d-acca-6be6e8de1122.png"
    name_png = "velo.png"  # reused
>>>>>>> 6b70364a
    refimg = Image.open(
        BytesIO(get_pdf_from_url(url_png, name=name_png))
    )  # not a pdf but it works
    data = reader.pages[0].images[0]
<<<<<<< HEAD
    diff = ImageChops.difference(data.image, refimg)
    d = sqrt(sum([(a * a) for a in diff.getdata()])) / (diff.size[0] * diff.size[1])
    assert d < 0.001
    url = "https://github.com/py-pdf/pypdf/files/12162905/out.pdf"
    name = "FailedRLE1.pdf"
    reader = PdfReader(BytesIO(get_pdf_from_url(url, name=name)))
    with pytest.raises(PdfStreamError) as exc:
        reader.pages[0].images[0]
    assert exc.value.args[0] == "Unexpected EOD in RunLengthDecode"
    url = "https://github.com/py-pdf/pypdf/files/12162926/out.pdf"
    name = "FailedRLE2.pdf"
    with pytest.raises(PdfStreamError) as exc:
        reader.pages[0].images[0]
    assert exc.value.args[0] == "Unexpected EOD in RunLengthDecode"
=======
    assert data.image.mode == "L"
    diff = ImageChops.difference(data.image, refimg)
    d = sqrt(sum([(a * a) for a in diff.getdata()])) / (diff.size[0] * diff.size[1])
    assert d < 0.001
>>>>>>> 6b70364a


@pytest.mark.enable_socket()
def test_singleton_device():
    """From #2023"""
    url = "https://github.com/py-pdf/pypdf/files/12177287/tt.pdf"
    name = "pypdf_with_arr_deviceRGB.pdf"
    reader = PdfReader(BytesIO(get_pdf_from_url(url, name=name)))
    reader.pages[0].images[0]<|MERGE_RESOLUTION|>--- conflicted
+++ resolved
@@ -556,7 +556,6 @@
 
 
 @pytest.mark.enable_socket()
-<<<<<<< HEAD
 def test_runlengthdecode():
     """From #1954, test with 2bits image. TODO: 4bits also"""
     url = "https://github.com/py-pdf/pypdf/files/12159941/out.pdf"
@@ -564,23 +563,10 @@
     reader = PdfReader(BytesIO(get_pdf_from_url(url, name=name)))
     url_png = "https://user-images.githubusercontent.com/4083478/255940800-6d63972e-a3d6-4cf9-aa6f-0793af24cded.png"
     name_png = "RunLengthDecode.png"
-=======
-def test_gray_separation_cmyk():
-    """
-    Cf #1955
-    Gray Image in Separation/RGB : requiring reverse
-    """
-    url = "https://github.com/py-pdf/pypdf/files/12143372/tt.pdf"
-    name = "TestWithSeparationBlack.pdf"
-    reader = PdfReader(BytesIO(get_pdf_from_url(url, name=name)))
-    url_png = "https://user-images.githubusercontent.com/4083478/254545494-42df4949-1557-4f2d-acca-6be6e8de1122.png"
-    name_png = "velo.png"  # reused
->>>>>>> 6b70364a
-    refimg = Image.open(
-        BytesIO(get_pdf_from_url(url_png, name=name_png))
-    )  # not a pdf but it works
-    data = reader.pages[0].images[0]
-<<<<<<< HEAD
+    refimg = Image.open(
+        BytesIO(get_pdf_from_url(url_png, name=name_png))
+    )  # not a pdf but it works
+    data = reader.pages[0].images[0]
     diff = ImageChops.difference(data.image, refimg)
     d = sqrt(sum([(a * a) for a in diff.getdata()])) / (diff.size[0] * diff.size[1])
     assert d < 0.001
@@ -595,14 +581,29 @@
     with pytest.raises(PdfStreamError) as exc:
         reader.pages[0].images[0]
     assert exc.value.args[0] == "Unexpected EOD in RunLengthDecode"
-=======
+
+
+@pytest.mark.enable_socket()
+def test_gray_separation_cmyk():
+    """
+    Cf #1955
+    Gray Image in Separation/RGB : requiring reverse
+    """
+    url = "https://github.com/py-pdf/pypdf/files/12143372/tt.pdf"
+    name = "TestWithSeparationBlack.pdf"
+    reader = PdfReader(BytesIO(get_pdf_from_url(url, name=name)))
+    url_png = "https://user-images.githubusercontent.com/4083478/254545494-42df4949-1557-4f2d-acca-6be6e8de1122.png"
+    name_png = "velo.png"  # reused
+    refimg = Image.open(
+        BytesIO(get_pdf_from_url(url_png, name=name_png))
+    )  # not a pdf but it works
+    data = reader.pages[0].images[0]
     assert data.image.mode == "L"
     diff = ImageChops.difference(data.image, refimg)
     d = sqrt(sum([(a * a) for a in diff.getdata()])) / (diff.size[0] * diff.size[1])
     assert d < 0.001
->>>>>>> 6b70364a
-
-
+
+    
 @pytest.mark.enable_socket()
 def test_singleton_device():
     """From #2023"""
