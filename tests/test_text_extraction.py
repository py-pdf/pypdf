--- conflicted
+++ resolved
@@ -368,9 +368,6 @@
     txt_name = "link16-line-wrap.sanitized.expected.txt"
     expected = get_data_from_url(txt_url, name=txt_name).decode("utf-8").replace("\r\n", "\n")
 
-<<<<<<< HEAD
-    assert expected == reader.pages[0].extract_text()
-=======
     assert expected == reader.pages[0].extract_text()
 
 
@@ -385,5 +382,4 @@
     """Ensures that imbalanced q/Q or EB/ET is handled gracefully."""
     text_show_operations(ops=iter([([], op)]), fonts={})
     assert caplog.records
-    assert caplog.records[-1].msg == msg
->>>>>>> d9ba201f
+    assert caplog.records[-1].msg == msg