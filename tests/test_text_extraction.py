"""
Testing the text-extraction submodule and ensuring the quality of text extraction.

The tested code might be in _page.py.
"""
from io import BytesIO
from pathlib import Path
from unittest.mock import patch

import pytest

from pypdf import PdfReader, mult
from pypdf._text_extraction import set_custom_rtl
from pypdf.errors import ParseError, PdfReadError

from . import get_data_from_url

TESTS_ROOT = Path(__file__).parent.resolve()
PROJECT_ROOT = TESTS_ROOT.parent
RESOURCE_ROOT = PROJECT_ROOT / "resources"
SAMPLE_ROOT = PROJECT_ROOT / "sample-files"


@pytest.mark.samples
@pytest.mark.parametrize(("visitor_text"), [None, lambda a, b, c, d, e: None])  # noqa: ARG005
def test_multi_language(visitor_text):
    reader = PdfReader(RESOURCE_ROOT / "multilang.pdf")
    txt = reader.pages[0].extract_text(visitor_text=visitor_text)
    assert "Hello World" in txt, "English not correctly extracted"
    # iss #1296
    assert "مرحبا بالعالم" in txt, "Arabic not correctly extracted"
    assert "Привет, мир" in txt, "Russian not correctly extracted"
    assert "你好世界" in txt, "Chinese not correctly extracted"
    assert "สวัสดีชาวโลก" in txt, "Thai not correctly extracted"
    assert "こんにちは世界" in txt, "Japanese not correctly extracted"
    # check customizations
    set_custom_rtl(None, None, "Russian:")
    assert ":naissuR" in reader.pages[0].extract_text(
        visitor_text=visitor_text
    ), "(1) CUSTOM_RTL_SPECIAL_CHARS failed"
    set_custom_rtl(None, None, [ord(x) for x in "Russian:"])
    assert ":naissuR" in reader.pages[0].extract_text(
        visitor_text=visitor_text
    ), "(2) CUSTOM_RTL_SPECIAL_CHARS failed"
    set_custom_rtl(0, 255, None)
    assert ":hsilgnE" in reader.pages[0].extract_text(
        visitor_text=visitor_text
    ), "CUSTOM_RTL_MIN/MAX failed"
    set_custom_rtl("A", "z", [])
    assert ":hsilgnE" in reader.pages[0].extract_text(
        visitor_text=visitor_text
    ), "CUSTOM_RTL_MIN/MAX failed"
    set_custom_rtl(-1, -1, [])  # to prevent further errors

    reader = PdfReader(SAMPLE_ROOT / "015-arabic/habibi-rotated.pdf")
    assert "habibi" in reader.pages[0].extract_text(visitor_text=visitor_text)
    assert "حَبيبي" in reader.pages[0].extract_text(visitor_text=visitor_text)
    assert "habibi" in reader.pages[1].extract_text(visitor_text=visitor_text)
    assert "حَبيبي" in reader.pages[1].extract_text(visitor_text=visitor_text)
    assert "habibi" in reader.pages[2].extract_text(visitor_text=visitor_text)
    assert "حَبيبي" in reader.pages[2].extract_text(visitor_text=visitor_text)
    assert "habibi" in reader.pages[3].extract_text(visitor_text=visitor_text)
    assert "حَبيبي" in reader.pages[3].extract_text(visitor_text=visitor_text)


@pytest.mark.parametrize(
    ("file_name", "constraints"),
    [
        (
            "inkscape-abc.pdf",
            {
                "A": lambda x, y: 0 < x < 94 and 189 < y < 283,  # In upper left
                "B": lambda x, y: 94 < x < 189 and 94 < y < 189,  # In the center
                "C": lambda x, y: 189 < x < 283 and 0 < y < 94,  # In lower right
            },
        )
    ],
)
def test_visitor_text_matrices(file_name, constraints):
    """
    Checks if the matrices given to the visitor_text function when calling
    `extract_text` on the first page of `file_name` match some given constraints.
    `constraints` is a dictionary mapping a line of text to a constraint that should
    evaluate to `True` on its expected x,y-coordinates.
    """
    reader = PdfReader(RESOURCE_ROOT / file_name)

    lines = []

    def visitor_text(text, cm, tm, font_dict, font_size) -> None:
        ctm = mult(tm, cm)
        x = ctm[4]  # mult(tm, cm)[4]
        y = ctm[5]  # mult(tm, cm)[5]
        lines.append({"text": text, "x": x, "y": y})

    reader.pages[0].extract_text(visitor_text=visitor_text)

    for text, constraint in constraints.items():
        matches = [li for li in lines if li["text"].strip() == text]
        assert len(matches) <= 1, f"Multiple lines match {text}"
        assert len(matches) >= 1, f"No lines match {text}"

        x = matches[0]["x"]
        y = matches[0]["y"]
        assert constraint(x, y), f'Line "{text}" is wrong at x:{x}, y:{y}'


@pytest.mark.xfail(reason="known whitespace issue #2336")
@pytest.mark.enable_socket
def test_issue_2336():
    name = "Pesquisa-de-Precos-Combustiveis-novembro-2023.pdf"
    reader = PdfReader(BytesIO(get_data_from_url(name=name)))
    page = reader.pages[0]
    actual_text = page.extract_text()
    assert "Beira Rio" in actual_text


def test_layout_mode_font_class_to_dict():
    from pypdf._text_extraction._layout_mode._font import Font

    font = Font("foo", space_width=8, encoding="utf-8", char_map={}, font_dictionary={})
    assert Font.to_dict(font) == {
        "char_map": {},
        "encoding": "utf-8",
        "font_dictionary": {},
        "space_width": 8,
        "subtype": "foo",
        "width_map": {},
        "interpretable": True,
    }


@pytest.mark.enable_socket
@patch("pypdf._text_extraction._layout_mode._fixed_width_page.logger_warning")
def test_uninterpretable_type3_font(mock_logger_warning):
    url = "https://github.com/user-attachments/files/18551904/UninterpretableType3Font.pdf"
    name = "UninterpretableType3Font.pdf"
    reader = PdfReader(BytesIO(get_data_from_url(url, name=name)))
    page = reader.pages[0]
    assert page.extract_text(extraction_mode="layout") == ""
    mock_logger_warning.assert_called_with(
        "PDF contains an uninterpretable font. Output will be incomplete.",
        "pypdf._text_extraction._layout_mode._fixed_width_page"
    )


@pytest.mark.enable_socket
def test_layout_mode_epic_page_fonts():
    url = "https://github.com/py-pdf/pypdf/files/13836944/Epic.Page.PDF"
    name = "Epic Page.PDF"
    reader = PdfReader(BytesIO(get_data_from_url(url, name=name)))
    expected = (RESOURCE_ROOT / "Epic.Page.layout.txt").read_text(encoding="utf-8")
    assert expected == reader.pages[0].extract_text(extraction_mode="layout")


def test_layout_mode_uncommon_operators():
    # Coverage for layout mode Tc, Tz, Ts, ', ", TD, TL, and Tw
    reader = PdfReader(RESOURCE_ROOT / "toy.pdf")
    expected = (RESOURCE_ROOT / "toy.layout.txt").read_text(encoding="utf-8")
    assert expected == reader.pages[0].extract_text(extraction_mode="layout")


@pytest.mark.enable_socket
def test_layout_mode_type0_font_widths():
    # Cover both the 'int int int' and 'int [int int ...]' formats for Type0
    # /DescendantFonts /W array entries.
    url = "https://github.com/py-pdf/pypdf/files/13533204/Claim.Maker.Alerts.Guide_pg2.PDF"
    name = "Claim Maker Alerts Guide_pg2.PDF"
    reader = PdfReader(BytesIO(get_data_from_url(url, name=name)))
    expected = (RESOURCE_ROOT / "Claim Maker Alerts Guide_pg2.layout.txt").read_text(
        encoding="utf-8"
    )
    assert expected == reader.pages[0].extract_text(extraction_mode="layout")


@pytest.mark.enable_socket
def test_layout_mode_indirect_sequence_font_widths():
    # Cover the situation where the sequence for font widths is an IndirectObject
    # https://github.com/py-pdf/pypdf/pull/2788
    url = "https://github.com/user-attachments/files/16491621/2788_example.pdf"
    name = "2788_example.pdf"
    reader = PdfReader(BytesIO(get_data_from_url(url, name=name)))
    assert reader.pages[0].extract_text(extraction_mode="layout") == ""
    url = "https://github.com/user-attachments/files/16491619/2788_example_malformed.pdf"
    name = "2788_example_malformed.pdf"
    reader = PdfReader(BytesIO(get_data_from_url(url, name=name)))
    with pytest.raises(ParseError) as exc:
        reader.pages[0].extract_text(extraction_mode="layout")
        assert str(exc.value).startswith("Invalid font width definition")


def dummy_visitor_text(text, ctm, tm, fd, fs):
    pass


@patch("pypdf._page.logger_warning")
def test_layout_mode_warnings(mock_logger_warning):
    # Check that a warning is issued when an argument is ignored
    reader = PdfReader(RESOURCE_ROOT / "hello-world.pdf")
    page = reader.pages[0]
    page.extract_text(extraction_mode="plain", visitor_text=dummy_visitor_text)
    mock_logger_warning.assert_not_called()
    page.extract_text(extraction_mode="layout", visitor_text=dummy_visitor_text)
    mock_logger_warning.assert_called_with(
        "Argument visitor_text is ignored in layout mode", "pypdf._page"
    )


@pytest.mark.enable_socket
def test_space_with_one_unit_smaller_than_font_width():
    """Tests for #1328"""
    url = "https://github.com/py-pdf/pypdf/files/9498481/0004.pdf"
    name = "iss1328.pdf"
    reader = PdfReader(BytesIO(get_data_from_url(url, name=name)))
    page = reader.pages[0]
    extracted = page.extract_text()
    assert "Reporting crude oil leak.\n" in extracted


@pytest.mark.enable_socket
def test_space_position_calculation():
    """Tests for #1153"""
    url = "https://github.com/py-pdf/pypdf/files/9164743/file-0.pdf"
    name = "iss1153.pdf"
    reader = PdfReader(BytesIO(get_data_from_url(url, name=name)))
    page = reader.pages[3]
    extracted = page.extract_text()
    assert "Shortly after the Geneva BOF session, the" in extracted


def test_text_leading_height_unit():
    """Tests for #2262"""
    reader = PdfReader(RESOURCE_ROOT / "toy.pdf")
    page = reader.pages[0]
    extracted = page.extract_text()
    assert "Something[cited]\n" in extracted


def test_layout_mode_space_vertically_font_height_weight():
    """Tests layout mode with vertical space and font height weight (issue #2915)"""
    with open(RESOURCE_ROOT / "crazyones.pdf", "rb") as inputfile:
        # Load PDF file from file
        reader = PdfReader(inputfile)
        page = reader.pages[0]

        # Normal behaviour
        with open(RESOURCE_ROOT / "crazyones_layout_vertical_space.txt", "rb") as pdftext_file:
            pdftext = pdftext_file.read()

        text = page.extract_text(extraction_mode="layout", layout_mode_space_vertically=True).encode("utf-8")

        # Compare the text of the PDF to a known source
        for expected_line, actual_line in zip(text.splitlines(), pdftext.splitlines()):
            assert expected_line == actual_line

        pdftext = pdftext.replace(b"\r\n", b"\n")  # fix for windows
        assert text == pdftext

        # Blank lines are added to truly separate paragraphs
        with open(RESOURCE_ROOT / "crazyones_layout_vertical_space_font_height_weight.txt", "rb") as pdftext_file:
            pdftext = pdftext_file.read()

        text = page.extract_text(extraction_mode="layout", layout_mode_space_vertically=True,
                                 layout_mode_font_height_weight=0.85).encode("utf-8")

        # Compare the text of the PDF to a known source
        for expected_line, actual_line in zip(text.splitlines(), pdftext.splitlines()):
            assert expected_line == actual_line

        pdftext = pdftext.replace(b"\r\n", b"\n")  # fix for windows
        assert text == pdftext


@pytest.mark.enable_socket
def test_infinite_loop_arrays():
    """Tests for #2928"""
    url = "https://github.com/user-attachments/files/17576546/arrayabruptending.pdf"
    name = "arrayabruptending.pdf"
    reader = PdfReader(BytesIO(get_data_from_url(url, name=name)))

    page = reader.pages[0]
    extracted = page.extract_text()
    assert "RNA structure comparison" in extracted


@pytest.mark.enable_socket
def test_content_stream_is_dictionary_object(caplog):
    """Tests for #2995"""
    url = "https://github.com/user-attachments/files/18049322/6fa5fd46-5f98-4a67-800d-5e2362b0164f.pdf"
    name = "iss2995.pdf"
    data = get_data_from_url(url, name=name)

    reader = PdfReader(BytesIO(data))
    page = reader.pages[0]
    assert "\nYours faithfully   \n" in page.extract_text()
    assert "Expected StreamObject, got DictionaryObject instead. Data might be wrong." in caplog.text
    caplog.clear()

    reader = PdfReader(BytesIO(data), strict=True)
    page = reader.pages[0]
    with pytest.raises(PdfReadError) as exception:
        page.extract_text()
    assert (
        "Invalid Elementary Object starting with b\\'\\\\x18\\' @3557: b\\'ateDecode/Length 629\\\\x18ck["
        in exception.value.args[0]
    )


@pytest.mark.enable_socket
def test_tz_with_no_operands():
    """Tests for #2975"""
    url = "https://github.com/user-attachments/files/17974120/9E5E080E-C8DB-4A6B-822B-9A67DC04E526-120438.pdf"
    name = "iss2975.pdf"
    data = get_data_from_url(url, name=name)

    reader = PdfReader(BytesIO(data))
    page = reader.pages[1]
    assert "\nThankyouforyourattentiontothismatter.\n" in page.extract_text()


@pytest.mark.enable_socket
def test_iss3060():
    """Test for not throwing 'font not set: is PDF missing a Tf operator'"""
    url = "https://github.com/user-attachments/files/18482531/test-anon.pdf"
    name = "iss3060.pdf"
    reader = PdfReader(BytesIO(get_data_from_url(url, name=name)))
    # pypdf.errors.PdfReadError: font not set: is PDF missing a Tf operator?
    txt = reader.pages[0].extract_text(extraction_mode="layout")
    assert txt.startswith(" *******")


@pytest.mark.enable_socket
def test_iss3074():
    """Test for not throwing 'ZeroDivisionError: float division by zero'"""
    url = "https://github.com/user-attachments/files/18533211/test-anon.pdf"
    name = "iss3074.pdf"
    reader = PdfReader(BytesIO(get_data_from_url(url, name=name)))
    # pypdf.errors.PdfReadError: ZeroDivisionError: float division by zero
    txt = reader.pages[0].extract_text(extraction_mode="layout")
    assert txt.strip().startswith("AAAAAA")


@pytest.mark.enable_socket
def test_layout_mode_text_state():
    """Ensure the text state is stored and reset with q/Q operators."""
    # Get the PDF from issue #3212
    url = "https://github.com/user-attachments/files/19396790/garbled.pdf"
    name = "garbled-font.pdf"
    reader = PdfReader(BytesIO(get_data_from_url(url, name=name)))
    # Get the txt from issue #3212 and normalize line endings
    txt_url = "https://github.com/user-attachments/files/19510731/garbled-font.layout.txt"
    txt_name = "garbled-font.layout.txt"
    expected = get_data_from_url(txt_url, name=txt_name).decode("utf-8").replace("\r\n", "\n")

    assert expected == reader.pages[0].extract_text(extraction_mode="layout")


@pytest.mark.enable_socket
<<<<<<< HEAD
def test_layout_mode_text_state():
    """Ensure the text state is stored and reset with q/Q operators."""
=======
def test_rotated_line_wrap():
    """Ensure correct 2D translation of rotated text after a line wrap."""
>>>>>>> 076e14e4
    # Get the PDF from issue #3247
    url = "https://github.com/user-attachments/files/19696918/link16-line-wrap.sanitized.pdf"
    name = "link16-line-wrap.sanitized.pdf"
    reader = PdfReader(BytesIO(get_data_from_url(url, name=name)))
    # Get the txt from issue #3247 and normalize line endings
    txt_url = "https://github.com/user-attachments/files/19696917/link16-line-wrap.sanitized.expected.txt"
    txt_name = "link16-line-wrap.sanitized.expected.txt"
    expected = get_data_from_url(txt_url, name=txt_name).decode("utf-8").replace("\r\n", "\n")

    assert expected == reader.pages[0].extract_text()<|MERGE_RESOLUTION|>--- conflicted
+++ resolved
@@ -356,13 +356,8 @@
 
 
 @pytest.mark.enable_socket
-<<<<<<< HEAD
-def test_layout_mode_text_state():
-    """Ensure the text state is stored and reset with q/Q operators."""
-=======
 def test_rotated_line_wrap():
     """Ensure correct 2D translation of rotated text after a line wrap."""
->>>>>>> 076e14e4
     # Get the PDF from issue #3247
     url = "https://github.com/user-attachments/files/19696918/link16-line-wrap.sanitized.pdf"
     name = "link16-line-wrap.sanitized.pdf"
