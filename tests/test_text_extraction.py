"""
Testing the text-extraction submodule and ensuring the quality of text extraction.

The tested code might be in _page.py.
"""
from io import BytesIO
from pathlib import Path
from unittest.mock import patch

import pytest

from pypdf import PdfReader, mult
from pypdf._text_extraction import set_custom_rtl
from pypdf.errors import ParseError, PdfReadError

from . import get_data_from_url

TESTS_ROOT = Path(__file__).parent.resolve()
PROJECT_ROOT = TESTS_ROOT.parent
RESOURCE_ROOT = PROJECT_ROOT / "resources"
SAMPLE_ROOT = PROJECT_ROOT / "sample-files"


@pytest.mark.samples
@pytest.mark.parametrize(("visitor_text"), [None, lambda a, b, c, d, e: None])
def test_multi_language(visitor_text):
    reader = PdfReader(RESOURCE_ROOT / "multilang.pdf")
    txt = reader.pages[0].extract_text(visitor_text=visitor_text)
    assert "Hello World" in txt, "English not correctly extracted"
    # iss #1296
    assert "مرحبا بالعالم" in txt, "Arabic not correctly extracted"
    assert "Привет, мир" in txt, "Russian not correctly extracted"
    assert "你好世界" in txt, "Chinese not correctly extracted"
    assert "สวัสดีชาวโลก" in txt, "Thai not correctly extracted"
    assert "こんにちは世界" in txt, "Japanese not correctly extracted"
    # check customizations
    set_custom_rtl(None, None, "Russian:")
    assert ":naissuR" in reader.pages[0].extract_text(
        visitor_text=visitor_text
    ), "(1) CUSTOM_RTL_SPECIAL_CHARS failed"
    set_custom_rtl(None, None, [ord(x) for x in "Russian:"])
    assert ":naissuR" in reader.pages[0].extract_text(
        visitor_text=visitor_text
    ), "(2) CUSTOM_RTL_SPECIAL_CHARS failed"
    set_custom_rtl(0, 255, None)
    assert ":hsilgnE" in reader.pages[0].extract_text(
        visitor_text=visitor_text
    ), "CUSTOM_RTL_MIN/MAX failed"
    set_custom_rtl("A", "z", [])
    assert ":hsilgnE" in reader.pages[0].extract_text(
        visitor_text=visitor_text
    ), "CUSTOM_RTL_MIN/MAX failed"
    set_custom_rtl(-1, -1, [])  # to prevent further errors

    reader = PdfReader(SAMPLE_ROOT / "015-arabic/habibi-rotated.pdf")
    assert "habibi" in reader.pages[0].extract_text(visitor_text=visitor_text)
    assert "حَبيبي" in reader.pages[0].extract_text(visitor_text=visitor_text)
    assert "habibi" in reader.pages[1].extract_text(visitor_text=visitor_text)
    assert "حَبيبي" in reader.pages[1].extract_text(visitor_text=visitor_text)
    assert "habibi" in reader.pages[2].extract_text(visitor_text=visitor_text)
    assert "حَبيبي" in reader.pages[2].extract_text(visitor_text=visitor_text)
    assert "habibi" in reader.pages[3].extract_text(visitor_text=visitor_text)
    assert "حَبيبي" in reader.pages[3].extract_text(visitor_text=visitor_text)


@pytest.mark.parametrize(
    ("file_name", "constraints"),
    [
        (
            "inkscape-abc.pdf",
            {
                "A": lambda x, y: 0 < x < 94 and 189 < y < 283,  # In upper left
                "B": lambda x, y: 94 < x < 189 and 94 < y < 189,  # In the center
                "C": lambda x, y: 189 < x < 283 and 0 < y < 94,
            },  # In lower right
        )
    ],
)
def test_visitor_text_matrices(file_name, constraints):
    """
    Checks if the matrices given to the visitor_text function when calling
    `extract_text` on the first page of `file_name` match some given constraints.
    `constraints` is a dictionary mapping a line of text to a constraint that should
    evaluate to `True` on its expected x,y-coordinates.
    """
    reader = PdfReader(RESOURCE_ROOT / file_name)

    lines = []

    def visitor_text(text, cm, tm, font_dict, font_size) -> None:
        ctm = mult(tm, cm)
        x = ctm[4]  # used to tm[4] * cm[0] + tm[5] * cm[2] + cm[4]  # mult(tm, cm)[4]
        y = ctm[
            5
        ]  # used to be tm[4] * cm[1] + tm[5] * cm[3] + cm[5]  # mult(tm, cm)[5]
        lines.append({"text": text, "x": x, "y": y})

    reader.pages[0].extract_text(visitor_text=visitor_text)

    for text, constraint in constraints.items():
        matches = [li for li in lines if li["text"].strip() == text]
        assert len(matches) <= 1, f"Multiple lines match {text}"
        assert len(matches) >= 1, f"No lines match {text}"

        x = matches[0]["x"]
        y = matches[0]["y"]
        assert constraint(x, y), f'Line "{text}" is wrong at x:{x}, y:{y}'


@pytest.mark.xfail(reason="known whitespace issue #2336")
@pytest.mark.enable_socket
def test_issue_2336():
    name = "Pesquisa-de-Precos-Combustiveis-novembro-2023.pdf"
    reader = PdfReader(BytesIO(get_data_from_url(name=name)))
    page = reader.pages[0]
    actual_text = page.extract_text()
    assert "Beira Rio" in actual_text


def test_layout_mode_font_class_to_dict():
    from pypdf._text_extraction._layout_mode._font import Font

    font = Font("foo", space_width=8, encoding="utf-8", char_map={}, font_dictionary={})
    assert Font.to_dict(font) == {
        "char_map": {},
        "encoding": "utf-8",
        "font_dictionary": {},
        "space_width": 8,
        "subtype": "foo",
        "width_map": {},
    }


@pytest.mark.enable_socket
def test_layout_mode_epic_page_fonts():
    url = "https://github.com/py-pdf/pypdf/files/13836944/Epic.Page.PDF"
    name = "Epic Page.PDF"
    reader = PdfReader(BytesIO(get_data_from_url(url, name=name)))
    expected = (RESOURCE_ROOT / "Epic.Page.layout.txt").read_text(encoding="utf-8")
    assert expected == reader.pages[0].extract_text(extraction_mode="layout")


def test_layout_mode_uncommon_operators():
    # coverage for layout mode Tc, Tz, Ts, ', ", TD, TL, and Tw
    reader = PdfReader(RESOURCE_ROOT / "toy.pdf")
    expected = (RESOURCE_ROOT / "toy.layout.txt").read_text(encoding="utf-8")
    assert expected == reader.pages[0].extract_text(extraction_mode="layout")


@pytest.mark.enable_socket
def test_layout_mode_type0_font_widths():
    # Cover both the 'int int int' and 'int [int int ...]' formats for Type0
    # /DescendantFonts /W array entries.
    url = "https://github.com/py-pdf/pypdf/files/13533204/Claim.Maker.Alerts.Guide_pg2.PDF"
    name = "Claim Maker Alerts Guide_pg2.PDF"
    reader = PdfReader(BytesIO(get_data_from_url(url, name=name)))
    expected = (RESOURCE_ROOT / "Claim Maker Alerts Guide_pg2.layout.txt").read_text(
        encoding="utf-8"
    )
    assert expected == reader.pages[0].extract_text(extraction_mode="layout")


@pytest.mark.enable_socket
def test_layout_mode_indirect_sequence_font_widths():
    # Cover the situation where the sequence for font widths is an IndirectObject
    # ref https://github.com/py-pdf/pypdf/pull/2788
    url = "https://github.com/user-attachments/files/16491621/2788_example.pdf"
    name = "2788_example.pdf"
    reader = PdfReader(BytesIO(get_data_from_url(url, name=name)))
    assert reader.pages[0].extract_text(extraction_mode="layout") == ""
    url = "https://github.com/user-attachments/files/16491619/2788_example_malformed.pdf"
    name = "2788_example_malformed.pdf"
    reader = PdfReader(BytesIO(get_data_from_url(url, name=name)))
    with pytest.raises(ParseError) as exc:
        reader.pages[0].extract_text(extraction_mode="layout")
        assert str(exc.value).startswith("Invalid font width definition")


def dummy_visitor_text(text, ctm, tm, fd, fs):
    pass


@patch("pypdf._page.logger_warning")
def test_layout_mode_warnings(mock_logger_warning):
    # Check that a warning is issued when an argument is ignored
    reader = PdfReader(RESOURCE_ROOT / "hello-world.pdf")
    page = reader.pages[0]
    page.extract_text(extraction_mode="plain", visitor_text=dummy_visitor_text)
    mock_logger_warning.assert_not_called()
    page.extract_text(extraction_mode="layout", visitor_text=dummy_visitor_text)
    mock_logger_warning.assert_called_with(
        "Argument visitor_text is ignored in layout mode", "pypdf._page"
    )


@pytest.mark.enable_socket
def test_space_with_one_unit_smaller_than_font_width():
    """Tests for #1328"""
    url = "https://github.com/py-pdf/pypdf/files/9498481/0004.pdf"
    name = "iss1328.pdf"
    reader = PdfReader(BytesIO(get_data_from_url(url, name=name)))
    page = reader.pages[0]
    extracted = page.extract_text()
    assert "Reporting crude oil leak.\n" in extracted


@pytest.mark.enable_socket
def test_space_position_calculation():
    """Tests for #1153"""
    url = "https://github.com/py-pdf/pypdf/files/9164743/file-0.pdf"
    name = "iss1153.pdf"
    reader = PdfReader(BytesIO(get_data_from_url(url, name=name)))
    page = reader.pages[3]
    extracted = page.extract_text()
    assert "Shortly after the Geneva BOF session, the" in extracted


def test_text_leading_height_unit():
    """Tests for #2262"""
    reader = PdfReader(RESOURCE_ROOT / "toy.pdf")
    page = reader.pages[0]
    extracted = page.extract_text()
    assert "Something[cited]\n" in extracted


def test_layout_mode_space_vertically_font_height_weight():
    """Tests layout mode with vertical space and font height weight (issue #2915)"""
    with open(RESOURCE_ROOT / "crazyones.pdf", "rb") as inputfile:
        # Load PDF file from file
        reader = PdfReader(inputfile)
        page = reader.pages[0]

        # Normal behaviour
        with open(RESOURCE_ROOT / "crazyones_layout_vertical_space.txt", "rb") as pdftext_file:
            pdftext = pdftext_file.read()

        text = page.extract_text(extraction_mode="layout", layout_mode_space_vertically=True).encode("utf-8")

        # Compare the text of the PDF to a known source
        for expected_line, actual_line in zip(text.splitlines(), pdftext.splitlines()):
            assert expected_line == actual_line

        pdftext = pdftext.replace(b"\r\n", b"\n")  # fix for windows
        assert text == pdftext, (
            "PDF extracted text differs from expected value.\n\n"
            "Expected:\n\n%r\n\nExtracted:\n\n%r\n\n" % (pdftext, text)
        )

        # Blank lines are added to truly separate paragraphs
        with open(RESOURCE_ROOT / "crazyones_layout_vertical_space_font_height_weight.txt", "rb") as pdftext_file:
            pdftext = pdftext_file.read()

        text = page.extract_text(extraction_mode="layout", layout_mode_space_vertically=True,
                                 layout_mode_font_height_weight=0.85).encode("utf-8")

        # Compare the text of the PDF to a known source
        for expected_line, actual_line in zip(text.splitlines(), pdftext.splitlines()):
            assert expected_line == actual_line

        pdftext = pdftext.replace(b"\r\n", b"\n")  # fix for windows
        assert text == pdftext, (
                "PDF extracted text differs from expected value.\n\n"
                "Expected:\n\n%r\n\nExtracted:\n\n%r\n\n" % (pdftext, text)
        )


@pytest.mark.enable_socket
def test_infinite_loop_arrays():
    """Tests for #2928"""
    url = "https://github.com/user-attachments/files/17576546/arrayabruptending.pdf"
    name = "arrayabruptending.pdf"
    reader = PdfReader(BytesIO(get_data_from_url(url, name=name)))

    page = reader.pages[0]
    extracted = page.extract_text()
    assert "RNA structure comparison" in extracted


@pytest.mark.enable_socket
<<<<<<< HEAD
def test_content_stream_is_dictionary_object(caplog):
    """Tests for #2995."""
    url = "https://github.com/user-attachments/files/18049322/6fa5fd46-5f98-4a67-800d-5e2362b0164f.pdf"
    name = "iss2995.pdf"
    data = get_data_from_url(url, name=name)

    reader = PdfReader(BytesIO(data))
    page = reader.pages[0]
    assert "\nYours faithfully   \n" in page.extract_text()
    assert "Expected StreamObject, got DictionaryObject instead. Data might be wrong." in caplog.text
    caplog.clear()

    reader = PdfReader(BytesIO(data), strict=True)
    page = reader.pages[0]
    with pytest.raises(PdfReadError) as exception:
        page.extract_text()
    assert (
        "Invalid Elementary Object starting with b\\'\\\\x18\\' @3557: b\\'ateDecode/Length 629\\\\x18ck["
        in exception.value.args[0]
    )
=======
def test_tz_with_no_operands():
    """Tests for #2975"""
    url = "https://github.com/user-attachments/files/17974120/9E5E080E-C8DB-4A6B-822B-9A67DC04E526-120438.pdf"
    name = "iss2975.pdf"
    data = get_data_from_url(url, name=name)

    reader = PdfReader(BytesIO(data))
    page = reader.pages[1]
    assert "\nThankyouforyourattentiontothismatter.\n" in page.extract_text()
>>>>>>> 07f68b46
<|MERGE_RESOLUTION|>--- conflicted
+++ resolved
@@ -277,7 +277,6 @@
 
 
 @pytest.mark.enable_socket
-<<<<<<< HEAD
 def test_content_stream_is_dictionary_object(caplog):
     """Tests for #2995."""
     url = "https://github.com/user-attachments/files/18049322/6fa5fd46-5f98-4a67-800d-5e2362b0164f.pdf"
@@ -298,7 +297,9 @@
         "Invalid Elementary Object starting with b\\'\\\\x18\\' @3557: b\\'ateDecode/Length 629\\\\x18ck["
         in exception.value.args[0]
     )
-=======
+
+
+@pytest.mark.enable_socket
 def test_tz_with_no_operands():
     """Tests for #2975"""
     url = "https://github.com/user-attachments/files/17974120/9E5E080E-C8DB-4A6B-822B-9A67DC04E526-120438.pdf"
@@ -307,5 +308,4 @@
 
     reader = PdfReader(BytesIO(data))
     page = reader.pages[1]
-    assert "\nThankyouforyourattentiontothismatter.\n" in page.extract_text()
->>>>>>> 07f68b46
+    assert "\nThankyouforyourattentiontothismatter.\n" in page.extract_text()