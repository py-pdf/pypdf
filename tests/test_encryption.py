"""Test the pypdf.encryption module."""
import secrets
from pathlib import Path

import pytest

import pypdf
from pypdf import PasswordType, PdfReader, PdfWriter
from pypdf._encryption import AlgV5, CryptRC4
from pypdf.errors import DependencyError, PdfReadError

try:
    from Crypto.Cipher import AES  # noqa: F401

    HAS_PYCRYPTODOME = True
except ImportError:
    HAS_PYCRYPTODOME = False

TESTS_ROOT = Path(__file__).parent.resolve()
PROJECT_ROOT = TESTS_ROOT.parent
RESOURCE_ROOT = PROJECT_ROOT / "resources"


@pytest.mark.parametrize(
    ("name", "requires_pycryptodome"),
    [
        # unencrypted pdf
        ("unencrypted.pdf", False),
        # created by:
        # qpdf --encrypt "" "" 40 -- unencrypted.pdf r2-empty-password.pdf
        ("r2-empty-password.pdf", False),
        # created by:
        # qpdf --encrypt "" "" 128 -- unencrypted.pdf r3-empty-password.pdf
        ("r3-empty-password.pdf", False),
        # created by:
        # qpdf --encrypt "asdfzxcv" "" 40 -- unencrypted.pdf r2-user-password.pdf
        ("r2-user-password.pdf", False),
        # created by:
        # qpdf --encrypt "" "asdfzxcv" 40 -- unencrypted.pdf r2-owner-password.pdf
        ("r2-owner-password.pdf", False),
        # created by:
        # qpdf --encrypt "asdfzxcv" "" 128 -- unencrypted.pdf r3-user-password.pdf
        ("r3-user-password.pdf", False),
        # created by:
        # qpdf --encrypt "asdfzxcv" "" 128 --force-V4 -- unencrypted.pdf r4-user-password.pdf
        ("r4-user-password.pdf", False),
        # created by:
        # qpdf --encrypt "" "asdfzxcv" 128 --force-V4 -- unencrypted.pdf r4-owner-password.pdf
        ("r4-owner-password.pdf", False),
        # created by:
        # qpdf --encrypt "asdfzxcv" "" 128 --use-aes=y -- unencrypted.pdf r4-aes-user-password.pdf
        ("r4-aes-user-password.pdf", True),
        # created by:
        # qpdf --encrypt "" "" 256 --force-R5 -- unencrypted.pdf r5-empty-password.pdf
        ("r5-empty-password.pdf", True),
        # created by:
        # qpdf --encrypt "asdfzxcv" "" 256 --force-R5 -- unencrypted.pdf r5-user-password.pdf
        ("r5-user-password.pdf", True),
        # created by:
        # qpdf --encrypt "" "asdfzxcv" 256 --force-R5 -- unencrypted.pdf r5-owner-password.pdf
        ("r5-owner-password.pdf", True),
        # created by:
        # qpdf --encrypt "" "" 256 -- unencrypted.pdf r6-empty-password.pdf
        ("r6-empty-password.pdf", True),
        # created by:
        # qpdf --encrypt "asdfzxcv" "" 256 -- unencrypted.pdf r6-user-password.pdf
        ("r6-user-password.pdf", True),
        # created by:
        # qpdf --encrypt "" "asdfzxcv" 256 -- unencrypted.pdf r6-owner-password.pdf
        ("r6-owner-password.pdf", True),
    ],
)
def test_encryption(name, requires_pycryptodome):
    """
    Encrypted PDFs are handled correctly.

    This test function ensures that:
    - If PyCryptodome is not available and required, a DependencyError is raised
    - Encrypted PDFs are identified correctly
    - Decryption works for encrypted PDFs
    - Metadata is properly extracted from the decrypted PDF
    """
    inputfile = RESOURCE_ROOT / "encryption" / name
    if requires_pycryptodome and not HAS_PYCRYPTODOME:
        with pytest.raises(DependencyError) as exc:
            ipdf = pypdf.PdfReader(inputfile)
            ipdf.decrypt("asdfzxcv")
            dd = dict(ipdf.metadata)
        assert exc.value.args[0] == "PyCryptodome is required for AES algorithm"
        return
    else:
        ipdf = pypdf.PdfReader(inputfile)
        if str(inputfile).endswith("unencrypted.pdf"):
            assert not ipdf.is_encrypted
        else:
            assert ipdf.is_encrypted
            ipdf.decrypt("asdfzxcv")
        assert len(ipdf.pages) == 1
        dd = dict(ipdf.metadata)
    # remove empty value entry
    dd = {x[0]: x[1] for x in dd.items() if x[1]}
    assert dd == {
        "/Author": "cheng",
        "/CreationDate": "D:20220414132421+05'24'",
        "/Creator": "WPS Writer",
        "/ModDate": "D:20220414132421+05'24'",
        "/SourceModified": "D:20220414132421+05'24'",
        "/Trapped": "/False",
    }


@pytest.mark.parametrize(
    ("name", "user_passwd", "owner_passwd"),
    [
        # created by
        # qpdf --encrypt "foo" "bar" 256 -- unencrypted.pdf r6-both-passwords.pdf
        ("r6-both-passwords.pdf", "foo", "bar"),
    ],
)
@pytest.mark.skipif(not HAS_PYCRYPTODOME, reason="No pycryptodome")
def test_pdf_with_both_passwords(name, user_passwd, owner_passwd):
    """
    PDFs with both user and owner passwords are handled correctly.

    This test function ensures that:
    - Encrypted PDFs with both user and owner passwords are identified correctly
    - Decryption works for both user and owner passwords
    - The correct password type is returned after decryption
    - The number of pages is correctly identified after decryption
    """
    inputfile = RESOURCE_ROOT / "encryption" / name
    ipdf = pypdf.PdfReader(inputfile)
    assert ipdf.is_encrypted
    assert ipdf.decrypt(user_passwd) == PasswordType.USER_PASSWORD
    assert ipdf.decrypt(owner_passwd) == PasswordType.OWNER_PASSWORD
    assert len(ipdf.pages) == 1


@pytest.mark.parametrize(
    ("pdffile", "password"),
    [
        ("crazyones-encrypted-256.pdf", "password"),
        ("crazyones-encrypted-256.pdf", b"password"),
    ],
)
@pytest.mark.skipif(not HAS_PYCRYPTODOME, reason="No pycryptodome")
def test_read_page_from_encrypted_file_aes_256(pdffile, password):
    """
    A page can be read from an encrypted.

    This is a regression test for issue 327:
    IndexError for get_page() of decrypted file
    """
    path = RESOURCE_ROOT / pdffile
    pypdf.PdfReader(path, password=password).pages[0]


@pytest.mark.parametrize(
    "names",
    [
        (
            [
                "unencrypted.pdf",
                "r3-user-password.pdf",
                "r4-aes-user-password.pdf",
                "r5-user-password.pdf",
            ]
        ),
    ],
)
@pytest.mark.skipif(not HAS_PYCRYPTODOME, reason="No pycryptodome")
@pytest.mark.filterwarnings("ignore::DeprecationWarning")
def test_merge_encrypted_pdfs(names):
    """Encrypted PDFs can be merged after decryption."""
    merger = pypdf.PdfMerger()
    files = [RESOURCE_ROOT / "encryption" / x for x in names]
    pdfs = [pypdf.PdfReader(x) for x in files]
    for pdf in pdfs:
        if pdf.is_encrypted:
            pdf.decrypt("asdfzxcv")
        merger.append(pdf)
    # no need to write to file
    merger.close()


@pytest.mark.parametrize(
    "cryptcls",
    [
        CryptRC4,
    ],
)
def test_encrypt_decrypt_with_cipher_class(cryptcls):
    """Encryption and decryption using a cipher class work as expected."""
    message = b"Hello World"
    key = bytes(0 for _ in range(128))  # b"secret key"
    crypt = cryptcls(key)
    assert crypt.decrypt(crypt.encrypt(message)) == message


def test_attempt_decrypt_unencrypted_pdf():
    """Attempting to decrypt an unencrypted PDF raises a PdfReadError."""
    path = RESOURCE_ROOT / "crazyones.pdf"
    with pytest.raises(PdfReadError) as exc:
        PdfReader(path, password="nonexistant")
    assert exc.value.args[0] == "Not encrypted file"


def test_alg_v5_generate_values():
    """
    Algorithm V5 values are generated without raising exceptions.

    This test function checks if there is an exception during the value generation.
    It does not verify that the content is correct.
    """
    if not HAS_PYCRYPTODOME:
        return
    key = b"0123456789123451"
    values = AlgV5.generate_values(
        R=5,
        user_password=b"foo",
        owner_password=b"bar",
        key=key,
        p=0,
        metadata_encrypted=True,
    )
    assert values == {
        "/U": values["/U"],
        "/UE": values["/UE"],
        "/O": values["/O"],
        "/OE": values["/OE"],
        "/Perms": values["/Perms"],
    }


@pytest.mark.parametrize(
    ("alg", "requires_pycryptodome"),
    [
        ("RC4-40", False),
        ("RC4-128", False),
        ("AES-128", True),
        ("AES-256-R5", True),
        ("AES-256", True),
        ("ABCD", False),
    ],
)
def test_pdf_encrypt(pdf_file_path, alg, requires_pycryptodome):
    user_password = secrets.token_urlsafe(10)
    owner_password = secrets.token_urlsafe(10)

    reader = PdfReader(RESOURCE_ROOT / "encryption" / "unencrypted.pdf")
    page = reader.pages[0]
    text0 = page.extract_text()

    writer = PdfWriter()
    writer.add_page(page)

    # test with invalid algorithm name
    if alg == "ABCD":
        with pytest.raises(ValueError) as exc:
            writer.encrypt(
                user_password=user_password,
                owner_password=owner_password,
<<<<<<< HEAD
                algorithm=alg
=======
                algorithm=alg,
>>>>>>> 71be38bf
            )
        assert exc.value.args[0] == "algorithm 'ABCD' NOT supported"
        return

    if requires_pycryptodome and not HAS_PYCRYPTODOME:
        with pytest.raises(DependencyError) as exc:
            writer.encrypt(
                user_password=user_password,
                owner_password=owner_password,
<<<<<<< HEAD
                algorithm=alg
=======
                algorithm=alg,
>>>>>>> 71be38bf
            )
            with open(pdf_file_path, "wb") as output_stream:
                writer.write(output_stream)
        assert exc.value.args[0] == "PyCryptodome is required for AES algorithm"
        return

    writer.encrypt(
<<<<<<< HEAD
        user_password=user_password,
        owner_password=owner_password,
        algorithm=alg
=======
        user_password=user_password, owner_password=owner_password, algorithm=alg
>>>>>>> 71be38bf
    )
    with open(pdf_file_path, "wb") as output_stream:
        writer.write(output_stream)

    reader = PdfReader(pdf_file_path)
    assert reader.is_encrypted
    assert reader.decrypt(owner_password) == PasswordType.OWNER_PASSWORD
    assert reader.decrypt(user_password) == PasswordType.USER_PASSWORD

    page = reader.pages[0]
    text1 = page.extract_text()
    assert text0 == text1


@pytest.mark.parametrize(
<<<<<<< HEAD
    "count", [1, 2, 3, 4, 5, 10],
=======
    "count",
    [1, 2, 3, 4, 5, 10],
>>>>>>> 71be38bf
)
def test_pdf_encrypt_multiple(pdf_file_path, count):
    user_password = secrets.token_urlsafe(10)
    owner_password = secrets.token_urlsafe(10)

    reader = PdfReader(RESOURCE_ROOT / "encryption" / "unencrypted.pdf")
    page = reader.pages[0]
    text0 = page.extract_text()

    writer = PdfWriter()
    writer.add_page(page)

    if count == 1:
        owner_password = None

    for _i in range(count):
        writer.encrypt(
            user_password=user_password,
            owner_password=owner_password,
<<<<<<< HEAD
            algorithm="RC4-128"
=======
            algorithm="RC4-128",
>>>>>>> 71be38bf
        )
    with open(pdf_file_path, "wb") as output_stream:
        writer.write(output_stream)

    reader = PdfReader(pdf_file_path)
    assert reader.is_encrypted
    if owner_password is None:
        # NOTICE: owner_password will set to user_password if it's None
        assert reader.decrypt(user_password) == PasswordType.OWNER_PASSWORD
    else:
        assert reader.decrypt(owner_password) == PasswordType.OWNER_PASSWORD
        assert reader.decrypt(user_password) == PasswordType.USER_PASSWORD

    page = reader.pages[0]
    text1 = page.extract_text()
    assert text0 == text1<|MERGE_RESOLUTION|>--- conflicted
+++ resolved
@@ -260,11 +260,7 @@
             writer.encrypt(
                 user_password=user_password,
                 owner_password=owner_password,
-<<<<<<< HEAD
-                algorithm=alg
-=======
                 algorithm=alg,
->>>>>>> 71be38bf
             )
         assert exc.value.args[0] == "algorithm 'ABCD' NOT supported"
         return
@@ -274,11 +270,7 @@
             writer.encrypt(
                 user_password=user_password,
                 owner_password=owner_password,
-<<<<<<< HEAD
-                algorithm=alg
-=======
                 algorithm=alg,
->>>>>>> 71be38bf
             )
             with open(pdf_file_path, "wb") as output_stream:
                 writer.write(output_stream)
@@ -286,13 +278,7 @@
         return
 
     writer.encrypt(
-<<<<<<< HEAD
-        user_password=user_password,
-        owner_password=owner_password,
-        algorithm=alg
-=======
         user_password=user_password, owner_password=owner_password, algorithm=alg
->>>>>>> 71be38bf
     )
     with open(pdf_file_path, "wb") as output_stream:
         writer.write(output_stream)
@@ -308,12 +294,8 @@
 
 
 @pytest.mark.parametrize(
-<<<<<<< HEAD
-    "count", [1, 2, 3, 4, 5, 10],
-=======
     "count",
     [1, 2, 3, 4, 5, 10],
->>>>>>> 71be38bf
 )
 def test_pdf_encrypt_multiple(pdf_file_path, count):
     user_password = secrets.token_urlsafe(10)
@@ -333,11 +315,7 @@
         writer.encrypt(
             user_password=user_password,
             owner_password=owner_password,
-<<<<<<< HEAD
-            algorithm="RC4-128"
-=======
             algorithm="RC4-128",
->>>>>>> 71be38bf
         )
     with open(pdf_file_path, "wb") as output_stream:
         writer.write(output_stream)
