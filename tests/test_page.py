import json
import os
import random
from copy import deepcopy
from io import BytesIO
from pathlib import Path
from typing import List, Tuple

import pytest

from pypdf import PdfReader, PdfWriter, Transformation
from pypdf._page import PageObject, set_custom_rtl
from pypdf.constants import PageAttributes as PG
from pypdf.errors import DeprecationError, PdfReadWarning
from pypdf.generic import (
    ArrayObject,
    ContentStream,
    DictionaryObject,
    FloatObject,
    IndirectObject,
    NameObject,
    RectangleObject,
    TextStringObject,
)

from . import get_pdf_from_url, normalize_warnings

TESTS_ROOT = Path(__file__).parent.resolve()
PROJECT_ROOT = TESTS_ROOT.parent
RESOURCE_ROOT = PROJECT_ROOT / "resources"
SAMPLE_ROOT = PROJECT_ROOT / "sample-files"


def get_all_sample_files():
    meta_file = SAMPLE_ROOT / "files.json"
    if not os.path.isfile(meta_file):
        return {"data": []}
    with open(meta_file) as fp:
        data = fp.read()
    meta = json.loads(data)
    return meta


all_files_meta = get_all_sample_files()


@pytest.mark.samples
@pytest.mark.parametrize(
    "meta",
    [m for m in all_files_meta["data"] if not m["encrypted"]],
    ids=[m["path"] for m in all_files_meta["data"] if not m["encrypted"]],
)
@pytest.mark.filterwarnings("ignore::pypdf.errors.PdfReadWarning")
def test_read(meta):
    pdf_path = SAMPLE_ROOT / meta["path"]
    reader = PdfReader(pdf_path)
    try:
        reader.pages[0]
    except Exception:
        return
    assert len(reader.pages) == meta["pages"]


@pytest.mark.samples
@pytest.mark.external
@pytest.mark.parametrize(
    ("pdf_path", "password"),
    [
        ("crazyones.pdf", None),
        ("attachment.pdf", None),
        (
            "libreoffice-writer-password.pdf",
            "openpassword",
        ),
        ("imagemagick-images.pdf", None),
        ("imagemagick-lzw.pdf", None),
        ("reportlab-inline-image.pdf", None),
        ("https://arxiv.org/pdf/2201.00029.pdf", None),
    ],
)
def test_page_operations(pdf_path, password):
    """
    This test just checks if the operation throws an exception.

    This should be done way more thoroughly: It should be checked if the output
    is as expected.
    """
    if pdf_path.startswith("http"):
        pdf_path = BytesIO(get_pdf_from_url(pdf_path, pdf_path.split("/")[-1]))
    else:
        pdf_path = RESOURCE_ROOT / pdf_path
    reader = PdfReader(pdf_path)

    if password:
        reader.decrypt(password)

    page: PageObject = reader.pages[0]

    t = Transformation().translate(50, 100).rotate(90)
    assert abs(t.ctm[4] + 100) < 0.01
    assert abs(t.ctm[5] - 50) < 0.01

    transformation = Transformation().rotate(90).scale(1).translate(1, 1)
    page.add_transformation(transformation, expand=True)
    page.add_transformation((1, 0, 0, 0, 0, 0))
    page.scale(2, 2)
    page.scale_by(0.5)
    page.scale_to(100, 100)
    page.compress_content_streams()
    page.extract_text()
    page.scale_by(0.5)
    page.scale_to(100, 100)
    page.extract_text()


def test_transformation_equivalence():
    pdf_path = RESOURCE_ROOT / "labeled-edges-center-image.pdf"
    reader_base = PdfReader(pdf_path)
    page_base = reader_base.pages[0]

    pdf_path = RESOURCE_ROOT / "box.pdf"
    reader_add = PdfReader(pdf_path)
    page_box = reader_add.pages[0]

    op = Transformation().scale(2).rotate(45)

    # Option 1: The new way
    page_box1 = deepcopy(page_box)
    page_base1 = deepcopy(page_base)
    page_box1.add_transformation(op, expand=True)
    page_base1.merge_page(page_box1, expand=False)

    # Option 2: The old way
    page_box2 = deepcopy(page_box)
    page_base2 = deepcopy(page_base)
    with pytest.raises(DeprecationError):
        page_base2.mergeTransformedPage(page_box2, op, expand=False)
    page_box2.add_transformation(op)
    page_base2.merge_page(page_box2)

    # Should be the same
    assert page_base1[NameObject(PG.CONTENTS)] == page_base2[NameObject(PG.CONTENTS)]
    assert page_base1.mediabox == page_base2.mediabox
    assert page_base1.trimbox == page_base2.trimbox
    assert page_base1[NameObject(PG.ANNOTS)] == page_base2[NameObject(PG.ANNOTS)]
    compare_dict_objects(
        page_base1[NameObject(PG.RESOURCES)], page_base2[NameObject(PG.RESOURCES)]
    )


def test_transformation_equivalence2():
    pdf_path = RESOURCE_ROOT / "labeled-edges-center-image.pdf"
    reader_base = PdfReader(pdf_path)

    pdf_path = RESOURCE_ROOT / "box.pdf"
    reader_add = PdfReader(pdf_path)

    w = PdfWriter()
    w.append(reader_base)
    w.pages[0].merge_transformed_page(
        reader_add.pages[0], Transformation().scale(2).rotate(-45), False, False
    )
    w.pages[0].merge_transformed_page(
        reader_add.pages[0], Transformation().scale(2).translate(100, 100), True, False
    )
    # No special assert: the test should be visual in a viewer; 2 box with a arrow rotated  and translated

    w = PdfWriter()
    w.append(reader_add)
    w.pages[0].merge_transformed_page(
        reader_base.pages[0], Transformation(), True, True
    )
    # No special assert: Visual check the page has been  increased and all is visible (box+graph)

    pdf_path = RESOURCE_ROOT / "commented-xmp.pdf"
    reader_comments = PdfReader(pdf_path)

    w = PdfWriter()
    w.append(reader_base)
    w.pages[0].merge_transformed_page(
        reader_comments.pages[0], Transformation().rotate(-15), True, True
    )
    # No special assert: Visual check the overlay has its comments at the good position


def test_get_user_unit_property():
    pdf_path = RESOURCE_ROOT / "crazyones.pdf"
    reader = PdfReader(pdf_path)
    assert reader.pages[0].user_unit == 1


def compare_dict_objects(d1, d2):
    assert sorted(d1.keys()) == sorted(d2.keys())
    for k in d1.keys():
        if isinstance(d1[k], DictionaryObject):
            compare_dict_objects(d1[k], d2[k])
        else:
            assert d1[k] == d2[k]


@pytest.mark.slow
def test_page_transformations():
    pdf_path = RESOURCE_ROOT / "crazyones.pdf"
    reader = PdfReader(pdf_path)

    page: PageObject = reader.pages[0]
    with pytest.raises(DeprecationError):
        page.mergeRotatedPage(page, 90, expand=True)
    with pytest.raises(DeprecationError):
        page.mergeRotatedScaledPage(page, 90, 1, expand=True)
    with pytest.raises(DeprecationError):
        page.mergeRotatedScaledTranslatedPage(
            page, 90, scale=1, tx=1, ty=1, expand=True
        )
    with pytest.raises(DeprecationError):
        page.mergeRotatedTranslatedPage(page, 90, 100, 100, expand=False)
    with pytest.raises(DeprecationError):
        page.mergeScaledPage(page, 2, expand=False)
    with pytest.raises(DeprecationError):
        page.mergeScaledTranslatedPage(page, 1, 1, 1)
    with pytest.raises(DeprecationError):
        page.mergeTranslatedPage(page, 100, 100, expand=False)
    page.add_transformation((1, 0, 0, 0, 0, 0))


@pytest.mark.parametrize(
    ("pdf_path", "password"),
    [
        (RESOURCE_ROOT / "crazyones.pdf", None),
        (RESOURCE_ROOT / "attachment.pdf", None),
        (RESOURCE_ROOT / "side-by-side-subfig.pdf", None),
        (
            RESOURCE_ROOT / "libreoffice-writer-password.pdf",
            "openpassword",
        ),
    ],
)
def test_compress_content_streams(pdf_path, password):
    reader = PdfReader(pdf_path)
    if password:
        reader.decrypt(password)
    for page in reader.pages:
        page.compress_content_streams()


def test_page_properties():
    reader = PdfReader(RESOURCE_ROOT / "crazyones.pdf")
    page = reader.pages[0]
    assert page.mediabox == RectangleObject((0, 0, 612, 792))
    assert page.cropbox == RectangleObject((0, 0, 612, 792))
    assert page.bleedbox == RectangleObject((0, 0, 612, 792))
    assert page.trimbox == RectangleObject((0, 0, 612, 792))
    assert page.artbox == RectangleObject((0, 0, 612, 792))

    page.bleedbox = RectangleObject((0, 1, 100, 101))
    assert page.bleedbox == RectangleObject((0, 1, 100, 101))


def test_page_rotation():
    reader = PdfReader(RESOURCE_ROOT / "crazyones.pdf")
    page = reader.pages[0]
    with pytest.raises(ValueError) as exc:
        page.rotate(91)
    assert exc.value.args[0] == "Rotation angle must be a multiple of 90"

    # test rotation
    assert page.rotation == 0
    page.rotation = 180
    assert page.rotation == 180
    page.rotation += 190
    assert page.rotation == 0

    # test transfer_rotate_to_content
    page.rotation -= 90
    page.transfer_rotation_to_content()
    assert (
        abs(float(page.mediabox.left) - 0) < 0.1
        and abs(float(page.mediabox.bottom) - 0) < 0.1
        and abs(float(page.mediabox.right) - 792) < 0.1
        and abs(float(page.mediabox.top) - 612) < 0.1
    )


def test_page_indirect_rotation():
    reader = PdfReader(RESOURCE_ROOT / "indirect-rotation.pdf")
    page = reader.pages[0]

    # test rotation
    assert page.rotation == 0


def test_page_scale():
    op = Transformation()
    with pytest.raises(ValueError) as exc:
        op.scale()
    assert exc.value.args[0] == "Either sx or sy must be specified"

    assert op.scale(sx=2).ctm == (2, 0, 0, 2, 0, 0)
    assert op.scale(sy=3).ctm == (3, 0, 0, 3, 0, 0)


def test_add_transformation_on_page_without_contents():
    page = PageObject()
    page.add_transformation(Transformation())


def test_multi_language():
    reader = PdfReader(RESOURCE_ROOT / "multilang.pdf")
    txt = reader.pages[0].extract_text()
    assert "Hello World" in txt, "English not correctly extracted"
    # iss #1296
    assert "مرحبا بالعالم" in txt, "Arabic not correctly extracted"
    assert "Привет, мир" in txt, "Russian not correctly extracted"
    assert "你好世界" in txt, "Chinese not correctly extracted"
    assert "สวัสดีชาวโลก" in txt, "Thai not correctly extracted"
    assert "こんにちは世界" in txt, "Japanese not correctly extracted"
    # check customizations
    set_custom_rtl(None, None, "Russian:")
    assert (
        ":naissuR" in reader.pages[0].extract_text()
    ), "(1) CUSTOM_RTL_SPECIAL_CHARS failed"
    set_custom_rtl(None, None, [ord(x) for x in "Russian:"])
    assert (
        ":naissuR" in reader.pages[0].extract_text()
    ), "(2) CUSTOM_RTL_SPECIAL_CHARS failed"
    set_custom_rtl(0, 255, None)
    assert ":hsilgnE" in reader.pages[0].extract_text(), "CUSTOM_RTL_MIN/MAX failed"
    set_custom_rtl("A", "z", [])
    assert ":hsilgnE" in reader.pages[0].extract_text(), "CUSTOM_RTL_MIN/MAX failed"
    set_custom_rtl(-1, -1, [])  # to prevent further errors


@pytest.mark.external
def test_extract_text_single_quote_op():
    url = "https://corpora.tika.apache.org/base/docs/govdocs1/964/964029.pdf"
    reader = PdfReader(BytesIO(get_pdf_from_url(url, name="tika-964029.pdf")))
    for page in reader.pages:
        page.extract_text()


@pytest.mark.external
def test_no_ressources_on_text_extract():
    url = "https://github.com/py-pdf/pypdf/files/9428434/TelemetryTX_EM.pdf"
    reader = PdfReader(BytesIO(get_pdf_from_url(url, name="tika-964029.pdf")))
    for page in reader.pages:
        page.extract_text()


@pytest.mark.external
def test_iss_1142():
    # check fix for problem of context save/restore (q/Q)
    url = "https://github.com/py-pdf/pypdf/files/9150656/ST.2019.PDF"
    name = "st2019.pdf"
    reader = PdfReader(BytesIO(get_pdf_from_url(url, name=name)))
    txt = reader.pages[3].extract_text()
    # The following text is contained in two different cells:
    assert txt.find("有限公司") > 0
    assert txt.find("郑州分公司") > 0
    # 有限公司 = limited company
    # 郑州分公司 = branch office in Zhengzhou
    # First cell (see page 4/254):
    assert txt.find("郑州药素电子商务有限公司") > 0
    # Next cell (first cell in next line):
    assert txt.find("郑州分公司") > 0


@pytest.mark.external
@pytest.mark.slow
@pytest.mark.parametrize(
    ("url", "name"),
    [
        # keyerror_potentially_empty_page
        (
            "https://corpora.tika.apache.org/base/docs/govdocs1/964/964029.pdf",
            "tika-964029.pdf",
        ),
        # 1140 / 1141:
        (
            "https://corpora.tika.apache.org/base/docs/govdocs1/932/932446.pdf",
            "tika-932446.pdf",
        ),
        # iss 1134:
        (
            "https://github.com/py-pdf/pypdf/files/9150656/ST.2019.PDF",
            "iss_1134.pdf",
        ),
        # iss 1:
        (
            "https://github.com/py-pdf/pypdf/files/9432350/Work.Flow.From.Check.to.QA.pdf",
            "WFCA.pdf",
        ),
    ],
)
def test_extract_text_page_pdf(url, name):
    reader = PdfReader(BytesIO(get_pdf_from_url(url, name=name)))
    for page in reader.pages:
        page.extract_text()


@pytest.mark.external
@pytest.mark.slow
def test_extract_text_page_pdf_impossible_decode_xform(caplog):
    url = "https://corpora.tika.apache.org/base/docs/govdocs1/972/972962.pdf"
    name = "tika-972962.pdf"
    reader = PdfReader(BytesIO(get_pdf_from_url(url, name=name)))
    for page in reader.pages:
        page.extract_text()
    warn_msgs = normalize_warnings(caplog.text)
    assert warn_msgs == [""]  # text extraction recognise no text


@pytest.mark.external
@pytest.mark.slow
def test_extract_text_operator_t_star():  # L1266, L1267
    url = "https://corpora.tika.apache.org/base/docs/govdocs1/967/967943.pdf"
    name = "tika-967943.pdf"
    reader = PdfReader(BytesIO(get_pdf_from_url(url, name=name)))
    for page in reader.pages:
        page.extract_text()


def test_extract_text_visitor_callbacks():
    """
    Extract text in rectangle-objects or simple tables.

    This test uses GeoBase_NHNC1_Data_Model_UML_EN.pdf.
    It extracts the labels of package-boxes in Figure 2.
    It extracts the texts in table "REVISION HISTORY".
    """
    import logging

    class PositionedText:
        """
        Specify a text with coordinates, font-dictionary and font-size.

        The font-dictionary may be None in case of an unknown font.
        """

        def __init__(self, text, x, y, font_dict, font_size) -> None:
            # TODO \0-replace: Encoding issue in some files?
            self.text = text.replace("\0", "")
            self.x = x
            self.y = y
            self.font_dict = font_dict
            self.font_size = font_size

        def get_base_font(self) -> str:
            """
            Gets the base font of the text.

            Return UNKNOWN in case of an unknown font.
            """
            if (self.font_dict is None) or "/BaseFont" not in self.font_dict:
                return "UNKNOWN"
            return self.font_dict["/BaseFont"]

    class Rectangle:
        """Specify a rectangle."""

        def __init__(self, x, y, w, h) -> None:
            self.x = x.as_numeric()
            self.y = y.as_numeric()
            self.w = w.as_numeric()
            self.h = h.as_numeric()

        def contains(self, x, y) -> bool:
            return (
                x >= self.x
                and x <= (self.x + self.w)
                and y >= self.y
                and y <= (self.y + self.h)
            )

    def extract_text_and_rectangles(
        page: PageObject, rect_filter=None
    ) -> Tuple[List[PositionedText], List[Rectangle]]:
        """
        Extracts texts and rectangles of a page of type pypdf._page.PageObject.

        This function supports simple coordinate transformations only.
        The optional rect_filter-lambda can be used to filter wanted
        rectangles.
        rect_filter has Rectangle as argument and must return a boolean.

        It returns a tuple containing a list of extracted texts and
        a list of extracted rectangles.
        """

        logger = logging.getLogger("extract_text_and_rectangles")

        rectangles = []
        texts = []

        def print_op_b(op, args, cm_matrix, tm_matrix):
            if logger.isEnabledFor(logging.DEBUG):
                logger.debug(f"before: {op} at {cm_matrix}, {tm_matrix}")
            if op == b"re":
                if logger.isEnabledFor(logging.DEBUG):
                    logger.debug(f"  add rectangle: {args}")
                w = args[2]
                h = args[3]
                r = Rectangle(args[0], args[1], w, h)
                if (rect_filter is None) or rect_filter(r):
                    rectangles.append(r)

        def print_visi(text, cm_matrix, tm_matrix, font_dict, font_size):
            if text.strip() != "":
                if logger.isEnabledFor(logging.DEBUG):
                    logger.debug(f"at {cm_matrix}, {tm_matrix}, font size={font_size}")
                texts.append(
                    PositionedText(
                        text, tm_matrix[4], tm_matrix[5], font_dict, font_size
                    )
                )

        visitor_before = print_op_b
        visitor_text = print_visi

        page.extract_text(
            visitor_operand_before=visitor_before, visitor_text=visitor_text
        )

        return (texts, rectangles)

    def extract_table(
        texts: List[PositionedText], rectangles: List[Rectangle]
    ) -> List[List[List[PositionedText]]]:
        """
        Extracts a table containing text.

        It is expected that each cell is marked by a rectangle-object.
        It is expected that the page contains one table only.
        It is expected that the table contains at least 3 columns and 2 rows.

        A list of rows is returned.
        Each row contains a list of cells.
        Each cell contains a list of PositionedText-elements.
        """
        logger = logging.getLogger("extractTable")

        # Step 1: Count number of x- and y-coordinates of rectangles.
        # Remove duplicate rectangles. The new list is rectangles_filtered.
        col2count = {}
        row2count = {}
        key2rectangle = {}
        rectangles_filtered = []
        for r in rectangles:
            # Coordinates may be inaccurate, we have to round.
            # cell: x=72.264, y=386.57, w=93.96, h=46.584
            # cell: x=72.271, y=386.56, w=93.96, h=46.59
            key = f"{round(r.x, 0)} {round(r.y, 0)} {round(r.w, 0)} {round(r.h, 0)}"
            if key in key2rectangle:
                # Ignore duplicate rectangles
                continue
            key2rectangle[key] = r
            if r.x not in col2count:
                col2count[r.x] = 0
            if r.y not in row2count:
                row2count[r.y] = 0
            col2count[r.x] += 1
            row2count[r.y] += 1
            rectangles_filtered.append(r)

        # Step 2: Look for texts in rectangles.
        rectangle2texts = {}
        for text in texts:
            for r in rectangles_filtered:
                if r.contains(text.x, text.y):
                    if r not in rectangle2texts:
                        rectangle2texts[r] = []
                    rectangle2texts[r].append(text)
                    break

        # PDF: y = 0 is expected at the bottom of the page.
        # So the header-row is expected to have the highest y-value.
        rectangles.sort(key=lambda r: (-r.y, r.x))

        # Step 3: Build the list of rows containing list of cell-texts.
        rows = []
        row_nr = 0
        col_nr = 0
        curr_y = None
        curr_row = None
        for r in rectangles_filtered:
            if col2count[r.x] < 3 or row2count[r.y] < 2:
                # We expect at least 3 columns and 2 rows.
                continue
            if curr_y is None or r.y != curr_y:
                # next row
                curr_y = r.y
                col_nr = 0
                row_nr += 1
                curr_row = []
                rows.append(curr_row)
            col_nr += 1
            if logger.isEnabledFor(logging.DEBUG):
                logger.debug(f"cell: x={r.x}, y={r.y}, w={r.w}, h={r.h}")
            if r not in rectangle2texts:
                curr_row.append("")
                continue
            cell_texts = [t for t in rectangle2texts[r]]
            curr_row.append(cell_texts)

        return rows

    def extract_cell_text(cell_texts: List[PositionedText]) -> str:
        """Joins the text-objects of a cell."""
        return ("".join(t.text for t in cell_texts)).strip()

    # Test 1: We test the analysis of page 7 "2.1 LRS model".
    reader = PdfReader(RESOURCE_ROOT / "GeoBase_NHNC1_Data_Model_UML_EN.pdf")
    page_lrs_model = reader.pages[6]

    # We ignore the invisible large rectangles.
    def ignore_large_rectangles(r):
        return r.w < 400 and r.h < 400

    (texts, rectangles) = extract_text_and_rectangles(
        page_lrs_model, rect_filter=ignore_large_rectangles
    )

    # We see ten rectangles (5 tabs, 5 boxes) but there are 64 rectangles
    # (including some invisible ones).
    assert len(rectangles) == 60
    rectangle2texts = {}
    for t in texts:
        for r in rectangles:
            if r.contains(t.x, t.y):
                texts = rectangle2texts.setdefault(r, [])
                texts.append(t.text.strip())
                break
    # Five boxes and the figure-description below.
    assert len(rectangle2texts) == 6
    box_texts = [" ".join(texts) for texts in rectangle2texts.values()]
    assert "Hydro Network" in box_texts
    assert "Hydro Events" in box_texts
    assert "Metadata" in box_texts
    assert "Hydrography" in box_texts
    assert "Toponymy (external model)" in box_texts

    # Test 2: Parse table "REVISION HISTORY" on page 3.
    page_revisions = reader.pages[2]
    # We ignore the second table, therefore: r.y > 350

    def filter_first_table(r):
        return r.w > 1 and r.h > 1 and r.w < 400 and r.h < 400 and r.y > 350

    (texts, rectangles) = extract_text_and_rectangles(
        page_revisions, rect_filter=filter_first_table
    )
    rows = extract_table(texts, rectangles)

    assert len(rows) == 9
    assert extract_cell_text(rows[0][0]) == "Date"
    assert extract_cell_text(rows[0][1]) == "Version"
    assert extract_cell_text(rows[0][2]) == "Description"
    assert extract_cell_text(rows[1][0]) == "September 2002"
    # The line break between "English review;"
    # and "Remove" is not detected.
    assert (
        extract_cell_text(rows[6][2])
        == "English review;Remove the UML model for the Segmented view."
    )
    assert extract_cell_text(rows[7][2]) == "Update from the March Workshop comments."

    # Check the fonts. We check: /F2 9.96 Tf [...] [(Dat)-2(e)] TJ
    text_dat_of_date = rows[0][0][0]
    assert text_dat_of_date.font_dict is not None
    assert text_dat_of_date.font_dict["/Name"] == "/F2"
    assert text_dat_of_date.get_base_font() == "/Arial,Bold"
    assert text_dat_of_date.font_dict["/Encoding"] == "/WinAnsiEncoding"
    assert text_dat_of_date.font_size == 9.96
    # Check: /F1 9.96 Tf [...] [(S)4(ep)4(t)-10(em)-20(be)4(r)-3( 20)4(02)] TJ
    texts = rows[1][0][0]
    assert texts.font_dict is not None
    assert texts.font_dict["/Name"] == "/F1"
    assert texts.get_base_font() == "/Arial"
    assert texts.font_dict["/Encoding"] == "/WinAnsiEncoding"
    assert text_dat_of_date.font_size == 9.96

    # Test 3: Read a table in a document using a non-translating
    #         but scaling Tm-operand
    reader = PdfReader(RESOURCE_ROOT / "Sample_Td-matrix.pdf")
    page_td_model = reader.pages[0]
    # We store the translations of the Td-executions.
    list_Td = []

    def visitor_td(op, args, cm, tm):
        if op == b"Td":
            list_Td.append((tm[4], tm[5]))

    page_td_model.extract_text(visitor_operand_after=visitor_td)
    assert len(list_Td) == 4
    # Check the translations of the four Td-executions.
    assert list_Td[0] == (210.0, 110.0)
    assert list_Td[1] == (410.0, 110.0)
    assert list_Td[2] == (210.0, 210.0)
    assert list_Td[3] == (410.0, 210.0)


@pytest.mark.parametrize(
    ("pdf_path", "password", "embedded", "unembedded"),
    [
        (
            RESOURCE_ROOT / "crazyones.pdf",
            None,
            {
                "/HHXGQB+SFTI1440",
                "/TITXYI+SFRM0900",
                "/YISQAD+SFTI1200",
            },
            set(),
        ),
        (
            RESOURCE_ROOT / "attachment.pdf",
            None,
            {
                "/HHXGQB+SFTI1440",
                "/TITXYI+SFRM0900",
                "/YISQAD+SFTI1200",
            },
            set(),
        ),
        (
            RESOURCE_ROOT / "libreoffice-writer-password.pdf",
            "openpassword",
            {"/BAAAAA+DejaVuSans"},
            set(),
        ),
        (
            RESOURCE_ROOT / "imagemagick-images.pdf",
            None,
            set(),
            {"/Helvetica"},
        ),
        (RESOURCE_ROOT / "imagemagick-lzw.pdf", None, set(), set()),
        (
            RESOURCE_ROOT / "reportlab-inline-image.pdf",
            None,
            set(),
            {"/Helvetica"},
        ),
    ],
)
def test_get_fonts(pdf_path, password, embedded, unembedded):
    reader = PdfReader(pdf_path, password=password)
    a = set()
    b = set()
    for page in reader.pages:
        a_tmp, b_tmp = page._get_fonts()
        a = a.union(a_tmp)
        b = b.union(b_tmp)
    assert (a, b) == (embedded, unembedded)


def test_annotation_getter():
    pdf_path = RESOURCE_ROOT / "commented.pdf"
    reader = PdfReader(pdf_path)
    annotations = reader.pages[0].annotations
    assert annotations is not None
    assert isinstance(annotations[0], IndirectObject)

    annot_dict = dict(annotations[0].get_object())
    assert "/P" in annot_dict
    assert isinstance(annot_dict["/P"], IndirectObject)
    del annot_dict["/P"]

    annot_dict["/Popup"] = annot_dict["/Popup"].get_object()
    del annot_dict["/Popup"]["/P"]
    del annot_dict["/Popup"]["/Parent"]
    assert annot_dict == {
        "/Type": "/Annot",
        "/Subtype": "/Text",
        "/Rect": ArrayObject(
            [
                270.75,
                596.25,
                294.75,
                620.25,
            ]
        ),
        "/Contents": "Note in second paragraph",
        "/C": ArrayObject([1, 1, 0]),
        "/M": "D:20220406191858+02'00",
        "/Popup": DictionaryObject(
            {
                "/M": "D:20220406191847+02'00",
                "/Rect": ArrayObject([294.75, 446.25, 494.75, 596.25]),
                "/Subtype": "/Popup",
                "/Type": "/Annot",
            }
        ),
        "/T": "moose",
    }


def test_annotation_setter():
    # Arange
    pdf_path = RESOURCE_ROOT / "crazyones.pdf"
    reader = PdfReader(pdf_path)
    page = reader.pages[0]
    writer = PdfWriter()
    writer.add_page(page)

    # Act
    page_number = 0
    page_link = writer.get_object(writer._pages)["/Kids"][page_number]
    annot_dict = {
        NameObject("/P"): page_link,
        NameObject("/Type"): NameObject("/Annot"),
        NameObject("/Subtype"): NameObject("/Text"),
        NameObject("/Rect"): ArrayObject(
            [
                FloatObject(270.75),
                FloatObject(596.25),
                FloatObject(294.75),
                FloatObject(620.25),
            ]
        ),
        NameObject("/Contents"): TextStringObject("Note in second paragraph"),
        NameObject("/C"): ArrayObject([FloatObject(1), FloatObject(1), FloatObject(0)]),
        NameObject("/M"): TextStringObject("D:20220406191858+02'00"),
        NameObject("/Popup"): DictionaryObject(
            {
                NameObject("/M"): TextStringObject("D:20220406191847+02'00"),
                NameObject("/Rect"): ArrayObject(
                    [
                        FloatObject(294.75),
                        FloatObject(446.25),
                        FloatObject(494.75),
                        FloatObject(596.25),
                    ]
                ),
                NameObject("/Subtype"): NameObject("/Popup"),
                NameObject("/Type"): TextStringObject("/Annot"),
            }
        ),
        NameObject("/T"): TextStringObject("moose"),
    }
    arr = ArrayObject()
    page.annotations = arr

    # Delete Annotations
    page.annotations = None

    d = DictionaryObject(annot_dict)
    ind_obj = writer._add_object(d)
    arr.append(ind_obj)

    # Assert manually
    target = "annot-out.pdf"
    with open(target, "wb") as fp:
        writer.write(fp)

    # Cleanup
    os.remove(target)  # remove for testing


@pytest.mark.external
@pytest.mark.xfail(reason="#1091")
def test_text_extraction_issue_1091():
    url = "https://corpora.tika.apache.org/base/docs/govdocs1/966/966635.pdf"
    name = "tika-966635.pdf"
    stream = BytesIO(get_pdf_from_url(url, name=name))
    with pytest.warns(PdfReadWarning):
        reader = PdfReader(stream)
    for page in reader.pages:
        page.extract_text()


@pytest.mark.external
def test_empyt_password_1088():
    url = "https://corpora.tika.apache.org/base/docs/govdocs1/941/941536.pdf"
    name = "tika-941536.pdf"
    stream = BytesIO(get_pdf_from_url(url, name=name))
    reader = PdfReader(stream)
    len(reader.pages)


@pytest.mark.external
<<<<<<< HEAD
def test_minimal_arab_text_extraction():
    url = "https://github.com/py-pdf/pypdf/files/10567398/habibi-fixed.pdf"
    name = "habibi-fixed-020220231036.pdf"
    reader = PdfReader(BytesIO(get_pdf_from_url(url, name=name)))
    assert reader.pages[0].extract_text() == "habibi ﺣَﺒﯿﺒﻲ "


@pytest.mark.external
def test_ligature_arab_text_extraction():
    url = "https://github.com/py-pdf/pypdf/files/10707635/arabic-ligature.pdf"
    name = "habibi-fixed-021020131458.pdf"
    reader = PdfReader(BytesIO(get_pdf_from_url(url, name=name)))
    assert reader.pages[0].extract_text() == "ﻟﻴﺴﺖ اﻟﺒﻘﺮة اﻷﻗﻮى ﺧﻮاراً، ﻫﻲ اﻟﺒﻘﺮة اﻷﻛﺜﺮ ﻣﺪراراً "


@pytest.mark.external
@pytest.mark.xfail(reason="#1188 / #1126")  # https://github.com/py-pdf/pypdf/pull/1597#discussion_r1099985305
def test_legacy_arab_text_extraction():
    reader = PdfReader(SAMPLE_ROOT / "015-arabic/habibi.pdf")  # very odd file with "h" mapped to "حَبيبي h"
    text = reader.pages[0].extract_text()
    assert text == "حَبيبي habibi حَبيبي"

    url = "https://drive.google.com/uc?export=download&id=1srIn4wN9rsw2NBWuQYg4jHSGPat46RqX"  # isolated "h" glyph (a ligature with bidi text???)
    name = "habibi-odd-h-glyph-only-020820231113.pdf"
    reader = PdfReader(BytesIO(get_pdf_from_url(url, name=name)))
    assert reader.pages[0].extract_text() == "حَبيبي h"
=======
def test_old_habibi():
    # this habibi has som multiple characters associated with the h
    reader = PdfReader(SAMPLE_ROOT / "015-arabic/habibi.pdf")
    txt = reader.pages[0].extract_text()  # very odd file
    assert (
        "habibi" in txt and "حَبيبي" in txt
    )  # extract from acrobat reader "حَبيبي habibi􀀃􀏲􀎒􀏴􀎒􀎣􀋴
>>>>>>> f5ac79bb


@pytest.mark.samples
def test_read_link_annotation():
    reader = PdfReader(SAMPLE_ROOT / "016-libre-office-link/libre-office-link.pdf")
    assert len(reader.pages[0].annotations) == 1
    annot = dict(reader.pages[0].annotations[0].get_object())
    expected = {
        "/Type": "/Annot",
        "/Subtype": "/Link",
        "/A": DictionaryObject(
            {
                "/S": "/URI",
                "/Type": "/Action",
                "/URI": "https://martin-thoma.com/",
            }
        ),
        "/Border": ArrayObject([0, 0, 0]),
        "/Rect": [
            92.043,
            771.389,
            217.757,
            785.189,
        ],
    }

    assert set(expected.keys()) == set(annot.keys())
    del expected["/Rect"]
    del annot["/Rect"]
    assert annot == expected


@pytest.mark.external
def test_no_resources():
    url = "https://github.com/py-pdf/pypdf/files/9572045/108.pdf"
    name = "108.pdf"
    reader = PdfReader(BytesIO(get_pdf_from_url(url, name=name)))
    page_one = reader.pages[0]
    page_two = reader.pages[0]
    page_one.merge_page(page_two)


def test_merge_page_reproducible_with_proc_set():
    page1 = PageObject.create_blank_page(width=100, height=100)
    page2 = PageObject.create_blank_page(width=100, height=100)

    ordered = sorted(NameObject(f"/{x}") for x in range(20))

    shuffled = list(ordered)
    random.shuffle(shuffled)

    # each page has some overlap in their /ProcSet, and they're in a weird order
    page1[NameObject("/Resources")][NameObject("/ProcSet")] = ArrayObject(shuffled[:15])
    page2[NameObject("/Resources")][NameObject("/ProcSet")] = ArrayObject(shuffled[5:])
    page1.merge_page(page2)

    assert page1[NameObject("/Resources")][NameObject("/ProcSet")] == ordered


@pytest.mark.parametrize(
    ("apage1", "apage2", "expected_result", "expected_renames"),
    [
        # simple cases:
        pytest.param({}, {}, {}, {}, id="no resources"),
        pytest.param(
            {"/1": "/v1"},
            {"/2": "/v2"},
            {"/1": "/v1", "/2": "/v2"},
            {},
            id="no overlap",
        ),
        pytest.param(
            {"/x": "/v"}, {"/x": "/v"}, {"/x": "/v"}, {}, id="overlap, matching values"
        ),
        pytest.param(
            {"/x": "/v1"},
            {"/x": "/v2"},
            {"/x": "/v1", "/x-0": "/v2"},
            {"/x": "/x-0"},
            id="overlap, different values",
        ),
        # carefully crafted names that match the renaming pattern:
        pytest.param(
            {"/x": "/v1", "/x-0": "/v1", "/x-1": "/v1"},
            {"/x": "/v2"},
            {
                "/x": "/v1",
                "/x-0": "/v1",
                "/x-1": "/v1",
                "/x-2": "/v2",
            },
            {"/x": "/x-2"},
            id="crafted, different values",
        ),
        pytest.param(
            {"/x": "/v1", "/x-0": "/v1", "/x-1": "/v"},
            {"/x": "/v"},
            {"/x": "/v1", "/x-0": "/v1", "/x-1": "/v"},
            {"/x": "/x-1"},
            id="crafted, matching value in chain",
        ),
        pytest.param(
            {"/x": "/v1"},
            {"/x": "/v2.1", "/x-0": "/v2.2"},
            {"/x": "/v1", "/x-0": "/v2.1", "/x-0-0": "/v2.2"},
            {"/x": "/x-0", "/x-0": "/x-0-0"},
            id="crafted, overlaps with previous rename, different value",
        ),
        pytest.param(
            {"/x": "/v1"},
            {"/x": "/v2", "/x-0": "/v2"},
            {"/x": "/v1", "/x-0": "/v2"},
            {"/x": "/x-0"},
            id="crafted, overlaps with previous rename, matching value",
        ),
    ],
)
def test_merge_resources(apage1, apage2, expected_result, expected_renames):
    for new_res in (False, True):
        # Arrange
        page1 = PageObject()
        page1[NameObject(PG.RESOURCES)] = DictionaryObject()
        for k, v in apage1.items():
            page1[PG.RESOURCES][NameObject(k)] = NameObject(v)

        page2 = PageObject()
        page2[NameObject(PG.RESOURCES)] = DictionaryObject()
        for k, v in apage2.items():
            page2[PG.RESOURCES][NameObject(k)] = NameObject(v)

        # Act
        result, renames = page1._merge_resources(page1, page2, PG.RESOURCES, new_res)

        # Assert
        assert result == expected_result
    assert renames == expected_renames


def test_merge_page_resources_smoke_test():
    # Arrange
    page1 = PageObject.create_blank_page(width=100, height=100)
    page2 = PageObject.create_blank_page(width=100, height=100)

    NO = NameObject

    # set up some dummy resources that overlap (or not) between the two pages
    # (note, all the edge cases are tested in test_merge_resources)
    props1 = page1[NO("/Resources")][NO("/Properties")] = DictionaryObject(
        {
            NO("/just1"): NO("/just1-value"),
            NO("/overlap-matching"): NO("/overlap-matching-value"),
            NO("/overlap-different"): NO("/overlap-different-value1"),
        }
    )
    props2 = page2[NO("/Resources")][NO("/Properties")] = DictionaryObject(
        {
            NO("/just2"): NO("/just2-value"),
            NO("/overlap-matching"): NO("/overlap-matching-value"),
            NO("/overlap-different"): NO("/overlap-different-value2"),
        }
    )
    # use these keys for some "operations", to validate renaming
    # (the operand name doesn't matter)
    contents1 = page1[NO("/Contents")] = ContentStream(None, None)
    contents1.operations = [(ArrayObject(props1.keys()), "page1-contents")]
    contents2 = page2[NO("/Contents")] = ContentStream(None, None)
    contents2.operations = [(ArrayObject(props2.keys()), "page2-contents")]

    expected_properties = {
        "/just1": "/just1-value",
        "/just2": "/just2-value",
        "/overlap-matching": "/overlap-matching-value",
        "/overlap-different": "/overlap-different-value1",
        "/overlap-different-0": "/overlap-different-value2",
    }
    expected_operations = [
        # no renaming
        (ArrayObject(props1.keys()), b"page1-contents"),
        # some renaming
        (
            ArrayObject(
                [
                    NO("/just2"),
                    NO("/overlap-matching"),
                    NO("/overlap-different-0"),
                ]
            ),
            b"page2-contents",
        ),
    ]

    # Act
    page1.merge_page(page2)

    # Assert
    assert page1[NO("/Resources")][NO("/Properties")] == expected_properties

    relevant_operations = [
        (op, name)
        for op, name in page1.get_contents().operations
        if name in (b"page1-contents", b"page2-contents")
    ]
    assert relevant_operations == expected_operations


def test_merge_transformed_page_into_blank():
    url = "https://github.com/py-pdf/pypdf/files/10540507/visitcard.pdf"
    name = "visitcard.pdf"
    r = PdfReader(BytesIO(get_pdf_from_url(url, name=name)))
    w = PdfWriter()
    w.add_blank_page(100, 100)
    for x in range(4):
        for y in range(7):
            w.pages[0].merge_translated_page(
                r.pages[0],
                x * r.pages[0].trimbox[2],
                y * r.pages[0].trimbox[3],
                True,
                True,
            )<|MERGE_RESOLUTION|>--- conflicted
+++ resolved
@@ -878,7 +878,6 @@
 
 
 @pytest.mark.external
-<<<<<<< HEAD
 def test_minimal_arab_text_extraction():
     url = "https://github.com/py-pdf/pypdf/files/10567398/habibi-fixed.pdf"
     name = "habibi-fixed-020220231036.pdf"
@@ -905,15 +904,6 @@
     name = "habibi-odd-h-glyph-only-020820231113.pdf"
     reader = PdfReader(BytesIO(get_pdf_from_url(url, name=name)))
     assert reader.pages[0].extract_text() == "حَبيبي h"
-=======
-def test_old_habibi():
-    # this habibi has som multiple characters associated with the h
-    reader = PdfReader(SAMPLE_ROOT / "015-arabic/habibi.pdf")
-    txt = reader.pages[0].extract_text()  # very odd file
-    assert (
-        "habibi" in txt and "حَبيبي" in txt
-    )  # extract from acrobat reader "حَبيبي habibi􀀃􀏲􀎒􀏴􀎒􀎣􀋴
->>>>>>> f5ac79bb
 
 
 @pytest.mark.samples
