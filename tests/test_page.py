import json
import os
from copy import deepcopy
<<<<<<< HEAD
import io
=======
from io import BytesIO
>>>>>>> 3c750c1f

import pytest

from PyPDF2 import PdfReader, PdfWriter, Transformation
from PyPDF2._page import PageObject
from PyPDF2.constants import PageAttributes as PG
from PyPDF2.errors import PdfReadWarning
from PyPDF2.generic import DictionaryObject, NameObject, RectangleObject

from . import get_pdf_from_url

TESTS_ROOT = os.path.abspath(os.path.dirname(__file__))
PROJECT_ROOT = os.path.dirname(TESTS_ROOT)
RESOURCE_ROOT = os.path.join(PROJECT_ROOT, "resources")
EXTERNAL_ROOT = os.path.join(PROJECT_ROOT, "sample-files")


def get_all_sample_files():
    with open(os.path.join(EXTERNAL_ROOT, "files.json")) as fp:
        data = fp.read()
    meta = json.loads(data)
    return meta


all_files_meta = get_all_sample_files()


@pytest.mark.external()
@pytest.mark.parametrize(
    "meta",
    [m for m in all_files_meta["data"] if not m["encrypted"]],
    ids=[m["path"] for m in all_files_meta["data"] if not m["encrypted"]],
)
def test_read(meta):
    pdf_path = os.path.join(EXTERNAL_ROOT, meta["path"])
    reader = PdfReader(pdf_path)
    reader.pages[0]
    assert len(reader.pages) == meta["pages"]


@pytest.mark.parametrize(
    ("pdf_path", "password"),
    [
        ("crazyones.pdf", None),
        ("attachment.pdf", None),
        (
            "libreoffice-writer-password.pdf",
            "openpassword",
        ),
        ("imagemagick-images.pdf", None),
        ("imagemagick-lzw.pdf", None),
        ("reportlab-inline-image.pdf", None),
        ("https://arxiv.org/pdf/2201.00029.pdf", None),
    ],
)
def test_page_operations(pdf_path, password):
    """
    This test just checks if the operation throws an exception.

    This should be done way more thoroughly: It should be checked if the
    output is as expected.
    """
    if pdf_path.startswith("http"):
        pdf_path = BytesIO(get_pdf_from_url(pdf_path, pdf_path.split("/")[-1]))
    else:
        pdf_path = os.path.join(RESOURCE_ROOT, pdf_path)
    reader = PdfReader(pdf_path)

    if password:
        reader.decrypt(password)

    page: PageObject = reader.pages[0]

    transformation = Transformation().rotate(90).scale(1).translate(1, 1)
    page.add_transformation(transformation, expand=True)
    page.add_transformation((1, 0, 0, 0, 0, 0))
    page.scale(2, 2)
    page.scale_by(0.5)
    page.scale_to(100, 100)
    page.compress_content_streams()
    page.extract_text()
    page.scale_by(0.5)
    page.scale_to(100, 100)
    page.extract_text()


def test_transformation_equivalence():
    pdf_path = os.path.join(RESOURCE_ROOT, "labeled-edges-center-image.pdf")
    reader_base = PdfReader(pdf_path)
    page_base = reader_base.pages[0]

    pdf_path = os.path.join(RESOURCE_ROOT, "box.pdf")
    reader_add = PdfReader(pdf_path)
    page_box = reader_add.pages[0]

    op = Transformation().scale(2).rotate(45)

    # Option 1: The new way
    page_box1 = deepcopy(page_box)
    page_base1 = deepcopy(page_base)
    page_box1.add_transformation(op, expand=True)
    page_base1.merge_page(page_box1, expand=False)

    # Option 2: The old way
    page_box2 = deepcopy(page_box)
    page_base2 = deepcopy(page_base)
    with pytest.warns(PendingDeprecationWarning):
        page_base2.mergeTransformedPage(page_box2, op, expand=False)

    # Should be the same
    assert page_base1[NameObject(PG.CONTENTS)] == page_base2[NameObject(PG.CONTENTS)]
    assert page_base1.mediabox == page_base2.mediabox
    assert page_base1.trimbox == page_base2.trimbox
    assert page_base1[NameObject(PG.ANNOTS)] == page_base2[NameObject(PG.ANNOTS)]
    compare_dict_objects(
        page_base1[NameObject(PG.RESOURCES)], page_base2[NameObject(PG.RESOURCES)]
    )


def compare_dict_objects(d1, d2):
    assert sorted(d1.keys()) == sorted(d2.keys())
    for k in d1.keys():
        if isinstance(d1[k], DictionaryObject):
            compare_dict_objects(d1[k], d2[k])
        else:
            assert d1[k] == d2[k]


def test_page_transformations():
    pdf_path = os.path.join(RESOURCE_ROOT, "crazyones.pdf")
    reader = PdfReader(pdf_path)

    page: PageObject = reader.pages[0]
    with pytest.warns(PendingDeprecationWarning):
        page.mergeRotatedPage(page, 90, expand=True)
    with pytest.warns(PendingDeprecationWarning):
        page.mergeRotatedScaledPage(page, 90, 1, expand=True)
    with pytest.warns(PendingDeprecationWarning):
        page.mergeRotatedScaledTranslatedPage(
            page, 90, scale=1, tx=1, ty=1, expand=True
        )
    with pytest.warns(PendingDeprecationWarning):
        page.mergeRotatedTranslatedPage(page, 90, 100, 100, expand=False)
    with pytest.warns(PendingDeprecationWarning):
        page.mergeScaledPage(page, 2, expand=False)
    with pytest.warns(PendingDeprecationWarning):
        page.mergeScaledTranslatedPage(page, 1, 1, 1)
    with pytest.warns(PendingDeprecationWarning):
        page.mergeTranslatedPage(page, 100, 100, expand=False)
    page.add_transformation((1, 0, 0, 0, 0, 0))


@pytest.mark.parametrize(
    ("pdf_path", "password"),
    [
        (os.path.join(RESOURCE_ROOT, "crazyones.pdf"), None),
        (os.path.join(RESOURCE_ROOT, "attachment.pdf"), None),
        (os.path.join(RESOURCE_ROOT, "side-by-side-subfig.pdf"), None),
        (
            os.path.join(RESOURCE_ROOT, "libreoffice-writer-password.pdf"),
            "openpassword",
        ),
    ],
)
def test_compress_content_streams(pdf_path, password):
    reader = PdfReader(pdf_path)
    if password:
        reader.decrypt(password)
    for page in reader.pages:
        page.compress_content_streams()


def test_page_properties():
    reader = PdfReader(os.path.join(RESOURCE_ROOT, "crazyones.pdf"))
    page = reader.pages[0]
    assert page.mediabox == RectangleObject((0, 0, 612, 792))
    assert page.cropbox == RectangleObject((0, 0, 612, 792))
    assert page.bleedbox == RectangleObject((0, 0, 612, 792))
    assert page.trimbox == RectangleObject((0, 0, 612, 792))
    assert page.artbox == RectangleObject((0, 0, 612, 792))

    page.bleedbox = RectangleObject((0, 1, 100, 101))
    assert page.bleedbox == RectangleObject((0, 1, 100, 101))


def test_page_rotation_non90():
    reader = PdfReader(os.path.join(RESOURCE_ROOT, "crazyones.pdf"))
    page = reader.pages[0]
    with pytest.raises(ValueError) as exc:
        page.rotate(91)
    assert exc.value.args[0] == "Rotation angle must be a multiple of 90"

def test_page_merge_cropped():
    p = PdfReader(os.path.join(RESOURCE_ROOT, "issue-604.pdf"))
    a = deepcopy(p.pages[1])  # crossed to ease test reading
    b = deepcopy(p.pages[2])
    a.cropbox = RectangleObject([100, 100, 300, 200])
    w = PdfWriter()
    w.add_page(a)
    w.add_page(b)
    c = deepcopy(b)
    c.merge_page(a)
    w.add_page(c)
    o = io.BytesIO()
    w.write(o)


def test_page_scale():
    op = Transformation()
    with pytest.raises(ValueError) as exc:
        op.scale()
    assert exc.value.args[0] == "Either sx or sy must be specified"

    assert op.scale(sx=2).ctm == (2, 0, 0, 2, 0, 0)
    assert op.scale(sy=3).ctm == (3, 0, 0, 3, 0, 0)


def test_add_transformation_on_page_without_contents():
    page = PageObject()
    page.add_transformation(Transformation())


def test_multi_language():
    reader = PdfReader(os.path.join(RESOURCE_ROOT, "multilang.pdf"))
    txt = reader.pages[0].extract_text()
    assert "Hello World" in txt, "English not correctly extracted"
    # Arabic is for the moment left on side
    assert "Привет, мир" in txt, "Russian not correctly extracted"
    assert "你好世界" in txt, "Chinese not correctly extracted"
    assert "สวัสดีชาวโลก" in txt, "Thai not correctly extracted"
    assert "こんにちは世界" in txt, "Japanese not correctly extracted"


def test_extract_text_single_quote_op():
    url = "https://corpora.tika.apache.org/base/docs/govdocs1/964/964029.pdf"
    reader = PdfReader(BytesIO(get_pdf_from_url(url, name="tika-964029.pdf")))
    for page in reader.pages:
        page.extract_text()


@pytest.mark.parametrize(
    ("url", "name"),
    [
        # keyerror_potentially_empty_page
        (
            "https://corpora.tika.apache.org/base/docs/govdocs1/964/964029.pdf",
            "tika-964029.pdf",
        ),
        # 1140 / 1141:
        (
            "https://corpora.tika.apache.org/base/docs/govdocs1/932/932446.pdf",
            "tika-932446.pdf",
        ),
    ],
)
def test_extract_text_page_pdf(url, name):
    reader = PdfReader(BytesIO(get_pdf_from_url(url, name=name)))
    for page in reader.pages:
        page.extract_text()


def test_extract_text_page_pdf_impossible_decode_xform():
    url = "https://corpora.tika.apache.org/base/docs/govdocs1/972/972962.pdf"
    name = "tika-972962.pdf"
    reader = PdfReader(BytesIO(get_pdf_from_url(url, name=name)))
    with pytest.warns(
        PdfReadWarning, match="impossible to decode XFormObject /Meta203"
    ):
        for page in reader.pages:
            page.extract_text()


def test_extract_text_operator_t_star():  # L1266, L1267
    url = "https://corpora.tika.apache.org/base/docs/govdocs1/967/967943.pdf"
    name = "tika-967943.pdf"
    reader = PdfReader(BytesIO(get_pdf_from_url(url, name=name)))
    for page in reader.pages:
        page.extract_text()<|MERGE_RESOLUTION|>--- conflicted
+++ resolved
@@ -1,11 +1,8 @@
 import json
 import os
 from copy import deepcopy
-<<<<<<< HEAD
 import io
-=======
 from io import BytesIO
->>>>>>> 3c750c1f
 
 import pytest
 
