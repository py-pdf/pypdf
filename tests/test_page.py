--- conflicted
+++ resolved
@@ -875,7 +875,6 @@
     page_one.merge_page(page_two)
 
 
-<<<<<<< HEAD
 def test_merge_page_reproducible_with_proc_set():
     page1 = PageObject.create_blank_page(width=100, height=100)
     page2 = PageObject.create_blank_page(width=100, height=100)
@@ -891,7 +890,8 @@
     page1.merge_page(page2)
 
     assert page1[NameObject("/Resources")][NameObject("/ProcSet")] == ordered
-=======
+
+
 @pytest.mark.parametrize(
     ("page1", "page2", "expected_result", "expected_renames"),
     [
@@ -1038,5 +1038,4 @@
         for op, name in page1.get_contents().operations
         if name in (b"page1-contents", b"page2-contents")
     ]
-    assert relevant_operations == expected_operations
->>>>>>> b6b6a666
+    assert relevant_operations == expected_operations