--- conflicted
+++ resolved
@@ -1132,7 +1132,8 @@
     reader = PdfReader(pdf_path)
     del reader.trailer["/Root"]["/Pages"]["/Kids"][0].get_object()["/Type"]
     reader.pages[0]
-<<<<<<< HEAD
+    writer = PdfWriter(clone_from=reader)
+    writer.pages[0]
 
 
 @pytest.mark.enable_socket()
@@ -1158,8 +1159,4 @@
     # just for test coverage:
     with pytest.raises(KeyError):
         reader.pages[0]._get_image(["test"], reader.pages[0])
-    assert list(PageObject(None, None).images) == []
-=======
-    writer = PdfWriter(clone_from=reader)
-    writer.pages[0]
->>>>>>> b1288464
+    assert list(PageObject(None, None).images) == []