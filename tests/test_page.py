--- conflicted
+++ resolved
@@ -1135,7 +1135,8 @@
     reader = PdfReader(pdf_path)
     del reader.trailer["/Root"]["/Pages"]["/Kids"][0].get_object()["/Type"]
     reader.pages[0]
-<<<<<<< HEAD
+    writer = PdfWriter(clone_from=reader)
+    writer.pages[0]
 
 
 @pytest.mark.enable_socket()
@@ -1160,8 +1161,4 @@
     # just for test coverage:
     with pytest.raises(KeyError):
         reader.pages[0]._get_image(["test"], reader.pages[0])
-    assert list(PageObject(None, None).images) == []
-=======
-    writer = PdfWriter(clone_from=reader)
-    writer.pages[0]
->>>>>>> b1288464
+    assert list(PageObject(None, None).images) == []