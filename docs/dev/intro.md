--- conflicted
+++ resolved
@@ -9,20 +9,12 @@
 pip install -r requirements/dev.txt
 ```
 
-<<<<<<< HEAD
-## Tests
-
-You can run unit tests via:
-=======
 ## Running Tests
->>>>>>> 5e869778
 
 ```
 pytest .
 ```
 
-<<<<<<< HEAD
-=======
 We have the following pytest markers defined:
 
 * `no_py27`: Flag for tests that fail under Python 2.7 only
@@ -85,7 +77,6 @@
 * `STY`: A style change. Something that makes PyPDF2 code more consistent.
          Typically a small change.
 
->>>>>>> 5e869778
 ## Benchmarks
 
 We need to keep an eye on performance and thus we have a few benchmarks.
