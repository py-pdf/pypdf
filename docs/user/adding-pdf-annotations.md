--- conflicted
+++ resolved
@@ -119,38 +119,48 @@
 
 This method uses the "square" annotation type of the PDF format.
 
-<<<<<<< HEAD
-## Circle
+
+## Ellipse
 
 If you want to add a circle like this:
 
 ![](annotation-circle.png)
-=======
-## Polygon
-
-If you want to add a polygon like this:
-
-![](annotation-polygon.png)
->>>>>>> f494e61e
-
-you can use the {py:class}`AnnotationBuilder <pypdf.generic.AnnotationBuilder>`:
-
-```python
-pdf_path = os.path.join(RESOURCE_ROOT, "crazyones.pdf")
-reader = PdfReader(pdf_path)
-page = reader.pages[0]
-writer = PdfWriter()
-writer.add_page(page)
-
-<<<<<<< HEAD
+
+```python
+pdf_path = os.path.join(RESOURCE_ROOT, "crazyones.pdf")
+reader = PdfReader(pdf_path)
+page = reader.pages[0]
+writer = PdfWriter()
+writer.add_page(page)
+
 # Add the rectangle
 annotation = AnnotationBuilder.ellipse(
     rect=(50, 550, 200, 650),
-=======
+writer.add_annotation(page_number=0, annotation=annotation)
+
+# Write the annotated file to disk
+with open("annotated-pdf.pdf", "wb") as fp:
+    writer.write(fp)
+```
+
+## Polygon
+
+If you want to add a polygon like this:
+
+![](annotation-polygon.png)
+
+you can use the {py:class}`AnnotationBuilder <pypdf.generic.AnnotationBuilder>`:
+
+```python
+pdf_path = os.path.join(RESOURCE_ROOT, "crazyones.pdf")
+reader = PdfReader(pdf_path)
+page = reader.pages[0]
+writer = PdfWriter()
+writer.add_page(page)
+
 # Add the line
 annotation = AnnotationBuilder.polygon(
     vertices=[(50, 550), (200, 650), (70, 750), (50, 700)],
->>>>>>> f494e61e
 )
 writer.add_annotation(page_number=0, annotation=annotation)
 
