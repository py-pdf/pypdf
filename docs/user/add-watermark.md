--- conflicted
+++ resolved
@@ -25,18 +25,6 @@
 
 ```python
 from pathlib import Path
-<<<<<<< HEAD
-from typing import Union, List
-
-from pypdf import PdfWriter, PdfReader, PageRange
-
-
-def stamp(
-    content_pdf: Path,
-    stamp_pdf: Path,
-    pdf_result: Path,
-    page_indices: Union[PageRange, List[int]] = None,
-=======
 from typing import List, Union
 
 from pypdf import PdfReader, PdfWriter, Transformation
@@ -47,7 +35,6 @@
     stamp_pdf: Union[Path, str],
     pdf_result: Union[Path, str],
     page_indices: Union[None, List[int]] = None,
->>>>>>> 0a79b3cc
 ):
     stamp_page = PdfReader(stamp_pdf).pages[0]
 
