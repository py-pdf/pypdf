--- conflicted
+++ resolved
@@ -42,11 +42,8 @@
     # page_indices can be a List(array) of page, tuples are for range definition
     writer.append(content, pages=None if page_indices == "ALL" else page_indices)
 
-<<<<<<< HEAD
     reader = PdfReader(content_pdf)
     writer.append(reader, pages=page_indices)
-=======
->>>>>>> c43ca15e
     for content_page in writer.pages:
         content_page.merge_transformed_page(
             stamp_page,
@@ -75,25 +72,6 @@
 ```python
 from io import BytesIO
 from pathlib import Path
-<<<<<<< HEAD
-from typing import Union, List
-
-from pypdf import PdfWriter, PdfReader, Transformation, PageRange
-
-
-def watermark(
-    content_pdf: Path,
-    stamp_pdf: Path,
-    pdf_result: Path,
-    page_indices: Union[PageRange, List[int]] = None,
-):
-    reader = PdfReader(content_pdf)
-
-
-    writer = PdfWriter()
-    writer.append(reader, pages=page_indices)
-    watermark_page = PdfReader(stamp_pdf).pages[0]
-=======
 from typing import List, Union
 
 from PIL import Image
@@ -123,7 +101,6 @@
 
     reader = PdfReader(content_pdf)
     writer.append(reader, pages=page_indices)
->>>>>>> c43ca15e
     for content_page in writer.pages:
         content_page.merge_transformed_page(
             stamp_page,
@@ -133,49 +110,6 @@
     with open(pdf_result, "wb") as fp:
         writer.write(fp)
 
-<<<<<<< HEAD
-![watermark.png](watermark.png)
-
-## Stamping images not in PDF format
-
-The above code only works for images that are already in PDF format. However, you can easilly convert an image to PDF image using [Pillow](https://pypi.org/project/Pillow/).
-
-```python
-from PIL import Image
-from io import BytesIO
-from pathlib import Path
-from typing import Union, List
-from pypdf import PdfWriter, PdfReader, Transformation
-
-def stamp_img(
-    content_pdf: Path,
-    stamp_img: Path,
-    pdf_result: Path,
-    page_indices: Union[PageRange, List[int]] = None,
-):
-    # Convert the image to a PDF
-    img = Image.open(stamp_img)
-    img_as_pdf = BytesIO()
-    img.save(img_as_pdf, 'pdf')
-    stamp_pdf = PdfReader(img_as_pdf)
-
-    # Then use the same stamp code from above
-    stamp_page = stamp_pdf.pages[0]
-
-    writer = PdfWriter()
-
-    reader = PdfReader(content_pdf)
-    writer.append(reader, pages=page_indices)
-    for content_page in writer.pages:
-        content_page.merge_transformed_page(
-            stamp_page,
-            Transformation(),
-        )
-
-    with open(pdf_result, "wb") as fp:
-        writer.write(fp)
-=======
 
 stamp_img("example.pdf", "example.png", "out.pdf")
->>>>>>> c43ca15e
 ```