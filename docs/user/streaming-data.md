--- conflicted
+++ resolved
@@ -79,12 +79,8 @@
 from io import BytesIO
 from google.cloud import storage
 import os
-<<<<<<< HEAD
-# os.environ["GOOGLE_APPLICATION_CREDENTIALS"] must be set for the client to work
-=======
 
 os.environ["GOOGLE_APPLICATION_CREDENTIALS"] = "Set this up either as secret or json file downloaded from gcloud"
->>>>>>> 692fa75f
 storage_client = storage.Client()
 blob = storage_client.bucket('my-bucket').blob('mydoc.pdf')
 file_stream = BytesIO()
